--- conflicted
+++ resolved
@@ -1,8 +1,4 @@
-<<<<<<< HEAD
-Py:Athena            INFO using release [WorkDir-22.0.5] [x86_64-centos7-gcc8-opt] [CaloCellCorrCondHandles/b375616] -- built on [2019-09-02T1443]
-=======
 Py:Athena            INFO using release [WorkDir-22.0.5] [x86_64-centos7-gcc8-dbg] [atlas-work3/745482d71eac] -- built on [2019-08-31T2048]
->>>>>>> bb9db759
 --- data
 Py:AutoConfigFlags    INFO Obtaining metadata of auto-configuration by peeking into /cvmfs/atlas-nightlies.cern.ch/repo/data/data-art/TrigP1Test/data17_13TeV.00327265.physics_EnhancedBias.merge.RAW._lb0100._SFO-1._0001.1
 Py:MetaReader        INFO Current mode used: peeker
@@ -51,11 +47,7 @@
 Py:LArOFCCondAlgCfg    INFO   Standard OFC optimization computation
 Py:BunchCrossingTool    INFO Selecting MCBunchCrossingTool for this job
 Py:MCBunchCrossingTool    INFO Set the default values for the MCBunchCrossingTool configuration
-<<<<<<< HEAD
-Py:ConfigurableDb    INFO Read module info for 5534 configurables from 5 genConfDb files
-=======
 Py:ConfigurableDb    INFO Read module info for 5536 configurables from 69 genConfDb files
->>>>>>> bb9db759
 Py:ConfigurableDb    INFO No duplicates have been found: that's good !
 EventInfoMgtInit: Got release version  Athena-22.0.5
 Py:IOVDbSvc.CondDB    INFO Setting up conditions DB access to instance OFLP200
