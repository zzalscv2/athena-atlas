# Copyright (C) 2002-2023 CERN for the benefit of the ATLAS collaboration

from AthenaConfiguration.AthConfigFlags import AthConfigFlags

def createCaloConfigFlags(): 
    ccf=AthConfigFlags()

    #CaloNoise Flags     
    ccf.addFlag("Calo.Noise.fixedLumiForNoise", -1) 
    ccf.addFlag("Calo.Noise.useCaloNoiseLumi", True)

    #CaloCell flags     
    ccf.addFlag("Calo.Cell.doPileupOffsetBCIDCorr", True)
    ccf.addFlag("Calo.Cell.doDeadCellCorr", True)
    ccf.addFlag("Calo.Cell.doPedestalCorr",
                lambda prevFlags: not prevFlags.Input.isMC)
    ccf.addFlag("Calo.Cell.doEnergyCorr",
                lambda prevFlags: not prevFlags.Input.isMC and not prevFlags.Common.isOnline)
    ccf.addFlag("Calo.Cell.doTimeCorr",
                lambda prevFlags: not prevFlags.Input.isMC and not prevFlags.Common.isOnline)

    # TopoCluster Flags:
    ccf.addFlag("Calo.TopoCluster.doTwoGaussianNoise", True)
    ccf.addFlag("Calo.TopoCluster.doTreatEnergyCutAsAbsolute", False)
    ccf.addFlag("Calo.TopoCluster.doTopoClusterLocalCalib", True)
    ccf.addFlag("Calo.TopoCluster.doTimeCut",
                lambda prevFlags: not prevFlags.Trigger.doHLT)
    ccf.addFlag("Calo.TopoCluster.extendTimeCut",
                lambda prevFlags: prevFlags.Calo.TopoCluster.doTimeCut)
    ccf.addFlag("Calo.TopoCluster.useUpperLimitForTimeCut",
                lambda prevFlags: prevFlags.Calo.TopoCluster.doTimeCut)
    ccf.addFlag("Calo.TopoCluster.timeCutUpperLimit", 20.0)
    ccf.addFlag("Calo.TopoCluster.xtalkEM2", False)
    ccf.addFlag("Calo.TopoCluster.xtalkEM2n", False)
    ccf.addFlag("Calo.TopoCluster.xtalkEM3", False)
    ccf.addFlag("Calo.TopoCluster.xtalkDeltaT", 15.0)
    ccf.addFlag("Calo.TopoCluster.xtalk2Eratio1", 4.)
    ccf.addFlag("Calo.TopoCluster.xtalk2Eratio2", 25.)
    ccf.addFlag("Calo.TopoCluster.xtalk3Eratio", 10.)
    ccf.addFlag("Calo.TopoCluster.writeExtendedClusterMoments", True)
    ccf.addFlag("Calo.TopoCluster.CalibrationHitDecorationName","calclus_NLeadingTruthParticleBarcodeEnergyPairs")
    ccf.addFlag("Calo.TopoCluster.addCalibrationHitDecoration",False)
    ccf.addFlag("Calo.TopoCluster.doCalibHitMoments",False)
    ccf.addFlag("Calo.TopoCluster.writeCalibHitClusterMoments",False)
    ccf.addFlag("Calo.TopoCluster.doCellWeightCalib", False)
<<<<<<< HEAD
    ccf.addFlag("Calo.TopoCluster.addCPData",False)
=======
    ccf.addFlag("Calo.TopoCluster.skipWriteList", [])
>>>>>>> 4059ed18

    #### Cluster correction flags:
    # If true, then reweight cells to prevent double-counting between clusters.
    ccf.addFlag ('Calo.ClusterCorrection.doSlidingWindowCellWeights', False)

    # If true, then among groups of clusters very close to each other,
    # remove all clusters but one.
    ccf.addFlag ('Calo.ClusterCorrection.doSlidingWindowRemoveDuplicates', False)

    # If true, remove clusters with energy below a threshold.
    ccf.addFlag ('Calo.ClusterCorrection.doSlidingWindowRemoveBad', True)

    # Defines from where we should try to construct the tools.
    # May be one of 'jo', 'pool', 'cool'.
    # May also be a list of them, to try in order.
    # It may also be set to a string defined in poolfiles to try to
    # read all tools from that file (except those marked as nopool).
    ccf.addFlag ('Calo.ClusterCorrection.defaultSource',
                 ['cool', 'pool', 'jo'])

    # Override the default correction version for sliding window clusters.
    ccf.addFlag ('Calo.ClusterCorrection.caloSwWhichCorrection', '')

    # Override the default correction version for EM topo clusters.
    ccf.addFlag ('Calo.ClusterCorrection.caloTopoEMWhichCorrection', '')

    # This flag allows setting additional correction arguments for
    # sliding window clusters.  It should normally be empty, but it may be
    # set for testing new correction versions.
    ccf.addFlag ('Calo.ClusterCorrection.caloSwCorrectionArgs', {})

    # This flag allows setting additional correction arguments for
    # EM topo clusters.  It should normally be empty, but it may be
    # set for testing new correction versions.
    ccf.addFlag ('Calo.ClusterCorrection.caloTopoEMCorrectionArgs', {})

    # Correction generation string that's embedded in database tags.
    # This string gets changed every time the database is updated.
    ccf.addFlag ('Calo.ClusterCorrection.caloSwGeneration', '')

    # Correction generation string that's embedded in database tags.
    # This string gets changed every time the database is updated.
    ccf.addFlag ('Calo.ClusterCorrection.caloTopoEMGeneration', '')

    # This flag allows overriding the subdetector name used for
    # database connections.  It's a dictionary, the keys of which are the
    # correction classes (normally either `CaloSwClusterCorrections'
    # or `EMTopoClusterCorrections').  If the correction class isn't
    # found, we use a key of None instead as a default.
    #
    # The subdetector name is normally `CALO'.  However, it can be set to the
    # name of a local sqlite file to force reading COOL information from there.
    ccf.addFlag ('Calo.ClusterCorrection.dbSubdetName', {None : 'CALO'})

    # Flags from Forward Towers:
    ccf.addFlag('Calo.FwdTower.prepareLCW', True)
    ccf.addFlag('Calo.FwdTower.clusterRange', 2.5)
    ccf.addFlag('Calo.FwdTower.WriteToAOD', True)
    
    # Flag for thinning negative energy clusters
    ccf.addFlag('Calo.Thin.NegativeEnergyCaloClusters', True)
    
    return ccf<|MERGE_RESOLUTION|>--- conflicted
+++ resolved
@@ -43,11 +43,8 @@
     ccf.addFlag("Calo.TopoCluster.doCalibHitMoments",False)
     ccf.addFlag("Calo.TopoCluster.writeCalibHitClusterMoments",False)
     ccf.addFlag("Calo.TopoCluster.doCellWeightCalib", False)
-<<<<<<< HEAD
     ccf.addFlag("Calo.TopoCluster.addCPData",False)
-=======
     ccf.addFlag("Calo.TopoCluster.skipWriteList", [])
->>>>>>> 4059ed18
 
     #### Cluster correction flags:
     # If true, then reweight cells to prevent double-counting between clusters.
