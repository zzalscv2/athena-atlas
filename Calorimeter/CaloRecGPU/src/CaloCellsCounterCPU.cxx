--- conflicted
+++ resolved
@@ -1,4 +1,3 @@
-<<<<<<< HEAD
 //
 // Copyright (C) 2002-2023 CERN for the benefit of the ATLAS collaboration
 //
@@ -12,6 +11,7 @@
 #include "StoreGate/DataHandle.h"
 
 #include <map>
+#include <filesystem>
 
 using namespace CaloRecGPU;
 
@@ -271,8 +271,8 @@
       return StatusCode::FAILURE;
     }
 
-  const boost::filesystem::path save_file = m_savePath + "/" + StandaloneDataIO::build_filename((m_filePrefix.size() > 0 ? m_filePrefix + "_counts" : "counts"),
-                                                                                                ctx.evt(), m_fileSuffix, "txt", m_numWidth);
+  const std::filesystem::path save_file = m_savePath + "/" + StandaloneDataIO::build_filename((m_filePrefix.size() > 0 ? m_filePrefix + "_counts" : "counts"),
+											      ctx.evt(), m_fileSuffix, "txt", m_numWidth);
 
   std::ofstream out_file(save_file);
 
@@ -308,312 +308,4 @@
 CaloCellsCounterCPU::~CaloCellsCounterCPU()
 {
   //Nothing!
-}
-=======
-/*
-  Copyright (C) 2002-2022 CERN for the benefit of the ATLAS collaboration
-*/
-
-#include "CaloCellsCounterCPU.h"
-#include "CaloRecGPU/Helpers.h"
-#include "CaloRecGPU/CUDAFriendlyClasses.h"
-#include "CaloRecGPU/StandaloneDataIO.h"
-#include "StoreGate/DataHandle.h"
-#include "CaloUtils/CaloBadCellHelper.h"
-
-#include <map>
-#include <filesystem>
-
-
-using namespace CaloRecGPU;
-
-CaloCellsCounterCPU::CaloCellsCounterCPU(const std::string & type, const std::string & name, const IInterface * parent):
-  AthAlgTool(type, name, parent)
-{
-  declareInterface<CaloClusterCollectionProcessor> (this);
-}
-
-
-StatusCode CaloCellsCounterCPU::initialize()
-{
-  ATH_CHECK( m_noiseCDOKey.initialize() );
-  ATH_CHECK( m_cellsKey.value().initialize() );
-  ATH_CHECK( detStore()->retrieve(m_calo_id, "CaloCell_ID") );
-  return StatusCode::SUCCESS;
-}
-
-static inline bool passCellTimeCut(const CaloCell * pCell, float threshold)
-//Copied from the standard algorithm.
-//Could possibly make better use of available info
-//in the point where this gets executed,
-//but I hope the compiler is smart enough to figure it out.
-{
-  // get the cell time to cut on (the same as in CaloEvent/CaloCluster.h)
-
-  // need sampling number already for time
-  CaloSampling::CaloSample sam = pCell->caloDDE()->getSampling();
-  // check for unknown sampling
-  if (sam != CaloSampling::PreSamplerB && sam != CaloSampling::PreSamplerE && sam != CaloSampling::Unknown)
-    {
-      const unsigned pmask = pCell->caloDDE()->is_tile() ? 0x8080 : 0x2000;
-      //0x2000 is used to tell that time and quality information are available for this channel
-      //(from TWiki: https://twiki.cern.ch/twiki/bin/viewauth/AtlasComputing/CaloEventDataModel#The_Raw_Data_Model)
-      // Is time defined?
-      if (pCell->provenance() & pmask)
-        {
-          return std::abs(pCell->time()) < threshold;
-        }
-    }
-  return true;
-}
-
-struct size_struct
-{
-  unsigned int total = 0, seed = 0, grow = 0, term = 0, invalid = 0, bad = 0;
-  template <class Str>
-  friend Str & operator << (Str & s, const size_struct & sst)
-  {
-    s << sst.total << " " << sst.seed << " " << sst.grow << " " << sst.term << " " << sst.invalid << " " << sst.bad;
-    return s;
-  }
-};
-
-StatusCode CaloCellsCounterCPU::execute (const EventContext & ctx, xAOD::CaloClusterContainer * cluster_collection) const
-{
-
-  SG::ReadHandle<CaloCellContainer> cell_collection(m_cellsKey, ctx);
-  if ( !cell_collection.isValid() )
-    {
-      ATH_MSG_ERROR( " Cannot retrieve CaloCellContainer: " << cell_collection.name()  );
-      return StatusCode::RECOVERABLE;
-    }
-
-
-  SG::ReadCondHandle<CaloNoise> noise_handle(m_noiseCDOKey, ctx);
-  const CaloNoise * noise_tool = *noise_handle;
-
-  unsigned int gain_counts[GainConversion::num_gain_values()] = {0};
-
-  size_struct global_counts, global_cluster_counts;
-
-  for (CaloCellContainer::const_iterator iCells = cell_collection->begin(); iCells != cell_collection->end(); ++iCells)
-    {
-      const CaloCell * cell = (*iCells);
-
-      const float energy = cell->energy();
-
-      const float SNR = std::abs( energy / noise_tool->getNoise(m_calo_id->calo_cell_hash(cell->ID()), cell->gain()) );
-
-      int gain = static_cast<int>(GainConversion::from_standard_gain(cell->gain()));
-
-      if (CaloBadCellHelper::isBad(cell, m_treatL1PredictedCellsAsGood))
-        {
-          GainConversion::mark_bad_cell(gain);
-        }
-
-      if (m_cutCellsInTime && !GainConversion::is_bad_cell(gain))
-        {
-          if (!passCellTimeCut(cell, m_timeThreshold))
-            {
-              if (std::abs(SNR) >= m_seedThreshold)
-                //We'll not worry about the cases with negative snr here
-                //since it's reasonable to expect these cells to be excluded
-                //from clustering anyway in the non-abs case, so no worries
-                //excluding them from yet another perspective...
-                {
-                  if (!m_keepSignificantCells || SNR <= m_thresholdForKeeping)
-                    //If SNR > m_thresholdForKeeping and m_keepSignificantCells is true,
-                    //we still keep it as seed so the energy keeps the original value!
-                    {
-                      if (!m_excludeCutSeedsFromClustering)
-                        //If m_excludeCutSeedsFromClustering is false,
-                        //seed cells are still kept as candidates for neighbour or terminal.
-                        {
-                          GainConversion::mark_invalid_seed_cell(gain);
-                        }
-                      else
-                        {
-                          GainConversion::mark_invalid_cell(gain);
-                        }
-                    }
-                }
-            }
-        }
-
-      ++gain_counts[gain - GainConversion::min_gain_value()];
-
-      if (GainConversion::is_normal_cell(gain))
-        {
-          if (SNR > m_seedThreshold)
-            {
-              ++global_counts.seed;
-            }
-          else if (SNR > m_growThreshold)
-            {
-              ++global_counts.grow;
-            }
-          else if (SNR > m_cellThreshold)
-            {
-              ++global_counts.term;
-            }
-          else
-            {
-              ++global_counts.invalid;
-            }
-        }
-      else
-        {
-          ++global_counts.bad;
-        }
-    }
-
-  std::map<IdentifierHash, size_struct> cluster_sizes;
-
-  for (const xAOD::CaloCluster * cluster : *cluster_collection)
-    {
-      //const xAOD::CaloCluster * cluster = (*cluster_iter);
-      const CaloClusterCellLink * cell_links = cluster->getCellLinks();
-      if (!cell_links)
-        {
-          ATH_MSG_ERROR("Can't get valid links to CaloCells (CaloClusterCellLink)!");
-          return StatusCode::FAILURE;
-        }
-
-      float max_snr = -1;
-      IdentifierHash max_snr_hash;
-
-      size_struct num_cells;
-
-      for (const CaloCell * cell : (*cell_links))
-        {
-          if (cell == nullptr)
-            {
-              continue;
-            }
-
-
-          const float this_snr = std::abs(cell->energy()) / noise_tool->getNoise(m_calo_id->calo_cell_hash(cell->ID()), cell->gain());
-
-          if (this_snr > max_snr)
-            {
-              max_snr = this_snr;
-              max_snr_hash = m_calo_id->calo_cell_hash(cell->ID());
-            }
-
-          int gain = static_cast<int>(GainConversion::from_standard_gain(cell->gain()));
-
-          if (CaloBadCellHelper::isBad(cell, m_treatL1PredictedCellsAsGood))
-            {
-              GainConversion::mark_bad_cell(gain);
-            }
-
-          if (m_cutCellsInTime && !GainConversion::is_bad_cell(gain))
-            {
-              if (!passCellTimeCut(cell, m_timeThreshold))
-                {
-                  if (std::abs(this_snr) >= m_seedThreshold)
-                    //We'll not worry about the cases with negative snr here
-                    //since it's reasonable to expect these cells to be excluded
-                    //from clustering anyway in the non-abs case, so no worries
-                    //excluding them from yet another perspective...
-                    {
-                      if (!m_keepSignificantCells || this_snr <= m_thresholdForKeeping)
-                        //If SNR > m_thresholdForKeeping and m_keepSignificantCells is true,
-                        //we still keep it as seed so the energy keeps the original value!
-                        {
-                          if (!m_excludeCutSeedsFromClustering)
-                            //If m_excludeCutSeedsFromClustering is false,
-                            //seed cells are still kept as candidates for neighbour or terminal.
-                            {
-                              GainConversion::mark_invalid_seed_cell(gain);
-                            }
-                          else
-                            {
-                              GainConversion::mark_invalid_cell(gain);
-                            }
-                        }
-                    }
-                }
-            }
-
-          if (GainConversion::is_normal_cell(gain))
-            {
-              if (this_snr > m_seedThreshold)
-                {
-                  ++global_cluster_counts.seed;
-                  ++num_cells.seed;
-                }
-              else if (this_snr > m_growThreshold)
-                {
-                  ++global_cluster_counts.grow;
-                  ++num_cells.grow;
-                }
-              else if (this_snr > m_cellThreshold)
-                {
-                  ++global_cluster_counts.term;
-                  ++num_cells.term;
-                }
-              else
-                {
-                  ++global_cluster_counts.invalid;
-                  ++num_cells.invalid;
-                }
-            }
-          else
-            {
-              ++global_cluster_counts.bad;
-              ++num_cells.bad;
-            }
-
-          ++num_cells.total;
-        }
-      cluster_sizes[max_snr_hash] = num_cells;
-    }
-
-  const auto err1 = StandaloneDataIO::prepare_folder_for_output(std::string(m_savePath));
-  if (err1 != StandaloneDataIO::ErrorState::OK)
-    {
-      return StatusCode::FAILURE;
-    }
-
-  const std::filesystem::path save_file = m_savePath + "/" + StandaloneDataIO::build_filename((m_filePrefix.size() > 0 ? m_filePrefix + "_counts" : "counts"),
-                                                                                              ctx.evt(), m_fileSuffix, "txt", m_numWidth);
-
-
-  std::ofstream out_file(save_file);
-
-  if (!out_file.is_open())
-    {
-      return StatusCode::FAILURE;
-    }
-
-  out_file << global_counts << "\n\n";
-  out_file << global_cluster_counts << "\n\n";
-  for (int i = 0; i < GainConversion::num_gain_values(); ++i)
-    {
-      out_file << gain_counts[i] << " ";
-    }
-  out_file << "\n\n";
-  for (const auto & it : cluster_sizes)
-    {
-      out_file << it.first << " " << it.second << "\n";
-    }
-  out_file << std::endl;
-
-  if (!out_file.good())
-    {
-      return StatusCode::FAILURE;
-    }
-
-  out_file.close();
-
-  return StatusCode::SUCCESS;
-
-}
-
-
-CaloCellsCounterCPU::~CaloCellsCounterCPU()
-{
-  //Nothing!
-}
->>>>>>> 25e2fc36
+}