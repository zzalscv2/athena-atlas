--- conflicted
+++ resolved
@@ -1,4 +1,3 @@
-<<<<<<< HEAD
 //
 // Copyright (C) 2002-2023 CERN for the benefit of the ATLAS collaboration
 //
@@ -10,6 +9,7 @@
 
 #include <map>
 #include <vector>
+#include <filesystem>
 
 #include "FPHelpers.h"
 
@@ -178,8 +178,8 @@
       return StatusCode::FAILURE;
     }
 
-  const boost::filesystem::path save_file = m_savePath + "/" +  StandaloneDataIO::build_filename((m_filePrefix.size() > 0 ? m_filePrefix + "_counts" : "counts"),
-                                                                                                 ctx.evt(), m_fileSuffix, "txt", m_numWidth);
+  const std::filesystem::path save_file = m_savePath + "/" +  StandaloneDataIO::build_filename((m_filePrefix.size() > 0 ? m_filePrefix + "_counts" : "counts"),
+											       ctx.evt(), m_fileSuffix, "txt", m_numWidth);
 
   std::ofstream out_file(save_file);
 
@@ -216,196 +216,4 @@
 CaloCellsCounterGPU::~CaloCellsCounterGPU()
 {
   //Nothing!
-=======
-/*
-  Copyright (C) 2002-2022 CERN for the benefit of the ATLAS collaboration
-*/
-
-#include "CaloCellsCounterGPU.h"
-#include "CaloRecGPU/StandaloneDataIO.h"
-
-#include <map>
-#include <vector>
-#include <filesystem>
-
-
-using namespace CaloRecGPU;
-
-CaloCellsCounterGPU::CaloCellsCounterGPU(const std::string & type, const std::string & name, const IInterface * parent):
-  AthAlgTool(type, name, parent)
-{
-  declareInterface<CaloClusterGPUProcessor> (this);
-}
-
-
-struct size_struct
-{
-  unsigned int total = 0, seed = 0, grow = 0, term = 0, invalid = 0, bad = 0;
-  template <class Str>
-  friend Str & operator << (Str & s, const size_struct & sst)
-  {
-    s << sst.total << " " << sst.seed << " " << sst.grow << " " << sst.term << " " << sst.invalid << " " << sst.bad;
-    return s;
-  }
-};
-
-StatusCode CaloCellsCounterGPU::execute(const EventContext & ctx, const ConstantDataHolder & constant_data, EventDataHolder & event_data) const
-{
-  Helpers::CPU_object<CellNoiseArr> cell_noise(constant_data.m_cell_noise_dev);
-  //We could try to keep this in CPU memory by default,
-  //but, since it isn't quite needed and we don't mind taking a bit longer for this
-  //since we're only debugging, let this be as generic as possible.
-
-  Helpers::CPU_object<CellInfoArr> cell_info(event_data.m_cell_info_dev);
-  Helpers::CPU_object<CellStateArr> cell_state(event_data.m_cell_state_dev);
-  Helpers::CPU_object<ClusterInfoArr> clusters(event_data.m_clusters_dev);
-
-
-  unsigned int gain_counts[GainConversion::num_gain_values()] = {0};
-
-  size_struct global_counts, global_cluster_counts;
-
-  std::vector<int> cluster_max_cell(clusters->number, -1);
-  std::vector<float> cluster_max_snr(clusters->number, -1);
-
-  std::vector<size_struct> cluster_counts(clusters->number);
-
-  for (int i = 0; i < NCaloCells; ++i)
-    {
-      const int gain = cell_info->gain[i];
-      ++gain_counts[gain - GainConversion::min_gain_value()];
-
-
-      float SNR = 0.00001f;
-
-      if (GainConversion::is_normal_cell(gain) || GainConversion::is_invalid_seed_cell(gain))
-        {
-          const int corr_gain = GainConversion::recover_invalid_seed_cell_gain(gain);
-          SNR = std::abs( cell_info->energy[i] / cell_noise->noise[corr_gain][i] );
-        }
-
-      const tag_type tag = cell_state->clusterTag[i];
-      const bool is_cluster = Tags::is_part_of_cluster(tag);
-
-      if (GainConversion::is_normal_cell(gain))
-        {
-          if (SNR > m_seedThreshold)
-            {
-              ++global_counts.seed;
-              global_cluster_counts.seed += is_cluster;
-            }
-          else if (SNR > m_growThreshold)
-            {
-              ++global_counts.grow;
-              global_cluster_counts.grow += is_cluster;
-            }
-          else if (SNR > m_cellThreshold)
-            {
-              ++global_counts.term;
-              global_cluster_counts.term += is_cluster;
-            }
-          else
-            {
-              ++global_counts.invalid;
-              global_cluster_counts.invalid += is_cluster;
-            }
-        }
-      else
-        {
-          ++global_counts.bad;
-          global_cluster_counts.bad += is_cluster;
-        }
-      if (is_cluster)
-        {
-          const int cluster = Tags::get_index_from_tag(tag);
-          if (SNR > cluster_max_snr[cluster])
-            {
-              cluster_max_snr[cluster] = SNR;
-              cluster_max_cell[cluster] = i;
-            }
-          ++cluster_counts[cluster].total;
-
-          if (GainConversion::is_normal_cell(gain))
-            {
-              if (SNR > m_seedThreshold)
-                {
-                  ++cluster_counts[cluster].seed;
-                }
-              else if (SNR > m_growThreshold)
-                {
-                  ++cluster_counts[cluster].grow;
-                }
-              else if (SNR > m_cellThreshold)
-                {
-                  ++cluster_counts[cluster].term;
-                }
-              else
-                {
-                  ++cluster_counts[cluster].invalid;
-                }
-            }
-          else
-            {
-              ++cluster_counts[cluster].bad;
-            }
-        }
-    }
-
-  std::map<int, size_struct> cluster_sizes;
-
-  for (int i = 0; i < clusters->number; ++i)
-    {
-      if (cluster_max_cell[i] >= 0)
-        {
-          cluster_sizes[cluster_max_cell[i]] = cluster_counts[i];
-        }
-    }
-
-
-  const auto err1 = StandaloneDataIO::prepare_folder_for_output(std::string(m_savePath));
-  if (err1 != StandaloneDataIO::ErrorState::OK)
-    {
-      return StatusCode::FAILURE;
-    }
-
-  const std::filesystem::path save_file = m_savePath + "/" +  StandaloneDataIO::build_filename((m_filePrefix.size() > 0 ? m_filePrefix + "_counts" : "counts"),
-                                                                                               ctx.evt(), m_fileSuffix, "txt", m_numWidth);
-
-  std::ofstream out_file(save_file);
-
-  if (!out_file.is_open())
-    {
-      return StatusCode::FAILURE;
-    }
-
-  out_file << global_counts << "\n\n";
-  out_file << global_cluster_counts << "\n\n";
-  for (int i = 0; i < GainConversion::num_gain_values(); ++i)
-    {
-      out_file << gain_counts[i] << " ";
-    }
-  out_file << "\n\n";
-  for (const auto & it : cluster_sizes)
-    {
-      out_file << it.first << " " << it.second << "\n";
-    }
-  out_file << std::endl;
-
-  if (!out_file.good())
-    {
-      return StatusCode::FAILURE;
-    }
-
-  out_file.close();
-
-  return StatusCode::SUCCESS;
-
-
-}
-
-
-CaloCellsCounterGPU::~CaloCellsCounterGPU()
-{
-  //Nothing!
->>>>>>> 25e2fc36
 }