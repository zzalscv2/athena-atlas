#
#  Copyright (C) 2002-2023 CERN for the benefit of the ATLAS collaboration
#

from AthenaConfiguration.ComponentFactory import CompFactory
from AthenaConfiguration.ComponentAccumulator import ComponentAccumulator
from AthenaConfiguration.Enums import Format
from AthenaConfiguration.Enums import LHCPeriod

from GeoModelSvc.GeoModelSvcConf import GeoModelSvc

from OutputStreamAthenaPool.OutputStreamConfig import addToAOD
from OutputStreamAthenaPool.OutputStreamConfig import addToESD

from TriggerJobOpts.TriggerByteStreamConfig import ByteStreamReadCfg

# FIXME: removing for MC
from TrigConfigSvc.TriggerConfigAccess import getL1MenuAccess
# added getRun3NavigationContainerFromInput as per Tim Martin's suggestions
from TrigDecisionTool.TrigDecisionToolConfig import TrigDecisionToolCfg, getRun3NavigationContainerFromInput
    

def ZdcRecOutputCfg(flags):

    acc = ComponentAccumulator()

    ZDC_ItemList=[]
    if flags.Input.Format is Format.BS:
        ZDC_ItemList.append("xAOD::ZdcModuleContainer#ZdcModules")
        ZDC_ItemList.append("xAOD::ZdcModuleAuxContainer#ZdcModulesAux.")
        ZDC_ItemList.append("xAOD::ZdcModuleContainer#ZdcSums")
        ZDC_ItemList.append("xAOD::ZdcModuleAuxContainer#ZdcSumsAux.")

    acc.merge(addToESD(flags,ZDC_ItemList))
    acc.merge(addToAOD(flags,ZDC_ItemList))

    return acc


def ZdcAnalysisToolCfg(flags, run, config="LHCf2022", DoCalib=False, DoTimeCalib=False, DoTrigEff=False):
    acc = ComponentAccumulator()

    print('ZdcAnalysisToolCfg: setting up ZdcAnalysisTool with config='+config)

    acc.setPrivateTools(CompFactory.ZDC.ZdcAnalysisTool(
        name = 'ZdcAnalysisTool'+config, 
        Configuration = config,
        DoCalib = DoCalib,
        DoTimeCalib = DoTimeCalib,
        DoTrigEff = DoTrigEff, 
        LHCRun = run ))
    return acc

def ZdcLEDAnalysisToolCfg(flags, config = 'ppPbPb2023'):  
    acc = ComponentAccumulator()

    print('ZdcAnalysisToolCfg: setting up ZdcAnalysisTool with config='+config)
    acc.setPrivateTools(CompFactory.ZDC.ZdcLEDAnalysisTool(name = 'ZdcLEDAnalysisTool'+config, 
                                                           Configuration = config))
    return acc


def ZdcTrigValToolCfg(flags, config = 'LHCf2022'):
    acc = ComponentAccumulator()
    
    acc.merge(TrigDecisionToolCfg(flags))
    
    trigValTool = CompFactory.ZDC.ZdcTrigValidTool(
        name = 'ZdcTrigValTool',
        WriteAux = True,
<<<<<<< HEAD
        AuxSuffix = "",
        filepath_LUT = flags.Trigger.ZdcLUT)
=======
        AuxSuffix = '',
        filepath_LUT = 'TrigT1ZDC/zdc_json_PbPb5.36TeV_2023.json') # changed on Oct 13 to accomodate Zdc 1n peak shift
>>>>>>> ab195152
        
    trigValTool.TrigDecisionTool = acc.getPublicTool('TrigDecisionTool')
    
    trigValTool.triggerList = [c for c in getL1MenuAccess(flags) if 'L1_ZDC_BIT' in c]
    
    acc.setPrivateTools(trigValTool)
      
    return acc

def RpdSubtractCentroidToolCfg(flags):
    acc = ComponentAccumulator()
    acc.setPrivateTools(CompFactory.ZDC.RpdSubtractCentroidTool(name = 'RpdSubtractCentroidTool'))
    return acc

def ZdcRecRun2Cfg(flags):        
    acc = ComponentAccumulator()
    config = "default"
    doCalib = False
    doTimeCalib = False
    doTrigEff = False

    if flags.Input.ProjectName == "data15_hi":
        config = "PbPb2015"
        doCalib = True
        doTimeCalib = True
        doTrigEff = True
    elif flags.Input.ProjectName == "data17_13TeV":
        config = "PbPb2015"
        doCalib = False
        doTimeCalib = False
        doTrigEff = False
    elif flags.Input.ProjectName == "data16_hip":
        config = "pPb2016"
        doCalib = True
        doTimeCalib = False
        doTrigEff = False
    elif flags.Input.ProjectName == "data18_hi":
        config = "PbPb2018"
        doCalib = True
        doTimeCalib = False
        doTrigEff = False

    acc.merge(ByteStreamReadCfg(flags, type_names=['xAOD::TriggerTowerContainer/ZdcTriggerTowers',
                                         'xAOD::TriggerTowerAuxContainer/ZdcTriggerTowersAux.']))

    acc.addEventAlgo(CompFactory.ZdcByteStreamRawDataV2())
    acc.addEventAlgo(CompFactory.ZdcRecV3Decode())

    anaTool = acc.popToolsAndMerge(ZdcAnalysisToolCfg(flags,2,config,doCalib,doTimeCalib,doTrigEff))

    acc.addEventAlgo(CompFactory.ZdcRecV3("ZdcRecV3",ZdcAnalysisTool=anaTool))

    return acc

def ZdcRecRun3Cfg(flags):

    acc = ComponentAccumulator()
    config = "pp2023"
    doCalib = False
    doTimeCalib = False
    doTrigEff = False
    
    if flags.Input.ProjectName == "data22_13p6TeV":
        config = "LHCf2022"
    elif flags.Input.ProjectName == "data23_900GeV":
        config = "pp2023"
    elif flags.Input.ProjectName == "data23_comm":
        config = "pp2023"
    elif flags.Input.ProjectName == "data23_13p6TeV":
        config = "pp2023"
    elif flags.Input.ProjectName == "data23_5p36TeV":
        config = "pp2023"
    elif flags.Input.ProjectName == "data23_hi":
        config = "PbPb2023"
        doCalib = True

    print('ZdcRecRun3Cfg: doCalib = '+str(doCalib)+' for project '+flags.Input.ProjectName)
    
    anaTool = acc.popToolsAndMerge(ZdcAnalysisToolCfg(flags,3,config,doCalib,doTimeCalib,doTrigEff))
    centroidTool = acc.popToolsAndMerge(RpdSubtractCentroidToolCfg(flags))

    if ( (flags.Input.isMC) or (flags.Trigger.doZDC) ): # if doZDC flag is true we are in a trigger reprocessing -> no TrigValidTool
        zdcTools = [anaTool] # expand list as needed
    else:
        trigTool = acc.popToolsAndMerge(ZdcTrigValToolCfg(flags,config))   
        zdcTools = [anaTool,trigTool,centroidTool] # expand list as needed
        
    if flags.Input.Format is Format.BS:
        acc.addEventAlgo(CompFactory.ZdcByteStreamLucrodData())
        acc.addEventAlgo(CompFactory.ZdcRecRun3Decode())
    if flags.Input.isMC:
        from AthenaPoolCnvSvc.PoolReadConfig import PoolReadCfg
        acc.merge(PoolReadCfg(flags))

    zdcAlg = CompFactory.ZdcRecRun3("ZdcRecRun3",ZdcAnalysisTools=zdcTools)
    acc.addEventAlgo(zdcAlg, primary=True)

    return acc

def ZdcNtupleCfg(flags):
    
    acc = ComponentAccumulator()
    run = flags.GeoModel.Run

    if (run == LHCPeriod.Run2):
        print ('ZdcRecConfig.py: setting up Run 2 ntuple!')
        acc.merge(ZdcNtupleRun2Cfg(flags))
    elif (run == LHCPeriod.Run3):
        print ('ZdcRecConfig.py: setting up Run 3 ntuples!')
        acc.merge(ZdcNtupleRun3Cfg(flags))
    else:
        print ('ZdcRecConfig.py: setting up no ntuple!')

    return acc

def ZdcNtupleRun2Cfg(flags):

    acc = ComponentAccumulator()
    zdcNtuple = CompFactory.ZdcNtuple("ZdcNtuple")
    zdcNtuple.useGRL  = False
    zdcNtuple.zdcOnly = True
    zdcNtuple.enableTrigger = False
    zdcNtuple.enableOutputSamples = True
    zdcNtuple.enableOutputTree = True
    zdcNtuple.writeOnlyTriggers = False
    zdcNtuple.nsamplesZdc = 7
    acc.addEventAlgo(zdcNtuple)
    acc.addService(CompFactory.THistSvc(Output = ["ANALYSIS DATAFILE='zdctree.root' OPT='RECREATE'"]))
    acc.setAppProperty("HistogramPersistency","ROOT")
    return acc

def ZdcNtupleRun3Cfg(flags):
    
    acc = ComponentAccumulator()
    zdcNtuple = CompFactory.ZdcNtuple("ZdcNtuple")
    zdcNtuple.useGRL  = False
    zdcNtuple.zdcOnly = True
    zdcNtuple.lhcf2022 = False
    zdcNtuple.lhcf2022zdc = False
    zdcNtuple.lhcf2022afp = False
    zdcNtuple.enableTrigger = False if flags.Input.isMC else True
    zdcNtuple.enableOutputSamples = True
    zdcNtuple.enableOutputTree = True
    zdcNtuple.writeOnlyTriggers = False
    zdcNtuple.enableRPD = True
    zdcNtuple.enableCentroid = True
    zdcNtuple.reprocZdc = False
    acc.addEventAlgo(zdcNtuple)
    acc.addService(CompFactory.THistSvc(Output = ["ANALYSIS DATAFILE='NTUP.root' OPT='RECREATE'"]))
    #acc.setAppProperty("HistogramPersistency","ROOT")
    return acc

def ZdcLEDRecCfg(flags):

    acc = ComponentAccumulator()
    
    if flags.Input.Format is Format.BS:
        run = flags.GeoModel.Run
        
        # debugging message since the metadata isn't working for calibration files yet
        print ("ZdcRecConfig.py: run = "+run.name)
        
        config = 'ppPbPb2023'
        #config = 'ppALFA2023'

        acc.addEventAlgo(CompFactory.ZdcByteStreamLucrodData())
        acc.addEventAlgo(CompFactory.ZdcRecRun3Decode())

        anaTool = acc.popToolsAndMerge(ZdcLEDAnalysisToolCfg(flags, config)) #anatool for zdcLED calibration  
    
        zdcTools = []
        zdcTools += [anaTool] # add trigTool after deocration migration
    
        # FIXME these are dependent on !65768
        zdcAlg = CompFactory.ZdcRecRun3("ZdcRecRun3",DAQMode=2, ForcedEventType=2, ZdcAnalysisTools=zdcTools) # DAQMode set to PhysicsPEB, event type set to ZdcEventLED
        acc.addEventAlgo(zdcAlg, primary=True)

        zdcLEDNtuple = CompFactory.ZdcLEDNtuple("ZdcLEDNtuple")
        zdcLEDNtuple.enableOutputTree = True
        acc.addEventAlgo(zdcLEDNtuple)
        acc.addService(CompFactory.THistSvc(Output = ["ANALYSIS DATAFILE='NTUP.root' OPT='RECREATE'"]))

    if flags.Output.doWriteESD or flags.Output.doWriteAOD:
        acc.merge(ZdcRecOutputCfg(flags))
        
    return acc

def ZdcLEDTrigCfg(flags):

    acc = ComponentAccumulator()

    # suggested by Tim Martin
    tdmv = CompFactory.TrigDec.TrigDecisionMakerValidator()			 
    tdmv.errorOnFailure = True
    tdmv.TrigDecisionTool = acc.getPrimaryAndMerge(TrigDecisionToolCfg(flags))
    tdmv.NavigationKey = getRun3NavigationContainerFromInput(flags)
    acc.addEventAlgo( tdmv )
    # end of Tim's suggestions
    return acc

def ZdcRecCfg(flags):    
    """Configure Zdc analysis alg
    Additional arguments are useful in calibration runs
    """

    acc = ComponentAccumulator()
 
    run = flags.GeoModel.Run

    # debugging message since the metadata isn't working for calibration files yet
    print ("ZdcRecConfig.py: run = "+run.name)

    if (run == LHCPeriod.Run2):
        print ('ZdcRecConfig.py: setting up Run 2!')
        acc.merge(ZdcRecRun2Cfg(flags))
    elif (run == LHCPeriod.Run3):
        print ('ZdcRecConfig.py: setting up Run 3!')
        acc.merge(ZdcRecRun3Cfg(flags))
    else:
        print ('ZdcRecConfig.py: setting up nothing (problem)!')

    if flags.Output.doWriteESD or flags.Output.doWriteAOD:
        acc.merge(ZdcRecOutputCfg(flags))

    return acc

if __name__ == '__main__':

    """ This is selftest & Zdc analysis transform at the same time"""
    from AthenaConfiguration.AllConfigFlags import initConfigFlags
    from AthenaConfiguration.MainServicesConfig import MainServicesCfg

    # This appears to be needed for calibration data (standalone), but is not working at present
    GeoModelSvc.AtlasVersion = "ATLAS-R3S-2021-03-00-00"

    flags = initConfigFlags()
    flags.Scheduler.CheckDependencies = True
    flags.Scheduler.ShowDataDeps = True
    flags.Scheduler.ShowDataFlow = True
    flags.Scheduler.ShowControlFlow = True
    flags.Scheduler.EnableVerboseViews = True

    flags.Detector.GeometryZDC=True
    flags.Detector.GeometryAFP=False
    flags.Detector.GeometryALFA=False
    flags.Detector.GeometryLucid=False
    flags.Detector.GeometryMDT=False
    flags.Detector.GeometryMM=False
    flags.Detector.GeometryMuon=False
    flags.Trigger.decodeHLT=False
    flags.Trigger.enableL1MuonPhase1=False
    flags.Trigger.L1.doMuon=False
    flags.Trigger.L1.doCalo=False
    flags.Trigger.L1.doTopo=False
    #flags.Reco.EnableTrigger = False

    # This does not work in this context
    # run = flags.GeoModel.Run
    # The EDM Version should be auto configured, but is not working at the moment, so is set by hand

    flags.Output.AODFileName="AOD.pool.root"
    flags.Output.HISTFileName="HIST.root"
    flags.Output.doWriteAOD=True

    flags.fillFromArgs()
    
    # check for LED running, and configure appropriately    

    isLED = (flags.Input.TriggerStream == "calibration_ZDCLEDCalib")
    isCalib = (flags.Input.TriggerStream == "calibration_ZDCCalib" or flags.Input.TriggerStream == "physics_MinBias" or flags.Input.TriggerStream == "express_express" )

    if (isLED):
       print('ZdcRecConfig: Running LED data!')
    if (isCalib):
       print('ZdcRecConfig: Running ZDC calibration data!')
 
    # supply missing metadata based on project name
    pn = flags.Input.ProjectName
    if not isLED:
        year = int(pn.split('_')[0].split('data')[1])
        if (year < 20):
            flags.Trigger.EDMVersion=2
            flags.GeoModel.Run = LHCPeriod.Run2
        elif (year > 20):
            flags.Trigger.EDMVersion=3
            flags.GeoModel.Run = LHCPeriod.Run3
    else:
        flags.Trigger.EDMVersion=3
        flags.GeoModel.Run = LHCPeriod.Run3

    if (flags.Input.isMC):
        print('ZdcRecConfig: Overriding MC run to be Run 3!')
        flags.GeoModel.Run = LHCPeriod.Run3

    flags.lock()

    acc=MainServicesCfg(flags)

    from AtlasGeoModel.ForDetGeoModelConfig import ForDetGeometryCfg
    acc.merge(ForDetGeometryCfg(flags))

    if not flags.Input.isMC:
        from TriggerJobOpts.TriggerRecoConfig import TriggerRecoCfgData
        acc.merge(TriggerRecoCfgData(flags))

    if isLED:
        #acc.merge(ZdcLEDTrigCfg(flags))
        acc.merge(ZdcLEDRecCfg(flags))
    else:
        acc.merge(ZdcRecCfg(flags))


    if not flags.Input.isMC:
       from ZdcMonitoring.ZdcMonitorAlgorithm import ZdcMonitoringConfig
       acc.merge(ZdcMonitoringConfig(flags,'pbpb')) #PbPb only
       if (isCalib): # don't configure ntuple for typical reco jobs
           acc.merge(ZdcNtupleCfg(flags))

    acc.printConfig(withDetails=True)

    with open("config.pkl", "wb") as f:
        acc.store(f)
    status = acc.run()
    if status.isFailure():
        import sys
        sys.exit(-1)
<|MERGE_RESOLUTION|>--- conflicted
+++ resolved
@@ -68,13 +68,8 @@
     trigValTool = CompFactory.ZDC.ZdcTrigValidTool(
         name = 'ZdcTrigValTool',
         WriteAux = True,
-<<<<<<< HEAD
-        AuxSuffix = "",
-        filepath_LUT = flags.Trigger.ZdcLUT)
-=======
         AuxSuffix = '',
         filepath_LUT = 'TrigT1ZDC/zdc_json_PbPb5.36TeV_2023.json') # changed on Oct 13 to accomodate Zdc 1n peak shift
->>>>>>> ab195152
         
     trigValTool.TrigDecisionTool = acc.getPublicTool('TrigDecisionTool')
     
