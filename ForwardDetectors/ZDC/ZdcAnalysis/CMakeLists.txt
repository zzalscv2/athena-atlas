--- conflicted
+++ resolved
@@ -12,13 +12,8 @@
                    Root/*.cxx
                    PUBLIC_HEADERS ZdcAnalysis
                    INCLUDE_DIRS ${ROOT_INCLUDE_DIRS}
-<<<<<<< HEAD
-                   LINK_LIBRARIES ${ROOT_LIBRARIES} nlohmann_json::nlohmann_json AsgDataHandlesLib AsgTools CxxUtils xAODEventInfo xAODForward xAODTrigL1Calo TrigDecisionInterface TrigDecisionToolLib ZdcUtilsLib
-		                   PRIVATE_LINK_LIBRARIES PathResolver )
-=======
                    LINK_LIBRARIES ${ROOT_LIBRARIES} AsgDataHandlesLib AsgTools CxxUtils xAODEventInfo xAODForward xAODTrigL1Calo TrigDecisionInterface TrigDecisionToolLib ZdcUtilsLib
-                   PRIVATE_LINK_LIBRARIES PathResolver )
->>>>>>> 83771921
+                   PRIVATE_LINK_LIBRARIES PathResolver nlohmann_json::nlohmann_json )
 
 atlas_add_dictionary (ZdcAnalysisDict
 		     	ZdcAnalysis/ZdcAnalysisDict.h
