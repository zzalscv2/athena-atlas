/*
  Copyright (C) 2002-2023 CERN for the benefit of the ATLAS collaboration
*/

#include <sstream>
#include <memory>

#include "ZdcUtils/ZdcEventInfo.h"
#include "ZdcAnalysis/ZdcLEDAnalysisTool.h"
#include "xAODEventInfo/EventInfo.h"
#include <xAODForward/ZdcModuleAuxContainer.h>
#include <AsgDataHandles/ReadHandle.h>
#include "AsgDataHandles/ReadDecorHandle.h"
#include <AsgDataHandles/WriteHandle.h>
#include <AsgDataHandles/WriteDecorHandle.h>

namespace ZDC
{
  ZdcLEDAnalysisTool::ZdcLEDAnalysisTool(const std::string& name) :
    asg::AsgTool(name),
    m_name(name)
{
#ifndef XAOD_STANDALONE
  declareInterface<IZdcAnalysisTool>(this);
#endif

}

ZdcLEDAnalysisTool::~ZdcLEDAnalysisTool()
{
  ATH_MSG_DEBUG("Deleting ZdcLEDAnalysisTool named " << m_name);
}

StatusCode ZdcLEDAnalysisTool::initialize()
{
  // Use configuration to direct initialization. 
  //
  if (m_configuration == "ppPbPb2023") {
    initialize_ppPbPb2023();
  }
  else if (m_configuration == "ppALFA2023") {
    initialize_ppALFA2023();
  }
  else if (m_configuration == "zdcStandalone") {
    initialize_zdcStandalone();
  }
  else {
    ATH_MSG_ERROR("Unknown configuration: "  << m_configuration);
    return StatusCode::FAILURE;
  }

  // Check for valid configuration
  //
  if (m_LEDBCID.size() != ZdcEventInfo::NumLEDs || m_LEDCalreqIdx.size() != ZdcEventInfo::NumLEDs) {
    ATH_MSG_ERROR("Invalid initialization of tool for configuration " <<  m_configuration);
    return StatusCode::FAILURE;
  }
  
  ATH_MSG_INFO("doZDC: " << (m_doZDC ? "true" : "false"));
  ATH_MSG_INFO("doRPD: " << (m_doRPD ? "true" : "false"));
  ATH_MSG_INFO("Configuration: " << m_configuration);
  ATH_MSG_DEBUG("AuxSuffix: " << m_auxSuffix);
  ATH_MSG_DEBUG("NumSamples: " << m_numSamples);
  ATH_MSG_DEBUG("Presample: " << m_preSample);
  ATH_MSG_DEBUG("DeltaTSample: " << m_deltaTSample);

  if (m_writeAux && m_auxSuffix != "") {
    ATH_MSG_DEBUG("suffix string = " << m_auxSuffix);
  }

  std::ostringstream BCIDList;
  BCIDList << "LED BCIDs:";

  for (unsigned int idxLED = 0; idxLED < ZdcEventInfo::NumLEDs; idxLED++) {
    BCIDList << m_LEDNames[idxLED] << " - BCID " << m_LEDBCID[idxLED];
    if (idxLED < ZdcEventInfo::NumLEDs - 1) BCIDList << ", ";
  }

  ATH_MSG_DEBUG(BCIDList.str());

  
  // If an aux suffix is provided, prepend it with "_" so we don't have to do so at each use
  //
  if (m_auxSuffix != "") m_auxSuffix = "_" + m_auxSuffix;

  // initialize eventInfo access
  //
  ATH_CHECK( m_eventInfoKey.initialize());
  
  // initialize keys for reading ZDC event-level aux decor information
  //
  m_eventTypeKey = m_zdcSumContainerName + ".EventType";
  ATH_CHECK(m_eventTypeKey.initialize());

  m_DAQModeKey = m_zdcSumContainerName + ".DAQMode";
  ATH_CHECK(m_DAQModeKey.initialize());

  m_robBCIDKey = m_zdcSumContainerName + ".rodBCID";
  ATH_CHECK(m_robBCIDKey.initialize());

  // Initialize writeDecor handles
  //
  m_ZdcLEDPresampleADC = m_zdcModuleContainerName + ".Presample" + m_auxSuffix;
  ATH_CHECK( m_ZdcLEDPresampleADC.initialize());

  m_ZdcLEDADCSum = m_zdcModuleContainerName + ".ADCSum" + m_auxSuffix;
  ATH_CHECK( m_ZdcLEDADCSum.initialize());

  m_ZdcLEDMaxADC = m_zdcModuleContainerName + ".MaxADC" + m_auxSuffix;
  ATH_CHECK( m_ZdcLEDMaxADC.initialize());
  
  m_ZdcLEDMaxSample = m_zdcModuleContainerName + ".MaxSample" + m_auxSuffix;
  ATH_CHECK( m_ZdcLEDMaxSample.initialize());
  
  m_ZdcLEDAvgTime = m_zdcModuleContainerName + ".AvgTime" + m_auxSuffix;
  ATH_CHECK( m_ZdcLEDAvgTime.initialize());
      
  // The LED type gets writting to the module 0 sum container
  //
  m_ZdcLEDType = m_zdcSumContainerName + ".LEDType" + m_auxSuffix;
  ATH_CHECK( m_ZdcLEDType.initialize());

  m_init = true;
  return StatusCode::SUCCESS;
}

void ZdcLEDAnalysisTool::initialize_zdcStandalone()
{
  // Use the defaults for now except for sampleAnaStart values and the BCIDs
  //
  m_sampleAnaStartZDC = 5;
  m_sampleAnaStartRPD = 5;

  m_LEDBCID = {1152, 1154, 1156};
  m_LEDCalreqIdx = {2, 1, 0};
}

void ZdcLEDAnalysisTool::initialize_ppPbPb2023()
{
  // Use the defaults for now except for sampleAnaStart values and the BCIDs
  //
  m_sampleAnaStartZDC = 5;
  m_sampleAnaStartRPD = 5;

  m_LEDBCID = {3476, 3479, 3482};
  m_LEDCalreqIdx = {0, 1, 2};
}

void ZdcLEDAnalysisTool::initialize_ppALFA2023()
{
  // Use the defaults for now except for sampleAnaStart values and the BCIDs
  m_sampleAnaStartZDC = 5;
  m_sampleAnaStartRPD = 5;

  m_LEDBCID = {3479, 3482, 3485};
  m_LEDCalreqIdx = {0 ,1 ,2};
}
  
StatusCode ZdcLEDAnalysisTool::recoZdcModules(const xAOD::ZdcModuleContainer& moduleContainer, 
					      const xAOD::ZdcModuleContainer& moduleSumContainer)
{
  if (!m_init) {
    ATH_MSG_WARNING("Tool not initialized!");
    return StatusCode::FAILURE;
  }

  if (moduleContainer.size()==0) return StatusCode::SUCCESS; // if no modules, do nothing

  SG::ReadHandle<xAOD::EventInfo> eventInfo(m_eventInfoKey);
  ATH_CHECK(eventInfo.isValid());

  SG::ReadDecorHandle<xAOD::ZdcModuleContainer, unsigned int> eventTypeHandle(m_eventTypeKey);
  SG::ReadDecorHandle<xAOD::ZdcModuleContainer, unsigned int> DAQModeHandle(m_DAQModeKey);

  // Loop over the sum container to find event-level info (side == 0)
  //
  bool haveZdcEventInfo = false;
  unsigned int eventType = ZdcEventInfo::ZdcEventUnknown;
  unsigned int bcid = eventInfo->bcid();
  unsigned int DAQMode = ZdcEventInfo::DAQModeUndef;

  const xAOD::ZdcModule* moduleSumEventInfo_ptr = 0;

  for (auto modSum : moduleSumContainer) {
    //
    // Module sum object with side == 0 contains event-level information
    //
    if (modSum->zdcSide() == 0) {
      //
      // Add the event type and bcid as aux decors
      //
      ATH_MSG_DEBUG("Found global sum");
      eventType = eventTypeHandle(*modSum);
      DAQMode = DAQModeHandle(*modSum);
      haveZdcEventInfo = true;
      moduleSumEventInfo_ptr = modSum;
    }
  }
  if (!haveZdcEventInfo) {
    ATH_MSG_ERROR("Zdc event data not available (moduleSum with side = 0)");
    return StatusCode::FAILURE;
  }

  //
  // only do something on LED calibration events
  //
  if (eventType != ZdcEventInfo::ZdcEventLED) return StatusCode::SUCCESS;

  // In standalone mode, we have to read the BCID from the rob header
  //
  if (DAQMode == ZdcEventInfo::Standalone) {  
    SG::ReadDecorHandle<xAOD::ZdcModuleContainer, std::vector<uint16_t> > robBCIDHandle(m_robBCIDKey);
    if (!robBCIDHandle.isValid()) return StatusCode::FAILURE;

    const std::vector<uint16_t>& robBCIDvec = robBCIDHandle(*moduleSumEventInfo_ptr);
    if (robBCIDHandle->size() == 0) return StatusCode::FAILURE;
    
    unsigned int checkBCID = robBCIDvec[0];
    for (unsigned int bcid : robBCIDvec) {
      if (bcid != checkBCID) {
	ATH_MSG_ERROR("Inconsistent BCIDs in rob header, cannot continue in standalone mode");
	return StatusCode::FAILURE;
      }
    }

    bcid = checkBCID;
  }

  // Determine the LED type
  //
  unsigned int evtLEDType = ZdcEventInfo::LEDNone;

  for (unsigned int idxLED = 0; idxLED < ZdcEventInfo::NumLEDs; idxLED++) {
    //
    //  Does the BCID match one of those associated with the LEDs?
    //
    if (m_LEDBCID[idxLED] == bcid) {
      if (DAQMode != ZdcEventInfo::Standalone) {
	//
	// Also check the calreq trigger (to be implemented)
	//
	if (false) continue;
      }
      
      evtLEDType = idxLED;
      break;
    }
  }

  if (evtLEDType == ZdcEventInfo::LEDNone) {
    //
    // Thie BCID does not appear to be associated with one of the LEDs, print warning and quit processing
    //
    ATH_MSG_WARNING("Unexpected BCID found in data: bcid = " << bcid  << m_configuration);
    return StatusCode::SUCCESS;
  }
  else {
    ATH_MSG_DEBUG("Event with BCID = " << bcid << " has LED type " << evtLEDType);
  }

  // We are currently calculating the presample as an unsigned it, but there is another "presample"
  //   from ZdcAnalysisTool which for good reasons is float. So we have to match the type.
  // 
  SG::WriteDecorHandle<xAOD::ZdcModuleContainer,float> moduleLEDPresampleADCHandle(m_ZdcLEDPresampleADC);
  SG::WriteDecorHandle<xAOD::ZdcModuleContainer,int> moduleLEDADCSumHandle(m_ZdcLEDADCSum);
  SG::WriteDecorHandle<xAOD::ZdcModuleContainer,int> moduleLEDMaxADCHandle(m_ZdcLEDMaxADC);
  SG::WriteDecorHandle<xAOD::ZdcModuleContainer,unsigned int> moduleLEDMaxSampleHandle(m_ZdcLEDMaxSample);
  SG::WriteDecorHandle<xAOD::ZdcModuleContainer,float> moduleLEDAvgTimeHandle(m_ZdcLEDAvgTime);

  SG::WriteDecorHandle<xAOD::ZdcModuleContainer,unsigned int> LEDTypeHandle(m_ZdcLEDType);

  ATH_MSG_DEBUG("Starting event processing for LED " << m_LEDNames[evtLEDType]);

  for (const auto zdcModule : moduleContainer)
  {
    ZDCLEDModuleResults results;
    if (zdcModule->zdcType() == 0) {
      results = processZDCModule(*zdcModule);
    }
    else if (zdcModule->zdcType() == 1 && zdcModule->zdcModule() == 4) {
      results = processRPDModule(*zdcModule);
    }

    ATH_MSG_DEBUG("Writing aux decors to module with side, module, channel = " << zdcModule->zdcSide() << ", " << zdcModule->zdcModule()
		<< ", " << zdcModule->zdcChannel());

    moduleLEDPresampleADCHandle(*zdcModule) = std::floor(results.getPresampleADC() + 1.0e-6);
    moduleLEDADCSumHandle(*zdcModule) = results.getADCSum();
    moduleLEDMaxADCHandle(*zdcModule) = results.getMaxADC();
    moduleLEDMaxSampleHandle(*zdcModule) = results.getMaxSample();
    moduleLEDAvgTimeHandle(*zdcModule) = results.getAvgTime();
  } 

  // Write the LED type to the moduleSum container keep event-level data
  //
  LEDTypeHandle(*moduleSumEventInfo_ptr) = evtLEDType;

  ATH_MSG_DEBUG("Finishing event processing");


  return StatusCode::SUCCESS;
}

StatusCode ZdcLEDAnalysisTool::reprocessZdc()
{
  if (!m_init) {
    ATH_MSG_WARNING("Tool not initialized!");
    return StatusCode::FAILURE;
  }
  
  ATH_MSG_DEBUG ("Trying to retrieve " << m_zdcModuleContainerName);
  
  m_zdcModules = 0;
  ATH_CHECK(evtStore()->retrieve(m_zdcModules, m_zdcModuleContainerName));
  
  
  ATH_CHECK(recoZdcModules(*m_zdcModules, *m_zdcSums));
  
  return StatusCode::SUCCESS;
}

ZDCLEDModuleResults ZdcLEDAnalysisTool::processZDCModule(const xAOD::ZdcModule& module)
{
  ATH_MSG_DEBUG("Processing ZDC side, channel = " << module.zdcSide() << ", " << module.zdcModule());
  bool doLG = false;
  
  std::vector<uint16_t> HGSamples = module.auxdata<std::vector<uint16_t> >("g1data");
  std::vector<uint16_t> LGSamples = module.auxdata<std::vector<uint16_t> >("g0data");

  std::vector<uint16_t>::const_iterator maxIter = std::max_element(HGSamples.begin(), HGSamples.end());
  if (maxIter != HGSamples.end()) {
    if (*maxIter > m_HGADCOverflow) doLG = true;
  }

  if (doLG) {
    return processModuleData(LGSamples, m_sampleAnaStartZDC, m_sampleAnaEndZDC, m_ZdcLowGainScale);
  }
  else {
    return processModuleData(HGSamples, m_sampleAnaStartZDC, m_sampleAnaEndZDC, 1);
  }
}

ZDCLEDModuleResults ZdcLEDAnalysisTool::processRPDModule(const xAOD::ZdcModule& module)
{
  ATH_MSG_DEBUG("Processing RPD side, channel = " << module.zdcSide() << ", " << module.zdcChannel());
  return processModuleData(module.auxdata<std::vector<uint16_t> >("g0data"), m_sampleAnaStartRPD, m_sampleAnaEndRPD, 1);
}

ZDCLEDModuleResults ZdcLEDAnalysisTool::processModuleData(const std::vector<unsigned short>& data,
							  unsigned int startSample, unsigned int endSample, float gainScale)
{

  int ADCSum = 0;
  int maxADCsub = -999;
  unsigned int maxSample = 0;
  float avgTime = 0.f;

  if (startSample > m_numSamples || endSample > m_numSamples) {
    ATH_MSG_ERROR("Start or end sample number greater than number of samples");
    return ZDCLEDModuleResults();
  }

  int preFADC = data[m_preSample];
  
  for (unsigned int sample = startSample; sample <= endSample; sample++) {
    int FADCsub = data[sample] - preFADC;
    float time = (sample + 0.5f)*m_deltaTSample;
    ADCSum += FADCsub;
    if (FADCsub > maxADCsub) {
      maxADCsub = FADCsub;
      maxSample = sample;
    }

    avgTime += time*FADCsub;
  }
<<<<<<< HEAD
  if (ADCSum!=0){
    avgTime /= ADCSum;
  } else {
    avgTime = 0.f; //used as default in the ZDCLEDModuleResults c'tor
=======

  if (ADCSum != 0) {
    avgTime /= ADCSum;
  }
  else {
    avgTime = 0.f;
>>>>>>> 4059ed18
  }

  return ZDCLEDModuleResults(preFADC, ADCSum*gainScale, maxADCsub*gainScale, maxSample, avgTime);
}
 

} // namespace ZDC
<|MERGE_RESOLUTION|>--- conflicted
+++ resolved
@@ -373,19 +373,10 @@
 
     avgTime += time*FADCsub;
   }
-<<<<<<< HEAD
   if (ADCSum!=0){
     avgTime /= ADCSum;
   } else {
     avgTime = 0.f; //used as default in the ZDCLEDModuleResults c'tor
-=======
-
-  if (ADCSum != 0) {
-    avgTime /= ADCSum;
-  }
-  else {
-    avgTime = 0.f;
->>>>>>> 4059ed18
   }
 
   return ZDCLEDModuleResults(preFADC, ADCSum*gainScale, maxADCsub*gainScale, maxSample, avgTime);
