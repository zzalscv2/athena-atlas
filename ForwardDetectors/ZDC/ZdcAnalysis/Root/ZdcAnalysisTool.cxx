--- conflicted
+++ resolved
@@ -1,9 +1,5 @@
 /*
-<<<<<<< HEAD
-  Copyright (C) 2002-2020 CERN for the benefit of the ATLAS collaboration
-=======
   Copyright (C) 2002-2021 CERN for the benefit of the ATLAS collaboration
->>>>>>> e18921b6
 */
 
 #include "ZdcAnalysis/ZdcAnalysisTool.h"
@@ -22,20 +18,12 @@
 
 namespace ZDC
 {
-<<<<<<< HEAD
 int ZdcAnalysisTool::s_debugLevel = 0;
 ZdcAnalysisTool::ZdcAnalysisTool(const std::string& name)
     : asg::AsgTool(name), m_name(name), m_init(false),
       m_writeAux(false), m_eventReady(false),
       m_runNumber(0), m_lumiBlock(0),
       m_zdcTriggerEfficiency(0)
-=======
-
-  ZdcAnalysisTool::ZdcAnalysisTool(const std::string& name) : asg::AsgTool(name), m_name(name),
-							      m_writeAux(false),
-							      m_runNumber(0), m_lumiBlock(0),
-    m_splines{{{{0,0,0,0}},{{0,0,0,0}}}}, m_zdcTriggerEfficiency(nullptr)
->>>>>>> e18921b6
 {
 
 #ifndef XAOD_STANDALONE
@@ -863,70 +851,9 @@
         //m_auxSuffix = "_" + m_auxSuffix;
         ATH_MSG_INFO("suffix string = " << m_auxSuffix);
     }
-<<<<<<< HEAD
 
     m_init = true;
     return StatusCode::SUCCESS;
-=======
-  }
-
-  // Use configuration to direct initialization
-  //
-  if (m_configuration == "default") {
-    m_zdcDataAnalyzer = initializeDefault();
-  }
-  else if (m_configuration == "PbPb2015") {
-    initialize80MHz();
-    initialize40MHz();
-    
-    m_zdcDataAnalyzer = m_zdcDataAnalyzer_80MHz; // default
-  }
-  else if (m_configuration == "pPb2016") {
-    m_zdcDataAnalyzer = initializepPb2016();
-  }
-  else {
-    ATH_MSG_ERROR("Unknown configuration: "  << m_configuration);
-    return StatusCode::FAILURE;
-  }
-
-  // If an aux suffix is provided, prepend it with "_" so we don't have to do so at each use
-  //
-  if (m_writeAux && !m_auxSuffix.empty()) {
-    m_auxSuffix = "_" + m_auxSuffix;
-  }
-
-  ATH_MSG_INFO("Configuration: "<<m_configuration);
-  ATH_MSG_INFO("FlipEMDelay: "<<m_flipEMDelay);
-  ATH_MSG_INFO("LowGainOnly: "<<m_lowGainOnly);
-
-  ATH_MSG_INFO("Using Combined delayed and undelayed samples: "<< m_combineDelay);
-
-  ATH_MSG_INFO("WriteAux: "<<m_writeAux);
-  ATH_MSG_INFO("AuxSuffix: "<<m_auxSuffix);
-  ATH_MSG_INFO("DoCalib: "<<m_doCalib);
-  ATH_MSG_INFO("ForceCalibRun: "<<m_forceCalibRun);
-  ATH_MSG_INFO("ForceCalibLB: "<<m_forceCalibLB);
-  ATH_MSG_INFO("NumSampl: "<<m_numSample); 
-  ATH_MSG_INFO("DeltaTSample: "<<m_deltaTSample); 
-  ATH_MSG_INFO("Presample: "<<m_presample); 
-  ATH_MSG_INFO("PeakSample: "<<m_peakSample);
-  ATH_MSG_INFO("Peak2ndDerivThresh: "<<m_Peak2ndDerivThresh);
-
-  if (m_combineDelay)  ATH_MSG_INFO("DelayDeltaT: "<< m_delayDeltaT);
-
-  ATH_MSG_INFO("T0: "<<m_t0);
-  ATH_MSG_INFO("Tau1: "<<m_tau1);
-  ATH_MSG_INFO("Tau2: "<<m_tau2);
-  ATH_MSG_INFO("FixTau1: "<<m_fixTau1);
-  ATH_MSG_INFO("FixTau2: "<<m_fixTau2);
-  ATH_MSG_INFO("DeltaTCut: "<<m_deltaTCut);
-  ATH_MSG_INFO("ChisqRatioCut: "<<m_ChisqRatioCut);
-
-  ATH_CHECK( m_eventInfoKey.initialize());
-  ATH_CHECK( m_ZdcModuleWriteKey.initialize() );
-
-  return StatusCode::SUCCESS;
->>>>>>> e18921b6
 }
 
 StatusCode ZdcAnalysisTool::configureNewRun(unsigned int runNumber)
@@ -1033,7 +960,6 @@
 
     m_lumiBlock = eventInfo->lumiBlock();
 
-<<<<<<< HEAD
     unsigned int calibLumiBlock = m_lumiBlock;
     if (m_doCalib) {
         if (m_forceCalibRun > 0) calibLumiBlock = m_forceCalibLB;
@@ -1041,13 +967,6 @@
 
     ATH_MSG_DEBUG("Starting event processing");
     m_zdcDataAnalyzer->StartEvent(calibLumiBlock);
-=======
-  const std::vector<unsigned short>* adcUndelayLG = nullptr;
-  const std::vector<unsigned short>* adcUndelayHG = nullptr;
-
-  const std::vector<unsigned short>* adcDelayLG = nullptr;
-  const std::vector<unsigned short>* adcDelayHG = nullptr;
->>>>>>> e18921b6
 
     const std::vector<unsigned short>* adcUndelayLG = 0;
     const std::vector<unsigned short>* adcUndelayHG = 0;
@@ -1239,23 +1158,12 @@
 
 void ZdcAnalysisTool::setTimeCalibrations(unsigned int runNumber)
 {
-<<<<<<< HEAD
     char name[128];
     std::string filename = PathResolverFindCalibFile( "ZdcAnalysis/" + m_zdcTimeCalibFileName );
     ATH_MSG_INFO("Opening time calibration file " << filename);
     std::unique_ptr<TFile> fCalib (TFile::Open(filename.c_str(), "READ"));
 
     if (fCalib && !fCalib->IsZombie())
-=======
-  char name[128];
-  sprintf(name,"%s/%s",m_zdcAnalysisConfigPath.c_str(),m_zdcTimeCalibFileName.c_str());
-  ATH_MSG_INFO("Opening time calibration file " << name);
-  TFile* fCalib = TFile::Open(name);
-  std::array<std::array<TSpline*, 4>, 2> T0HGOffsetSplines{};
-  std::array<std::array<TSpline*, 4>, 2> T0LGOffsetSplines{};
-  TSpline3* spline;
-  for (int iside=0;iside<2;iside++)
->>>>>>> e18921b6
     {
         std::array<std::array<std::unique_ptr<TSpline>, 4>, 2> T0HGOffsetSplines;
         std::array<std::array<std::unique_ptr<TSpline>, 4>, 2> T0LGOffsetSplines;
