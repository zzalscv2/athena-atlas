/*
  Copyright (C) 2002-2023 CERN for the benefit of the ATLAS collaboration
*/

#include "ZdcAnalysis/ZDCFitWrapper.h"
#include <numeric>
#include <memory>

void ZDCFitWrapper::Initialize(float initialAmp, float initialT0, float ampMin, float ampMax)
{
  // Clear the errors on the TF1 because retaining the errors seems to affect 
  //   the convergence of fits
  //
  unsigned int npar = GetWrapperTF1()->GetNpar();
  std::vector<double> zeroVec(npar, 0.0);
  GetWrapperTF1()->SetParErrors(&zeroVec[0]);

  // If we adjusted the time range on the previous event, restore to default
  //
  if (m_adjTLimitsEvent) {
    SetT0FitLimits(m_t0Min, m_t0Max);

    m_adjTLimitsEvent = false;
    m_tminAdjust = 0;
  }

  SetAmpMinMax(ampMin, ampMax);

  DoInitialize(initialAmp, initialT0, ampMin, ampMax);
}

void ZDCFitWrapper::Initialize(float initialAmp, float initialT0, float ampMin, float ampMax, float fitTmin, float fitTmax, float fitTRef)
{
  // Clear the errors on the TF1 because retaining the errors seems to affect 
  //   the convergence of fits
  //
  unsigned int npar = GetWrapperTF1()->GetNpar();
  std::vector<double> zeroVec(npar, 0.0);
  GetWrapperTF1()->SetParErrors(&zeroVec[0]);

  m_adjTLimitsEvent = true;

  m_tminAdjust = fitTRef;

  float newT0Min = std::max(m_t0Min, fitTmin);
  float newT0Max = std::min(m_t0Max, fitTmax);

  SetAmpMinMax(ampMin, ampMax);
  SetT0FitLimits(newT0Min, newT0Max);

  DoInitialize(initialAmp, initialT0, ampMin, ampMax);
}

ZDCFitExpFermiVariableTaus::ZDCFitExpFermiVariableTaus(const std::string& tag, float tmin, float tmax, bool fixTau1, bool fixTau2, float tau1, float tau2) :
  ZDCFitWrapper(std::make_shared<TF1>(("ExpFermiVariableTaus" + tag).c_str(), ZDCFermiExpFit, tmin, tmax, 5)),
  m_fixTau1(fixTau1), m_fixTau2(fixTau2), m_tau1(tau1), m_tau2(tau2)
{
  std::shared_ptr<TF1> theTF1 = ZDCFitWrapper::GetWrapperTF1();

  theTF1->SetParName(0, "Amp");
  theTF1->SetParName(1, "T0");
  theTF1->SetParName(2, "#tau_{1}");
  theTF1->SetParName(3, "#tau_{2}");
  theTF1->SetParName(4, "C");

  // BAC, parameter 0 limits now is set in DoInitialize
  theTF1->SetParLimits(1, tmin, tmax);
  theTF1->SetParLimits(2, 3, 6);
  theTF1->SetParLimits(3, 10, 40);

  if (m_fixTau1) theTF1->FixParameter(2, m_tau1);
  if (m_fixTau2) theTF1->FixParameter(3, m_tau2);
}

void ZDCFitExpFermiVariableTaus::DoInitialize(float initialAmp, float initialT0, float ampMin, float ampMax)
{
  std::shared_ptr<TF1> theTF1 = ZDCFitWrapper::GetWrapperTF1();

  theTF1->SetParameter(0, initialAmp);
  theTF1->SetParameter(1, initialT0);
  theTF1->SetParameter(4, 0);

  theTF1->SetParLimits(0, ampMin, ampMax);

  if (!m_fixTau1) theTF1->SetParameter(2, m_tau1);
  if (!m_fixTau2) theTF1->SetParameter(3, m_tau2);
}

void ZDCFitExpFermiVariableTaus::SetT0FitLimits(float t0Min, float t0Max)
{
  // Set the parameter limits accordingly on the TF1
  //
  std::shared_ptr<TF1> theTF1 = ZDCFitWrapper::GetWrapperTF1();
  theTF1->SetParLimits(1, t0Min, t0Max);
}

void ZDCFitExpFermiVariableTaus::ConstrainFit()
{
  // We force the constant terms to zero
  //
  std::shared_ptr<TF1> theTF1 = GetWrapperTF1();

  theTF1->FixParameter(4, 0);
}
void ZDCFitExpFermiVariableTaus::UnconstrainFit()
{
  std::shared_ptr<TF1> theTF1 = GetWrapperTF1();
  theTF1->ReleaseParameter(4);
}

ZDCFitExpFermiVariableTausRun3::ZDCFitExpFermiVariableTausRun3(const std::string& tag, float tmin, float tmax, bool fixTau1, bool fixTau2, float tau1, float tau2) :
  ZDCFitExpFermiVariableTaus(tag, tmin, tmax, fixTau1, fixTau2, tau1, tau2)
{
  std::shared_ptr<TF1> theTF1 = ZDCFitWrapper::GetWrapperTF1();
  theTF1->SetParLimits(2, 0.5, 3);
  theTF1->SetParLimits(3, 4, 10);

  // Since we st parameter ranges, we have to redo the fixing (or not) again here
  //
  if (m_fixTau1) theTF1->FixParameter(2, m_tau1);
  if (m_fixTau2) theTF1->FixParameter(3, m_tau2);
}


ZDCFitExpFermiVariableTausLHCf::ZDCFitExpFermiVariableTausLHCf(const std::string& tag, float tmin, float tmax, bool fixTau1, bool fixTau2, float tau1, float tau2) :
  ZDCFitWrapper(std::make_shared<TF1>(("ExpFermiVariableTausLHCf" + tag).c_str(), ZDCFermiExpFitRefl, tmin, tmax, 8)),
  m_fixTau1(fixTau1), m_fixTau2(fixTau2), m_tau1(tau1), m_tau2(tau2)
{
  std::shared_ptr<TF1> theTF1 = ZDCFitWrapper::GetWrapperTF1();

  theTF1->SetParName(0, "Amp");
  theTF1->SetParName(1, "T0");
  theTF1->SetParName(2, "#tau_{1}");
  theTF1->SetParName(3, "#tau_{2}");
  theTF1->SetParName(4, "C");
  theTF1->SetParName(5, "refdelay");
  theTF1->SetParName(6, "reflAmpFrac");
  theTF1->SetParName(7, "reflWidth");

  // BAC, parameter 0 limits now is set in DoInitialize
  theTF1->SetParLimits(1, tmin, tmax);
  theTF1->SetParLimits(2, 0.5, 2);
  theTF1->SetParLimits(3, 3.5, 6);
  theTF1->SetParLimits(5, 5, 8);
  theTF1->SetParLimits(6, -1e-4, 0.2);
  theTF1->FixParameter(7, 1.5);

  if (m_fixTau1) theTF1->FixParameter(2, m_tau1);
  if (m_fixTau2) theTF1->FixParameter(3, m_tau2);
}

void ZDCFitExpFermiVariableTausLHCf::DoInitialize(float initialAmp, float initialT0, float ampMin, float ampMax)
{
  std::shared_ptr<TF1> theTF1 = ZDCFitWrapper::GetWrapperTF1();

  theTF1->SetParameter(0, initialAmp);
  theTF1->SetParameter(1, initialT0);
  theTF1->SetParameter(4, 0);
  theTF1->SetParameter(5, 5);
  theTF1->SetParameter(6, 0.1);

  theTF1->SetParLimits(0, ampMin, ampMax);

  if (!m_fixTau1) theTF1->SetParameter(2, m_tau1);
  if (!m_fixTau2) theTF1->SetParameter(3, m_tau2);

  // Set the parameter errors which ROOT now uses <<<to set the initial step sizes>>>
  //
  double ampStep = std::min(0.05*initialAmp, std::abs(ampMax - initialAmp)/2.);
  
  theTF1->SetParError(0, ampStep);
  theTF1->SetParError(1, 1.0);

  if (!m_fixTau1) theTF1->SetParError(2, 0.05);
  if (!m_fixTau2) theTF1->SetParError(3, 0.25);

  theTF1->SetParError(4, 2);
  theTF1->SetParError(5, 0.25);
  theTF1->SetParError(6, 0.05);
}

void ZDCFitExpFermiVariableTausLHCf::SetT0FitLimits(float t0Min, float t0Max)
{
  // Set the parameter limits accordingly on the TF1
  //
  std::shared_ptr<TF1> theTF1 = ZDCFitWrapper::GetWrapperTF1();
  theTF1->SetParLimits(1, t0Min, t0Max);
}

void ZDCFitExpFermiVariableTausLHCf::ConstrainFit()
{
  // We force the constant and reflection terms to zero
  //
  std::shared_ptr<TF1> theTF1 = GetWrapperTF1();

  theTF1->FixParameter(4, 0);
  theTF1->FixParameter(5, 5);
  theTF1->FixParameter(6, 0);
}
void ZDCFitExpFermiVariableTausLHCf::UnconstrainFit()
{
  std::shared_ptr<TF1> theTF1 = GetWrapperTF1();
  theTF1->ReleaseParameter(4);
  theTF1->ReleaseParameter(5);
  theTF1->ReleaseParameter(6);

<<<<<<< HEAD
=======
  theTF1->SetParLimits(5, 5, 8);
>>>>>>> a49fe709
  theTF1->SetParLimits(6, -1e-4, 0.2);
  theTF1->SetParameter(6, 0.1);
}

ZDCFitExpFermiFixedTaus::ZDCFitExpFermiFixedTaus(const std::string& tag, float tmin, float tmax, float tau1, float tau2) :
  ZDCFitWrapper(std::make_shared<TF1>(("ExpFermiFixedTaus" + tag).c_str(), this, tmin, tmax, 3)),
  m_tau1(tau1), m_tau2(tau2)
{
  std::shared_ptr<TF1> theTF1 = ZDCFitWrapper::GetWrapperTF1();

  // BAC, parameter 0 limits now is set in DoInitialize
  theTF1->SetParLimits(1, tmin, tmax);

  theTF1->SetParName(0, "Amp");
  theTF1->SetParName(1, "T0");
  theTF1->SetParName(2, "C");

  // Now create the reference function that we use to evaluate ExpFermiFit more efficiently
  //
  std::string funcNameRefFunc = "ExpFermiFixedTausRefFunc" + tag;
  m_expFermiFunc = std::make_shared<TF1>(funcNameRefFunc.c_str(), ZDCFermiExpFit, -50, 100, 5);

  m_expFermiFunc->SetParameter(0, 1);
  m_expFermiFunc->SetParameter(1, 0);
  m_expFermiFunc->SetParameter(2, m_tau1);
  m_expFermiFunc->SetParameter(3, m_tau2);
  m_expFermiFunc->SetParameter(4, 0);

  m_norm = 1. / m_expFermiFunc->GetMaximum();
  m_timeCorr = m_tau1 * std::log(m_tau2 / m_tau1 - 1.0);
}

void ZDCFitExpFermiFixedTaus::DoInitialize(float initialAmp, float initialT0, float ampMin, float ampMax)
{
  GetWrapperTF1()->SetParameter(0, initialAmp);
  GetWrapperTF1()->SetParameter(1, initialT0);

  GetWrapperTF1()->SetParLimits(0, ampMin, ampMax);
}
void ZDCFitExpFermiFixedTaus::ConstrainFit()
{
  // We force the constant tersm to zero
  //
  std::shared_ptr<TF1> theTF1 = GetWrapperTF1();

  theTF1->FixParameter(2, 0);
}
void ZDCFitExpFermiFixedTaus::UnconstrainFit()
{
  std::shared_ptr<TF1> theTF1 = GetWrapperTF1();
  theTF1->ReleaseParameter(2);
}

void ZDCFitExpFermiFixedTaus::SetT0FitLimits(float t0Min, float t0Max)
{
  GetWrapperTF1()->SetParLimits(1, t0Min, t0Max);
}

ZDCFitExpFermiPrePulse::ZDCFitExpFermiPrePulse(const std::string& tag, float tmin, float tmax, float tau1, float tau2) :
  ZDCPrePulseFitWrapper(std::make_shared<TF1>(("ExpFermiPrePulse" + tag).c_str(), this, tmin, tmax, 5)),
  m_tau1(tau1), m_tau2(tau2)
{
  // Create the reference function that we use to evaluate ExpFermiFit more efficiently
  //
  std::string funcNameRefFunc = "ExpFermiPrePulseRefFunc" + tag;

  m_expFermiFunc = std::make_shared<TF1>(funcNameRefFunc.c_str(), ZDCFermiExpFit, -50, 100, 5);

  m_expFermiFunc->SetParameter(0, 1);
  m_expFermiFunc->SetParameter(1, 0);
  m_expFermiFunc->SetParameter(2, m_tau1);
  m_expFermiFunc->SetParameter(3, m_tau2);
  m_expFermiFunc->SetParameter(4, 0);

  m_norm = 1. / m_expFermiFunc->GetMaximum();
  m_timeCorr = m_tau1 * std::log(m_tau2 / m_tau1 - 1.0);

  // Now set up the actual TF1
  //
   std::shared_ptr<TF1> theTF1 = ZDCFitWrapper::GetWrapperTF1();

  // BAC, parameter 0 limits now is set in DoInitialize
  theTF1->SetParLimits(1, tmin, tmax);
  theTF1->SetParLimits(2, 1, 8196); // Increase the upper range to 2 times of ADC range to deal with large exponential tail case of pre-pulse.
  theTF1->SetParLimits(3, -20, 10);

  theTF1->SetParName(0, "Amp");
  theTF1->SetParName(1, "T0");
  theTF1->SetParName(2, "Amp_{pre}");
  theTF1->SetParName(3, "T0_{pre}");
  theTF1->SetParName(4, "C");
}

void ZDCFitExpFermiPrePulse::ConstrainFit()
{
  // We force the constant term and per-pulse amplitude to zero
  //
  std::shared_ptr<TF1> theTF1 = GetWrapperTF1();

  theTF1->FixParameter(2, 0);
  theTF1->FixParameter(4, 0);
}
void ZDCFitExpFermiPrePulse::UnconstrainFit()
{
  std::shared_ptr<TF1> theTF1 = GetWrapperTF1();
  theTF1->ReleaseParameter(2);
  theTF1->ReleaseParameter(4);

  theTF1->SetParLimits(2, 1, 8196); // Increase the upper range to 2 times of ADC range to deal with large exponential tail case of pre-pulse.
}

void ZDCFitExpFermiPrePulse::SetPrePulseT0Range(float tmin, float tmax)
{
  if (tmin > GetTMin()) {
    m_preT0Min = tmin;
    GetWrapperTF1()->ReleaseParameter(3);
    GetWrapperTF1()->SetParLimits(3, tmin, tmax);
  }
  else {
    m_preT0Min = -25;
    GetWrapperTF1()->SetParLimits(3, -25, tmax);
  }
  m_preT0Max = tmax;
}

void ZDCFitExpFermiPrePulse::DoInitialize(float initialAmp, float initialT0, float ampMin, float ampMax)
{
  GetWrapperTF1()->SetParameter(0, initialAmp);
  GetWrapperTF1()->SetParameter(1, initialT0);
  GetWrapperTF1()->SetParameter(2, 5);
  GetWrapperTF1()->SetParameter(3, 0.5*(m_preT0Min + m_preT0Max));
  GetWrapperTF1()->SetParameter(4, 0);

  GetWrapperTF1()->SetParLimits(0, ampMin, ampMax);

  // Set parameter errors for fit step size
  //
  double ampStep = std::min(0.05*initialAmp, std::abs(ampMax - initialAmp)/2.);
  GetWrapperTF1()->SetParError(0, ampStep);
  GetWrapperTF1()->SetParError(1, 1.0);
  GetWrapperTF1()->SetParError(2, 2);
  GetWrapperTF1()->SetParError(3, 1.0);
  GetWrapperTF1()->SetParError(4, 1.0);
}

void ZDCFitExpFermiPrePulse::SetT0FitLimits(float t0Min, float t0Max)
{
   std::shared_ptr<TF1> theTF1 = GetWrapperTF1();
  theTF1->SetParLimits(1, t0Min, t0Max);
}

double ZDCFermiExpFit(const double* xvec, const double* pvec)
{
  static const float offsetScale = 0;

  double t = xvec[0];

  double amp = pvec[0];
  double t0 = pvec[1];
  double tau1 = pvec[2];
  double tau2 = pvec[3];
  double C = pvec[4];

  double tauRatio = tau2 / tau1;
  double tauRatioMinunsOne = tauRatio - 1;

  double norm = (  std::exp(-offsetScale / tauRatio) * std::pow(1. / tauRatioMinunsOne, 1. / (1 + tauRatio)) /
                  ( 1 + std::pow(1. / tauRatioMinunsOne, 1. / (1 + 1 / tauRatio)))                         );

  double deltaT = t - (t0 - offsetScale * tau1);
  if (deltaT < 0) deltaT = 0;

  double expTerm = std::exp(-deltaT / tau2);
  double fermiTerm = 1. / (1. + std::exp(-(t - t0) / tau1));

  return amp * expTerm * fermiTerm / norm + C; 
}

double ZDCFermiExpFitRefl(const double* xvec, const double* pvec)
{
  static const float offsetScale = 0;

  double t = xvec[0];

  double amp = pvec[0];
  double t0 = pvec[1];
  double tau1 = pvec[2];
  double tau2 = pvec[3];
  double C = pvec[4];
  
  double refldelay = pvec[5];
  double reflFrac = pvec[6];
  double reflwidth = pvec[7];
  
  double tauRatio = tau2 / tau1;
  double tauRatioMinunsOne = tauRatio - 1;

  double norm = (  std::exp(-offsetScale / tauRatio) * std::pow(1. / tauRatioMinunsOne, 1. / (1 + tauRatio)) /
                  ( 1 + std::pow(1. / tauRatioMinunsOne, 1. / (1 + 1 / tauRatio)))                         );

  double deltaT = t - (t0 - offsetScale * tau1);
  if (deltaT < 0) deltaT = 0;

  // Note: the small constant added here accounts for the very long tail on the pulse 
  //   which doesn't go to zero over the time range that we sample
  //
  double expTerm = 0.01 + std::exp(-deltaT / tau2);
  double fermiTerm = 1. / (1. + std::exp(-(t - t0) / tau1));

  double deltaTRefl = deltaT - refldelay;

  double reflTerm =  -reflFrac*amp*std::exp(-0.5*deltaTRefl*deltaTRefl/reflwidth/reflwidth);
  // if (deltaTRefl < 0) deltaTRefl = 0;
  // double reflTerm = -reflFrac*amp*std::exp(-deltaTRefl / tau2)/(1. + std::exp(-(t - t0 - delay) / tau1));

  return amp * expTerm * fermiTerm / norm + C + reflTerm; 
}

// --------------------------------------------------------------------------------------------------------------------------------------------
//
ZDCFitExpFermiLinearFixedTaus::ZDCFitExpFermiLinearFixedTaus(const std::string& tag, float tmin, float tmax, float tau1, float tau2) :
  ZDCFitWrapper(std::make_shared<TF1>(("ExpFermiFixedTaus" + tag).c_str(), this, tmin, tmax, 4)),
  m_tau1(tau1), m_tau2(tau2)
{
  std::shared_ptr<TF1> theTF1 = GetWrapperTF1();

  // BAC, parameter 0 limits now is set in DoInitialize
  theTF1->SetParLimits(1, tmin, tmax);

  theTF1->SetParName(0, "Amp");
  theTF1->SetParName(1, "T0");
  theTF1->SetParName(2, "s_{b}");
  theTF1->SetParName(3, "c_{b}");

  // Now create the reference function that we use to evaluate ExpFermiFit more efficiently
  //
  std::string funcNameRefFunc = "ExpFermiFixedTausRefFunc" + tag;

  m_expFermiFunc = std::make_shared<TF1>(funcNameRefFunc.c_str(), ZDCFermiExpFit, -50, 100, 5);

  m_expFermiFunc->SetParameter(0, 1);
  m_expFermiFunc->SetParameter(1, 0);
  m_expFermiFunc->SetParameter(2, m_tau1);
  m_expFermiFunc->SetParameter(3, m_tau2);
  m_expFermiFunc->FixParameter(4, 0);

  m_norm = 1. / m_expFermiFunc->GetMaximum();
  m_timeCorr = m_tau1 * std::log(m_tau2 / m_tau1 - 1.0);
}

void ZDCFitExpFermiLinearFixedTaus::ConstrainFit()
{
  // We force the linear terms to zero
  //
  std::shared_ptr<TF1> theTF1 = GetWrapperTF1();

  theTF1->FixParameter(2, 0);
  theTF1->FixParameter(3, 0);
}

void ZDCFitExpFermiLinearFixedTaus::UnconstrainFit()
{
  std::shared_ptr<TF1> theTF1 = GetWrapperTF1(); 
  theTF1->ReleaseParameter(2);
  theTF1->ReleaseParameter(3);
}

void ZDCFitExpFermiLinearFixedTaus::DoInitialize(float initialAmp, float initialT0, float ampMin, float ampMax)
{
  float slope     = std::abs(0.1 * initialAmp / initialT0);
  float intercept = std::abs(0.1 * initialAmp);
  GetWrapperTF1()->SetParLimits(2, -slope    , slope    );
  GetWrapperTF1()->SetParLimits(3, -intercept, intercept);

  GetWrapperTF1()->SetParameter(0, initialAmp);
  GetWrapperTF1()->SetParameter(1, initialT0);
  GetWrapperTF1()->SetParameter(2, 0);
  GetWrapperTF1()->SetParameter(3, 0);

  GetWrapperTF1()->SetParLimits(0, ampMin, ampMax);
}

void ZDCFitExpFermiLinearFixedTaus::SetT0FitLimits(float t0Min, float t0Max)
{
  std::shared_ptr<TF1> theTF1 = GetWrapperTF1();
  theTF1->SetParLimits(1, t0Min, t0Max);
}

// --------------------------------------------------------------------------------------------------------------------------------------------
//
ZDCFitExpFermiLinearPrePulse::ZDCFitExpFermiLinearPrePulse(const std::string& tag, float tmin, float tmax, float tau1, float tau2) :
  ZDCPrePulseFitWrapper(std::make_shared<TF1>(("ExpFermiPrePulse" + tag).c_str(), this, tmin, tmax, 6)),
  m_tau1(tau1), m_tau2(tau2)
{
  // Create the reference function that we use to evaluate ExpFermiFit more efficiently
  //
  std::string funcNameRefFunc = "ExpFermiPerPulseRefFunc" + tag;

  m_expFermiFunc = std::make_shared<TF1>(funcNameRefFunc.c_str(), ZDCFermiExpFit, -50, 100, 5);

  m_expFermiFunc->SetParameter(0, 1);
  m_expFermiFunc->SetParameter(1, 0);
  m_expFermiFunc->SetParameter(2, m_tau1);
  m_expFermiFunc->SetParameter(3, m_tau2);
  m_expFermiFunc->FixParameter(4, 0);

  m_norm = 1. / m_expFermiFunc->GetMaximum();
  m_timeCorr = m_tau1 * std::log(m_tau2 / m_tau1 - 1.0);

  // Now set up the actual TF1
  //
  std::shared_ptr<TF1> theTF1 = ZDCFitWrapper::GetWrapperTF1();

  // BAC, parameter 0 limits now is set in DoInitialize
  theTF1->SetParLimits(1, tmin, tmax);
  theTF1->SetParLimits(2, 1, 4096); // Increase the upper range to 4 times of ADC range to deal with large exponential tail case of pre-pulse.
  theTF1->SetParLimits(3, -20, 10);

  theTF1->SetParName(0, "Amp");
  theTF1->SetParName(1, "T0");
  theTF1->SetParName(2, "Amp_{pre}");
  theTF1->SetParName(3, "T0_{pre}");
  theTF1->SetParName(4, "s_{b}");
  theTF1->SetParName(5, "c_{b}");
}

void ZDCFitExpFermiLinearPrePulse::ConstrainFit()
{
  // We force the linear terms and prepulse terms to zero
  //
  std::shared_ptr<TF1> theTF1 = GetWrapperTF1();

  theTF1->FixParameter(2, 0);
  theTF1->FixParameter(4, 0);
  theTF1->FixParameter(5, 0);
}
void ZDCFitExpFermiLinearPrePulse::UnconstrainFit()
{
  std::shared_ptr<TF1> theTF1 = GetWrapperTF1();

  theTF1->ReleaseParameter(2);
  theTF1->ReleaseParameter(4);
  theTF1->ReleaseParameter(5);
}

void ZDCFitExpFermiLinearPrePulse::SetPrePulseT0Range(float tmin, float tmax)
{
  if (tmin > GetTMin()) {
    GetWrapperTF1()->ReleaseParameter(3);
    GetWrapperTF1()->SetParLimits(3, tmin, tmax);
  }
  else {
    GetWrapperTF1()->FixParameter(3, tmin * 1.01);
  }
}

void ZDCFitExpFermiLinearPrePulse::DoInitialize(float initialAmp, float initialT0, float ampMin, float ampMax)
{
  float slope     = std::abs(initialAmp / initialT0);  // to be studied more ??? limit 0.1 0.05
  float intercept = std::abs(0.5 * initialAmp);
  GetWrapperTF1()->SetParLimits(4, -slope    , slope    );
  GetWrapperTF1()->SetParLimits(5, -intercept, intercept);

  GetWrapperTF1()->SetParLimits(0, ampMin, ampMax);

  GetWrapperTF1()->SetParameter(0, initialAmp);
  GetWrapperTF1()->SetParameter(1, initialT0);
  GetWrapperTF1()->SetParameter(2, 5);
  GetWrapperTF1()->SetParameter(3, 0);
  GetWrapperTF1()->SetParameter(4, 0);
  GetWrapperTF1()->SetParameter(5, 0);
}

void ZDCFitExpFermiLinearPrePulse::SetT0FitLimits(float t0Min, float t0Max)
{
  GetWrapperTF1()->SetParLimits(1, t0Min, t0Max);
}


// --------------------------------------------------------------------------------------------------------------------------------------------
//
ZDCFitComplexPrePulse::ZDCFitComplexPrePulse(const std::string& tag, float tmin, float tmax, float tau1, float tau2) :
  ZDCPrePulseFitWrapper(std::make_shared<TF1>(("ExpFermiPrePulse" + tag).c_str(), this, tmin, tmax, 7)),
  m_tau1(tau1), m_tau2(tau2)
{
  // Create the reference function that we use to evaluate ExpFermiFit more efficiently
  //
  std::string funcNameRefFunc = "ExpFermiPerPulseRefFunc" + tag;

  m_expFermiFunc = std::make_shared<TF1>(funcNameRefFunc.c_str(), ZDCFermiExpFit, -50, 100, 4);
  
  m_expFermiFunc->SetParameter(0, 1);
  m_expFermiFunc->SetParameter(1, 0);
  m_expFermiFunc->SetParameter(2, m_tau1);
  m_expFermiFunc->SetParameter(3, m_tau2);

  m_norm     = 1. / m_expFermiFunc->GetMaximum();
  m_timeCorr = m_tau1 * std::log(m_tau2 / m_tau1 - 1.0);

  // Now set up the actual TF1
  //
  std::shared_ptr<TF1> theTF1 = GetWrapperTF1();

  // BAC, parameter 0 limits now is set in DoInitialize
  theTF1->SetParLimits(1, tmin, tmax);
  theTF1->SetParLimits(2,    0, 2048);  // Pre-pulse upper bound should not be greater 2 times of ADC range with overflow constrains.
  theTF1->SetParLimits(3,    0,   40);
  theTF1->SetParLimits(6,    0, 4096);  // Increase the upper range to 4 times of ADC range to deal with large exponential tail case of pre-pulse.

  theTF1->SetParName(0, "Amp");
  theTF1->SetParName(1, "T0");
  theTF1->SetParName(2, "Amp_{pre}");
  theTF1->SetParName(3, "T0_{pre}");
  theTF1->SetParName(4, "s_{b}");
  theTF1->SetParName(5, "c_{b}");
  theTF1->SetParName(6, "Amp_{exp}");
}

void ZDCFitComplexPrePulse::ConstrainFit()
{
  // We force the linear terms and prepulse terms to zero
  //
  std::shared_ptr<TF1> theTF1 = GetWrapperTF1();

  theTF1->FixParameter(2, 0);
  theTF1->FixParameter(4, 0);
  theTF1->FixParameter(5, 0);
}
void ZDCFitComplexPrePulse::UnconstrainFit()
{
  std::shared_ptr<TF1> theTF1 = GetWrapperTF1();
  theTF1->ReleaseParameter(2);
  theTF1->ReleaseParameter(4);
  theTF1->ReleaseParameter(5);
}

void ZDCFitComplexPrePulse::SetPrePulseT0Range(float tmin, float tmax)
{
  if (tmin > GetTMin()) {
    GetWrapperTF1()->ReleaseParameter(3);
    GetWrapperTF1()->SetParLimits(3, tmin, tmax);
  }
  else {
    GetWrapperTF1()->SetParLimits(3, 0, tmax);
  }
}

void ZDCFitComplexPrePulse::DoInitialize(float initialAmp, float initialT0, float ampMin, float ampMax)
{
  float slope     = std::abs(initialAmp / initialT0);  // to be studied more ??? limit 0.1 0.05
  float intercept = std::abs(0.1 * initialAmp);       // reduce from 0.25 to 0.1 fix some fail issue
  GetWrapperTF1()->SetParLimits(4, -slope    , slope    );  // if the lower limit is set to 0, there will be some fit fail issue...
  GetWrapperTF1()->SetParLimits(5, -intercept, intercept);

  GetWrapperTF1()->SetParLimits(0, ampMin, ampMax);

  GetWrapperTF1()->SetParameter(0, initialAmp);
  GetWrapperTF1()->SetParameter(1, initialT0);
  GetWrapperTF1()->SetParameter(2,  5);
  GetWrapperTF1()->SetParameter(3, 10);
  GetWrapperTF1()->SetParameter(4,  0);
  GetWrapperTF1()->SetParameter(5,  0);
  GetWrapperTF1()->SetParameter(6,  1);
}

void ZDCFitComplexPrePulse::SetT0FitLimits(float t0Min, float t0Max)
{
  GetWrapperTF1()->SetParLimits(1, t0Min, t0Max);
}



// --------------------------------------------------------------------------------------------------------------------------------------------
//
ZDCFitGeneralPulse::ZDCFitGeneralPulse(const std::string& tag, float tmin, float tmax, float tau1, float tau2) :
  ZDCPrePulseFitWrapper(std::make_shared<TF1>(("ExpFermiPrePulse" + tag).c_str(), this, tmin, tmax, 9)),
  m_tau1(tau1), m_tau2(tau2)
{
  // Create the reference function that we use to evaluate ExpFermiFit more efficiently
  //
  std::string funcNameRefFunc = "ExpFermiPerPulseRefFunc" + tag;

  m_expFermiFunc = std::make_shared<TF1>(funcNameRefFunc.c_str(), ZDCFermiExpFit, -50, 100, 4);

  m_expFermiFunc->SetParameter(0, 1);
  m_expFermiFunc->SetParameter(1, 0);
  m_expFermiFunc->SetParameter(2, m_tau1);
  m_expFermiFunc->SetParameter(3, m_tau2);

  m_norm     = 1. / m_expFermiFunc->GetMaximum();
  m_timeCorr = m_tau1 * std::log(m_tau2 / m_tau1 - 1.0);

  // Now set up the actual TF1
  //
  std::shared_ptr<TF1> theTF1 = GetWrapperTF1();

  // BAC, parameter 0 limits now is set in DoInitialize
  theTF1->SetParLimits(1, tmin, tmax);
  theTF1->SetParLimits(2,    0, 2048);  // Pre-pulse upper bound should not be greater 2 times of ADC range with overflow constrains.
  theTF1->SetParLimits(3,    0,   40);
  theTF1->SetParLimits(6,    0, 4096);  // Increase the upper range to 4 times of ADC range to deal with large exponential tail case of pre-pulse.
  theTF1->SetParLimits(7,    0, 2048);  // Post-pulse upper bound should not be greater 2 times of ADC range with overflow constrains.
  theTF1->SetParLimits(8,  100,  163);

  theTF1->SetParName(0, "Amp");
  theTF1->SetParName(1, "T0");
  theTF1->SetParName(2, "Amp_{pre}");
  theTF1->SetParName(3, "T0_{pre}");
  theTF1->SetParName(4, "s_{b}");
  theTF1->SetParName(5, "c_{b}");
  theTF1->SetParName(6, "Amp_{exp}");
  theTF1->SetParName(7, "Amp_{post}");
  theTF1->SetParName(8, "T0_{post}");
}

void ZDCFitGeneralPulse::ConstrainFit()
{
  // We force the linear terms and prepulse terms to zero
  //
  std::shared_ptr<TF1> theTF1 = GetWrapperTF1();

  theTF1->FixParameter(2, 0);
  theTF1->FixParameter(4, 0);
  theTF1->FixParameter(5, 0);
}
void ZDCFitGeneralPulse::UnconstrainFit()
{
  std::shared_ptr<TF1> theTF1 = GetWrapperTF1();
  theTF1->ReleaseParameter(2);
  theTF1->ReleaseParameter(4);
  theTF1->ReleaseParameter(5);
}

void ZDCFitGeneralPulse::SetPrePulseT0Range(float tmin, float tmax)
{
  if (tmin > GetTMin()) {
    if (tmin < 0) tmin = 0;
    GetWrapperTF1()->SetParLimits(3, tmin, tmax);
  }
  else {
    GetWrapperTF1()->SetParLimits(3, 0, tmax);
  }
}

void ZDCFitGeneralPulse::SetPostPulseT0Range(float tmin, float tmax, float initialPostT0)
{
  GetWrapperTF1()->SetParLimits(8, tmin, tmax);
  float iniPostT0 = initialPostT0;
  GetWrapperTF1()->SetParameter(8, iniPostT0);
}

void ZDCFitGeneralPulse::DoInitialize(float initialAmp, float initialT0, float ampMin, float ampMax)
{
  float slope     = std::abs(initialAmp / initialT0);  // to be studied more ??? limit 0.1 0.05
  float intercept = std::abs(0.1 * initialAmp);       // reduce from 0.25 to 0.1 fix some fail issue
  GetWrapperTF1()->SetParLimits(4, -slope    , slope    );  // if the lower limit is set to 0, there will be some fit fail issue...
  GetWrapperTF1()->SetParLimits(5, -intercept, intercept);

  GetWrapperTF1()->SetParLimits(0, ampMin, ampMax);

  GetWrapperTF1()->SetParameter(0, initialAmp);
  GetWrapperTF1()->SetParameter(1, initialT0);
  GetWrapperTF1()->SetParameter(4,   0);
  GetWrapperTF1()->SetParameter(5,   0);
  GetWrapperTF1()->SetParameter(7,   5);
}

void ZDCFitGeneralPulse::SetT0FitLimits(float t0Min, float t0Max)
{
  GetWrapperTF1()->SetParLimits(1, t0Min, t0Max);
}<|MERGE_RESOLUTION|>--- conflicted
+++ resolved
@@ -204,10 +204,6 @@
   theTF1->ReleaseParameter(5);
   theTF1->ReleaseParameter(6);
 
-<<<<<<< HEAD
-=======
-  theTF1->SetParLimits(5, 5, 8);
->>>>>>> a49fe709
   theTF1->SetParLimits(6, -1e-4, 0.2);
   theTF1->SetParameter(6, 0.1);
 }
