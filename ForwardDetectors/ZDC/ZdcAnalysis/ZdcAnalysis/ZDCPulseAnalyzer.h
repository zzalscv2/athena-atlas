--- conflicted
+++ resolved
@@ -68,25 +68,14 @@
   //
   ZDCMsg::MessageFunctionPtr m_msgFunc_p{};
   std::string m_tag;
-<<<<<<< HEAD
-  size_t m_Nsample{};
-  size_t m_preSampleIdx{};
+  unsigned int m_Nsample{};
+  unsigned int m_preSampleIdx{};
   float m_deltaTSample{};
   int m_pedestal{};
   float m_gainHG{};
   bool m_forceLG{};
   float m_tmin{};
   float m_tmax{};
-=======
-  unsigned int m_Nsample;
-  unsigned int m_preSampleIdx;
-  float m_deltaTSample;
-  int m_pedestal;
-  float m_gainHG;
-  bool m_forceLG;
-  float m_tmin;
-  float m_tmax;
->>>>>>> f226b444
 
   std::string m_fitFunction;
   size_t m_2ndDerivStep{};
