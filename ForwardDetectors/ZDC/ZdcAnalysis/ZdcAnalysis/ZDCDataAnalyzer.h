--- conflicted
+++ resolved
@@ -1,9 +1,5 @@
 /*
-<<<<<<< HEAD
-  Copyright (C) 2002-2020 CERN for the benefit of the ATLAS collaboration
-=======
   Copyright (C) 2002-2021 CERN for the benefit of the ATLAS collaboration
->>>>>>> e18921b6
 */
 
 #ifndef ZDCANALYSIS_ZDCDataAnalyzer_h
@@ -31,17 +27,12 @@
   std::string m_fitFunction;
   bool m_forceLG;
 
-<<<<<<< HEAD
   bool m_repassEnabled;
 
   std::array<std::array<int, 4>, 2> m_delayedOrder;
 
   ZDCModuleBoolArray m_moduleDisabled;
   std::array<std::array<std::unique_ptr<ZDCPulseAnalyzer>, 4>, 2> m_moduleAnalyzers;
-=======
-  ZDCModuleBoolArray m_moduleDisabled{};
-  std::array<std::array<ZDCPulseAnalyzer*, 4>, 2> m_moduleAnalyzers{};
->>>>>>> e18921b6
 
   int m_eventCount;
 
@@ -49,19 +40,11 @@
   ZDCModuleFloatArray m_pedestals{};
 
   bool m_haveECalib;
-<<<<<<< HEAD
   std::array<std::array<std::unique_ptr<TSpline>, 4>, 2> m_LBDepEcalibSplines;
 
   bool m_haveT0Calib;
   std::array<std::array<std::unique_ptr<TSpline>, 4>, 2> m_T0HGOffsetSplines;
   std::array<std::array<std::unique_ptr<TSpline>, 4>, 2> m_T0LGOffsetSplines;
-=======
-  std::array<std::array<TSpline*, 4>, 2> m_LBDepEcalibSplines{};
-
-  bool m_haveT0Calib;
-  std::array<std::array<TSpline*, 4>, 2> m_T0HGOffsetSplines{};
-  std::array<std::array<TSpline*, 4>, 2> m_T0LGOffsetSplines{};
->>>>>>> e18921b6
 
   // Transient data that is updated each LB or each event
   //
@@ -183,17 +166,10 @@
 
   void StartEvent(int lumiBlock);
 
-<<<<<<< HEAD
   void LoadAndAnalyzeData(size_t side, size_t module, const std::vector<float>& HGSamples, const std::vector<float>& LGSamples);
 
   void LoadAndAnalyzeData(size_t side, size_t module, const std::vector<float>& HGSamples, const std::vector<float>& LGSamples,
                           const std::vector<float>& HGSamplesDelayed, const std::vector<float>& LGSamplesDelayed);
-=======
-  void LoadAndAnalyzeData(size_t side, size_t module, const std::vector<float>& HGSamples, const std::vector<float>& LGSamples); 
-
-  void LoadAndAnalyzeData(size_t side, size_t module, const std::vector<float>& HGSamples, const std::vector<float>& LGSamples,
-			  const std::vector<float>& HGSamplesDelayed, const std::vector<float>& LGSamplesDelayed); 
->>>>>>> e18921b6
 
   bool FinishEvent();
 
