--- conflicted
+++ resolved
@@ -17,11 +17,8 @@
 #include "TopObjectSelectionTools/TauMC15.h"
 #include "TopObjectSelectionTools/JetMC15.h"
 #include "TopObjectSelectionTools/TrackJetMC15.h"
-<<<<<<< HEAD
 #include "TopObjectSelectionTools/JetGhostTrackSelection.h"
-=======
 #include "TopObjectSelectionTools/TrackSelection.h"
->>>>>>> 7309d2b2
 #include "TopObjectSelectionTools/OverlapRemovalASG.h"
 // R21 specific
 #include "TopObjectSelectionTools/PhotonMC16.h"
@@ -133,20 +130,17 @@
                                                                topConfig->trackJetEtacut()));
     }
 
-<<<<<<< HEAD
     ///-- Ghost Track Jets --///
     if (topConfig->useJetGhostTrack()) {
       objectSelection->jetGhostTrackSelection(new top::JetGhostTrackSelection(topConfig->ghostTrackspT(),
                          2.5,topConfig->ghostTracksVertexAssociation()));
     }
     
-=======
     ///-- Tracks --///                                                                                                                                                                              
     if (topConfig->useTracks()) {
       objectSelection->trackSelection(new top::TrackSelection(topConfig->trackPtcut(), topConfig->trackEtacut()));
     }
 
->>>>>>> 7309d2b2
     ///-- Overlap removal --///
     /// single parameter: boolean to do OR with large-R jets
     if (!topConfig->isTruthDxAOD()) {
