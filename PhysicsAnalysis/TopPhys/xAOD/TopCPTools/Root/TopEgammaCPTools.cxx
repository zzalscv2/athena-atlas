/*
  Copyright (C) 2002-2017 CERN for the benefit of the ATLAS collaboration
*/

#include "TopCPTools/TopEgammaCPTools.h"

#include <map>
#include <string>

// Top includes
#include "TopConfiguration/TopConfig.h"
#include "TopEvent/EventTools.h"

// PathResolver include(s):
#include "PathResolver/PathResolver.h"

// Egamma include(s):
#include "ElectronPhotonFourMomentumCorrection/EgammaCalibrationAndSmearingTool.h"
#include "ElectronPhotonSelectorTools/AsgElectronLikelihoodTool.h"
#include "ElectronEfficiencyCorrection/AsgElectronEfficiencyCorrectionTool.h"
#include "ElectronEfficiencyCorrection/ElectronChargeEfficiencyCorrectionTool.h"
#include "ElectronPhotonSelectorTools/AsgElectronChargeIDSelectorTool.h"
#include "ElectronPhotonSelectorTools/AsgPhotonIsEMSelector.h"
#include "ElectronPhotonShowerShapeFudgeTool/ElectronPhotonShowerShapeFudgeTool.h"
#include "PhotonEfficiencyCorrection/AsgPhotonEfficiencyCorrectionTool.h"

namespace top {

EgammaCPTools::EgammaCPTools(const std::string& name) :
    asg::AsgTool(name),
    m_electronEffTriggerFile("SetMe"),
    m_electronEffTriggerLooseFile("SetMe"),
    m_electronEffSFTriggerFile("SetMe"),
    m_electronEffSFTriggerLooseFile("SetMe"),
    m_electronEffSFRecoFile("SetMe"),
    m_electronEffSFIDFile("SetMe"),
    m_electronEffSFIDLooseFile("SetMe"),
    m_electronEffSFIsoFile("SetMe"),
    m_electronEffSFIsoLooseFile("SetMe"),
    m_electronEffSFChargeIDFile("SetMe"),
    m_electronEffSFChargeMisIDFile("SetMe") {
  declareProperty("config", m_config);
  declareProperty("release_series", m_release_series );

  declareProperty( "EgammaCalibrationAndSmearingTool" , m_egammaCalibrationAndSmearingTool );
  declareProperty( "ElectronEffTrigger" , m_electronEffTrigger );
  declareProperty( "ElectronEffTriggerLoose" , m_electronEffTriggerLoose );
  declareProperty( "ElectronEffSFTrigger" , m_electronEffSFTrigger );
  declareProperty( "ElectronEffSFTriggerLoose" , m_electronEffSFTriggerLoose );
  declareProperty( "ElectronEffReco" , m_electronEffSFReco );
  declareProperty( "ElectronEffID" , m_electronEffSFID );
  declareProperty( "ElectronEffIDLoose" , m_electronEffSFIDLoose );
  declareProperty( "ElectronEffIso" , m_electronEffSFIso );
  declareProperty( "ElectronEffIsoLoose" , m_electronEffSFIsoLoose );
  declareProperty( "ElectronEffChargeID" , m_electronEffSFChargeID );

  declareProperty( "PhotonIsEMSelectorLoose" ,  m_photonLooseIsEMSelector);
  declareProperty( "PhotonIsEMSelectorMedium" , m_photonMediumIsEMSelector);
  declareProperty( "PhotonIsEMSelectorTight" ,  m_photonTightIsEMSelector);
}

StatusCode EgammaCPTools::initialize() {
  ATH_MSG_INFO("top::EgammaCPTools initialize...");

  if (m_config->isTruthDxAOD()) {
    ATH_MSG_INFO("top::EgammaCPTools: no need to initialise anything on truth DxAOD");
    return StatusCode::SUCCESS;
  }

  if (m_config->usePhotons() || m_config->useElectrons()) {
    if (m_config->makeAllCPTools()) {// skiping calibrations on mini-xAODs
      top::check(setupCalibration(), "Failed to setup Egamma calibration tools");
    }
    if (m_config->isMC()) {// scale-factors are only for MC
      top::check(setupScaleFactors(), "Failed to setup Egamma scale-factor tools");
    }
  }
  else {
    ATH_MSG_INFO("top::EgammaCPTools: no need to initialise anything since using neither electrons nor photons");
  }

  // Update for R21 is to remove radiative Z corrections, so if the option is used, it will be ignored
  if(m_config->photonUseRadiativeZ()){
    ATH_MSG_INFO("top::EgammaCPTools: You have requested radiative corrections for photons however these are not yet available in R21. This options will be ignored.");
  }
  return StatusCode::SUCCESS;
}


StatusCode EgammaCPTools::setupCalibration() {
  // Setup electron and photon calibration tools
  // List of tools include:
  // - EgammaCalibrationAndSmearingTool
  // - Electron Charge ID Selector tool
  // - Photon shower shape fudge tool
  // - Photon efficiency correction tool
  using IEgammaCalibTool = CP::IEgammaCalibrationAndSmearingTool;
  const std::string egamma_calib_name = "CP::EgammaCalibrationAndSmearingTool";
  if (asg::ToolStore::contains<IEgammaCalibTool>(egamma_calib_name)) {
    m_egammaCalibrationAndSmearingTool = asg::ToolStore::get<IEgammaCalibTool>(egamma_calib_name);
  } else {
    IEgammaCalibTool* egammaCalibrationAndSmearingTool = new CP::EgammaCalibrationAndSmearingTool(egamma_calib_name);
    top::check(asg::setProperty(egammaCalibrationAndSmearingTool,
				"ESModel", "es2017_R21_v0"),
	       "Failed to set ESModel for " + egamma_calib_name);
    top::check(asg::setProperty(egammaCalibrationAndSmearingTool,
                                "decorrelationModel",
                                m_config->egammaSystematicModel()),
	       "Failed to set decorrelationModel for " + egamma_calib_name);

    if(m_config->isAFII()){
      top::check(asg::setProperty(egammaCalibrationAndSmearingTool,
                                  "useAFII", 1),
		 "Failed to useAFII to true for" + egamma_calib_name);
    }
    top::check(egammaCalibrationAndSmearingTool->initialize(),
	       "Failed to initialize " + egamma_calib_name);
    m_egammaCalibrationAndSmearingTool = egammaCalibrationAndSmearingTool;
  }

  // - Electron Charge ID Selector Tool
  // The only supported working point is Medium with 97% integrated efficiency
  // Note: this working point is to be applied on top of MediumLLH + d0z0 cuts + isolFixedCutTight
  // https://twiki.cern.ch/twiki/bin/viewauth/AtlasProtected/ElectronChargeFlipTaggerTool
  std::string toolName="ECIDS_medium";
  AsgElectronChargeIDSelectorTool* electronChargeIDSelectorTool = new AsgElectronChargeIDSelectorTool(toolName);
  std::string trainingfile="ElectronPhotonSelectorTools/ChargeID/ECIDS_20161125for2017Moriond.root";
  float BDT_OP=-0.28087; //Set your operating point with the table above.
  top::check( electronChargeIDSelectorTool->setProperty("TrainingFile",trainingfile) , "Failed to setProperty" );
  top::check( electronChargeIDSelectorTool->setProperty("CutOnBDT",BDT_OP) , "Failed to setProperty" );
  top::check( electronChargeIDSelectorTool->initialize() , "Failed to initialize" );

  // The terribly named ElectronPhotonShowerShapeFudgeTool...
  // We apply this only to photons to correct the shower shape
  // This should only be applied on MC
  using IFudgeTool = IElectronPhotonShowerShapeFudgeTool;
  const std::string fudgeName = "PhotonFudgeTool";
  if (asg::ToolStore::contains<IFudgeTool>(fudgeName)) {
    m_photonFudgeTool = asg::ToolStore::get<IFudgeTool>(fudgeName);
  } else {
    IFudgeTool* fudge_tool = new ElectronPhotonShowerShapeFudgeTool(fudgeName);
    // Set Preselection to 22
    // for MC15 samples, which are based on a geometry derived from GEO-21 from 2015+2016 data
    top::check(asg::setProperty(fudge_tool, "Preselection", 22),
                "Failed to set " + fudgeName + " property: Preselection");
    top::check(asg::setProperty(fudge_tool,"FFCalibFile","ElectronPhotonShowerShapeFudgeTool/v2/PhotonFudgeFactors.root"),
                "Failed to set ElectronPhotonShowerShapeFudgeTool");
    top::check(fudge_tool->initialize(),
                "Failed to initialize PhotonFudgeTool");
    m_photonFudgeTool = fudge_tool;
  }

  // The photon efficiency SF tool
  bool af2 = m_config->isAFII();
  int data_type = 0; // Data
  if (m_config->isMC()) {
    if (af2) {
      ATH_MSG_WARNING("PhotonEfficiencies - Currently there are no recommendations for FastSimulation photons");
      ATH_MSG_WARNING("PhotonEfficiencies - Therefore we are advised to treat FastSim as FullSim for configuration");
      //data_type = 3; // AF2
      data_type = 1; // AF2 masquerading as full sim
    }
    else{
      data_type = 1; // Full sim
    }
  }

  using IPhotonEffTool = IAsgPhotonEfficiencyCorrectionTool;
  const std::string photonSFName = "AsgPhotonEfficiencyCorrectionTool"; // to retrieve ID Eff scale factors
  if (asg::ToolStore::contains<IPhotonEffTool>(photonSFName)) {
    m_photonEffSF = asg::ToolStore::get<IPhotonEffTool>(photonSFName);
  } else {
    if (m_config->isMC()) {  // Seem to only be able to setup the tool for MC
      IPhotonEffTool* photonEffSF = new AsgPhotonEfficiencyCorrectionTool(photonSFName);
      top::check(asg::setProperty(photonEffSF, "ForceDataType", data_type),
                  "Failed to set ForceDataType for " + photonSFName);
      top::check(photonEffSF->initialize(),
                  "Failed to initialize " + photonSFName);
      m_photonEffSF = photonEffSF;
    }
  }

  // https://twiki.cern.ch/twiki/bin/viewauth/AtlasProtected/IsolationSF2016Moriond#Radiative_Z_low_ET
  // To retrieve Isolation Eff scale factors
  // N.B. Naming for isolation working points for AsgPhotonEfficiencyCorrectionTool isolation scale factors
  // are different than those for the IsolationCorrectionTool (preceded by FixedCut)
  std::set<std::string> photon_isolations = {"Tight",
					     "Loose",
					     "TightCaloOnly"};
  for (const std::string& isoWP : photon_isolations) {
    std::string photonIsoSFName = "AsgPhotonEfficiencyCorrectionTool_IsoSF" + isoWP;
    if (!asg::ToolStore::contains<IPhotonEffTool>(photonIsoSFName)) {
      if (m_config->isMC() && !af2) { // only available for full simulation
        IPhotonEffTool* photonIsoSFTool = new AsgPhotonEfficiencyCorrectionTool(photonIsoSFName);
        top::check(asg::setProperty(photonIsoSFTool, "ForceDataType", data_type),
                    "Failed to set ForceDataType for " + photonIsoSFName);
        top::check(asg::setProperty(photonIsoSFTool, "IsoKey", isoWP),
                    "Failed to set IsoKey for " + photonIsoSFName);
        top::check(photonIsoSFTool->initialize(),
                    "Failed to initialize " + photonIsoSFName);
        m_photonIsoSFTools.push_back(photonIsoSFTool);
      }
    }
  }
  return StatusCode::SUCCESS;
}

StatusCode EgammaCPTools::setupScaleFactors() {
  // Don't need for data, return SUCCESS straight away
  if (!m_config->isMC()) return StatusCode::SUCCESS;
  ///-- Scale factors --///

  std::string electron_data_dir = "ElectronEfficiencyCorrection/";
  ///-- Reco SFs doesn't depend on WP --///
  std::string electronID = m_config->electronID();
  electronID.replace(electronID.find("LH"), 2, "LLH");  // that way people do not have to change their cuts file
  std::string electronIDLoose = m_config->electronIDLoose();
  electronIDLoose.replace(electronIDLoose.find("LH"), 2, "LLH"); // that way people do not have to change their cuts file
  std::string electronIsolation = m_config->electronIsolationSF();
  std::string electronIsolationLoose = m_config->electronIsolationSFLoose();

  // Retrieve full path to maps for different types of tool
  m_electronEffSFRecoFile         = electronSFMapFilePath("reco");
  // - Tight
  m_electronEffSFIDFile           = electronSFMapFilePath("ID");
  m_electronEffSFTriggerFile      = electronSFMapFilePath("trigger");
  m_electronEffTriggerFile        = electronSFMapFilePath("trigger");
  m_electronEffSFIsoFile          = electronSFMapFilePath("isolation");
  // - Loose
  m_electronEffSFIDLooseFile      = electronSFMapFilePath("ID");
  m_electronEffSFTriggerLooseFile = electronSFMapFilePath("trigger");
  m_electronEffTriggerLooseFile   = electronSFMapFilePath("trigger");
  m_electronEffSFIsoLooseFile     = electronSFMapFilePath("isolation");

  // Define the trigger string for scale factors
  const std::string trigger_string = "SINGLE_E_2015_e24_lhmedium_L1EM20VH_"
                                     "OR_e60_lhmedium_"
                                     "OR_e120_lhloose_"
                                     "2016_2017_e26_lhtight_nod0_ivarloose_"
                                     "OR_e60_lhmedium_nod0_OR_e140_lhloose_nod0";

  // Define the data type variable - 0 : Data, 1 : MC FullSim, 3 : MC AFII
  int dataType(0);
  if (m_config->isMC()) {
     dataType = (m_config->isAFII()) ? 3 : 1;
  }

  // Define the tool prefix name
  const std::string elSFPrefix = "AsgElectronEfficiencyCorrectionTool_";

  // Configure the tools with the maps - Name, map, reco_key, ID_key, iso_key, trigger_key, data_type
  // Reco SFs
  m_electronEffSFReco         = setupElectronSFToolWithMap(elSFPrefix + "Reco", m_electronEffSFRecoFile, "Reconstruction", "", "", "", dataType);
  // ID SFs
  m_electronEffSFID           = setupElectronSFToolWithMap(elSFPrefix + "ID", m_electronEffSFIDFile, "", electronID, "", "", dataType);
  m_electronEffSFIDLoose      = setupElectronSFToolWithMap(elSFPrefix + "IDLoose", m_electronEffSFIDLooseFile, "", electronIDLoose, "", "", dataType);
  // Trigger SFs
  m_electronEffSFTrigger      = setupElectronSFToolWithMap(elSFPrefix + "TriggerSF", m_electronEffSFTriggerFile, "", electronID, electronIsolation, trigger_string, dataType);
  m_electronEffSFTriggerLoose = setupElectronSFToolWithMap(elSFPrefix + "TriggerSFLoose", m_electronEffSFTriggerLooseFile, "", electronIDLoose, electronIsolationLoose, trigger_string, dataType);
  // Trigger Efficiencies
  m_electronEffTrigger        = setupElectronSFToolWithMap(elSFPrefix + "Trigger", m_electronEffTriggerFile, "", electronID, electronIsolation, "Eff_"+trigger_string, dataType);
  m_electronEffTriggerLoose   = setupElectronSFToolWithMap(elSFPrefix + "TriggerLoose", m_electronEffTriggerLooseFile, "", electronIDLoose, electronIsolationLoose, "Eff_"+trigger_string, dataType);
  // Isolation SFs
  m_electronEffSFIso          = setupElectronSFToolWithMap(elSFPrefix + "Iso", m_electronEffSFIsoFile,  "", electronID, electronIsolation, "", dataType);
  m_electronEffSFIsoLoose     = setupElectronSFToolWithMap(elSFPrefix + "IsoLoose", m_electronEffSFIsoLooseFile, "", electronID, electronIsolationLoose, "", dataType);

  // Charge ID cannot use maps at the moment so we defualt to the old method
  // for the moment only for MediumLH and FixedCutTight isolation
  // either at Tight or Loose level
  if ( ( electronIDLoose == "MediumLLH" && electronIsolationLoose == "FixedCutTight" ) || ( electronID == "MediumLLH" && electronIsolation == "FixedCutTight" ) ) {
    // Charge ID file (no maps)
    m_electronEffSFChargeIDFile = electronSFFilePath("ChargeID", "MediumLLH");
    // The tools want the files in vectors: remove this with function
    std::vector<std::string> inChargeID {m_electronEffSFChargeIDFile};
    // Charge Id efficiency scale factor
    m_electronEffSFChargeID = setupElectronSFTool(elSFPrefix + "ChargeID", inChargeID, dataType);
    // Charge flip correction: https://twiki.cern.ch/twiki/bin/view/AtlasProtected/EgammaChargeMisIdentificationTool
    CP::ElectronChargeEfficiencyCorrectionTool* ChargeMisIDCorrections = new CP::ElectronChargeEfficiencyCorrectionTool("ElectronChargeEfficiencyCorrection");
    //top::check( ChargeMisIDCorrections->setProperty("OutputLevel",  MSG::VERBOSE ) , "Failed to setProperty" );
    m_electronEffSFChargeMisIDFile = electronSFFilePath("ChargeMisID", "MediumLLH");
    top::check( ChargeMisIDCorrections->setProperty("CorrectionFileName", m_electronEffSFChargeMisIDFile) , "Failed to setProperty" );
    top::check( ChargeMisIDCorrections->initialize() , "Failed to setProperty" );
  }
  return StatusCode::SUCCESS;
}


IAsgElectronEfficiencyCorrectionTool*
EgammaCPTools::setupElectronSFTool(const std::string& name, const std::vector<std::string>& file_list, int data_type) {
  IAsgElectronEfficiencyCorrectionTool* tool = nullptr;
  if (asg::ToolStore::contains<IAsgElectronEfficiencyCorrectionTool>(name)) {
    tool = asg::ToolStore::get<IAsgElectronEfficiencyCorrectionTool>(name);
  } else {
    if (!file_list.empty()) {  // If the file list is empty do nothing
      tool = new AsgElectronEfficiencyCorrectionTool(name);
      top::check(asg::setProperty(tool, "CorrectionFileNameList", file_list),
                  "Failed to set CorrectionFileNameList to " + name);
      top::check(asg::setProperty(tool, "ForceDataType", data_type),
                  "Failed to set ForceDataType to " + name);
      top::check(asg::setProperty(tool, "CorrelationModel", "TOTAL"),
                  "Failed to set CorrelationModel to " + name);
      top::check(tool->initialize(), "Failed to initialize " + name);
    }
  }
  return tool;
}

IAsgElectronEfficiencyCorrectionTool*
EgammaCPTools::setupElectronSFToolWithMap(const std::string& name, std::string map_path, std::string reco_key, std::string ID_key, std::string iso_key, std::string trigger_key, int data_type) {
  std::string infoStr = "Configuring : " + name + " " + map_path;
  ATH_MSG_INFO(infoStr);
  IAsgElectronEfficiencyCorrectionTool* tool = nullptr;
  if (asg::ToolStore::contains<IAsgElectronEfficiencyCorrectionTool>(name)) {
    tool = asg::ToolStore::get<IAsgElectronEfficiencyCorrectionTool>(name);
  } else {
      tool = new AsgElectronEfficiencyCorrectionTool(name);
      // Give the full map path
      top::check(asg::setProperty(tool, "MapFilePath", map_path), "Failed to set MapFilePath to " + name);
      // Set the data type for all tools
      top::check(asg::setProperty(tool, "ForceDataType", data_type), "Failed to set ForceDataType to " + name);
      // Set the correlation model for all tools
      top::check(asg::setProperty(tool, "CorrelationModel", "TOTAL"), "Failed to set CorrelationModel to " + name);
      // Before settings the keys, we need to take into account FixedCutHighPtCaloOnly does not have any trigger isolation scale factors
      if(trigger_key != "" && trigger_key != "None" && iso_key == "FixedCutHighPtCaloOnly"){
	iso_key = ""; // Remove isolation from trigger key configuration (only valid with triggers which are not isolation dependent)
      }
      // Set the keys which configure the tool options (empty string means we do not include this key)
      if(reco_key != "" && reco_key != "None"){
	ATH_MSG_INFO(" Adding RecoKey    : " + reco_key);
        top::check(asg::setProperty(tool, "RecoKey", reco_key), "Failed to set RecoKey to " + name);
      }
      if(ID_key != "" && ID_key != "None"){	
	ID_key = mapWorkingPoints(ID_key);
	ATH_MSG_INFO(" Adding IDKey      : " + ID_key);
        top::check(asg::setProperty(tool, "IdKey", ID_key), "Failed to set IdKey to " + name);
      }
      if(iso_key != "" && iso_key != "None"){
	ATH_MSG_INFO(" Adding IsoKey     : " + iso_key);
        top::check(asg::setProperty(tool, "IsoKey", iso_key), "Failed to set IsoKey to " + name);
      }
      if(trigger_key != "" && trigger_key != "None"){
	ATH_MSG_INFO(" Adding TriggerKey : " + trigger_key);
        top::check(asg::setProperty(tool, "TriggerKey", trigger_key), "Failed to set TriggerKey to " + name);
      }
      // Initialise this tool
      top::check(tool->initialize(), "Failed to initialize " + name);
  }
  return tool;
}

std::string EgammaCPTools::electronSFFilePath(const std::string& type, const std::string& ID) {

  const std::string el_calib_path = "ElectronEfficiencyCorrection/2015_2016/rel20.7/Moriond_February2017_v1/";

  std::string file_path;

  if (type == "reco") {
    ATH_MSG_ERROR("Moved to using egamma maps for configuring scale factor tools - electronSFMapFilePath");
  } else if (type == "ID") {
    ATH_MSG_ERROR("Moved to using egamma maps for configuring scale factor tools - electronSFMapFilePath");
  } else if (type == "triggerSF") {
    ATH_MSG_ERROR("Moved to using egamma maps for configuring scale factor tools - electronSFMapFilePath");
  } else if (type == "triggerEff") {
    ATH_MSG_ERROR("Moved to using egamma maps for configuring scale factor tools - electronSFMapFilePath");
  } else if (type == "ChargeID") {
    if (ID != "MediumLLH") ATH_MSG_WARNING("Only Medium WP available at the moment " + ID);
    file_path = "charge_misID/efficiencySF.ChargeID.MediumLLH_d0z0_v11_isolFixedCutTight_MediumCFT.root";
  } else if (type == "ChargeMisID") {
    if (ID != "MediumLLH") ATH_MSG_WARNING("Only Medium WP available at the moment " + ID);
    file_path = "charge_misID/ChargeCorrectionSF.Medium_FixedCutTightIso_CFTMedium.root";
  } else {
    ATH_MSG_ERROR("Unknown electron SF type");
  }
  return PathResolverFindCalibFile(el_calib_path + file_path);
}

std::string EgammaCPTools::electronSFMapFilePath(const std::string& type) {
    // Store here the paths to maps which may be updated with new recommendations
    // Currently can use maps for reco, id, iso, trigger but not ChargeID
<<<<<<< HEAD
    const std::string el_calib_path = "ElectronEfficiencyCorrection/2015_2017/rel21.2/Moriond_February2018_v1/";

    std::string file_path;
    if(type == "reco") {
      file_path = "map1.txt";
    }
    else if(type == "ID"){
      file_path = "map1.txt";
    }
    else if(type == "isolation"){
      file_path = "map1.txt";
    }
    else if(type == "trigger"){
      file_path = "map1.txt";
=======
    const std::string el_calib_path = "ElectronEfficiencyCorrection/2015_2017/rel21.2/Moriond_February2018_v2/";

    std::string file_path;
    if(type == "reco") {
      file_path = "map5.txt";
    }
    else if(type == "ID"){
      file_path = "map5.txt";
    }
    else if(type == "isolation"){
      file_path = "map5.txt";
    }
    else if(type == "trigger"){
      file_path = "map5.txt";
>>>>>>> caeca705
    }
    else if(type == "ChargeID") {
      ATH_MSG_ERROR("Use electronSFFilePath method until ChargeID is supported by maps");
    }
    else{
      ATH_MSG_ERROR("Unknown electron SF type");
    }
    return PathResolverFindCalibFile(el_calib_path + file_path);
}

std::string EgammaCPTools::mapWorkingPoints(const std::string& type) {
  // Ian Connelly - 27 Sept 2017
  // When moving to the maps, the working points are converted to a nicer format
  // We will provide a mapping from the names used by analysers and the map WP names to prevent cutfiles breaking
  // See : https://twiki.cern.ch/twiki/bin/view/AtlasProtected/XAODElectronEfficiencyCorrectionTool#Configuration_of_the_tool_using
  std::string working_point = "";
  // ID
  if(type == "LooseAndBLayerLLH" || type == "LooseBLayer"){
    working_point = "LooseBLayer";
  }
  if(type == "MediumLLH" || type == "Medium"){
    working_point = "Medium";
  }
  if(type == "TightLLH" || type == "Tight"){
    working_point = "Tight";
  }

  return working_point;
}

}  // namespace top<|MERGE_RESOLUTION|>--- conflicted
+++ resolved
@@ -377,37 +377,20 @@
 std::string EgammaCPTools::electronSFMapFilePath(const std::string& type) {
     // Store here the paths to maps which may be updated with new recommendations
     // Currently can use maps for reco, id, iso, trigger but not ChargeID
-<<<<<<< HEAD
-    const std::string el_calib_path = "ElectronEfficiencyCorrection/2015_2017/rel21.2/Moriond_February2018_v1/";
+    const std::string el_calib_path = "ElectronEfficiencyCorrection/2015_2017/rel21.2/Moriond_February2018_v2/";
 
     std::string file_path;
     if(type == "reco") {
-      file_path = "map1.txt";
+      file_path = "map6.txt";
     }
     else if(type == "ID"){
-      file_path = "map1.txt";
+      file_path = "map6.txt";
     }
     else if(type == "isolation"){
-      file_path = "map1.txt";
+      file_path = "map6.txt";
     }
     else if(type == "trigger"){
-      file_path = "map1.txt";
-=======
-    const std::string el_calib_path = "ElectronEfficiencyCorrection/2015_2017/rel21.2/Moriond_February2018_v2/";
-
-    std::string file_path;
-    if(type == "reco") {
-      file_path = "map5.txt";
-    }
-    else if(type == "ID"){
-      file_path = "map5.txt";
-    }
-    else if(type == "isolation"){
-      file_path = "map5.txt";
-    }
-    else if(type == "trigger"){
-      file_path = "map5.txt";
->>>>>>> caeca705
+      file_path = "map6.txt";
     }
     else if(type == "ChargeID") {
       ATH_MSG_ERROR("Use electronSFFilePath method until ChargeID is supported by maps");
