--- conflicted
+++ resolved
@@ -49,13 +49,8 @@
   m_efficiency_maps = "default;410558;410470;410250;default";
 
   // List of algorithms in R21
-<<<<<<< HEAD
   m_tagger_algorithms = {"MV2c10", "MV2r", "MV2rmu", 
 			 "DL1",    "DL1r", "DL1rmu",
-=======
-  m_tagger_algorithms = {"MV2c10", "MV2c10mu", "MV2c10rnn",
-			 "DL1",    "DL1mu",    "DL1rnn",
->>>>>>> 16d16b8f
 			 "MV2cl100_MV2c100"};
 
   // Configure all tagger/WP/calibration with helper function touching member variables
