--- conflicted
+++ resolved
@@ -252,11 +252,8 @@
     void applySelectionPreOverlapRemovalJets();
     void applySelectionPreOverlapRemovalLargeRJets();
     void applySelectionPreOverlapRemovalTrackJets();
-<<<<<<< HEAD
     void applySelectionPreOverlapRemovalJetGhostTracks();
-=======
     void applySelectionPreOverlapRemovalTracks();
->>>>>>> 7309d2b2
 
     virtual StatusCode applyOverlapRemoval();
     virtual StatusCode applyOverlapRemoval(const bool isLoose, const std::string& sgKey);
