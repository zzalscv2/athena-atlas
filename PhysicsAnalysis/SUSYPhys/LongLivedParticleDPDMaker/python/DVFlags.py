# Copyright (C) 2002-2017 CERN for the benefit of the ATLAS collaboration

from AthenaCommon.JobProperties import JobProperty, JobPropertyContainer
from AthenaCommon.JobProperties import jobproperties

import AthenaCommon.SystemOfUnits as Units

primRPVLLDESDM=jobproperties.PrimaryDPDFlags_RPVLLStream

## TriggerAPI ##
from LongLivedParticleDPDMaker.RPVLLTriggers import RPVLLTriggers
apitriggers = RPVLLTriggers()

class DV_containerFlags(JobProperty):
    statusOn = True
    photonCollectionName='Photons'
    electronCollectionName='Electrons'
    muonCollectionName='Muons'
    jetCollectionName="AntiKt4EMTopoJets"
    METCollectionName="MET_LocHadTopo"
    pass
primRPVLLDESDM.add_JobProperty(DV_containerFlags)

class DV_MultiJetTriggerFlags(JobProperty):
    statusOn=True
    allowedTypes=['bool']
    StoredValue=True
    triggers = ["HLT_4j100","HLT_5j85","HLT_5j85_lcw","HLT_5j75_0eta250","EF_6j70","HLT_6j45_0eta240","HLT_7j45"]
    triggers += ["HLT_4j110","HLT_5j85","HLT_5j65_0eta240_L14J150ETA25","HLT_6j85","HLT_6j55_0eta240_L14J150ETA25"]  #2017
    triggers += ["HLT_4j120","HLT_4j130","HLT_5j60","HLT_5j70","HLT_5j90","HLT_5j100","HLT_6j45","HLT_6j60","HLT_6j70","HLT_7j50"] #L34
    triggers += ["HLT_4j60_gsc100_boffperf_split","HLT_4j60_gsc110_boffperf_split","HLT_4j60_gsc115_boffperf_split",
			"HLT_4j70_gsc120_boffperf_split","HLT_4j70_gsc130_boffperf_split","HLT_5j50_gsc70_boffperf_split",
			"HLT_5j55_gsc75_boffperf_split","HLT_5j60_gsc85_boffperf_split","HLT_5j60_gsc90_boffperf_split",
			"HLT_5j60_gsc100_boffperf_split","HLT_6j45_gsc60_boffperf_split","HLT_6j50_gsc65_boffperf_split", 
			"HLT_6j50_gsc70_boffperf_split","HLT_6j60_gsc85_boffperf_split","HLT_7j25_gsc45_boffperf_split_L14J20",
			"HLT_7j25_gsc50_boffperf_split_L14J20" ]#gsc 
    triggers += ["HLT_2j275_j140","HLT_2j250_j120","HLT_2j220_j120"]#3jet
<<<<<<< HEAD
    triggers += apitriggers.getDVMultiJetTriggers() ## TriggerAPI
=======
    triggers += ["HLT_5j85_L14J15"] # 2018 5 jet
>>>>>>> 93e15eb5
    pass
primRPVLLDESDM.add_JobProperty(DV_MultiJetTriggerFlags)

### Additional multijet filter for DV+Jets

class DV_2JetFilterFlags_HighpTCut(JobProperty):
    statusOn=True
    allowedTypes=['bool']
    StoredValue=True
    cutEtMin=500.0*Units.GeV
    nPassed=2
    pass
primRPVLLDESDM.add_JobProperty(DV_2JetFilterFlags_HighpTCut)

class DV_3JetFilterFlags_HighpTCut(JobProperty):
    statusOn=True
    allowedTypes=['bool']
    StoredValue=True
    cutEtMin=180.0*Units.GeV
    nPassed=3
    pass
primRPVLLDESDM.add_JobProperty(DV_3JetFilterFlags_HighpTCut)

class DV_4JetFilterFlags_HighpTCut(JobProperty):
    statusOn=True
    allowedTypes=['bool']
    StoredValue=True
    cutEtMin=220.0*Units.GeV
    nPassed=4
    pass
primRPVLLDESDM.add_JobProperty(DV_4JetFilterFlags_HighpTCut)

class DV_5JetFilterFlags_HighpTCut(JobProperty):
    statusOn=True
    allowedTypes=['bool']
    StoredValue=True
    cutEtMin=170.0*Units.GeV
    nPassed=5
    pass
primRPVLLDESDM.add_JobProperty(DV_5JetFilterFlags_HighpTCut)

class DV_6JetFilterFlags_HighpTCut(JobProperty):
    statusOn=True
    allowedTypes=['bool']
    StoredValue=True
    cutEtMin=100.0*Units.GeV
    nPassed=6
    pass
primRPVLLDESDM.add_JobProperty(DV_6JetFilterFlags_HighpTCut)

class DV_7JetFilterFlags_HighpTCut(JobProperty):
    statusOn=True
    allowedTypes=['bool']
    StoredValue=True
    cutEtMin=75.0*Units.GeV
    nPassed=7
    pass
primRPVLLDESDM.add_JobProperty(DV_7JetFilterFlags_HighpTCut)




### multi-jet filter just to verify trigger - 4j80 OR 5j55 OR 6j45

class DV_2JetFilterFlags(JobProperty):
    statusOn=True
    allowedTypes=['bool']
    StoredValue=True
    cutEtMin=220.0*Units.GeV
    nPassed=2
    pass
primRPVLLDESDM.add_JobProperty(DV_2JetFilterFlags)

class DV_3JetFilterFlags(JobProperty):
    statusOn=True
    allowedTypes=['bool']
    StoredValue=True
    cutEtMin=120.0*Units.GeV
    nPassed=3
    pass
primRPVLLDESDM.add_JobProperty(DV_3JetFilterFlags)

class DV_4JetFilterFlags(JobProperty):
    statusOn=True
    allowedTypes=['bool']
    StoredValue=True
    cutEtMin=100.0*Units.GeV
    nPassed=4
    pass
primRPVLLDESDM.add_JobProperty(DV_4JetFilterFlags)

class DV_5JetFilterFlags(JobProperty):
    statusOn=True
    allowedTypes=['bool']
    StoredValue=True
    cutEtMin=75.0*Units.GeV
    nPassed=5
    pass
primRPVLLDESDM.add_JobProperty(DV_5JetFilterFlags)

class DV_6JetFilterFlags(JobProperty):
    statusOn=True
    allowedTypes=['bool']
    StoredValue=True
    cutEtMin=50.0*Units.GeV
    nPassed=6
    pass
primRPVLLDESDM.add_JobProperty(DV_6JetFilterFlags)

class DV_7JetFilterFlags(JobProperty):
    statusOn=True
    allowedTypes=['bool']
    StoredValue=True
    cutEtMin=45.0*Units.GeV
    nPassed=7
    pass
primRPVLLDESDM.add_JobProperty(DV_7JetFilterFlags)

class DV_MuonBarrelFilterFlags(JobProperty):
    statusOn=True
    allowedTypes=["bool"]
    StoredValue=True
    cutEtMin=60.0*Units.GeV
    cutEtaMax=1.1
    triggers=["HLT_mu60_0eta105_msonly"]
    triggers += apitriggers.getDVMuonBarrelTriggers() ## TriggerAPI
    nPassed=1
    pass
primRPVLLDESDM.add_JobProperty(DV_MuonBarrelFilterFlags)

class DV_MuonFullMSFilterFlags(JobProperty):
    statusOn=True
    allowedTypes=["bool"]
    StoredValue=True
    cutEtMin=80.0*Units.GeV
    cutEtaMax=2.5
    triggers=["HLT_mu80_msonly_3layersEC"]
    triggers += apitriggers.getDVMuonFullMSTriggers() ## TriggerAPI
    nPassed=1
    pass
primRPVLLDESDM.add_JobProperty(DV_MuonFullMSFilterFlags)

class DV_PhotonFilterFlags(JobProperty):
    statusOn=True
    allowedTypes=['bool']
    StoredValue= True
    cutEtMin=150.0*Units.GeV
    cutEtaMax=2.5
    cutIsEM="Loose"
    triggers=["HLT_g140_loose"]
    triggers+=["HLT_g140_tight","HLT_g200_loose"]#2017
    triggers += apitriggers.getDVPhotonTriggers() ## TriggerAPI
    prescale=20
    nPassed=1
    pass
primRPVLLDESDM.add_JobProperty(DV_PhotonFilterFlags)


class DV_METFilterFlags(JobProperty):
    statusOn=True
    allowedTypes=["bool"]
    StoredValue=True
    cutMetMin=180.0*Units.GeV
    deltaPhiCut=0.1
    triggers=["HLT_xe90_L1XE50","HLT_xe100_L1XE50","HLT_xe120_L1XE50",
	"HLT_xe90_L1XE55","HLT_xe100_L1XE55","HLT_xe120_L1XE55",
	"HLT_xe90_L1XE60","HLT_xe100_L1XE60","HLT_xe120_L1XE60",
	"HLT_xe90_tc_lcw_L1XE50","HLT_xe100_tc_lcw_L1XE50","HLT_xe120_tc_lcw_L1XE50",
	"HLT_xe90_tc_lcw_L1XE55","HLT_xe100_tc_lcw_L1XE55","HLT_xe120_tc_lcw_L1XE55",
	"HLT_xe90_tc_lcw_L1XE60","HLT_xe100_tc_lcw_L1XE60","HLT_xe120_tc_lcw_L1XE60",
	"HLT_xe90_mht_L1XE50","HLT_xe100_mht_L1XE50","HLT_xe110_mht_L1XE50","HLT_xe120_mht_L1XE50",
	"HLT_xe90_mht_L1XE55","HLT_xe100_mht_L1XE55","HLT_xe110_mht_L1XE55","HLT_xe120_mht_L1XE55",
	"HLT_xe90_mht_L1XE60","HLT_xe100_mht_L1XE60","HLT_xe110_mht_L1XE60","HLT_xe120_mht_L1XE60",
        "HLT_xe130_mht_L1XE50","HLT_xe110_mht_L1XE50_AND_xe65_L1XE50"
        "HLT_xe110_mht_L1XE50_AND_xe70_L1XE50","HLT_xe110_mht_L1XE50_AND_xe75_L1XE50","HLT_xe110_mht_L1XE50_AND_xe80_L1XE50",
              "HLT_xe110_mht_L1XE55_AND_xe65_L1XE55","HLT_xe110_mht_L1XE55_AND_xe70_L1XE55","HLT_xe110_mht_L1XE55_AND_xe75_L1XE55",
              "HLT_xe110_mht_L1XE55_AND_xe80_L1XE55"
		         ]
    triggers+=[ "HLT_xe110_pufit_L1XE60", "HLT_xe120_mht_L1XE60_xe80_L1XE60" ]  #2017
    triggers+=[ "HLT_xe110_pufit_L1XE50", "HLT_xe110_pufit_L1XE55", "HLT_xe110_pufit_L1XE70" ] #2017 
    triggers+=[ "HLT_xe120_pufit_L1XE60", "HLT_xe120_mht_xe80_L1XE60" ] #L34
<<<<<<< HEAD
    triggers += apitriggers.getDVMETTriggers() ## TriggerAPI
=======
    triggers+=[ "HLT_xe110_pufit_xe70_L1XE50" ] #2018 primary
    triggers+=[ "HLT_xe110_pufit_xe65_L1XE55","HLT_xe100_pufit_xe75_L1XE60", 
		"HLT_xe110_pufit_xe65_L1XE60" ] #2018 backup
>>>>>>> 93e15eb5
    pass
primRPVLLDESDM.add_JobProperty(DV_METFilterFlags)

class DV_SingleTracklessJetFilterFlags(JobProperty):
    statusOn=True
    allowedTypes=["bool"]
    StoredValue=True
    cutEtMin=70.0*Units.GeV
    cutEtaMax=2.5
    cutSumPtTrkMax=5.0*Units.GeV
    pass
primRPVLLDESDM.add_JobProperty(DV_SingleTracklessJetFilterFlags)

class DV_DoubleTracklessJetFilterFlags(JobProperty):
    statusOn=True
    allowedTypes=["bool"]
    StoredValue=True
    cutEtMin=50.0*Units.GeV
    cutEtaMax=2.5
    cutSumPtTrkMax=5.0*Units.GeV
    pass
primRPVLLDESDM.add_JobProperty(DV_DoubleTracklessJetFilterFlags)

class DV_MeffFilterFlags(JobProperty):
    statusOn=False
    allowedTypes=['bool']
    StoredValue=True
    cutMeffMin=1.0*Units.TeV ##
    cutMEToverMeffMin=0.3   ## 
    cutMEToverMeffMax=0.7   ## 
    cutJetPtMin=40.0*Units.GeV
    cutJetEtaMax=2.5
    cutMETMin=150.0*Units.GeV
    triggers=["HLT_xe90_L1XE50","HLT_xe100_L1XE50","HLT_xe120_L1XE50",
		          "HLT_xe90_L1XE55","HLT_xe100_L1XE55","HLT_xe120_L1XE55",
		          "HLT_xe90_L1XE60","HLT_xe100_L1XE60","HLT_xe120_L1XE60",
		          "HLT_xe90_tc_lcw_L1XE50","HLT_xe100_tc_lcw_L1XE50","HLT_xe120_tc_lcw_L1XE50",
		          "HLT_xe90_tc_lcw_L1XE55","HLT_xe100_tc_lcw_L1XE55","HLT_xe120_tc_lcw_L1XE55",
		          "HLT_xe90_tc_lcw_L1XE60","HLT_xe100_tc_lcw_L1XE60","HLT_xe120_tc_lcw_L1XE60",
		          "HLT_xe90_mht_L1XE50","HLT_xe100_mht_L1XE50","HLT_xe110_mht_L1XE50","HLT_xe120_mht_L1XE50",
		          "HLT_xe90_mht_L1XE55","HLT_xe100_mht_L1XE55","HLT_xe110_mht_L1XE51","HLT_xe120_mht_L1XE55",
		          "HLT_xe90_mht_L1XE60","HLT_xe100_mht_L1XE60","HLT_xe110_mht_L1XE60","HLT_xe120_mht_L1XE60",
		          "HLT_xe90_topoclPS_L1XE50","HLT_xe100_topoclPS_L1XE50","HLT_xe120_topoclPS_L1XE50",
		          "HLT_xe90_topoclPS_L1XE55","HLT_xe100_topoclPS_L1XE55","HLT_xe120_topoclPS_L1XE55",
		          "HLT_xe90_topoclPS_L1XE60","HLT_xe100_topoclPS_L1XE60","HLT_xe120_topoclPS_L1XE60",
		          "HLT_xe90_topoclPUC_L1XE50","HLT_xe100_topoclPUC_L1XE50","HLT_xe120_topoclPUC_L1XE50",
		          "HLT_xe90_topoclPUC_L1XE55","HLT_xe100_topoclPUC_L1XE55","HLT_xe120_topoclPUC_L1XE55",
	      	    "HLT_xe90_topoclPUC_L1XE60","HLT_xe100_topoclPUC_L1XE60","HLT_xe120_topoclPUC_L1XE60"
		         ]
    pass
#primRPVLLDESDM.add_JobProperty(DV_MeffFilterFlags)

class DV_PrescalerFlags(JobProperty):
    statusOn=True
    allowedTypes=['bool']
    StoredValue=True
    prescale=20
    pass
primRPVLLDESDM.add_JobProperty(DV_PrescalerFlags)
<|MERGE_RESOLUTION|>--- conflicted
+++ resolved
@@ -35,11 +35,8 @@
 			"HLT_6j50_gsc70_boffperf_split","HLT_6j60_gsc85_boffperf_split","HLT_7j25_gsc45_boffperf_split_L14J20",
 			"HLT_7j25_gsc50_boffperf_split_L14J20" ]#gsc 
     triggers += ["HLT_2j275_j140","HLT_2j250_j120","HLT_2j220_j120"]#3jet
-<<<<<<< HEAD
+    triggers += ["HLT_5j85_L14J15"] # 2018 5 jet
     triggers += apitriggers.getDVMultiJetTriggers() ## TriggerAPI
-=======
-    triggers += ["HLT_5j85_L14J15"] # 2018 5 jet
->>>>>>> 93e15eb5
     pass
 primRPVLLDESDM.add_JobProperty(DV_MultiJetTriggerFlags)
 
@@ -205,29 +202,25 @@
     cutMetMin=180.0*Units.GeV
     deltaPhiCut=0.1
     triggers=["HLT_xe90_L1XE50","HLT_xe100_L1XE50","HLT_xe120_L1XE50",
-	"HLT_xe90_L1XE55","HLT_xe100_L1XE55","HLT_xe120_L1XE55",
-	"HLT_xe90_L1XE60","HLT_xe100_L1XE60","HLT_xe120_L1XE60",
-	"HLT_xe90_tc_lcw_L1XE50","HLT_xe100_tc_lcw_L1XE50","HLT_xe120_tc_lcw_L1XE50",
-	"HLT_xe90_tc_lcw_L1XE55","HLT_xe100_tc_lcw_L1XE55","HLT_xe120_tc_lcw_L1XE55",
-	"HLT_xe90_tc_lcw_L1XE60","HLT_xe100_tc_lcw_L1XE60","HLT_xe120_tc_lcw_L1XE60",
-	"HLT_xe90_mht_L1XE50","HLT_xe100_mht_L1XE50","HLT_xe110_mht_L1XE50","HLT_xe120_mht_L1XE50",
-	"HLT_xe90_mht_L1XE55","HLT_xe100_mht_L1XE55","HLT_xe110_mht_L1XE55","HLT_xe120_mht_L1XE55",
-	"HLT_xe90_mht_L1XE60","HLT_xe100_mht_L1XE60","HLT_xe110_mht_L1XE60","HLT_xe120_mht_L1XE60",
-        "HLT_xe130_mht_L1XE50","HLT_xe110_mht_L1XE50_AND_xe65_L1XE50"
-        "HLT_xe110_mht_L1XE50_AND_xe70_L1XE50","HLT_xe110_mht_L1XE50_AND_xe75_L1XE50","HLT_xe110_mht_L1XE50_AND_xe80_L1XE50",
+              "HLT_xe90_L1XE55","HLT_xe100_L1XE55","HLT_xe120_L1XE55",
+              "HLT_xe90_L1XE60","HLT_xe100_L1XE60","HLT_xe120_L1XE60",
+              "HLT_xe90_tc_lcw_L1XE50","HLT_xe100_tc_lcw_L1XE50","HLT_xe120_tc_lcw_L1XE50",
+              "HLT_xe90_tc_lcw_L1XE55","HLT_xe100_tc_lcw_L1XE55","HLT_xe120_tc_lcw_L1XE55",
+              "HLT_xe90_tc_lcw_L1XE60","HLT_xe100_tc_lcw_L1XE60","HLT_xe120_tc_lcw_L1XE60",
+              "HLT_xe90_mht_L1XE50","HLT_xe100_mht_L1XE50","HLT_xe110_mht_L1XE50","HLT_xe120_mht_L1XE50",
+              "HLT_xe90_mht_L1XE55","HLT_xe100_mht_L1XE55","HLT_xe110_mht_L1XE55","HLT_xe120_mht_L1XE55",
+              "HLT_xe90_mht_L1XE60","HLT_xe100_mht_L1XE60","HLT_xe110_mht_L1XE60","HLT_xe120_mht_L1XE60",
+              "HLT_xe130_mht_L1XE50","HLT_xe110_mht_L1XE50_AND_xe65_L1XE50"
+              "HLT_xe110_mht_L1XE50_AND_xe70_L1XE50","HLT_xe110_mht_L1XE50_AND_xe75_L1XE50","HLT_xe110_mht_L1XE50_AND_xe80_L1XE50",
               "HLT_xe110_mht_L1XE55_AND_xe65_L1XE55","HLT_xe110_mht_L1XE55_AND_xe70_L1XE55","HLT_xe110_mht_L1XE55_AND_xe75_L1XE55",
-              "HLT_xe110_mht_L1XE55_AND_xe80_L1XE55"
-		         ]
+              "HLT_xe110_mht_L1XE55_AND_xe80_L1XE55"]
     triggers+=[ "HLT_xe110_pufit_L1XE60", "HLT_xe120_mht_L1XE60_xe80_L1XE60" ]  #2017
     triggers+=[ "HLT_xe110_pufit_L1XE50", "HLT_xe110_pufit_L1XE55", "HLT_xe110_pufit_L1XE70" ] #2017 
     triggers+=[ "HLT_xe120_pufit_L1XE60", "HLT_xe120_mht_xe80_L1XE60" ] #L34
-<<<<<<< HEAD
-    triggers += apitriggers.getDVMETTriggers() ## TriggerAPI
-=======
     triggers+=[ "HLT_xe110_pufit_xe70_L1XE50" ] #2018 primary
     triggers+=[ "HLT_xe110_pufit_xe65_L1XE55","HLT_xe100_pufit_xe75_L1XE60", 
-		"HLT_xe110_pufit_xe65_L1XE60" ] #2018 backup
->>>>>>> 93e15eb5
+                "HLT_xe110_pufit_xe65_L1XE60" ] #2018 backup
+    triggers += apitriggers.getDVMETTriggers() ## TriggerAPI
     pass
 primRPVLLDESDM.add_JobProperty(DV_METFilterFlags)
 
