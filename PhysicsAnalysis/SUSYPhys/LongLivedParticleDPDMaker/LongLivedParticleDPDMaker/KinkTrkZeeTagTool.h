/*
  Copyright (C) 2002-2021 CERN for the benefit of the ATLAS collaboration
*/

///////////////////////////////////////////////////////////////////
// KinkTrkZeeTagTool.h, (c) ATLAS Detector software
///////////////////////////////////////////////////////////////////

#ifndef DERIVATIONFRAMEWORK_KINKTRKZEETAGTOOL_H
#define DERIVATIONFRAMEWORK_KINKTRKZEETAGTOOL_H 1

// Gaudi & Athena basics
#include "AthenaBaseComps/AthAlgTool.h"
#include "TrigObjectMatching/TrigMatchTool.h"
#include "TrigDecisionTool/TrigDecisionTool.h"

// DerivationFramework includes
#include "DerivationFrameworkInterfaces/IAugmentationTool.h"

#include "StoreGate/ReadHandleKey.h"
#include "xAODEgamma/ElectronContainer.h"
#include "xAODCaloEvent/CaloClusterContainer.h"
#include "xAODMissingET/MissingETContainer.h"
#include "StoreGate/ReadHandleKey.h"
#include "StoreGate/WriteHandleKey.h"

#include<string>
#include<vector>

namespace DerivationFramework {

  /** @class KinkTrkZeeTagTool
      @author shimpei.yamamoto@cern.ch
     */
  class KinkTrkZeeTagTool : public AthAlgTool, public IAugmentationTool {
   
  public: 
    /** Constructor with parameters */
    KinkTrkZeeTagTool( const std::string& t, const std::string& n, const IInterface* p );
   
    /** Destructor */
    ~KinkTrkZeeTagTool();
   
    // Athena algtool's Hooks
    StatusCode  initialize();
    StatusCode  finalize();
 
    /** Check that the current event passes this filter */
    virtual StatusCode addBranches() const;

  private:
    bool passTrigger(const std::vector<std::string>& triggers) const;
    bool checkTagElectron(const xAOD::Electron *ele) const;
    bool checkCluster(const xAOD::CaloCluster *clu) const;
    bool checkEleClusPair(const xAOD::Electron *ele, const xAOD::CaloCluster *clu) const;
    bool passElectronQuality(const xAOD::Electron *ele) const;
    bool passClusterQuality(const xAOD::CaloCluster *clu) const;
    bool passElectronTrigMatch(const xAOD::Electron *ele, const std::vector<std::string>& triggers) const;

    ToolHandle<Trig::TrigDecisionTool> m_trigDecisionTool;
    ToolHandle<TrigMatchTool> m_trigMatchTool;
    std::vector<std::string> m_trigNames;
    float m_trigMatchDeltaR;
    bool m_doTrigMatch;

<<<<<<< HEAD
    SG::ReadHandleKey<xAOD::ElectronContainer> m_electronSGKey { this, "ElectronContainerKey", "ElectronCollection", ""};
=======
    SG::ReadHandleKey<xAOD::ElectronContainer> m_electronSGKey{this,"ElectronContainerKey","ElectronCollection"};
>>>>>>> 62b298d9
    std::vector<std::string> m_electronIDKeys;
    float m_electronPtCut;
    float m_electronEtaMax;

<<<<<<< HEAD
    SG::ReadHandleKey<xAOD::CaloClusterContainer> m_clusterSGKey { this, "ClusterContainerKey", "egammaClusters", ""};
=======
    SG::ReadHandleKey<xAOD::CaloClusterContainer> m_clusterSGKey{this,"ClusterContainerKey","egammaClusters"};
>>>>>>> 62b298d9
    float m_clusterEtCut;
    float m_clusterEtaMax;

    float m_diEleMassLow;
    float m_diEleMassHigh;
    float m_dPhiMax;

    SG::WriteHandleKey<std::vector<float>> m_KinkTrkDiEleMassKey { this, "KinkTrkDiEleMassKey", "KinkTrkDiEleMass", ""};
    SG::WriteHandleKey<std::vector<float>> m_KinkTrkProbeEleEtKey { this, "KinkTrkProbeEleEtKey", "KinkTrkProbeEleEt", ""};

    SG::WriteHandleKey<std::vector<float> > m_diEleMassKey;
    SG::WriteHandleKey<std::vector<float> > m_probeEleEtKey;

  }; 
 
}
#endif<|MERGE_RESOLUTION|>--- conflicted
+++ resolved
@@ -63,20 +63,12 @@
     float m_trigMatchDeltaR;
     bool m_doTrigMatch;
 
-<<<<<<< HEAD
     SG::ReadHandleKey<xAOD::ElectronContainer> m_electronSGKey { this, "ElectronContainerKey", "ElectronCollection", ""};
-=======
-    SG::ReadHandleKey<xAOD::ElectronContainer> m_electronSGKey{this,"ElectronContainerKey","ElectronCollection"};
->>>>>>> 62b298d9
     std::vector<std::string> m_electronIDKeys;
     float m_electronPtCut;
     float m_electronEtaMax;
 
-<<<<<<< HEAD
     SG::ReadHandleKey<xAOD::CaloClusterContainer> m_clusterSGKey { this, "ClusterContainerKey", "egammaClusters", ""};
-=======
-    SG::ReadHandleKey<xAOD::CaloClusterContainer> m_clusterSGKey{this,"ClusterContainerKey","egammaClusters"};
->>>>>>> 62b298d9
     float m_clusterEtCut;
     float m_clusterEtaMax;
 
