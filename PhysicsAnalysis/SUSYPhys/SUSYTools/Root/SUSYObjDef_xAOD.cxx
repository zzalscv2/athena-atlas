/*
  Copyright (C) 2002-2017 CERN for the benefit of the ATLAS collaboration
*/

// Local include(s):
#include "SUSYTools/SUSYObjDef_xAOD.h"

// For making the systematics list and looping through it
#include "PATInterfaces/SystematicsUtil.h"
#include "PATInterfaces/SystematicRegistry.h"

#ifndef XAOD_STANDALONE // For now metadata is Athena-only
#include "AthAnalysisBaseComps/AthAnalysisHelper.h"
#endif

// Need path resolver for initialize()
#include "PathResolver/PathResolver.h"

// Including all the abstract interfaces - for systematics functions
#include "xAODBTaggingEfficiency/IBTaggingEfficiencyTool.h"
#include "xAODBTaggingEfficiency/IBTaggingSelectionTool.h"

#include "JetInterface/IJetSelector.h"
#include "JetResolution/IJERTool.h"
#include "JetResolution/IJERSmearingTool.h"
#include "JetCalibTools/IJetCalibrationTool.h"
#include "JetCPInterfaces/ICPJetUncertaintiesTool.h"
#include "JetInterface/IJetUpdateJvt.h"
#include "JetInterface/IJetModifier.h"
#include "JetJvtEfficiency/IJetJvtEfficiency.h"

#include "AsgAnalysisInterfaces/IEfficiencyScaleFactorTool.h"
#include "ElectronPhotonFourMomentumCorrection/IEgammaCalibrationAndSmearingTool.h"
#include "ElectronEfficiencyCorrection/IAsgElectronEfficiencyCorrectionTool.h"
#include "ElectronPhotonSelectorTools/IAsgElectronIsEMSelector.h"
#include "ElectronPhotonSelectorTools/IAsgPhotonIsEMSelector.h"
#include "ElectronPhotonSelectorTools/IAsgElectronLikelihoodTool.h"
#include "ElectronPhotonShowerShapeFudgeTool/IElectronPhotonShowerShapeFudgeTool.h"
#include "ElectronPhotonSelectorTools/IEGammaAmbiguityTool.h"

#include "MuonAnalysisInterfaces/IMuonSelectionTool.h"
#include "MuonAnalysisInterfaces/IMuonCalibrationAndSmearingTool.h"
#include "MuonAnalysisInterfaces/IMuonEfficiencyScaleFactors.h"
#include "MuonAnalysisInterfaces/IMuonTriggerScaleFactors.h"

#include "TauAnalysisTools/ITauSelectionTool.h"
#include "TauAnalysisTools/ITauSmearingTool.h"
#include "TauAnalysisTools/ITauTruthMatchingTool.h"  
#include "TauAnalysisTools/ITauEfficiencyCorrectionsTool.h"
#include "TauAnalysisTools/ITauOverlappingElectronLLHDecorator.h"
#include "tauRecTools/ITauToolBase.h"

#include "PhotonEfficiencyCorrection/IAsgPhotonEfficiencyCorrectionTool.h"

#include "IsolationSelection/IIsolationSelectionTool.h"
#include "IsolationCorrections/IIsolationCorrectionTool.h"
#include "IsolationSelection/IIsolationCloseByCorrectionTool.h"

#include "METInterface/IMETMaker.h"
#include "METInterface/IMETSystematicsTool.h"

#include "TrigConfInterfaces/ITrigConfigTool.h"
#include "TriggerMatchingTool/IMatchingTool.h"
// Required to use some functions (see header explanation)
#include "TrigDecisionTool/TrigDecisionTool.h"

#include "PATInterfaces/IWeightTool.h"
#include "AsgAnalysisInterfaces/IPileupReweightingTool.h"
#include "AssociationUtils/IOverlapRemovalTool.h"

// For configuration -- TEnv uses THashList
#include "THashList.h"

// system includes
#include <fstream>

namespace ST {

using namespace std;

using namespace Trig;
using namespace TrigConf;
using namespace xAOD;


SUSYObjDef_xAOD::SUSYObjDef_xAOD( const std::string& name )
  : asg::AsgMetadataTool( name ),
    m_dataSource(Undefined),
    m_jetInputType(xAOD::JetInput::Uncategorized),
    m_force_noElId(false),
    m_force_noMuId(false),
    m_doTTVAsf(true),
    m_muNoTRT(false),
    m_jesNPset(-99),
    m_useBtagging(false),
    m_debug(false),
    m_strictConfigCheck(false),
    m_badJetCut(""),
    m_fatJetUncConfig(""),
    m_fatJetUncVars(""),
    m_tool_init(false),
    m_subtool_init(false),
    // set dummies for configuration
    m_eleTerm(""),
    m_gammaTerm(""),
    m_tauTerm(""),
    m_jetTerm(""),
    m_muonTerm(""),
    m_outMETTerm(""),
    m_metRemoveOverlappingCaloTaggedMuons(true),
    m_metDoSetMuonJetEMScale(true),
    m_metDoMuonJetOR(true),
    m_muUncert(-99.),
    m_electronTriggerSFStringSingle(""),
    m_electronTriggerSFStringDiLepton(""),
    m_electronTriggerSFStringMixedLepton(""),
    m_eleId(""),
    m_eleIdBaseline(""),
    m_muId(static_cast<int>(xAOD::Muon::Quality(xAOD::Muon::VeryLoose))),
    m_muIdBaseline(static_cast<int>(xAOD::Muon::Quality(xAOD::Muon::VeryLoose))),
    m_photonId(""),
    m_photonIdBaseline(""),
    m_tauId(""),
    m_tauIdBaseline(""),
    m_tauIDrecalc(false),
    m_eleIso_WP(""),
    m_eleChID_WP(""),
    m_runECIS(false),
    m_photonIso_WP(""),
    m_muIso_WP(""),
    m_BtagWP(""),
    m_BtagTagger(""),
    m_BtagSystStrategy(""),
    //configurable cuts here
    m_eleBaselinePt(-99.),
    m_eleBaselineEta(-99.),
    m_eleBaselineCrackVeto(false),
    m_elePt(-99.),
    m_eleEta(-99.),
    m_eleCrackVeto(false),
    m_eled0sig(-99.),
    m_elez0(-99.),
    m_elebaselined0sig(-99.),
    m_elebaselinez0(-99.),
    //
    m_muBaselinePt(-99.),
    m_muBaselineEta(-99.),
    m_muPt(-99.),
    m_muEta(-99.),
    m_mud0sig(-99.),
    m_muz0(-99.),
    m_mubaselined0sig(-99.),
    m_mubaselinez0(-99.),
    m_murequirepassedHighPtCuts(false),
    m_muCosmicz0(-99.),
    m_muCosmicd0(-99.),
    m_badmuQoverP(-99.),
    //
    m_photonBaselinePt(-99.),
    m_photonBaselineEta(-99.),
    m_photonEta(-99.),
    m_photonPt(-99.),
    m_photonBaselineCrackVeto(true),
    m_photonCrackVeto(true),
    m_photonAllowLate(false),
    //
    m_tauPrePtCut(-99.),
    m_tauPt(-99.),
    m_tauEta(-99.),
    m_tauConfigPath(""),
    m_tauConfigPathBaseline(""),
    m_tauDoTTM(false),
    m_tauRecalcOLR(false),
    m_tauNoAODFixCheck(true),
    //
    m_jetPt(-99.),
    m_jetEta(-99.),
    m_jetJvt(-99.),
    m_doFwdJVT(false),
    m_fwdjetEtaMin(-99.),
    m_fwdjetPtMax(-99.),
    m_fwdjetTightOp(false),
    m_JMScalib(""),
    //
    m_orDoTau(false),
    m_orDoPhoton(false),
    m_orDoBjet(false),
    m_orDoElBjet(true),
    m_orDoMuBjet(true),
    m_orDoTauBjet(true),
    m_orDoBoostedElectron(false),
    m_orBoostedElectronC1(-999.), // set to positive value to activate
    m_orBoostedElectronC2(-999.), // set to positive value to activate
    m_orBoostedElectronMaxConeSize(-999.), // set to positive value to activate
    m_orDoBoostedMuon(true),
    m_orBoostedMuonC1(-999.), // set to positive value to activate
    m_orBoostedMuonC2(-999.), // set to positive value to activate
    m_orBoostedMuonMaxConeSize(-999.), // set to positive value to activate
    m_orApplyRelPt(false),
    m_orMuJetPtRatio(-999.),
    m_orMuJetTrkPtRatio(-999.),
    m_orMuJetInnerDR(-999),
    m_orDoMuonJetGhostAssociation(true),
    m_orRemoveCaloMuons(true),
    m_orApplyJVT(true),
    m_orBtagWP(""),
    m_orInputLabel(""),
    m_orDoFatjets(false),
    m_EleFatJetDR(-999.),
    m_JetFatJetDR(-999.),
    m_doIsoSignal(true),
    m_doElIsoSignal(true),
    m_doPhIsoSignal(true),
    m_doMuIsoSignal(true),
    m_doIsoCloseByOR(true),
    m_metJetSelection(""),
    //
    m_currentSyst(),
    m_EG_corrModel(""),
    m_applyJVTCut(true),
    //
    // set toolhandles empty by default
    m_jetCalibTool(""),
    m_jetFatCalibTool(""),
    m_jerTool(""),
    m_jerSmearingTool(""),
    m_jetUncertaintiesTool(""),
    m_fatjetUncertaintiesTool(""),
    m_jetCleaningTool(""),
    m_jetJvtUpdateTool(""),
    m_jetFwdJvtTool(""),
    m_jetJvtEfficiencyTool(""),
    //
    m_WTaggerTool(""),
    m_ZTaggerTool(""),
    //
    m_muonSelectionTool(""),
    m_muonSelectionHighPtTool(""),
    m_muonSelectionToolBaseline(""),
    m_muonCalibrationAndSmearingTool(""),
    m_muonEfficiencySFTool(""),
    m_muonEfficiencyBMHighPtSFTool(""),
    m_muonTTVAEfficiencySFTool(""),
    m_muonIsolationSFTool(""),
    m_muonTriggerSFTool(""),
    //
    m_elecEfficiencySFTool_reco(""),
    m_elecEfficiencySFTool_id(""),
    m_elecEfficiencySFTool_trig_singleLep(""),
    m_elecEfficiencySFTool_trig_diLep(""),
    m_elecEfficiencySFTool_trig_mixLep(""),
    m_elecEfficiencySFTool_iso(""),
    m_elecEfficiencySFTool_chf(""),
    //
    m_elecEfficiencySFTool_trigEff_singleLep(""),
    m_elecEfficiencySFTool_trigEff_diLep(""),
    m_elecEfficiencySFTool_trigEff_mixLep(""),
    //
    m_egammaCalibTool(""),
    m_elecSelLikelihood(""),
    m_elecSelLikelihoodBaseline(""),
    m_photonSelIsEM(""),
    m_photonSelIsEMBaseline(""),
    m_photonEfficiencySFTool(""),
    m_photonIsolationSFTool(""),
    m_electronPhotonShowerShapeFudgeTool(""),
    m_egammaAmbiguityTool(""),
    m_elecChargeIDSelectorTool(""),
    m_elecChargeEffCorrTool(""),
    //
    m_tauSelTool(""),
    m_tauSelToolBaseline(""),
    m_tauSmearingTool(""),
    m_tauTruthMatch(""),
    m_tauEffTool(""),
    m_tauTrigEffTool0(""),
    m_tauTrigEffTool1(""),
    m_tauTrigEffTool2(""),
    m_tauTrigEffTool3(""),
    m_tauTrigEffTool4(""),
    m_tauElORdecorator(""),
    //
    m_btagEffTool(""),
    m_btagSelTool(""),
    m_btagSelTool_OR(""),
    //
    m_metMaker(""),
    m_metSystTool(""),
    //
    m_trigConfTool(""),
    m_trigDecTool(""),
    m_trigMatchingTool(""),
    //
    m_isoCorrTool(""),
    m_isoTool(""),
    //
    m_prwTool(""),
    //
    m_orToolbox("ORToolbox",this),
    //
    m_pmgSHnjetWeighter(""),
    m_pmgSHnjetWeighterWZ("")
{
  //General settings
  declareProperty( "DataSource", m_dataSource = Undefined );
  declareProperty( "DebugMode",  m_debug );
  declareProperty( "ConfigFile",  m_configFile = "SUSYTools/SUSYTools_Default.conf" );
  //Overlap Removal
  declareProperty( "DoTauOR",       m_orDoTau );
  declareProperty( "DoPhotonOR",    m_orDoPhoton );
  declareProperty( "DoBjetOR",      m_orDoBjet );
  declareProperty( "DoElBjetOR",    m_orDoElBjet );
  declareProperty( "DoMuBjetOR",    m_orDoMuBjet );
  declareProperty( "DoTauBjetOR",    m_orDoTauBjet );
  declareProperty( "UseBtagging",   m_useBtagging );
  declareProperty( "DoBoostedElectronOR", m_orDoBoostedElectron );
  declareProperty( "BoostedElectronORC1", m_orBoostedElectronC1 );
  declareProperty( "BoostedElectronORC2", m_orBoostedElectronC2 );
  declareProperty( "BoostedElectronORMaxConeSize", m_orBoostedElectronMaxConeSize );
  declareProperty( "DoBoostedMuonOR", m_orDoBoostedMuon );
  declareProperty( "BoostedMuonORC1", m_orBoostedMuonC1 );
  declareProperty( "BoostedMuonORC2", m_orBoostedMuonC2 );
  declareProperty( "BoostedMuonORMaxConeSize", m_orBoostedMuonMaxConeSize );
  declareProperty( "ORDoMuonJetGhostAssociation", m_orDoMuonJetGhostAssociation );
  declareProperty( "ORRemoveCaloMuons", m_orRemoveCaloMuons );
  declareProperty( "ORMuJetApplyRelPt", m_orApplyRelPt);
  declareProperty( "ORMuJetPtRatio", m_orMuJetPtRatio);
  declareProperty( "ORMuJetInnerDR", m_orMuJetInnerDR );
  declareProperty( "ORJetTrkPtRatio", m_orMuJetTrkPtRatio);
  declareProperty( "ORApplyJVT", m_orApplyJVT);
  declareProperty( "ORInputLabel", m_orInputLabel);

  declareProperty( "DoFatJetOR", m_orDoFatjets);
  declareProperty( "OREleFatJetDR", m_EleFatJetDR);
  declareProperty( "ORJetFatJetDR", m_JetFatJetDR);


  //--- Object definitions
  //MET
  declareProperty( "METEleTerm",     m_eleTerm   );
  declareProperty( "METGammaTerm",   m_gammaTerm );
  declareProperty( "METTauTerm",     m_tauTerm   );
  declareProperty( "METJetTerm",     m_jetTerm   );
  declareProperty( "METMuonTerm",    m_muonTerm  );
  declareProperty( "METOutputTerm",  m_outMETTerm );
  declareProperty( "METDoTrkSyst",   m_trkMETsyst  );
  declareProperty( "METDoCaloSyst",  m_caloMETsyst );
  declareProperty( "METJetSelection",  m_metJetSelection );

  declareProperty( "METRemoveORCaloTaggedMuons", m_metRemoveOverlappingCaloTaggedMuons);
  declareProperty( "METDoSetMuonJetEMScale", m_metDoSetMuonJetEMScale);
  declareProperty( "METDoMuonJetOR",  m_metDoMuonJetOR );

  declareProperty( "METGreedyPhotons",  m_metGreedyPhotons );

  //JETS
  declareProperty( "FwdJetDoJVT",  m_doFwdJVT );
  declareProperty( "FwdJetUseTightOP",  m_fwdjetTightOp );

  declareProperty( "JetJMSCalib",  m_JMScalib );

  //BTAGGING
  declareProperty( "BtagTagger", m_BtagTagger); 
  declareProperty( "BtagWPOR", m_orBtagWP); //the one used in the Overlap Removal
  declareProperty( "BtagWP", m_BtagWP);     //the one used in FillJet() afterwards
  declareProperty( "BtagCalibPath", m_bTaggingCalibrationFilePath); 

  //ELECTRONS
  declareProperty( "EleBaselinePt", m_eleBaselinePt);
  declareProperty( "ElePt", m_elePt);
  declareProperty( "EleBaselineEta", m_eleBaselineEta);
  declareProperty( "EleEta", m_eleEta);
  declareProperty( "EleBaselineId", m_eleIdBaseline);
  declareProperty( "EleBaselineCrackVeto", m_eleBaselineCrackVeto);
  declareProperty( "EleId", m_eleId);
  declareProperty( "EleIso", m_eleIso_WP);
  declareProperty( "EleCFT", m_eleChID_WP);
  declareProperty( "EleD0sig", m_eled0sig);
  declareProperty( "EleZ0", m_elez0);
  declareProperty( "EleBaselineD0sig", m_elebaselined0sig);
  declareProperty( "EleBaselineZ0", m_elebaselinez0);
  declareProperty( "EleCrackVeto", m_eleCrackVeto);

  declareProperty( "EleForceNoId", m_force_noElId );

  //MUONS
  declareProperty( "MuonBaselinePt", m_muBaselinePt);
  declareProperty( "MuonPt", m_muPt);
  declareProperty( "MuonBaselineEta", m_muBaselineEta);
  declareProperty( "MuonEta", m_muEta);
  declareProperty( "MuonBaselineId", m_muIdBaseline);
  declareProperty( "MuonId", m_muId);
  declareProperty( "MuonIso", m_muIso_WP);
  declareProperty( "MuonD0sig", m_mud0sig);
  declareProperty( "MuonZ0", m_muz0);
  declareProperty( "MuonBaselineD0sig", m_mubaselined0sig);
  declareProperty( "MuonBaselineZ0", m_mubaselinez0);
  declareProperty( "MuonRequireHighPtCuts",  m_murequirepassedHighPtCuts);
  declareProperty( "MuonForceNoId", m_force_noMuId );
  declareProperty( "MuonTTVASF", m_doTTVAsf );
  declareProperty( "MuonDisableTRT", m_muNoTRT );

  //PHOTONS
  declareProperty( "PhotonBaselinePt", m_photonBaselinePt);
  declareProperty( "PhotonPt", m_photonPt);
  declareProperty( "PhotonBaselineEta", m_photonBaselineEta);
  declareProperty( "PhotonEta", m_photonEta);
  declareProperty( "PhotonBaselineId", m_photonIdBaseline);
  declareProperty( "PhotonId", m_photonId);
  declareProperty( "PhotonIso", m_photonIso_WP);
  declareProperty( "PhotonBaselineCrackVeto", m_photonBaselineCrackVeto);
  declareProperty( "PhotonCrackVeto", m_photonCrackVeto);
  declareProperty( "PhotonAllowLate", m_photonAllowLate);

  //TAUS
  declareProperty( "TauBaselineId", m_tauIdBaseline);
  declareProperty( "TauId", m_tauId);
  declareProperty( "TauIdConfigPathBaseline", m_tauConfigPathBaseline);
  declareProperty( "TauIdConfigPath", m_tauConfigPath);
  declareProperty( "TauMVACalibration", m_tauMVACalib);
  declareProperty( "TauDoTruthMatching", m_tauDoTTM);
  declareProperty( "TauRecalcElOLR", m_tauRecalcOLR);
  declareProperty( "TauIgnoreAODFixCheck", m_tauNoAODFixCheck);
  declareProperty( "TauIDRedecorate", m_tauIDrecalc); 

  //Leptons
  declareProperty( "SigLepRequireIso", m_doIsoSignal ); //leave here for back-compatibility
  declareProperty( "SigElRequireIso", m_doElIsoSignal ); 
  declareProperty( "SigMuRequireIso", m_doMuIsoSignal ); 
  declareProperty( "SigPhRequireIso", m_doPhIsoSignal ); 

  //Isolation correction for leptons and photons
  declareProperty( "SigLepPhIsoCloseByOR", m_doIsoCloseByOR );

  //--- Tools configuration
  //PRW
  declareProperty( "PRWConfigFiles",    m_prwConfFiles );
  declareProperty( "PRWLumiCalcFiles",  m_prwLcalcFiles );
  declareProperty( "PRWMuUncertainty",  m_muUncert); // = 0.2);
  //JES Unc.
  declareProperty( "JESNuisanceParameterSet", m_jesNPset );
  //LargeR uncertainties config, as from https://twiki.cern.ch/twiki/bin/viewauth/AtlasProtected/JetUncertainties2016PrerecLargeR#Understanding_which_configuratio
  declareProperty( "JetLargeRuncConfig",  m_fatJetUncConfig );
  declareProperty( "JetLargeRuncVars",  m_fatJetUncVars );
  //Btagging MCtoMC SFs
  declareProperty( "ShowerType",    m_showerType = 0 );
  //Egamma NP correlation model
  declareProperty( "ElEffNPcorrModel", m_EG_corrModel );

  //For electron trigger SF tools
  declareProperty( "ElectronTriggerSFStringSingle",      m_electronTriggerSFStringSingle);
  declareProperty( "ElectronTriggerSFStringDi",          m_electronTriggerSFStringDiLepton);
  declareProperty( "ElectronTriggerSFStringMixedLepton", m_electronTriggerSFStringMixedLepton);

  //--- Tool pointers    /MT : we may want to improve the descriptions :)
  m_jetCalibTool.declarePropertyFor( this, "JetCalibTool", "The JetCalibTool" );
  m_jetFatCalibTool.declarePropertyFor( this, "FatJetCalibTool", "The JetCalibTool for large-R jets" );
  m_jerTool.declarePropertyFor( this, "JERTool", "The JERTool" );
  m_jerSmearingTool.declarePropertyFor( this, "JERSmearingTool", "The JERSmearingTool" );
  m_jetUncertaintiesTool.declarePropertyFor( this, "JetUncertaintiesTool", "The JetUncertaintiesTool" );
  m_fatjetUncertaintiesTool.declarePropertyFor( this, "FatJetUncertaintiesTool", "The JetUncertaintiesTool for large-R jets" );
  m_jetCleaningTool.declarePropertyFor( this, "JetCleaningTool", "The JetCleaningTool" );
  m_jetJvtUpdateTool.declarePropertyFor( this, "JetJvtUpdateTool", "The JetJvtUpdateTool" );
  m_jetJvtEfficiencyTool.declarePropertyFor( this, "JetJvtEfficiencyTool", "The JetJvtEfficiencyTool" );
  m_jetFwdJvtTool.declarePropertyFor( this, "JetFwdJvtEfficiencyTool", "The JetFwdJvtTool" );
  //
  m_muonSelectionTool.declarePropertyFor( this, "MuonSelectionTool", "The MuonSelectionTool for signal muons" );
  m_muonSelectionHighPtTool.declarePropertyFor( this, "MuonSelectionHighPtTool", "The MuonSelectionTool for signal muons (HighPt WP)" );
  m_muonSelectionToolBaseline.declarePropertyFor( this, "MuonSelectionToolBaseline", "The MuonSelectionTool for baseline muons" );
  m_muonCalibrationAndSmearingTool.declarePropertyFor( this, "MuonCalibrationAndSmearingTool", "The MuonCalibrationAndSmearingTool" );
  m_muonEfficiencySFTool.declarePropertyFor( this, "MuonEfficiencyScaleFactorsTool", "The MuonEfficiencySFTool" );
  m_muonEfficiencyBMHighPtSFTool.declarePropertyFor( this, "MuonBadMuonHighPtScaleFactorsTool", "The MuonBadMuonHighPtSFTool" );
  m_muonTTVAEfficiencySFTool.declarePropertyFor( this, "MuonTTVAEfficiencyScaleFactorsTool", "The MuonTTVAEfficiencySFTool" );
  m_muonIsolationSFTool.declarePropertyFor( this, "MuonIsolationScaleFactorsTool", "The MuonIsolationSFTool" );
  m_muonTriggerSFTool.declarePropertyFor( this, "MuonTriggerScaleFactorsTool", "The MuonTriggerSFTool" );
  //
  m_elecEfficiencySFTool_reco.declarePropertyFor( this, "ElectronEfficiencyCorrectionTool_reco", "The ElectronEfficiencyCorrectionTool for reconstruction SFs" );
  m_elecEfficiencySFTool_trig_singleLep.declarePropertyFor( this, "ElectronEfficiencyCorrectionTool_trig_singleLep", "The ElectronEfficiencyCorrectionTool for single-e triggers" );
  m_elecEfficiencySFTool_trig_diLep.declarePropertyFor( this, "ElectronEfficiencyCorrectionTool_trig_diLep", "The ElectronEfficiencyCorrectionTool for di-e triggers" );
  m_elecEfficiencySFTool_trig_mixLep.declarePropertyFor( this, "ElectronEfficiencyCorrectionTool_trig_mixLep", "The ElectronEfficiencyCorrectionTool for mixed e-mu triggers" );


  m_elecEfficiencySFTool_id.declarePropertyFor( this, "ElectronEfficiencyCorrectionTool_id", "The ElectronEfficiencyCorrectionTool for ID SFs" );
  m_elecEfficiencySFTool_iso.declarePropertyFor( this, "ElectronEfficiencyCorrectionTool_iso" , "The ElectronEfficiencyCorrectionTool for iso SFs" );
  m_elecEfficiencySFTool_chf.declarePropertyFor( this, "ElectronEfficiencyCorrectionTool_chf" , "The ElectronEfficiencyCorrectionTool for charge-flip SFs" );
  m_elecSelLikelihood.declarePropertyFor( this, "ElectronLikelihoodTool" , "The ElectronSelLikelihoodTool for signal electrons" );
  m_elecSelLikelihoodBaseline.declarePropertyFor( this, "ElectronLikelihoodToolBaseline" , "The ElectronSelLikelihoodTool for baseline electrons" );
  m_egammaAmbiguityTool.declarePropertyFor( this, "EgammaAmbiguityTool", "The EgammaAmbiguityTool" );
  m_elecChargeIDSelectorTool.declarePropertyFor( this, "ElectronChargeIDSelectorTool", "The ElectronChargeIDSelectorTool" );
  m_elecChargeEffCorrTool.declarePropertyFor( this, "ElectronChargeEffCorrectionTool", "The ElectronChargeEffCorrectionTool" );
  //
  m_photonSelIsEM.declarePropertyFor( this, "PhotonIsEMSelector" , "The PhotonIsEMSelectorTool for signal photons" );
  m_photonSelIsEMBaseline.declarePropertyFor( this, "PhotonIsEMSelectorBaseline" , "The PhotonIsEMSelectorTool for baseline photons" );
  m_photonEfficiencySFTool.declarePropertyFor( this, "PhotonEfficiencyCorrectionTool", "The PhotonEfficiencyCorrectionTool for reco SFs" );
  m_photonIsolationSFTool.declarePropertyFor( this, "PhotonIsolationCorrectionTool", "The PhotonEfficiencyCorrectionTool for iso SFs" );
  m_electronPhotonShowerShapeFudgeTool.declarePropertyFor( this, "PhotonShowerShapeFudgeTool", "The ElectronPhotonShowerShapeFudgeTool" );
  //
  m_egammaCalibTool.declarePropertyFor( this, "EgammaCalibrationAndSmearingTool", "The EgammaCalibrationAndSmearingTool");
  //
  m_tauSelTool.declarePropertyFor( this, "TauSelectionTool", "The TauSelectionTool for signal taus" );
  m_tauSelToolBaseline.declarePropertyFor( this, "TauSelectionToolBaseline", "The TauSelectionTool for baseline taus" );
  m_tauSmearingTool.declarePropertyFor( this, "TauSmearingTool", "The TauSmearingTool" );
  m_tauTruthMatch.declarePropertyFor( this, "TauTruthMatch", "The TTMT" );
  m_tauEffTool.declarePropertyFor( this, "TauEfficiencyCorrectionsTool", "The TauEfficiencyCorrectionsTool" );
  m_tauTrigEffTool0.declarePropertyFor( this, "TauTrigEfficiencyCorrectionsTool0", "The TauEfficiencyCorrectionsTool for trigger 0" );
  m_tauTrigEffTool1.declarePropertyFor( this, "TauTrigEfficiencyCorrectionsTool1", "The TauEfficiencyCorrectionsTool for trigger 1" );
  m_tauTrigEffTool2.declarePropertyFor( this, "TauTrigEfficiencyCorrectionsTool2", "The TauEfficiencyCorrectionsTool for trigger 2" );
  m_tauTrigEffTool3.declarePropertyFor( this, "TauTrigEfficiencyCorrectionsTool3", "The TauEfficiencyCorrectionsTool for trigger 3" );
  m_tauTrigEffTool4.declarePropertyFor( this, "TauTrigEfficiencyCorrectionsTool4", "The TauEfficiencyCorrectionsTool for trigger 4" );
  m_tauElORdecorator.declarePropertyFor( this, "TauOverlappingElectronLLHDecorator", "The TauOverlappingElectronLLHDecorator tool" );
  //
  m_btagEffTool.declarePropertyFor( this, "BTaggingEfficiencyTool", "The BTaggingEfficiencyTool" );
  m_btagSelTool.declarePropertyFor( this, "BTaggingSelectionTool", "The main BTaggingSelectionTool" );
  m_btagSelTool_OR.declarePropertyFor( this, "BTaggingSelectionTool_OR", "The BTaggingSelectionTool used to select b-jets for overlap removal" );
  //
  m_metMaker.declarePropertyFor( this, "METMaker", "The METMaker instance");
  m_metSystTool.declarePropertyFor( this, "METSystTool", "The METSystematicsTool");
  //
  m_trigConfTool.declarePropertyFor( this, "TrigConfigTool", "The TrigConfigTool" );
  m_trigDecTool.declarePropertyFor( this, "TrigDecisionTool", "The TrigDecisionTool" );
  m_trigMatchingTool.declarePropertyFor( this, "TrigMatchTool", "The TrigMatchingTool" );
  //
  m_isoCorrTool.declarePropertyFor( this, "IsolationCorrectionTool", "The IsolationCorrectionTool" );
  m_isoTool.declarePropertyFor( this, "IsolationSelectionTool", "The IsolationSelectionTool");
  m_isoCloseByTool.declarePropertyFor( this, "IsolationCloseByCorrectionTool", "The IsolationCloseByCorrectionTool");
  //
  m_prwTool.declarePropertyFor( this, "PileupReweightingTool", "The PRW tool" );
  //
  m_pmgSHnjetWeighter.declarePropertyFor( this, "PMGSHVjetReweightTool", "The PMGSHVjetReweightTool (AntiKt4TruthJets)" );
  m_pmgSHnjetWeighterWZ.declarePropertyFor( this, "PMGSHVjetReweightWZTool", "The PMGSHVjetReweightTool (AntiKt4TruthWZJets)" );
  //
  m_tauJetORtool.declarePropertyFor( this, "TauJetOverlapTool", "The TauJetOverlapTool");
  //m_orToolbox.declarePropertyFor( this, "OverlapRemovalTool", "The overlap removal tool");

  //load supported WPs (by tightness order)
  el_id_support.push_back("VeryLooseLLH");
  el_id_support.push_back("LooseLLH");
  el_id_support.push_back("LooseAndBLayerLLH"); 
  el_id_support.push_back("MediumLLH"); 
  el_id_support.push_back("TightLLH");
  
  ph_id_support.push_back("Loose");
  ph_id_support.push_back("Medium");
  ph_id_support.push_back("Tight");

  mu_id_support = 4; //maximum value supported

  //load tau trigger support
  // https://svnweb.cern.ch/trac/atlasoff/browser/PhysicsAnalysis/TauID/TauAnalysisTools/trunk/doc/README-TauEfficiencyCorrectionsTool_Trigger.rst#supported-tau-trigger
  tau_trig_support.push_back("HLT_tau25_medium1_tracktwo");
  tau_trig_support.push_back("HLT_tau35_medium1_tracktwo");
  tau_trig_support.push_back("HLT_tau50_medium1_tracktwo_L1TAU12");
  tau_trig_support.push_back("HLT_tau80_medium1_tracktwo");
  tau_trig_support.push_back("HLT_tau125_medium1_tracktwo");

}

#define CHECK_TOOL_RETRIEVE( TOOLHANDLE )         \
  ATH_MSG_VERBOSE("Try to retrieve " << #TOOLHANDLE);       \
  if( TOOLHANDLE.retrieve().isFailure()) {          \
    ATH_MSG_ERROR("Failed to retrieve tool " << #TOOLHANDLE); \
    return StatusCode::FAILURE;             \
  }

#define CHECK_TOOL_RETRIEVE_NONEMPTY( TOOLHANDLE )      \
  CHECK_TOOL_RETRIEVE_CONDITIONAL( TOOLHANDLE, !TOOLHANDLE.empty())

#define CHECK_TOOL_RETRIEVE_CONDITIONAL( TOOLHANDLE, CONDITION )  \
  if( CONDITION) {              \
    ATH_MSG_VERBOSE("Try to retrieve " << #TOOLHANDLE);     \
    if(TOOLHANDLE.retrieve().isFailure()) {       \
      ATH_MSG_ERROR("Failed to retrieve tool " << #TOOLHANDLE);   \
      return StatusCode::FAILURE;         \
    }                 \
  }

//--- override AsgTools behaviour for HyperBool properties
StatusCode SUSYObjDef_xAOD::setBoolProperty(const std::string& name, const bool& property){
  m_bool_prop_set.insert(name);
  return this->setProperty(name, property);
}
//---

StatusCode SUSYObjDef_xAOD::initialize() {

  if (m_tool_init) {
    ATH_MSG_ERROR("Initialising for a second time -- something is wrong!");
    return StatusCode::FAILURE;
  }

  // Greet the user:
  ATH_MSG_INFO( "Initialising... " );

  bool autoconf(false);
#ifndef XAOD_STANDALONE // For now metadata is Athena-only
  if ( m_dataSource < 0 ) {
    bool local_isData(false), local_isAtlfast(false);
    autoconf = true;
    ATH_MSG_INFO("Autoconfigure isData and isAtlfast");
    std::string projectName = "";
    ATH_CHECK( AthAnalysisHelper::retrieveMetadata("/TagInfo", "project_name", projectName, inputMetaStore() ) );
    if ( projectName == "IS_SIMULATION" ) local_isData = false;
    else if (projectName.compare(0, 4, "data") == 0 ) local_isData = true;
    else {
      ATH_MSG_ERROR("Failed to autoconfigure -- project_name matches neither IS_SIMULATION nor data!");
      return StatusCode::FAILURE;
    }

    if (!local_isData) {
      std::string simFlavour = "";
      ATH_CHECK( AthAnalysisHelper::retrieveMetadata("/Simulation/Parameters", "SimulationFlavour", simFlavour, inputMetaStore() ) );
      boost::to_upper(simFlavour);
      local_isAtlfast = (simFlavour.find("ATLFASTII") != std::string::npos);
    }
    if (local_isData) {m_dataSource = Data;}
    else {
      if (local_isAtlfast) {m_dataSource = AtlfastII;}
      else {m_dataSource = FullSim;}
    }
  }
#endif

  m_configFile = (PathResolverFindCalibFile(m_configFile)).c_str();

  //Read configuration from file (stored as Property)
  ATH_CHECK( readConfig() );

  if (m_dataSource < 0) {
    ATH_MSG_FATAL( "Data source incorrectly configured!!" );
    ATH_MSG_FATAL("You must set the DataSource property to Data, FullSim or AtlfastII !!");
    if (autoconf) ATH_MSG_FATAL("Auto-configuration seems to have failed!");
    // if(m_useLeptonTrigger<0) ATH_MSG_ERROR( " UseLeptonTrigger not set");
    ATH_MSG_FATAL( "Exiting... " );
    return StatusCode::FAILURE;
  }
  ATH_MSG_DEBUG( "Configured: IsData: " << isData() );
  ATH_MSG_DEBUG( "Configured: IsAtlfast: " << isAtlfast() );

  switch (m_jetInputType) {
  case xAOD::JetInput::LCTopo:
  case xAOD::JetInput::EMTopo:
  case xAOD::JetInput::EMPFlow:
    break;
  default:
    ATH_MSG_ERROR( "Invalid jet input type " << xAOD::JetInput::typeName(xAOD::JetInput::Type(m_jetInputType)) );
    return StatusCode::FAILURE;
  }

  m_inputMETSuffix = "AntiKt4" + xAOD::JetInput::typeName(xAOD::JetInput::Type(m_jetInputType));
  m_defaultJets = m_inputMETSuffix + "Jets";
  ATH_MSG_INFO( "Configured for jet collection " << m_defaultJets );

  m_inputMETCore = "MET_Core_" + m_inputMETSuffix;
  m_inputMETMap = "METAssoc_" + m_inputMETSuffix;
  ATH_MSG_INFO("Build MET with map: " << m_inputMETMap);

  ATH_CHECK( this->SUSYToolsInit() );

  ATH_MSG_VERBOSE("Done with tool retrieval");

  m_tool_init = true;

  // Return gracefully:
  return StatusCode::SUCCESS;
}


void SUSYObjDef_xAOD::setDataSource(int source) {
  if (source == 0) m_dataSource = Data;
  else if (source == 1) m_dataSource = FullSim;
  else if (source == 2) m_dataSource = AtlfastII;
  else ATH_MSG_ERROR("Trying to set data source to unknown type (" << source << ")");
}


bool SUSYObjDef_xAOD::check_isOption(const std::string& wp, const std::vector<std::string>& list) const {
  //check if the selected WP is supported
  return (std::find(list.begin(), list.end(),wp)  != list.end());
}

bool SUSYObjDef_xAOD::check_isTighter(const std::string& wp1, const std::string& wp2, const std::vector<std::string>& list) const {
  //check if WP1 is tighter than WP2
  //it is assumed that both WPs are supported
  return (std::find(list.begin(),list.end(),wp1) > std::find(list.begin(), list.end(),wp2)); 
}


std::string SUSYObjDef_xAOD::EG_WP(const std::string& wp) const {
  //translate our electron wps to EGamma internal jargon
  //@ElectronPhotonSelectorTools/EGSelectorConfigurationMapping.h
  return TString(wp).Copy().ReplaceAll("AndBLayer","BL").ReplaceAll("LLH","LHElectron").Data();
}


std::vector<std::string> SUSYObjDef_xAOD::getElSFkeys(const std::string& mapFile) const {
  
  if( mapFile.empty() )
    return {};

  std::vector<std::string> theKeys;

  std::string filename = PathResolverFindCalibFile(mapFile);
  std::ifstream input( filename );
  for( std::string line; getline( input, line ); ){
    std::vector<std::string> tokens = split((const std::string)line,"=");
    if(tokens.size()){
      theKeys.push_back(tokens.at(0)); 
    }
  }
    
  return theKeys;
}

void SUSYObjDef_xAOD::configFromFile(bool& property, const std::string& propname, TEnv& rEnv,
                                     bool defaultValue)
{
  if(m_bool_prop_set.find(m_conf_to_prop[propname])!= m_bool_prop_set.end()){
    ATH_MSG_INFO( "configFromFile(): property \"" << propname << "\" already set with value " << property << ". Ignoring change request." );
    return;
  }
  property = rEnv.GetValue(propname.c_str(), (int) defaultValue);
  ATH_MSG_INFO( "configFromFile(): Loaded property \"" << propname << "\" with value " << property );
}


void SUSYObjDef_xAOD::configFromFile(double& property, const std::string& propname, TEnv& rEnv,
                                     double defaultValue)
{
  // ignore if already configured
  if (property > -90.) { 
    ATH_MSG_INFO( "configFromFile(): property \"" << propname << "\" already set with value " << property << ". Ignoring change request." );
    return;
  }
  property = rEnv.GetValue(propname.c_str(), defaultValue);
  ATH_MSG_INFO( "configFromFile(): Loaded property \"" << propname << "\" with value " << property );
}


void SUSYObjDef_xAOD::configFromFile(int& property, const std::string& propname, TEnv& rEnv,
                                     int defaultValue)
{
  // ignore if already configured
  if (property > -90){
    ATH_MSG_INFO( "configFromFile(): property \"" << propname << "\" already set with value " << property << ". Ignoring change request." );
    return;
  }
  property = rEnv.GetValue(propname.c_str(), defaultValue);
  ATH_MSG_INFO( "configFromFile(): Loaded property \"" << propname << "\" with value " << property );
}


void SUSYObjDef_xAOD::configFromFile(std::string& property, const std::string& propname, TEnv& rEnv,
                                     const std::string& defaultValue)
{
  // ignore if already configured
  if (!property.empty()){
    ATH_MSG_INFO( "configFromFile(): property \"" << propname << "\" already set with value " << property << ". Ignoring change request." );
    return;
  }
  property = rEnv.GetValue(propname.c_str(), defaultValue.c_str());
  if (property.empty()) {
    ATH_MSG_FATAL("Read empty string property from text file (property name: " << propname << ")");
  }

  // post-processing to get rid of leading/trailing spaces and comments
  std::string tmp_prop = property.substr(0, property.find("#", 0));
  property = TString(tmp_prop).ReplaceAll(" ","").Data();

  // Interpret None as an empty string
  if (property=="None" || property=="NONE" || property=="none") {
    ATH_MSG_VERBOSE( "Property \"" << propname << "\" being set to empty string due to specification of \"" << property << "\"" );
    property = "";
  }

  ATH_MSG_INFO( "configFromFile(): Loaded property \"" << propname << "\" with value " << property );
}


StatusCode SUSYObjDef_xAOD::readConfig()
{

  ATH_MSG_INFO( "*****     *****     *****     *****" );
  ATH_MSG_INFO( "Configuring from file " << m_configFile );

  TEnv rEnv;
  int success = -1;
  success = rEnv.ReadFile(m_configFile.c_str(), kEnvAll);
  if (success != 0) return StatusCode::FAILURE;

  ATH_MSG_INFO( "Config file opened" );

  if (m_jetInputType == xAOD::JetInput::Uncategorized) {
    m_jetInputType = xAOD::JetInput::Type(rEnv.GetValue("Jet.InputType", 1));
    ATH_MSG_INFO( "readConfig(): Loaded property Jet.InputType with value " << (int)m_jetInputType);
  }
  
  if (m_muId == static_cast<int>(xAOD::Muon::Quality(xAOD::Muon::VeryLoose))) {
    int muIdTmp = rEnv.GetValue("Muon.Id", 1);
    m_muId = (muIdTmp<4 ? (int)xAOD::Muon::Quality(muIdTmp) : muIdTmp);
    ATH_MSG_INFO( "readConfig(): Loaded property Muon.Id with value " << m_muId);

  }
  if (m_muIdBaseline == static_cast<int>(xAOD::Muon::Quality(xAOD::Muon::VeryLoose))) {
    int muIdTmp = rEnv.GetValue("MuonBaseline.Id", 1);
    m_muIdBaseline = (muIdTmp<4 ? (int)xAOD::Muon::Quality(muIdTmp) : muIdTmp);
    ATH_MSG_INFO( "readConfig(): Loaded property MuonBaseline.Id with value " << m_muIdBaseline);
  }

  //load config file to Properties map  (only booleans for now)
  m_conf_to_prop["StrictConfigCheck"] = "StrictConfigCheck"; 
  m_conf_to_prop["Btag.enable"] = "UseBtagging"; 
  m_conf_to_prop["Ele.CrackVeto"] = "EleCrackVeto";
  m_conf_to_prop["EleBaseline.CrackVeto"] = "EleBaselineCrackVeto";
  m_conf_to_prop["Ele.ForceNoId"] = "EleForceNoId";
  m_conf_to_prop["Muon.ForceNoId"] = "MuonForceNoId";
  m_conf_to_prop["Muon.TTVASF"] = "MuonTTVASF";
  m_conf_to_prop["Muon.DisableTRT"] = "MuonDisableTRT";
  m_conf_to_prop["Muon.passedHighPt"] = "MuonRequireHighPtCuts";
  m_conf_to_prop["PhotonBaseline.CrackVeto"] = "PhotonBaselineCrackVeto";
  m_conf_to_prop["Photon.CrackVeto"] = "PhotonCrackVeto";
  m_conf_to_prop["Photon.AllowLate"] = "PhotonAllowLate";


  m_conf_to_prop["FwdJet.doJVT"] = "FwdJetDoJVT";
  m_conf_to_prop["FwdJet.JvtUseTightOP"] = "FwdJetUseTightOP";

  m_conf_to_prop["OR.DoBoostedElectron"] = "DoBoostedElectronOR";
  m_conf_to_prop["OR.DoBoostedMuon"] = "DoBoostedMuonOR";
  m_conf_to_prop["OR.DoMuonJetGhostAssociation"] = "ORDoMuonJetGhostAssociation";
  m_conf_to_prop["OR.DoTau"] = "DoTauOR";
  m_conf_to_prop["OR.DoPhoton"] = "DoPhotonOR";
  m_conf_to_prop["OR.Bjet"] = "DoBjetOR";
  m_conf_to_prop["OR.ElBjet"] = "DoElBjetOR";
  m_conf_to_prop["OR.MuBjet"] = "DoMuBjetOR";
  m_conf_to_prop["OR.TauBjet"] = "DoTauBjetOR";
  m_conf_to_prop["OR.DoFatJets"] = "DoFatJetOR";
  m_conf_to_prop["OR.RemoveCaloMuons"] = "ORRemoveCaloMuons";
  m_conf_to_prop["OR.MuJetApplyRelPt"] = "ORMuJetApplyRelPt";
  m_conf_to_prop["OR.ApplyJVT"] = "ORApplyJVT";
  m_conf_to_prop["OR.InputLabel"] = "ORInputLabel";
 
  m_conf_to_prop["SigLep.RequireIso"] = "SigLepRequireIso";
  m_conf_to_prop["SigEl.RequireIso"] = "SigElRequireIso";
  m_conf_to_prop["SigMu.RequireIso"] = "SigMuRequireIso";
  m_conf_to_prop["SigPh.RequireIso"] = "SigPhRequireIso";
  m_conf_to_prop["SigLepPh.IsoCloseByOR"] = "SigLepPhIsoCloseByOR";
  m_conf_to_prop["MET.RemoveOverlappingCaloTaggedMuons"] = "METRemoveORCaloTaggedMuons";
  m_conf_to_prop["MET.DoSetMuonJetEMScale"] = "METDoSetMuonJetEMScale";
  m_conf_to_prop["MET.DoMuonJetOR"] = "METDoMuonJetOR";
  m_conf_to_prop["MET.DoTrkSyst"] = "METDoTrkSyst";
  m_conf_to_prop["MET.DoCaloSyst"] = "METDoCaloSyst";
  m_conf_to_prop["MET.GreedyPhotons"] = "METGreedyPhotons";

  m_conf_to_prop["Tau.MVACalibration"] = "TauMVACalibration";
  m_conf_to_prop["Tau.DoTruthMatching"] = "TauDoTruthMatching";
  m_conf_to_prop["Tau.RecalcElOLR"] = "TauRecalcElOLR";
  m_conf_to_prop["Tau.IgnoreAODFixCheck"] = "TauIgnoreAODFixCheck";
  m_conf_to_prop["Tau.IDRedecorate"] = "TauIDRedecorate";  
  //

  //
  configFromFile(m_eleBaselinePt, "EleBaseline.Pt", rEnv, 10000.);
  configFromFile(m_eleBaselineEta, "EleBaseline.Eta", rEnv, 2.47);
  configFromFile(m_eleIdBaseline, "EleBaseline.Id", rEnv, "LooseAndBLayerLLH");
  configFromFile(m_eleBaselineCrackVeto, "EleBaseline.CrackVeto", rEnv, false);
  configFromFile(m_force_noElId, "Ele.ForceNoId", rEnv, false);
  //
  configFromFile(m_elePt, "Ele.Et", rEnv, 25000.);
  configFromFile(m_eleEta, "Ele.Eta", rEnv, 2.47);
  configFromFile(m_eleCrackVeto, "Ele.CrackVeto", rEnv, false);
  configFromFile(m_eleIso_WP, "Ele.Iso", rEnv, "GradientLoose");
  configFromFile(m_eleChID_WP, "Ele.CFT", rEnv, "None"); //Medium is the only one supported for the moment, and not many clients yet.
  configFromFile(m_eleId, "Ele.Id", rEnv, "TightLLH");
  configFromFile(m_eled0sig, "Ele.d0sig", rEnv, 5.);
  configFromFile(m_elez0, "Ele.z0", rEnv, 0.5);
  configFromFile(m_elebaselined0sig, "EleBaseline.d0sig", rEnv, -99.);
  configFromFile(m_elebaselinez0, "EleBaseline.z0", rEnv, -99.);
  configFromFile(m_EG_corrModel, "Ele.EffNPcorrModel", rEnv, "TOTAL");
  configFromFile(m_electronTriggerSFStringSingle, "Ele.TriggerSFStringSingle", rEnv, "SINGLE_E_2015_e24_lhmedium_L1EM20VH_OR_e60_lhmedium_OR_e120_lhloose_2016_e26_lhtight_nod0_ivarloose_OR_e60_lhmedium_nod0_OR_e140_lhloose_nod0");
  configFromFile(m_electronTriggerSFStringDiLepton, "Ele.TriggerSFStringDi", rEnv, "DI_E_2015_e12_lhloose_L1EM10VH_2016_e17_lhvloose_nod0");
  configFromFile(m_electronTriggerSFStringMixedLepton, "Ele.TriggerSFStringMixedLepton", rEnv, "DI_E_2015_e17_lhloose_2016_e17_lhloose");
  //
  configFromFile(m_muBaselinePt, "MuonBaseline.Pt", rEnv, 10000.);
  configFromFile(m_muBaselineEta, "MuonBaseline.Eta", rEnv, 2.7);
  configFromFile(m_force_noMuId, "Muon.ForceNoId", rEnv, false);
  configFromFile(m_doTTVAsf, "Muon.TTVASF", rEnv, true);
  configFromFile(m_muNoTRT, "Muon.DisableTRT", rEnv, false);
  //
  configFromFile(m_muPt, "Muon.Pt", rEnv, 25000.);
  configFromFile(m_muEta, "Muon.Eta", rEnv, 2.7);
  configFromFile(m_muIso_WP, "Muon.Iso", rEnv, "GradientLoose");
  configFromFile(m_mud0sig, "Muon.d0sig", rEnv, 3.);
  configFromFile(m_muz0, "Muon.z0", rEnv, 0.5);
  configFromFile(m_mubaselined0sig, "MuonBaseline.d0sig", rEnv, -99.);
  configFromFile(m_mubaselinez0, "MuonBaseline.z0", rEnv, -99.);
  configFromFile(m_murequirepassedHighPtCuts, "Muon.passedHighPt", rEnv, false);
  //
  configFromFile(m_muCosmicz0, "MuonCosmic.z0", rEnv, 1.);
  configFromFile(m_muCosmicd0, "MuonCosmic.d0", rEnv, 0.2);
  //
  configFromFile(m_badmuQoverP, "BadMuon.qoverp", rEnv, 0.2);
  //
  configFromFile(m_photonBaselinePt, "PhotonBaseline.Pt", rEnv, 25000.);
  configFromFile(m_photonBaselineEta, "PhotonBaseline.Eta", rEnv, 2.37);
  configFromFile(m_photonIdBaseline, "PhotonBaseline.Id", rEnv, "Tight");
  configFromFile(m_photonBaselineCrackVeto, "PhotonBaseline.CrackVeto", rEnv, true);
  //
  configFromFile(m_photonPt, "Photon.Pt", rEnv, 130000.);
  configFromFile(m_photonEta, "Photon.Eta", rEnv, 2.37);
  configFromFile(m_photonId, "Photon.Id", rEnv, "Tight");
  configFromFile(m_photonIso_WP, "Photon.Iso", rEnv, "FixedCutTight");
  configFromFile(m_photonCrackVeto, "Photon.CrackVeto", rEnv, true);
  configFromFile(m_photonAllowLate, "Photon.AllowLate", rEnv, false);
  //
  configFromFile(m_tauPrePtCut, "Tau.PrePtCut", rEnv, 0.);
  configFromFile(m_tauPt, "Tau.Pt", rEnv, 20000.);
  configFromFile(m_tauEta, "Tau.Eta", rEnv, 2.5);
  configFromFile(m_tauId, "Tau.Id", rEnv, "Medium");
  configFromFile(m_tauConfigPath, "Tau.ConfigPath", rEnv, "default");
  configFromFile(m_tauIdBaseline, "TauBaseline.Id", rEnv, "Medium");
  configFromFile(m_tauConfigPathBaseline, "TauBaseline.ConfigPath", rEnv, "default");
  configFromFile(m_tauMVACalib, "Tau.MVACalibration", rEnv, false);
  configFromFile(m_tauDoTTM, "Tau.DoTruthMatching", rEnv, false);
  configFromFile(m_tauRecalcOLR, "Tau.RecalcElOLR", rEnv, false);
  configFromFile(m_tauNoAODFixCheck, "Tau.IgnoreAODFixCheck", rEnv, true);
  configFromFile(m_tauIDrecalc, "Tau.IDRedecorate", rEnv, false);
  //
  configFromFile(m_jetPt, "Jet.Pt", rEnv, 20000.);
  configFromFile(m_jetEta, "Jet.Eta", rEnv, 2.8);
  configFromFile(m_JVT_WP, "Jet.JVT_WP", rEnv, "Medium");
  configFromFile(m_jesNPset, "Jet.JESNPSet", rEnv, 1);
  configFromFile(m_fatJets, "Jet.LargeRcollection", rEnv, "AntiKt10LCTopoTrimmedPtFrac5SmallR20Jets");
  configFromFile(m_fatJetUncConfig, "Jet.LargeRuncConfig", rEnv, "UJ2016_CombinedMass_medium.config"); //MultiTagging_medium.config");
  configFromFile(m_fatJetUncVars, "Jet.LargeRuncVars", rEnv, "default"); //do all if not specified
  configFromFile(m_WtagConfig, "Jet.WtaggerConfig", rEnv, "SmoothedWZTaggers/SmoothedContainedWTagger_AntiKt10LCTopoTrimmed_FixedSignalEfficiency80_MC15c_20161215.dat");
  configFromFile(m_ZtagConfig, "Jet.ZtaggerConfig", rEnv, "SmoothedWZTaggers/SmoothedContainedZTagger_AntiKt10LCTopoTrimmed_FixedSignalEfficiency80_MC15c_20161215.dat");
  //
  configFromFile(m_badJetCut, "BadJet.Cut", rEnv, "LooseBad");
  //
  configFromFile(m_doFwdJVT, "FwdJet.doJVT", rEnv, false);
  configFromFile(m_fwdjetEtaMin, "FwdJet.JvtEtaMin", rEnv, 2.5);
  configFromFile(m_fwdjetPtMax, "FwdJet.JvtPtMax", rEnv, 50e3);
  configFromFile(m_fwdjetTightOp, "FwdJet.JvtUseTightOP", rEnv, false);
  configFromFile(m_JMScalib, "Jet.JMSCalib", rEnv, "None");
  //
  configFromFile(m_useBtagging, "Btag.enable", rEnv, true);
  configFromFile(m_BtagTagger, "Btag.Tagger", rEnv, "MV2c10");
  configFromFile(m_BtagWP, "Btag.WP", rEnv, "FixedCutBEff_77");
  configFromFile(m_bTaggingCalibrationFilePath, "Btag.CalibPath", rEnv, "xAODBTaggingEfficiency/13TeV/2017-21-13TeV-MC16-CDI-2017-07-02_v1.root");
  configFromFile(m_BtagSystStrategy, "Btag.SystStrategy", rEnv, "Envelope");
  //
  configFromFile(m_orDoBoostedElectron, "OR.DoBoostedElectron", rEnv, false);
  configFromFile(m_orBoostedElectronC1, "OR.BoostedElectronC1", rEnv, -999.); // set to positive number to override default
  configFromFile(m_orBoostedElectronC2, "OR.BoostedElectronC2", rEnv, -999.); // set to positive number to override default - specify in MeV (i.e. "10*GeV" will nor work in the config file)
  configFromFile(m_orBoostedElectronMaxConeSize, "OR.BoostedElectronMaxConeSize", rEnv, -999.); // set to positive number to override default
  configFromFile(m_orDoBoostedMuon, "OR.DoBoostedMuon", rEnv, true);
  configFromFile(m_orBoostedMuonC1, "OR.BoostedMuonC1", rEnv, -999.); // set to positive number to override default
  configFromFile(m_orBoostedMuonC2, "OR.BoostedMuonC2", rEnv, -999.); // set to positive number to override default - specify in MeV (i.e. "10*GeV" will nor work in the config file)
  configFromFile(m_orBoostedMuonMaxConeSize, "OR.BoostedMuonMaxConeSize", rEnv, -999.); // set to positive number to override default
  configFromFile(m_orDoMuonJetGhostAssociation, "OR.DoMuonJetGhostAssociation", rEnv, true);
  configFromFile(m_orDoTau, "OR.DoTau", rEnv, false);
  configFromFile(m_orDoPhoton, "OR.DoPhoton", rEnv, false);
  configFromFile(m_orDoBjet, "OR.Bjet", rEnv, true);
  configFromFile(m_orDoElBjet, "OR.ElBjet", rEnv, true);
  configFromFile(m_orDoMuBjet, "OR.MuBjet", rEnv, true);
  configFromFile(m_orDoTauBjet, "OR.TauBjet", rEnv, true);
  configFromFile(m_orApplyRelPt, "OR.MuJetApplyRelPt", rEnv, false);
  configFromFile(m_orMuJetPtRatio, "OR.MuJetPtRatio", rEnv, -999.);
  configFromFile(m_orMuJetTrkPtRatio, "OR.MuJetTrkPtRatio", rEnv, -999.);
  configFromFile(m_orRemoveCaloMuons, "OR.RemoveCaloMuons", rEnv, true);
  configFromFile(m_orApplyJVT, "OR.ApplyJVT", rEnv, true);
  configFromFile(m_orMuJetInnerDR, "OR.MuJetInnerDR", rEnv, -999.);
  configFromFile(m_orBtagWP, "OR.BtagWP", rEnv, "FixedCutBEff_85");
  configFromFile(m_orInputLabel, "OR.InputLabel", rEnv, "selected"); //"baseline"
  //
  configFromFile(m_orDoFatjets, "OR.DoFatJets", rEnv, false);
  configFromFile(m_EleFatJetDR, "OR.EleFatJetDR", rEnv, -999.);
  configFromFile(m_JetFatJetDR, "OR.JetFatJetDR", rEnv, -999.);
  //
  configFromFile(m_doIsoSignal, "SigLep.RequireIso", rEnv, true);
  configFromFile(m_doElIsoSignal, "SigEl.RequireIso", rEnv, m_doIsoSignal);
  configFromFile(m_doMuIsoSignal, "SigMu.RequireIso", rEnv, m_doIsoSignal);
  configFromFile(m_doPhIsoSignal, "SigPh.RequireIso", rEnv, m_doIsoSignal);
  configFromFile(m_doIsoCloseByOR, "SigLepPh.IsoCloseByOR", rEnv, false);
  //
  configFromFile(m_eleTerm, "MET.EleTerm", rEnv, "RefEle");
  configFromFile(m_gammaTerm, "MET.GammaTerm", rEnv, "RefGamma");
  configFromFile(m_tauTerm, "MET.TauTerm", rEnv, "RefTau");
  configFromFile(m_jetTerm, "MET.JetTerm", rEnv, "RefJet");
  configFromFile(m_muonTerm, "MET.MuonTerm", rEnv, "Muons");
  configFromFile(m_outMETTerm, "MET.OutputTerm", rEnv, "Final");
  configFromFile(m_metRemoveOverlappingCaloTaggedMuons, "MET.RemoveOverlappingCaloTaggedMuons", rEnv, true);
  configFromFile(m_metDoSetMuonJetEMScale, "Met.DoSetMuonJetEMScale", rEnv, true);
  configFromFile(m_metDoMuonJetOR, "MET.DoMuonJetOR", rEnv, true);
  configFromFile(m_trkMETsyst, "MET.DoTrkSyst", rEnv, true);
  configFromFile(m_caloMETsyst, "MET.DoCaloSyst", rEnv, false);
  configFromFile(m_metGreedyPhotons, "MET.GreedyPhotons", rEnv, false);
  configFromFile(m_metJetSelection, "MET.JetSelection", rEnv, "Tight"); // set to non-empty to override default
  //
  configFromFile(m_muUncert, "PRW.MuUncertainty", rEnv, 0.2);
  //
  configFromFile(m_strictConfigCheck, "StrictConfigCheck", rEnv, false);

  //** validate configuration
  ATH_CHECK( validConfig(m_strictConfigCheck) );

  //** cache trigger chains for matching 
  GetTriggerTokens(m_electronTriggerSFStringSingle, v_trigs15_cache_single, v_trigs16_cache_single);
  GetTriggerTokens(m_electronTriggerSFStringDiLepton, v_trigs15_cache_dilep, v_trigs16_cache_dilep);
  GetTriggerTokens(m_electronTriggerSFStringMixedLepton, v_trigs15_cache_mixlep, v_trigs16_cache_mixlep);

  return StatusCode::SUCCESS;
}


const std::vector<std::string> SUSYObjDef_xAOD::split(const std::string& s, const std::string& delim) const {
  assert(delim.length() == 1);
  std::vector<std::string> retval;
  retval.reserve(std::count(s.begin(), s.end(), delim[0]) + 1);
  size_t last = 0;
  size_t next = 0;
  bool gothere=false;
  while ((next = s.find(delim, last)) != std::string::npos) {
    retval.emplace_back(s.substr(last, next - last));
    last = next + delim.length();
    gothere=true;
  }
  if(gothere)
    retval.emplace_back(s.substr(last));
  
  return retval;
}

void SUSYObjDef_xAOD::getTauConfig(const std::string tauConfigPath, std::vector<float>& pT_window, std::vector<float>& eta_window, bool &eleOLR, bool &muVeto, bool &muOLR) const {

  if(tauConfigPath == "") return;
  
  TEnv rEnv;
  auto filename = PathResolverFindCalibFile(tauConfigPath);
  rEnv.ReadFile(filename.c_str(), kEnvAll);
  
  std::vector<std::string> cuts;
  if (rEnv.Defined("SelectionCuts")) {
    cuts = split(rEnv.GetValue("SelectionCuts", " "), " ");
  } else {
    auto l = rEnv.GetTable();
    for( Int_t i = 0; i < l->GetEntries(); ++i ) {
      cuts.push_back( l->At(i)->GetName() );
    }
  }

  //default OR settings
  eleOLR=false;
  muOLR=false;
  muVeto=false;

  static const std::string trueBool = "TRUE";

  // Now find the pT and eta window
  std::vector<std::string> _pT_window;
  std::vector<std::string> _eta_window;
  pT_window.clear();
  eta_window.clear();
  float pT_min = -99.0;
  float pT_max = -99.0;
  float eta_min = -99.0;
  float eta_max = -99.0;
  for (auto cut : cuts) {
    if(cut == "PtRegion") {
      _pT_window = split(rEnv.GetValue("PtRegion", ""), ";");
      std::transform(std::begin(_pT_window),
		     std::end(_pT_window), 
		     std::back_inserter(pT_window),
		     [](const std::string& s) { return std::stof(s); } 
		     );
    } else if (cut == "PtMin") {
      pT_min = rEnv.GetValue("PtMin", NAN);
    } else if (cut == "PtMax") {
      pT_max = rEnv.GetValue("PtMax", NAN);
    } else if (cut == "AbsEtaRegion") {
      _eta_window = split(rEnv.GetValue("AbsEtaRegion", ""), ";");
      std::transform(std::begin(_eta_window),
		     std::end(_eta_window), 
		     std::back_inserter(eta_window),
		     [](const std::string& s) { return std::stof(s); } 
		     );
    } else if (cut == "AbsEtaMin") {
      eta_min = rEnv.GetValue("AbsEtaMin", NAN);
    } else if (cut == "AbsEtaMax") {
      eta_max = rEnv.GetValue("AbsEtaMax", NAN);
    }
    
    //OR settings
    else if (cut == "EleOLR"){
      eleOLR = (rEnv.GetValue("EleOLR", "FALSE") == trueBool);
    }
    else if (cut == "MuonVeto"){
      muVeto = (rEnv.GetValue("MuonVeto", "FALSE") == trueBool);
    }
    else if (cut == "MuonOLR"){
      muOLR = (rEnv.GetValue("MuonOLR", "FALSE") == trueBool);
    }
  }
  
  if(pT_window.size() == 0) {
    if(pT_min == pT_min) {
      // fails on NaN
      pT_window.push_back(pT_min);
    } else {
      pT_window.push_back(-std::numeric_limits<float>::infinity());
    }
    
    if(pT_max == pT_max) {
      // fails on NaN
      pT_window.push_back(pT_max);
    } else {
      pT_window.push_back(std::numeric_limits<float>::infinity());
    }
  }
  
  if(eta_window.size() == 0) {
    if(eta_min == eta_min) {
      // fails on NaN
      eta_window.push_back(eta_min);
    } else {
      eta_window.push_back(-std::numeric_limits<float>::infinity());
    }
    
    if(eta_max == eta_max) {
      // fails on NaN
      eta_window.push_back(eta_max);
    } else {
      eta_window.push_back(std::numeric_limits<float>::infinity());
    }
  }  
}  
  
StatusCode SUSYObjDef_xAOD::validConfig(bool strict) const {
  // Validate configuration (i.e. that signal settings are tighter than baseline, etc)
  // :: Throw SC::FAILURE if strict mode is enabled, just a WARNING if not
  
  // Electrons
  if( m_elePt < m_eleBaselinePt ){
    ATH_MSG_WARNING("Your electron pt configuration is inconsistent!  Signal : " << m_elePt << " < Baseline : " << m_eleBaselinePt);
    if(strict) return StatusCode::FAILURE;
  }
  if( m_eleEta > m_eleBaselineEta ){
    ATH_MSG_WARNING("Your electron eta configuration is inconsistent!  Signal : " << m_eleEta << " < Baseline : " << m_eleBaselineEta);
    if(strict) return StatusCode::FAILURE;
  }

  if( check_isTighter(m_eleIdBaseline, m_eleId, el_id_support) ){
    ATH_MSG_WARNING("Your electron ID configuration is inconsistent!  Signal : " << m_eleId << " looser than Baseline : " << m_eleIdBaseline);
    if(strict) return StatusCode::FAILURE;
  }
  if( !m_eleCrackVeto && m_eleBaselineCrackVeto){
    ATH_MSG_WARNING("Your electron crack removal is inconsistent!  Signal : " << m_eleCrackVeto << " while Baseline : " << m_eleBaselineCrackVeto);
    if(strict) return StatusCode::FAILURE;
  }

  // Muons
  if( m_muPt < m_muBaselinePt ){
    ATH_MSG_WARNING("Your muon pt configuration is inconsistent!  Signal : " << m_muPt << " < Baseline : " << m_muBaselinePt);
    if(strict) return StatusCode::FAILURE;
  }
  if( m_muEta > m_muBaselineEta ){
    ATH_MSG_WARNING("Your muon eta configuration is inconsistent!  Signal : " << m_muEta << " < Baseline : " << m_muBaselineEta);
    if(strict) return StatusCode::FAILURE;
  }
  if( m_muId > m_muIdBaseline ){
    ATH_MSG_WARNING("Your muon ID configuration is inconsistent!  Signal : " << m_muId << " < Baseline : " << m_muIdBaseline);
    if(strict) return StatusCode::FAILURE;
  }

  // Photons
  if( m_photonPt < m_photonBaselinePt ){
    ATH_MSG_WARNING("Your photon pt configuration is inconsistent!  Signal : " << m_photonPt << " < Baseline : " << m_photonBaselinePt);
    if(strict) return StatusCode::FAILURE;
  }
  if( m_photonEta > m_photonBaselineEta ){
    ATH_MSG_WARNING("Your photon eta configuration is inconsistent!  Signal : " << m_photonEta << " < Baseline : " << m_photonBaselineEta);
    if(strict) return StatusCode::FAILURE;
  }
  if( m_photonId=="Loose" && m_photonIdBaseline=="Tight" ){
    ATH_MSG_WARNING("Your photon ID configuration is inconsistent!  Signal : " << m_photonId << " < Baseline : " << m_photonIdBaseline);
    if(strict) return StatusCode::FAILURE;
  }
  if( !m_photonCrackVeto && m_photonBaselineCrackVeto){
    ATH_MSG_WARNING("Your photon crack removal is inconsistent!  Signal : " << m_photonCrackVeto << " while Baseline : " << m_photonBaselineCrackVeto);
    if(strict) return StatusCode::FAILURE;
  }

  //Btagging //OR-wp tighter than signal-wp?
  if( m_BtagWP.compare(0, m_BtagWP.size()-3, m_orBtagWP) == 0 ){ //same tagger WP (FlatEff or FixedCut)
    if( atoi(m_BtagWP.substr(m_BtagWP.size()-2, m_BtagWP.size()).c_str()) < atoi(m_orBtagWP.substr(m_orBtagWP.size()-2, m_orBtagWP.size()).c_str()) ){ 
      ATH_MSG_WARNING("Your btagging configuration is inconsistent!  Signal : " << m_BtagWP << " is looser than OR-Baseline : " << m_orBtagWP);
      if(strict) return StatusCode::FAILURE;
    }
  }


  //Taus
  ///baseline vs signal pt check 
  if(m_tauPrePtCut > 0 and m_tauPrePtCut > m_tauPt) {
    ATH_MSG_WARNING("Your tau pt configuration is inconsistent! Signal pt cut : " << m_tauPt << " < Baseline (pre) pt cut : " << m_tauPrePtCut);
    if(strict) return StatusCode::FAILURE;
  }

  /// check pt and eta range
  std::vector<float> pT_window;
  std::vector<float> eta_window;
  bool elOLR=false;
  bool muVeto=false;
  bool muOLR=false;

  if(m_tauConfigPathBaseline != "") { //baseline taus

    std::string theConfig = m_tauConfigPathBaseline; 
    if( m_tauConfigPathBaseline=="default" ){
      if (m_tauId == "Loose") theConfig = "SUSYTools/tau_selection_loose.conf";
      if (m_tauId == "Medium") theConfig = "SUSYTools/tau_selection_medium.conf";
      else if (m_tauId == "Tight") theConfig = "SUSYTools/tau_selection_tight.conf";
    }

    //read config
    getTauConfig(theConfig, pT_window, eta_window, elOLR, muVeto, muOLR);

    //pt-eta checks
    if( m_tauPrePtCut > 0 and (m_tauPrePtCut != 1000*pT_window[0] or (pT_window[1] > 0 and m_tauPrePtCut > 1000*pT_window[1]))) {
      ATH_MSG_WARNING("Your baseline tau pt configuration is inconsistent! pre pT cut : " << m_tauPrePtCut << " / TauSelectionTool window (in MeV) : [" << 1000*pT_window[0] << ", " << 1000*pT_window[1] << "]");
      if(strict) return StatusCode::FAILURE;
    }
    
    if( m_tauPt > 0 and (m_tauPt != 1000*pT_window[0] or (pT_window[1] > 0 and m_tauPt > 1000*pT_window[1]))) {
      ATH_MSG_WARNING("Your baseline tau pt configuration is inconsistent! pT cut : " << m_tauPt << " / TauSelectionTool window (in Mev) : [" << 1000*pT_window[0] << ", " << 1000*pT_window[1] << "]");
      if(strict) return StatusCode::FAILURE;
    }
    
    if( m_tauEta > 0 and m_tauEta != eta_window[eta_window.size()-1]) { // eta window can have 4 entries
      ATH_MSG_WARNING("Your baseline tau eta configuration is inconsistent! eta cut : " << m_tauEta << " != TauSelectionTool max eta : " << eta_window[eta_window.size()-1]);
      if(strict) return StatusCode::FAILURE;
    }

    //OR checks
    if( m_orDoTau && !(elOLR && muOLR) ){
      ATH_MSG_WARNING("Your baseline tau - lep OR/Veto settings look suspicious! You have enabled tau-e/mu OR (cone based), but set (EleOLR,MuonOLR)=(" << elOLR << "," << muOLR << ") in your config file! PLEASE CHECK!");
      //if(strict) return StatusCode::FAILURE;
    }
  }

  if(m_tauConfigPath != "") { //signal taus

    std::string theConfig = m_tauConfigPath;
    if( m_tauConfigPath=="default" ){
      if (m_tauId == "Loose") theConfig = "SUSYTools/tau_selection_loose.conf";
      if (m_tauId == "Medium") theConfig = "SUSYTools/tau_selection_medium.conf";
      else if (m_tauId == "Tight") theConfig = "SUSYTools/tau_selection_tight.conf";
    }    

    getTauConfig(theConfig, pT_window, eta_window, elOLR, muVeto, muOLR);

    if( m_tauPrePtCut > 0 and (m_tauPrePtCut != 1000*pT_window[0] or (pT_window[1] > 0 and m_tauPrePtCut > 1000*pT_window[1]))) {
      ATH_MSG_WARNING("Your tau pt configuration is inconsistent! pre pT cut : " << m_tauPrePtCut << " / TauSelectionTool window (in MeV) : [" << 1000*pT_window[0] << ", " << 1000*pT_window[1] << "]");
      if(strict) return StatusCode::FAILURE;
    }
    
    if( m_tauPt > 0 and (m_tauPt != 1000*pT_window[0] or (pT_window[1] > 0 and m_tauPt > 1000*pT_window[1]))) {
      ATH_MSG_WARNING("Your tau pt configuration is inconsistent! pT cut : " << m_tauPt << " / TauSelectionTool window (in Mev) : [" << 1000*pT_window[0] << ", " << 1000*pT_window[1] << "]");
      if(strict) return StatusCode::FAILURE;
    }
    
    if( m_tauEta > 0 and m_tauEta != eta_window[eta_window.size()-1]) { // eta window can have 4 entries
      ATH_MSG_WARNING("Your tau eta configuration is inconsistent! eta cut : " << m_tauEta << " != TauSelectionTool max eta : " << eta_window[eta_window.size()-1]);
      if(strict) return StatusCode::FAILURE;
    }
  }

    
  return StatusCode::SUCCESS;
}

  

std::string SUSYObjDef_xAOD::TrigSingleLep() const { return m_electronTriggerSFStringSingle; }
std::string SUSYObjDef_xAOD::TrigDiLep()     const { return m_electronTriggerSFStringDiLepton; }
std::string SUSYObjDef_xAOD::TrigMixLep()    const { return m_electronTriggerSFStringMixedLepton; }

CP::SystematicCode SUSYObjDef_xAOD::resetSystematics() {   
  return this->applySystematicVariation(m_defaultSyst);
}

const CP::SystematicSet& SUSYObjDef_xAOD::currentSystematic() const {
  return m_currentSyst;
}

bool SUSYObjDef_xAOD::isNominal(const CP::SystematicSet& syst) const {
  return syst.name().empty();
}

bool SUSYObjDef_xAOD::isWeight(const CP::SystematicSet& systSet) const {
  // returns true if all systematics do _not_ affect kinematics and _any_ of them affects the weight
  bool affectsWeights = false;
  for (const auto& sys : systSet) {
    auto info = getSystInfo(sys);
    if(info.affectsKinematics) { return false; }
    affectsWeights = affectsWeights or info.affectsWeights;
  }
  return affectsWeights;
}

bool SUSYObjDef_xAOD::isVariation(const CP::SystematicSet& systSet) const {
  // returns true if _any_ of the systematics affect kinematics. ignores effect on weights.
  for (const auto& sys : systSet) {
    auto info = getSystInfo(sys);
    if(info.affectsKinematics) { return true; }
  }
  return false;
}

bool SUSYObjDef_xAOD::currentSystematicIsNominal() const {
  return isNominal(m_currentSyst);
}

bool SUSYObjDef_xAOD::currentSystematicIsVariation() const {
  return isVariation(m_currentSyst);
}

bool SUSYObjDef_xAOD::currentSystematicIsWeight() const {
  return isWeight(m_currentSyst);
}



CP::SystematicCode SUSYObjDef_xAOD::applySystematicVariation( const CP::SystematicSet& systConfig )
{
  if (!m_tool_init) {
    ATH_MSG_ERROR("SUSYTools was not initialized!!");
    return CP::SystematicCode::Unsupported;
  }

  ATH_MSG_DEBUG(" in SUSYObjDef_xAOD::applySystematicVariation \"" << systConfig.name() << "\" size " << systConfig.size());

  m_currentSyst = systConfig;

  // NB: SystematicSet typically has only one component (see SUSYToolsTester macro)
  if (!m_jetUncertaintiesTool.empty()) {
    CP::SystematicCode ret = m_jetUncertaintiesTool->applySystematicVariation(systConfig);
    if ( ret != CP::SystematicCode::Ok) {
      ATH_MSG_VERBOSE("Cannot configure JetUncertaintiesTool for systematic var. " << systConfig.name() );
    } else {
      ATH_MSG_VERBOSE("Configured JetUncertaintiesTool for systematic var. " << systConfig.name() );
    }
  }
  if (!m_fatjetUncertaintiesTool.empty()) {
    CP::SystematicCode ret = m_fatjetUncertaintiesTool->applySystematicVariation(systConfig);
    if ( ret != CP::SystematicCode::Ok) {
      ATH_MSG_VERBOSE("Cannot configure (Fat)JetUncertaintiesTool for systematic var. " << systConfig.name() );
    } else {
      ATH_MSG_VERBOSE("Configured (Fat)JetUncertaintiesTool for systematic var. " << systConfig.name() );
    }
  }
  if (!m_jetJvtEfficiencyTool.empty()) {
    CP::SystematicCode ret = m_jetJvtEfficiencyTool->applySystematicVariation(systConfig);
    if ( ret != CP::SystematicCode::Ok) {
      ATH_MSG_VERBOSE("Cannot configure JVTEfficiency for systematic var. " << systConfig.name() );
    } else {
      ATH_MSG_VERBOSE("Configured JVTEfficiency for systematic var. " << systConfig.name() );
    }
  }
  if (!m_jerSmearingTool.empty()) {
    CP::SystematicCode ret = m_jerSmearingTool->applySystematicVariation(systConfig);
    if ( ret != CP::SystematicCode::Ok) {
      ATH_MSG_ERROR("Cannot configure JERSmearingTool for  systematic var. " << systConfig.name());
    } else {
      ATH_MSG_VERBOSE("Configured JERSmearing for systematic var. " << systConfig.name() );
    }
  }
  if (!m_muonCalibrationAndSmearingTool.empty()) {
    CP::SystematicCode ret =   m_muonCalibrationAndSmearingTool->applySystematicVariation(systConfig);
    if (ret != CP::SystematicCode::Ok) {
      ATH_MSG_ERROR("Cannot configure MuonCalibrationAndSmearingTool for systematic var. " << systConfig.name() );
      return ret;
    } else {
      ATH_MSG_VERBOSE("MuonCalibrationAndSmearingTool configured for systematic var. " << systConfig.name() );
    }
  }
  if (!m_muonEfficiencySFTool.empty()) {
    CP::SystematicCode ret  = m_muonEfficiencySFTool->applySystematicVariation(systConfig);
    if ( ret != CP::SystematicCode::Ok) {
      ATH_MSG_ERROR("Cannot configure MuonEfficiencyScaleFactors for systematic var. " << systConfig.name() );
      return ret;
    } else {
      ATH_MSG_VERBOSE("MuonEfficiencyScaleFactors configured for systematic var. " << systConfig.name() );
    }
  }
  if (!m_muonEfficiencyBMHighPtSFTool.empty()) {
    CP::SystematicCode ret  = m_muonEfficiencyBMHighPtSFTool->applySystematicVariation(systConfig);
    if ( ret != CP::SystematicCode::Ok) {
      ATH_MSG_ERROR("Cannot configure MuonBadMuonHighPtScaleFactors for systematic var. " << systConfig.name() );
      return ret;
    } else {
      ATH_MSG_VERBOSE("MuonBadMuonHighPtScaleFactors configured for systematic var. " << systConfig.name() );
    }
  }
  if (!m_muonTTVAEfficiencySFTool.empty()) {
    CP::SystematicCode ret  = m_muonTTVAEfficiencySFTool->applySystematicVariation(systConfig);
    if ( ret != CP::SystematicCode::Ok) {
      ATH_MSG_ERROR("Cannot configure MuonTTVAEfficiencyScaleFactors for systematic var. " << systConfig.name() );
      return ret;
    } else {
      ATH_MSG_VERBOSE("MuonTTVAEfficiencyScaleFactors configured for systematic var. " << systConfig.name() );
    }
  }
  if (!m_muonIsolationSFTool.empty()) {
    CP::SystematicCode ret  = m_muonIsolationSFTool->applySystematicVariation(systConfig);
    if ( ret != CP::SystematicCode::Ok) {
      ATH_MSG_ERROR("Cannot configure MuonIsolationScaleFactors for systematic var. " << systConfig.name() );
      return ret;
    } else {
      ATH_MSG_VERBOSE("MuonIsolationScaleFactors configured for systematic var. " << systConfig.name() );
    }
  }
  if (!m_muonTriggerSFTool.empty()) {
    CP::SystematicCode ret  = m_muonTriggerSFTool->applySystematicVariation(systConfig);
    if ( ret != CP::SystematicCode::Ok) {
      ATH_MSG_ERROR("Cannot configure MuonTriggerScaleFactors for systematic var. " << systConfig.name() );
      return ret;
    } else {
      ATH_MSG_VERBOSE("MuonTriggerScaleFactors configured for systematic var. " << systConfig.name() );
    }
  }
  if (!m_elecEfficiencySFTool_reco.empty()) {
    CP::SystematicCode ret = m_elecEfficiencySFTool_reco->applySystematicVariation(systConfig);
    if (ret != CP::SystematicCode::Ok) {
      ATH_MSG_ERROR("Cannot configure AsgElectronEfficiencyCorrectionTool (reco) for systematic var. " << systConfig.name() );
      return ret;
    } else {
      ATH_MSG_VERBOSE("AsgElectronEfficiencyCorrectionTool (reco) configured for systematic var. " << systConfig.name() );
    }
  }
  if (!m_elecEfficiencySFTool_id.empty()) {
    CP::SystematicCode ret = m_elecEfficiencySFTool_id->applySystematicVariation(systConfig);
    if (ret != CP::SystematicCode::Ok) {
      ATH_MSG_ERROR("Cannot configure AsgElectronEfficiencyCorrectionTool (id) for systematic var. " << systConfig.name() );
      return ret;
    } else {
      ATH_MSG_VERBOSE("AsgElectronEfficiencyCorrectionTool (id) configured for systematic var. " << systConfig.name() );
    }
  }
  if (!m_elecEfficiencySFTool_trig_singleLep.empty()) {
    CP::SystematicCode ret = m_elecEfficiencySFTool_trig_singleLep->applySystematicVariation(systConfig);
    if (ret != CP::SystematicCode::Ok) {
      ATH_MSG_ERROR("Cannot configure AsgElectronEfficiencyCorrectionTool (trigger) for systematic var. " << systConfig.name() );
      return ret;
    } else {
      ATH_MSG_VERBOSE("AsgElectronEfficiencyCorrectionTool (trigger) configured for systematic var. " << systConfig.name() );
    }
  }
  if (!m_elecEfficiencySFTool_trig_diLep.empty()) {
    CP::SystematicCode ret = m_elecEfficiencySFTool_trig_diLep->applySystematicVariation(systConfig);
    if (ret != CP::SystematicCode::Ok) {
      ATH_MSG_ERROR("Cannot configure AsgElectronEfficiencyCorrectionTool (trigger) for systematic var. " << systConfig.name() );
      return ret;
    } else {
      ATH_MSG_VERBOSE("AsgElectronEfficiencyCorrectionTool (trigger) configured for systematic var. " << systConfig.name() );
    }
  }
  if (!m_elecEfficiencySFTool_trig_mixLep.empty()) {
    CP::SystematicCode ret = m_elecEfficiencySFTool_trig_mixLep->applySystematicVariation(systConfig);
    if (ret != CP::SystematicCode::Ok) {
      ATH_MSG_ERROR("Cannot configure AsgElectronEfficiencyCorrectionTool (trigger) for systematic var. " << systConfig.name() );
      return ret;
    } else {
      ATH_MSG_VERBOSE("AsgElectronEfficiencyCorrectionTool (trigger) configured for systematic var. " << systConfig.name() );
    }
  }
  if (!m_elecEfficiencySFTool_trigEff_singleLep.empty()) {
    CP::SystematicCode ret = m_elecEfficiencySFTool_trigEff_singleLep->applySystematicVariation(systConfig);
    if (ret != CP::SystematicCode::Ok) {
      ATH_MSG_ERROR("Cannot configure AsgElectronEfficiencyCorrectionTool (trigger) for systematic var. " << systConfig.name() );
      return ret;
    } else {
      ATH_MSG_VERBOSE("AsgElectronEfficiencyCorrectionTool (trigger) configured for systematic var. " << systConfig.name() );
    }
  }
  if (!m_elecEfficiencySFTool_trigEff_diLep.empty()) {
    CP::SystematicCode ret = m_elecEfficiencySFTool_trigEff_diLep->applySystematicVariation(systConfig);
    if (ret != CP::SystematicCode::Ok) {
      ATH_MSG_ERROR("Cannot configure AsgElectronEfficiencyCorrectionTool (trigger) for systematic var. " << systConfig.name() );
      return ret;
    } else {
      ATH_MSG_VERBOSE("AsgElectronEfficiencyCorrectionTool (trigger) configured for systematic var. " << systConfig.name() );
    }
  }
  if (!m_elecEfficiencySFTool_trigEff_mixLep.empty()) {
    CP::SystematicCode ret = m_elecEfficiencySFTool_trigEff_mixLep->applySystematicVariation(systConfig);
    if (ret != CP::SystematicCode::Ok) {
      ATH_MSG_ERROR("Cannot configure AsgElectronEfficiencyCorrectionTool (trigger) for systematic var. " << systConfig.name() );
      return ret;
    } else {
      ATH_MSG_VERBOSE("AsgElectronEfficiencyCorrectionTool (trigger) configured for systematic var. " << systConfig.name() );
    }
  }
  if (!m_elecEfficiencySFTool_iso.empty()) {
    CP::SystematicCode ret = m_elecEfficiencySFTool_iso->applySystematicVariation(systConfig);
    if (ret != CP::SystematicCode::Ok) {
      ATH_MSG_ERROR("Cannot configure AsgElectronEfficiencyCorrectionTool (iso) for systematic var. " << systConfig.name() );
      return ret;
    } else {
      ATH_MSG_VERBOSE("AsgElectronEfficiencyCorrectionTool (iso) configured for systematic var. " << systConfig.name() );
    }
  }
  if (!m_elecEfficiencySFTool_chf.empty()) {
    CP::SystematicCode ret = m_elecEfficiencySFTool_chf->applySystematicVariation(systConfig);
    if (ret != CP::SystematicCode::Ok) {
      ATH_MSG_ERROR("Cannot configure AsgElectronEfficiencyCorrectionTool (chf) for systematic var. " << systConfig.name() );
      return ret;
    } else {
      ATH_MSG_VERBOSE("AsgElectronEfficiencyCorrectionTool (chf) configured for systematic var. " << systConfig.name() );
    }
  }
  if (!m_elecChargeEffCorrTool.empty()) {
    CP::SystematicCode ret = m_elecChargeEffCorrTool->applySystematicVariation(systConfig);
    if (ret != CP::SystematicCode::Ok) {
      ATH_MSG_ERROR("Cannot configure ElectronChargeEffCorrectionTool for systematic var. " << systConfig.name() );
      return ret;
    } else {
      ATH_MSG_VERBOSE("ElectronChargeEffCorrectionTool configured for systematic var. " << systConfig.name() );
    }
  }
  if (!isData() && !m_photonEfficiencySFTool.empty()) {
    CP::SystematicCode ret = m_photonEfficiencySFTool->applySystematicVariation(systConfig);
    if (ret != CP::SystematicCode::Ok) {
      ATH_MSG_ERROR("Cannot configure AsgPhotonEfficiencyCorrectionTool for systematic var. " << systConfig.name() );
      return ret;
    } else {
      ATH_MSG_VERBOSE("AsgPhotonEfficiencyCorrectionTool configured for systematic var. " << systConfig.name() );
    }
  }
  if (!isData() && !m_photonIsolationSFTool.empty()) {
    CP::SystematicCode ret = m_photonIsolationSFTool->applySystematicVariation(systConfig);
    if (ret != CP::SystematicCode::Ok) {
      ATH_MSG_ERROR("Cannot configure AsgPhotonEfficiencyCorrectionTool for systematic var. " << systConfig.name() );
      return ret;
    } else {
      ATH_MSG_VERBOSE("AsgPhotonEfficiencyCorrectionTool configured for systematic var. " << systConfig.name() );
    }
  }
  if (!m_egammaCalibTool.empty()) {
    CP::SystematicCode ret = m_egammaCalibTool->applySystematicVariation(systConfig);
    if (ret != CP::SystematicCode::Ok) {
      ATH_MSG_ERROR("Cannot configure EgammaCalibrationAndSmearingTool for systematic var. " << systConfig.name() );
      return ret;
    } else {
      ATH_MSG_VERBOSE("EgammaCalibrationAndSmearingTool configured for systematic var. " << systConfig.name() );
    }
  }
  if (!m_isoCorrTool.empty()) {
    CP::SystematicCode ret = m_isoCorrTool->applySystematicVariation(systConfig);
    if (ret != CP::SystematicCode::Ok) {
      ATH_MSG_ERROR("Cannot configure IsolationCorrectionTool for systematic var. " << systConfig.name() );
      return ret;
    } else {
      ATH_MSG_VERBOSE("IsolationCorrectionTool configured for systematic var. " << systConfig.name() );
    }
  }
  if (!m_btagEffTool.empty()) {
    //if ( systConfig.size() > 0 && m_btagEffTool->isAffectedBySystematic(*systConfig.begin()) ) {
    CP::SystematicCode ret = m_btagEffTool->applySystematicVariation(systConfig);
    if ( ret != CP::SystematicCode::Ok) {
      ATH_MSG_ERROR("Cannot configure xAODBTaggingEfficiency for systematic var. " << systConfig.name() );
      return ret;
    } else {
      ATH_MSG_VERBOSE("Configured xAODBTaggingEfficiency for systematic var. " << systConfig.name() );
    }
    //}
  }
  if (!m_tauSmearingTool.empty()) {
    CP::SystematicCode ret = m_tauSmearingTool->applySystematicVariation(systConfig);
    if ( ret != CP::SystematicCode::Ok) {
      ATH_MSG_ERROR("Cannot configure TauSmearingTool for systematic var. " << systConfig.name() );
      return ret;
    } else {
      ATH_MSG_VERBOSE("Configured TauSmearingTool for systematic var. " << systConfig.name() );
    }
  }
  if (!m_tauEffTool.empty()) {
    CP::SystematicCode ret = m_tauEffTool->applySystematicVariation(systConfig);
    if ( ret != CP::SystematicCode::Ok) {
      ATH_MSG_ERROR("Cannot configure TauEfficiencyCorrectionsTool for systematic var. " << systConfig.name() );
      return ret;
    } else {
      ATH_MSG_VERBOSE("Configured TauEfficiencyCorrectionsTool for systematic var. " << systConfig.name() );
    }
  }
  if (!m_tauTrigEffTool0.empty()) {
    CP::SystematicCode ret = m_tauTrigEffTool0->applySystematicVariation(systConfig);
    if ( ret != CP::SystematicCode::Ok) {
      ATH_MSG_ERROR("Cannot configure TauEfficiencyCorrectionsTool0 for systematic var. " << systConfig.name() );
      return ret;
    } else {
      ATH_MSG_VERBOSE("Configured TauEfficiencyCorrectionsTool0 for systematic var. " << systConfig.name() );
    }
  }  if (!m_tauTrigEffTool1.empty()) {
    CP::SystematicCode ret = m_tauTrigEffTool1->applySystematicVariation(systConfig);
    if ( ret != CP::SystematicCode::Ok) {
      ATH_MSG_ERROR("Cannot configure TauEfficiencyCorrectionsTool1 for systematic var. " << systConfig.name() );
      return ret;
    } else {
      ATH_MSG_VERBOSE("Configured TauEfficiencyCorrectionsTool1 for systematic var. " << systConfig.name() );
    }
  }
  if (!m_tauTrigEffTool2.empty()) {
    CP::SystematicCode ret = m_tauTrigEffTool2->applySystematicVariation(systConfig);
    if ( ret != CP::SystematicCode::Ok) {
      ATH_MSG_ERROR("Cannot configure TauEfficiencyCorrectionsTool2 for systematic var. " << systConfig.name() );
      return ret;
    } else {
      ATH_MSG_VERBOSE("Configured TauEfficiencyCorrectionsTool2 for systematic var. " << systConfig.name() );
    }
  }
  if (!m_tauTrigEffTool3.empty()) {
    CP::SystematicCode ret = m_tauTrigEffTool3->applySystematicVariation(systConfig);
    if ( ret != CP::SystematicCode::Ok) {
      ATH_MSG_ERROR("Cannot configure TauEfficiencyCorrectionsTool3 for systematic var. " << systConfig.name() );
      return ret;
    } else {
      ATH_MSG_VERBOSE("Configured TauEfficiencyCorrectionsTool3 for systematic var. " << systConfig.name() );
    }
  }
  if (!m_tauTrigEffTool4.empty()) {
    CP::SystematicCode ret = m_tauTrigEffTool4->applySystematicVariation(systConfig);
    if ( ret != CP::SystematicCode::Ok) {
      ATH_MSG_ERROR("Cannot configure TauEfficiencyCorrectionsTool4 for systematic var. " << systConfig.name() );
      return ret;
    } else {
      ATH_MSG_VERBOSE("Configured TauEfficiencyCorrectionsTool4 for systematic var. " << systConfig.name() );
    }
  }
  if (!m_metSystTool.empty()) {
    CP::SystematicCode ret = m_metSystTool->applySystematicVariation(systConfig);
    if ( ret != CP::SystematicCode::Ok) {
      ATH_MSG_ERROR("Cannot configure METSystematicsTool for systematic var. " << systConfig.name() );
      return ret;
    } else {
      ATH_MSG_VERBOSE("Configured METSystematicsTool for systematic var. " << systConfig.name() );
    }
  }
  if (!m_prwTool.empty()) {
    CP::SystematicCode ret = m_prwTool->applySystematicVariation(systConfig);
    if ( ret != CP::SystematicCode::Ok) {
      ATH_MSG_ERROR("Cannot configure PileupReweightingTool for systematic var. " << systConfig.name() );
      return ret;
    } else {
      ATH_MSG_VERBOSE("Configured PileupReweightingTool for systematic var. " << systConfig.name() );
    }
  }

  return CP::SystematicCode::Ok;
}

std::vector<ST::SystInfo> SUSYObjDef_xAOD::getSystInfoList() const {
  if (!m_tool_init) {
    ATH_MSG_ERROR("SUSYTools was not initialized!!");
    return vector<ST::SystInfo>();
  }

  ATH_MSG_INFO("Extracting systematics info list");

  // Now we can look at systematics:
  const CP::SystematicRegistry& registry = CP::SystematicRegistry::getInstance();
  const CP::SystematicSet& recommendedSystematics = registry.recommendedSystematics();

  vector<SystInfo> sysInfoList;
  sysInfoList.reserve(recommendedSystematics.size() * 2); // allow for continuous systematics

  // this is the nominal set
  SystInfo infodef;
  infodef.affectsKinematics = false;
  infodef.affectsWeights = false;
  infodef.affectsType = Unknown;
  infodef.affectedWeights.clear();
  sysInfoList.push_back(infodef);

  // add all recommended systematics 
  for (const auto& systSet : CP::make_systematics_vector(recommendedSystematics)) {
    for (const auto& sys : systSet) {

      sysInfoList.push_back(getSystInfo(sys));
    }
  }

  ATH_MSG_INFO("Returning list of " << sysInfoList.size() << " systematic variations");
  return sysInfoList;
}

ST::SystInfo SUSYObjDef_xAOD::getSystInfo(const CP::SystematicVariation& sys) const {

  SystInfo sysInfo;
  sysInfo.affectsKinematics = false;
  sysInfo.affectsWeights = false;
  sysInfo.affectedWeights.clear();
  sysInfo.systset.insert(sys);
  
  if (!m_jerSmearingTool.empty()) {
    if ( m_jerSmearingTool->isAffectedBySystematic( sys ) ) {
      sysInfo.affectsKinematics = true;
      sysInfo.affectsType = SystObjType::Jet;
    }
  }
  if (!m_jetJvtEfficiencyTool.empty()) {
    if ( m_jetJvtEfficiencyTool->isAffectedBySystematic( sys ) ) {
      sysInfo.affectsWeights = true;
      sysInfo.affectsType = SystObjType::Jet;
      sysInfo.affectedWeights.insert(ST::Weights::Jet::JVT);
    }
  }
  if (!m_jetUncertaintiesTool.empty()) {
    if ( m_jetUncertaintiesTool->isAffectedBySystematic( CP::SystematicVariation(sys.basename(), CP::SystematicVariation::CONTINUOUS) ) ) {
      sysInfo.affectsKinematics = true;
      sysInfo.affectsType = SystObjType::Jet;
    }
  }
  if (!m_fatjetUncertaintiesTool.empty()) {
    if ( m_fatjetUncertaintiesTool->isAffectedBySystematic( CP::SystematicVariation(sys.basename(), CP::SystematicVariation::CONTINUOUS) ) ) {
      sysInfo.affectsKinematics = true;
      sysInfo.affectsType = SystObjType::Jet;
    }
  }
  if (!m_muonCalibrationAndSmearingTool.empty()) {
    if ( m_muonCalibrationAndSmearingTool->isAffectedBySystematic(sys) ) {
      sysInfo.affectsKinematics = true;
      sysInfo.affectsType = SystObjType::Muon;
    }
  }
  if (!m_muonEfficiencySFTool.empty()) {
    if ( m_muonEfficiencySFTool->isAffectedBySystematic(sys) ) {
      sysInfo.affectsWeights = true;
      sysInfo.affectsType = SystObjType::Muon;
      sysInfo.affectedWeights.insert(ST::Weights::Muon::Reconstruction);
    }
  }
  if (!m_muonEfficiencyBMHighPtSFTool.empty()) {
    if ( m_muonEfficiencyBMHighPtSFTool->isAffectedBySystematic(sys) ) {
      sysInfo.affectsWeights = true;
      sysInfo.affectsType = SystObjType::Muon;
      sysInfo.affectedWeights.insert(ST::Weights::Muon::Reconstruction);
    }
  }
  if (!m_muonTTVAEfficiencySFTool.empty()) {
    if ( m_muonTTVAEfficiencySFTool->isAffectedBySystematic(sys) ) {
      sysInfo.affectsWeights = true;
      sysInfo.affectsType = SystObjType::Muon;
      sysInfo.affectedWeights.insert(ST::Weights::Muon::Reconstruction);
    }
  }
  if (!m_muonIsolationSFTool.empty()) {
    if ( m_muonIsolationSFTool->isAffectedBySystematic(sys) ) {
      sysInfo.affectsWeights = true;
      sysInfo.affectsType = SystObjType::Muon;
      sysInfo.affectedWeights.insert(ST::Weights::Muon::Isolation);
    }
  }
  if (!m_muonTriggerSFTool.empty()) {
    if ( m_muonTriggerSFTool->isAffectedBySystematic(sys) ) {
      sysInfo.affectsWeights = true;
      sysInfo.affectsType = SystObjType::Muon;
      sysInfo.affectedWeights.insert(ST::Weights::Muon::Trigger);
    }
  }
  if (!m_elecEfficiencySFTool_reco.empty()) {
    if ( m_elecEfficiencySFTool_reco->isAffectedBySystematic(sys) ) {
      sysInfo.affectsWeights = true;
      sysInfo.affectsType = SystObjType::Electron;
      sysInfo.affectedWeights.insert(ST::Weights::Electron::Reconstruction);
    }
  }
  if (!m_elecEfficiencySFTool_id.empty()) {
    if ( m_elecEfficiencySFTool_id->isAffectedBySystematic(sys) ) {
      sysInfo.affectsWeights = true;
      sysInfo.affectsType = SystObjType::Electron;
      sysInfo.affectedWeights.insert(ST::Weights::Electron::ID);
    }
  }
  if (!m_elecEfficiencySFTool_trig_singleLep.empty()) {
    if ( m_elecEfficiencySFTool_trig_singleLep->isAffectedBySystematic(sys) ) {
      sysInfo.affectsWeights = true;
      sysInfo.affectsType = SystObjType::Electron;
      sysInfo.affectedWeights.insert(ST::Weights::Electron::Trigger);
    }
  }
  if (!m_elecEfficiencySFTool_trig_diLep.empty()) {
    if ( m_elecEfficiencySFTool_trig_diLep->isAffectedBySystematic(sys) ) {
      sysInfo.affectsWeights = true;
      sysInfo.affectsType = SystObjType::Electron;
      sysInfo.affectedWeights.insert(ST::Weights::Electron::Trigger);
    }
  }
  if (!m_elecEfficiencySFTool_trig_mixLep.empty()) {
    if ( m_elecEfficiencySFTool_trig_mixLep->isAffectedBySystematic(sys) ) {
      sysInfo.affectsWeights = true;
      sysInfo.affectsType = SystObjType::Electron;
      sysInfo.affectedWeights.insert(ST::Weights::Electron::Trigger);
    }
  }
  if (!m_elecEfficiencySFTool_trigEff_singleLep.empty()) {
    if ( m_elecEfficiencySFTool_trigEff_singleLep->isAffectedBySystematic(sys) ) {
      sysInfo.affectsWeights = true;
      sysInfo.affectsType = SystObjType::Electron;
      sysInfo.affectedWeights.insert(ST::Weights::Electron::Trigger);
    }
  }
  if (!m_elecEfficiencySFTool_trigEff_diLep.empty()) {
    if ( m_elecEfficiencySFTool_trigEff_diLep->isAffectedBySystematic(sys) ) {
      sysInfo.affectsWeights = true;
      sysInfo.affectsType = SystObjType::Electron;
      sysInfo.affectedWeights.insert(ST::Weights::Electron::Trigger);
    }
  }
  if (!m_elecEfficiencySFTool_trigEff_mixLep.empty()) {
    if ( m_elecEfficiencySFTool_trigEff_mixLep->isAffectedBySystematic(sys) ) {
      sysInfo.affectsWeights = true;
      sysInfo.affectsType = SystObjType::Electron;
      sysInfo.affectedWeights.insert(ST::Weights::Electron::Trigger);
    }
  }
  if (!m_elecEfficiencySFTool_iso.empty() ) {
    if ( m_elecEfficiencySFTool_iso->isAffectedBySystematic(sys) ) {
      sysInfo.affectsWeights = true;
      sysInfo.affectsType = SystObjType::Electron;
      sysInfo.affectedWeights.insert(ST::Weights::Electron::Isolation);
    }
  }
  if (!m_elecEfficiencySFTool_chf.empty() ) {
    if ( m_elecEfficiencySFTool_chf->isAffectedBySystematic(sys) ) {
      sysInfo.affectsWeights = true;
      sysInfo.affectsType = SystObjType::Electron;
      sysInfo.affectedWeights.insert(ST::Weights::Electron::ChargeID);
    }
  }
  if (!m_elecChargeEffCorrTool.empty() ) {
    if ( m_elecChargeEffCorrTool->isAffectedBySystematic(sys) ) {
      sysInfo.affectsWeights = true;
      sysInfo.affectsType = SystObjType::Electron;
      sysInfo.affectedWeights.insert(ST::Weights::Electron::ChargeID);
    }
  }
  if (!m_egammaCalibTool.empty()) {
    if ( m_egammaCalibTool->isAffectedBySystematic(sys) ) {
      sysInfo.affectsKinematics = true;
      if (sys.basename().compare(0, 3, "EG_") == 0) {
	sysInfo.affectsType = SystObjType::Egamma;
      } else if (sys.basename().compare(0, 3, "PH_") == 0) {
	sysInfo.affectsType = SystObjType::Photon;
      } else if (sys.basename().compare(0, 3, "EL_") == 0) {
	sysInfo.affectsType = SystObjType::Electron;
      }
    }
  }
  if (!isData() && !m_isoCorrTool.empty()) {
    if (m_isoCorrTool->isAffectedBySystematic(sys)){
      sysInfo.affectsWeights = false;
      sysInfo.affectsKinematics = true;
      sysInfo.affectsType = SystObjType::Photon;
    }
  }
  if (!isData() && !m_photonEfficiencySFTool.empty()) {
    if (m_photonEfficiencySFTool->isAffectedBySystematic(CP::SystematicVariation(sys.basename(), CP::SystematicVariation::CONTINUOUS)) ) {
      sysInfo.affectsWeights = true;
      sysInfo.affectsType = SystObjType::Photon;
      sysInfo.affectedWeights.insert(ST::Weights::Photon::Reconstruction);
    }
  }
  if (!isData() && !m_photonIsolationSFTool.empty()) {
    if (m_photonIsolationSFTool->isAffectedBySystematic(sys)) {
      sysInfo.affectsWeights = true;
      sysInfo.affectsType = SystObjType::Photon;
      sysInfo.affectedWeights.insert(ST::Weights::Photon::Isolation);
    }
  }
  if ( !m_btagEffTool.empty() ) {
    if ( m_btagEffTool->isAffectedBySystematic(sys) ) {
      sysInfo.affectsWeights = true;
      sysInfo.affectsType = SystObjType::BTag;
      sysInfo.affectedWeights.insert(ST::Weights::Jet::Btag);
    }
  }

  if (!m_tauSmearingTool.empty()) {
    if ( m_tauSmearingTool->isAffectedBySystematic(sys) ) {
      sysInfo.affectsKinematics = true;
      sysInfo.affectsType = SystObjType::Tau;
    }
  }
  if (!m_tauEffTool.empty()) {
    if ( m_tauEffTool->isAffectedBySystematic(sys) ) {
      sysInfo.affectsWeights = true;
      sysInfo.affectsType = SystObjType::Tau;
      sysInfo.affectedWeights.insert(ST::Weights::Tau::Reconstruction);
    }
  }
  if (!m_tauTrigEffTool0.empty()) {
    if ( m_tauTrigEffTool0->isAffectedBySystematic(sys) ) {
      sysInfo.affectsWeights = true;
      sysInfo.affectsType = SystObjType::Tau;
      sysInfo.affectedWeights.insert(ST::Weights::Tau::Trigger);
    }
  }
  if (!m_tauTrigEffTool1.empty()) {
    if ( m_tauTrigEffTool1->isAffectedBySystematic(sys) ) {
      sysInfo.affectsWeights = true;
      sysInfo.affectsType = SystObjType::Tau;
      sysInfo.affectedWeights.insert(ST::Weights::Tau::Trigger);
    }
  }
  if (!m_tauTrigEffTool2.empty()) {
    if ( m_tauTrigEffTool2->isAffectedBySystematic(sys) ) {
      sysInfo.affectsWeights = true;
      sysInfo.affectsType = SystObjType::Tau;
      sysInfo.affectedWeights.insert(ST::Weights::Tau::Trigger);
    }
  }
  if (!m_tauTrigEffTool3.empty()) {
    if ( m_tauTrigEffTool3->isAffectedBySystematic(sys) ) {
      sysInfo.affectsWeights = true;
      sysInfo.affectsType = SystObjType::Tau;
      sysInfo.affectedWeights.insert(ST::Weights::Tau::Trigger);
    }
  }
  if (!m_tauTrigEffTool4.empty()) {
    if ( m_tauTrigEffTool4->isAffectedBySystematic(sys) ) {
      sysInfo.affectsWeights = true;
      sysInfo.affectsType = SystObjType::Tau;
      sysInfo.affectedWeights.insert(ST::Weights::Tau::Trigger);
    }
  }
  if (!m_metSystTool.empty()) {
    if ( m_metSystTool->isAffectedBySystematic(sys) ) {
      sysInfo.affectsKinematics = true;
      switch (met::getSystType(sys)) {
      case met::SOFTCALO:
	sysInfo.affectsType = SystObjType::MET_CST;
	break;
      case met::SOFTTRK:
	sysInfo.affectsType = SystObjType::MET_TST;
	break;
      default:
	ATH_MSG_ERROR("Unsupported systematic!");
      }
    }
  }
  if (!m_prwTool.empty()) {
    if ( m_prwTool->isAffectedBySystematic(sys) ) {
      sysInfo.affectsWeights = true;
      sysInfo.affectsType = SystObjType::EventWeight;
    }
  }
  
  std::string affectedType;
  switch (sysInfo.affectsType) {
  case Unknown     : affectedType = "UNKNOWN";  break;
  case Jet         : affectedType = "JET";      break;
  case Egamma      : affectedType = "EGAMMA";   break;
  case Electron    : affectedType = "ELECTRON"; break;
  case Photon      : affectedType = "PHOTON";   break;
  case Muon        : affectedType = "MUON";     break;
  case Tau         : affectedType = "TAU";      break;
  case BTag        : affectedType = "BTAG";     break;
  case MET_TST     : affectedType = "MET_TST";  break;
  case MET_CST     : affectedType = "MET_CST";  break;
  case EventWeight : affectedType = "EVENT WEIGHT"; break;
  }
  
  ATH_MSG_VERBOSE("Variation " << sys.name() << " affects "
		  << ( sysInfo.affectsWeights ? "weights " : "" )
		  << ( sysInfo.affectsKinematics ? "kinematics " : "" )
		  << "for " << affectedType );
  
  return sysInfo;
  
}


// Temporary function for Sherpa 2.2 V+jets n-jets reweighting 
// (see https://twiki.cern.ch/twiki/bin/viewauth/AtlasProtected/CentralMC15ProductionList#NEW_Sherpa_v2_2_V_jets_NJet_rewe)
float SUSYObjDef_xAOD::getSherpaVjetsNjetsWeight() const {

  //Retrieve the truth jets
  if( evtStore()->contains<xAOD::JetContainer>("AntiKt4TruthWZJets") ){
    return getSherpaVjetsNjetsWeight("AntiKt4TruthWZJets");
  }
  else if( evtStore()->contains<xAOD::JetContainer>("AntiKt4TruthJets")){
    return getSherpaVjetsNjetsWeight("AntiKt4TruthJets" );
  }
  else{
    ATH_MSG_WARNING("No TruthJetContainer found! Dummy null weight retrieved.");
  }
  return 0.;
}

float SUSYObjDef_xAOD::getSherpaVjetsNjetsWeight(const std::string& jetContainer) const {

  if(jetContainer=="AntiKt4TruthWZJets"){
    return m_pmgSHnjetWeighterWZ->getWeight();
  }
  else if (jetContainer=="AntiKt4TruthJets"){
    return m_pmgSHnjetWeighter->getWeight();
  }
  else{
    ATH_MSG_WARNING(jetContainer << " is no supported by PMGSherpa22VJetsWeightTool! Please check...");
  }
  return 1.;

}


const xAOD::Vertex* SUSYObjDef_xAOD::GetPrimVtx() const {
  const xAOD::VertexContainer* vertices(0);
  if ( evtStore()->retrieve( vertices, "PrimaryVertices" ).isSuccess() ) {
    for ( const auto& vx : *vertices ) {
      if (vx->vertexType() == xAOD::VxType::PriVtx) {
        ATH_MSG_DEBUG("PrimaryVertex found with z=" << vx->z());
        return vx;
      }
    }
  } else {
    ATH_MSG_WARNING("Failed to retrieve VertexContainer \"PrimaryVertices\", returning NULL");
  }
  return NULL;
}


StatusCode SUSYObjDef_xAOD::OverlapRemoval(const xAOD::ElectronContainer *electrons, const xAOD::MuonContainer *muons, 
					   const xAOD::JetContainer *jets, const xAOD::PhotonContainer* gamma, 
					   const xAOD::TauJetContainer* taujet, const xAOD::JetContainer* fatjets)
{

  if (this->GetPrimVtx() == nullptr) {
    ATH_MSG_WARNING( "Will now call the OR tool on an event without a primary vertex, and it will likely crash. Please require a PV earlier in your analysis code!");
  }

  ATH_CHECK( m_orToolbox.masterTool->removeOverlaps(electrons, muons, jets, taujet, gamma, fatjets) );

  /*
  // Count number of objects after overlap removal
  int Nel = 0;
  for (const auto& el : *electrons) {
    if (dec_passOR( *el )) Nel++;
  }

  int Nmu = 0;
  for (const auto& mu : *muons) {
    if (dec_passOR( *mu )) Nmu++;
  }

  int Njet = 0;
  for (const auto& jet : *jets) {
    if (dec_passOR( *jet )) Njet++;
  }

  ATH_MSG_VERBOSE( " After overlap removal: Nel=" << Nel << ", Nmu=" << Nmu << ", Njet=" << Njet );
  */

  return StatusCode::SUCCESS;
}


StatusCode SUSYObjDef_xAOD::NearbyLeptonCorrections(const xAOD::ElectronContainer *electrons, const xAOD::MuonContainer *muons) const
{
  //apply close-by corrections to isolation
  // stores the electrons in a vector
  std::vector<const xAOD::IParticle*> pVec;
  for(auto pobj: *electrons) {
    pVec.push_back((const xAOD::IParticle*) pobj);
  }
  // stores the muons in a vector
  for(auto pobj: *muons) {
    pVec.push_back((const xAOD::IParticle*) pobj);
  }

  //correct isolation and propagate to signal deco for electrons
  for (const auto& electron : *electrons) {
    dec_isol(*electron) = m_isoCloseByTool->acceptCorrected(*electron, pVec);
    if(m_doElIsoSignal) dec_signal(*electron) &= acc_isol(*electron); //add isolation to signal deco if requested
  }

  //correct isolation and propagate to signal deco for electrons
  for (const auto& muon : *muons) {
    dec_isol(*muon) = m_isoCloseByTool->acceptCorrected(*muon, pVec);
    if(m_doMuIsoSignal) dec_signal(*muon) &= acc_isol(*muon); //add isolation to signal deco if requested
  }

  // All done, all good :-)
  return StatusCode::SUCCESS;
}



float SUSYObjDef_xAOD::GetPileupWeight() {
  
  const xAOD::EventInfo* evtInfo = 0;
  ATH_CHECK( evtStore()->retrieve( evtInfo, "EventInfo" ) );

  float pu_weight = m_prwTool->getCombinedWeight(*evtInfo);

  if(!isfinite(pu_weight)) pu_weight = 1.;

  return pu_weight;
}

ULong64_t SUSYObjDef_xAOD::GetPileupWeightHash() {
  const xAOD::EventInfo* evtInfo = 0;
  ATH_CHECK( evtStore()->retrieve( evtInfo, "EventInfo" ) );
  return m_prwTool->getPRWHash( *evtInfo );
}

float SUSYObjDef_xAOD::GetDataWeight(const std::string& trig) {
  const xAOD::EventInfo* evtInfo = 0;
  ATH_CHECK( evtStore()->retrieve( evtInfo, "EventInfo" ) );
  return m_prwTool->getDataWeight( *evtInfo, trig );
}

float SUSYObjDef_xAOD::GetCorrectedAverageInteractionsPerCrossing() {

  const xAOD::EventInfo* evtInfo = 0;
  ATH_CHECK( evtStore()->retrieve( evtInfo, "EventInfo" ) );
  return m_prwTool->getCorrectedMu( *evtInfo );
}

double SUSYObjDef_xAOD::GetSumOfWeights(int channel) {
  return m_prwTool->GetSumOfEventWeights(channel);
}

unsigned int SUSYObjDef_xAOD::GetRandomRunNumber(bool muDependentRRN) {

  const xAOD::EventInfo* evtInfo = 0;
  ATH_CHECK( evtStore()->retrieve( evtInfo, "EventInfo" ) );
  if (randomrunnumber.isAvailable(*(evtInfo)) && muDependentRRN) {
    return randomrunnumber(*(evtInfo));
  }
  else if (!muDependentRRN) {
    return m_prwTool->getRandomRunNumber( *evtInfo, muDependentRRN );
  }
  ATH_MSG_ERROR ( "Failed to find RandomRunNumber decoration! You need to call ApplyPRWTool() beforehand!" );
  return 0;
}


StatusCode SUSYObjDef_xAOD::ApplyPRWTool(bool muDependentRRN) {

  const xAOD::EventInfo* evtInfo = 0;
  ATH_CHECK( evtStore()->retrieve( evtInfo, "EventInfo" ) );
  ATH_CHECK( m_prwTool->apply( *evtInfo, muDependentRRN ) );
  return StatusCode::SUCCESS;
}

unsigned int SUSYObjDef_xAOD::GetRunNumber() const {

  const xAOD::EventInfo* evtInfo = 0;
  ATH_CHECK( evtStore()->retrieve( evtInfo, "EventInfo" ) );

  // For data, we can just directly use the run number 
  if (isData()) { return evtInfo->runNumber(); }

  //  else it's MC as we need the RRN assigned by the PRW tool 
  if (!randomrunnumber.isAvailable(*(evtInfo))) {
    ATH_MSG_ERROR ( "Failed to find RandomRunNumber decoration! You need to call ApplyPRWTool() beforehand!" );
  }
  return randomrunnumber(*(evtInfo));

}

int SUSYObjDef_xAOD::treatAsYear(const int runNumber) const {
  // Use the run number we are passed if we are passed one, otherwise
  //  use the run number from the GetRunNumber function
  int theRunNumber = runNumber>0?runNumber:GetRunNumber();
  // Split between 2015 and 2016 run numbers: 290000
  // Split between 2016 and 2017 run numbers: 320000
  if (theRunNumber<290000) return 2015;
  else if (theRunNumber<320000) return 2016;
  return 2017;
}

<<<<<<< HEAD
StatusCode SUSYObjDef_xAOD::setRunNumber(const int run_number) {

  //as suggested by MCP
  int rn_2015 = 282625; // period 2015 J
  int rn_2016 = 300345; // period 2016 B
  
  if(run_number!=0){
    rn_2015 = run_number;
    rn_2016 = run_number;
  }

  // In release 21, we can only set the run number for the SF tool that is applicable
  // The runNumber method has been removed from An
  //if (treatAsYear(run_number)==2015 && m_muonTriggerSFTool2015->setRunNumber(rn_2015)!=CP::CorrectionCode::Ok) return StatusCode::FAILURE;
  //if (treatAsYear(run_number)==2016 && m_muonTriggerSFTool2016->setRunNumber(rn_2016)!=CP::CorrectionCode::Ok) return StatusCode::FAILURE;

  return StatusCode::SUCCESS;
}

/* Remove? Let's see if someone still use these... /CO
bool SUSYObjDef_xAOD::passTSTCleaning(xAOD::MissingETContainer &met){

  return passTSTCleaning(met[m_outMETTerm]->met(), met["PVSoftTrk"]->met(), met[m_outMETTerm]->phi(), met["PVSoftTrk"]->phi());
}

bool SUSYObjDef_xAOD::passTSTCleaning(float MET, float TST, float MET_phi, float TST_phi){
  // Note: both MET and TST are assumed to be in MeV!
  if( TST < 100e3) return true;
  if( MET > 0.)
    if( (TST/MET) < 0.4) return true;
  if(fabs(TVector2::Phi_mpi_pi( TST_phi - MET_phi )) > 0.8) return true;
  return false;
}
*/


=======
>>>>>>> aed31969
SUSYObjDef_xAOD::~SUSYObjDef_xAOD() {

#ifdef XAOD_STANDALONE
  // remove all tools from the asg::ToolStore (and delete them)
  // so that they don't get re-used if we set up another SUSYTools
  // instance, e.g. when processing two datasets in one EventLoop
  // job
  if (!m_trigDecTool.empty()){
    if (asg::ToolStore::contains<Trig::TrigDecisionTool>("ToolSvc.TrigDecisionTool") ){
      // Ignore both of these so that we are safe if others have cleaned up
      m_trigDecTool->finalize().ignore();
      asg::ToolStore::remove("ToolSvc.TrigDecisionTool").ignore();
    }
  }
#endif
}


}<|MERGE_RESOLUTION|>--- conflicted
+++ resolved
@@ -2181,45 +2181,6 @@
   return 2017;
 }
 
-<<<<<<< HEAD
-StatusCode SUSYObjDef_xAOD::setRunNumber(const int run_number) {
-
-  //as suggested by MCP
-  int rn_2015 = 282625; // period 2015 J
-  int rn_2016 = 300345; // period 2016 B
-  
-  if(run_number!=0){
-    rn_2015 = run_number;
-    rn_2016 = run_number;
-  }
-
-  // In release 21, we can only set the run number for the SF tool that is applicable
-  // The runNumber method has been removed from An
-  //if (treatAsYear(run_number)==2015 && m_muonTriggerSFTool2015->setRunNumber(rn_2015)!=CP::CorrectionCode::Ok) return StatusCode::FAILURE;
-  //if (treatAsYear(run_number)==2016 && m_muonTriggerSFTool2016->setRunNumber(rn_2016)!=CP::CorrectionCode::Ok) return StatusCode::FAILURE;
-
-  return StatusCode::SUCCESS;
-}
-
-/* Remove? Let's see if someone still use these... /CO
-bool SUSYObjDef_xAOD::passTSTCleaning(xAOD::MissingETContainer &met){
-
-  return passTSTCleaning(met[m_outMETTerm]->met(), met["PVSoftTrk"]->met(), met[m_outMETTerm]->phi(), met["PVSoftTrk"]->phi());
-}
-
-bool SUSYObjDef_xAOD::passTSTCleaning(float MET, float TST, float MET_phi, float TST_phi){
-  // Note: both MET and TST are assumed to be in MeV!
-  if( TST < 100e3) return true;
-  if( MET > 0.)
-    if( (TST/MET) < 0.4) return true;
-  if(fabs(TVector2::Phi_mpi_pi( TST_phi - MET_phi )) > 0.8) return true;
-  return false;
-}
-*/
-
-
-=======
->>>>>>> aed31969
 SUSYObjDef_xAOD::~SUSYObjDef_xAOD() {
 
 #ifdef XAOD_STANDALONE
