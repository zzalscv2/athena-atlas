--- conflicted
+++ resolved
@@ -1112,11 +1112,7 @@
   configFromFile(m_elePt, "Ele.Et", rEnv, 25000.);
   configFromFile(m_eleEta, "Ele.Eta", rEnv, 2.47);
   configFromFile(m_eleCrackVeto, "Ele.CrackVeto", rEnv, false);
-<<<<<<< HEAD
   configFromFile(m_eleIso_WP, "Ele.Iso", rEnv, "Gradient");
-=======
-  configFromFile(m_eleIso_WP, "Ele.Iso", rEnv, "GradientLoose");
->>>>>>> a50e30e3
   configFromFile(m_eleIsoHighPt_WP, "Ele.IsoHighPt", rEnv, "FCHighPtCaloOnly");
   configFromFile(m_eleChID_WP, "Ele.CFT", rEnv, "None"); // Loose is the only one supported for the moment, and not many clients yet.
   configFromFile(m_eleId, "Ele.Id", rEnv, "TightLLH");
