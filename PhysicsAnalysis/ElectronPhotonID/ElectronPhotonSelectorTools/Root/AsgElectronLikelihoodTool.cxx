--- conflicted
+++ resolved
@@ -301,14 +301,11 @@
     return m_acceptDummy;
   }
 
-<<<<<<< HEAD
   if( eg->author() == xAOD::EgammaParameters::AuthorFwdElectron ){
     ATH_MSG_WARNING("Failed, this is a forward electron! The AsgElectronLikelihoodTool is only suitable for central electrons!");
     return m_acceptDummy;
   }
   
-=======
->>>>>>> 7b1d0f73
   const xAOD::CaloCluster* cluster = eg->caloCluster();
   if ( !cluster ){
     ATH_MSG_ERROR("exiting because cluster is NULL " << cluster);
@@ -323,13 +320,6 @@
   const double energy =  cluster->e();
   const float eta = (cluster->etaBE(2)); 
 
-<<<<<<< HEAD
-=======
-  if( isForwardElectron(eg,eta) ){
-    return m_acceptDummy;
-  }
-  
->>>>>>> 7b1d0f73
   // transverse energy of the electron (using the track eta) 
   //  const double et = eg->pt(); 
   double et = 0.;
@@ -454,14 +444,11 @@
     return accept(el, mu); 
   }
 
-<<<<<<< HEAD
   if( eg->author() == xAOD::EgammaParameters::AuthorFwdElectron ){
     ATH_MSG_WARNING("Failed, this is a forward electron! The AsgElectronLikelihoodTool is only suitable for central electrons!");
     return m_acceptDummy;
   }
   
-=======
->>>>>>> 7b1d0f73
   const xAOD::CaloCluster* cluster = eg->caloCluster();
   if ( !cluster ){
     ATH_MSG_ERROR ("Failed, no cluster.");
@@ -475,13 +462,6 @@
   
   const double energy =  cluster->e();
   const float eta = (cluster->etaBE(2)); 
-<<<<<<< HEAD
-=======
-
-  if( isForwardElectron(eg,eta) ){
-    return m_acceptDummy;
-  }
->>>>>>> 7b1d0f73
   
   const double et  = ( cosh(eta) != 0.) ? energy/cosh(eta) : 0.;
   
@@ -563,14 +543,11 @@
     return m_resultDummy;
   }
 
-<<<<<<< HEAD
   if( eg->author() == xAOD::EgammaParameters::AuthorFwdElectron ){
     ATH_MSG_WARNING("Failed, this is a forward electron! The AsgElectronLikelihoodTool is only suitable for central electrons!");
     return m_resultDummy;
   }
   
-=======
->>>>>>> 7b1d0f73
   const xAOD::CaloCluster* cluster = eg->caloCluster();
   if ( !cluster ){
     ATH_MSG_ERROR ("Failed, no cluster.");
@@ -584,15 +561,7 @@
 
   const double energy =  cluster->e();
   const float eta = cluster->etaBE(2); 
-<<<<<<< HEAD
-  
-=======
-
-  if( isForwardElectron(eg,eta) ){
-    return m_resultDummy;
-  }
-
->>>>>>> 7b1d0f73
+
   //double et = cluster->e()/cosh(eta); 
   // transverse energy of the electron (using the track eta) 
   //const double et = eg->pt(); 
@@ -733,7 +702,6 @@
   }
 
   ATH_MSG_VERBOSE( Form("Vars: eta=5%8.5f, et=%8.5f, f3=%8.5f, rHad==%8.5f, rHad1=%8.5f, Reta=%8.5f, w2=%8.5f, f1=%8.5f, Emaxs1=%8.5f, deltaEta=%8.5f, d0=%8.5f, d0sigma=%8.5f, Rphi=%8.5f, dpOverp=%8.5f, deltaPhiRescaled2=%8.5f, TRT_PID=%8.5f, trans_TRT_PID=%8.5f, ip=%8.5f",
-<<<<<<< HEAD
 			eta, et, f3, Rhad, Rhad1, Reta,
 			w2, f1, Eratio,
 			deltaEta, d0,
@@ -741,15 +709,6 @@
 			Rphi, dpOverp, deltaPhiRescaled2,
 			TRT_PID, trans_TRT_PID,
 			ip ));
-=======
-      eta, et, f3, Rhad, Rhad1, Reta,
-      w2, f1, Eratio,
-      deltaEta, d0,
-      d0sigma, 
-      Rphi, dpOverp, deltaPhiRescaled2,
-      TRT_PID, trans_TRT_PID,
-      ip ) );
->>>>>>> 7b1d0f73
 
   if (!allFound) {
     ATH_MSG_ERROR("Skipping LH calculation! The following variables are missing: " << notFoundList);
@@ -793,14 +752,11 @@
     return calculate(el, mu);
   }
 
-<<<<<<< HEAD
   if( eg->author() == xAOD::EgammaParameters::AuthorFwdElectron ){
     ATH_MSG_WARNING("Failed, this is a forward electron! The AsgElectronLikelihoodTool is only suitable for central electrons!");
     return m_resultDummy;
   }
   
-=======
->>>>>>> 7b1d0f73
   const xAOD::CaloCluster* cluster = eg->caloCluster();
   if ( !cluster ){
     ATH_MSG_ERROR ("Failed, no cluster.");
@@ -814,13 +770,6 @@
   
   const double energy =  cluster->e();
   const float eta = cluster->etaBE(2); 
-<<<<<<< HEAD
-=======
-
-  if( isForwardElectron(eg,eta) ){
-    return m_resultDummy;
-  }
->>>>>>> 7b1d0f73
   
   const double et  = ( cosh(eta) != 0.) ? energy/cosh(eta) : 0.;
 
