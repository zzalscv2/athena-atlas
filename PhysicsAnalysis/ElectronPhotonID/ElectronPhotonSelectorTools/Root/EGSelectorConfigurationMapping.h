--- conflicted
+++ resolved
@@ -48,13 +48,8 @@
   //----------------------------------------------------------
   //Map enums to masks , needed for photons
   const std::map<std::string,unsigned int> PhotonCutPointToMask={{"LoosePhoton",egammaPID::PhotonLoose},
-<<<<<<< HEAD
-								   {"MediumPhoton",egammaPID::PhotonMedium},
-								   {"TightPhoton",egammaPID::PhotonTight},
-=======
                                                                  {"MediumPhoton",egammaPID::PhotonMedium},
                                                                  {"TightPhoton",egammaPID::PhotonTight},
->>>>>>> 7b1d0f73
   };
 }
 ////////////////////////////////////////////
