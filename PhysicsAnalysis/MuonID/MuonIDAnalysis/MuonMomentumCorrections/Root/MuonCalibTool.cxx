--- conflicted
+++ resolved
@@ -241,17 +241,7 @@
         CorrectionCode sgCode = m_MuonIntScaleSmearTool->applyCorrection(muonObj);
         if (sgCode != CorrectionCode::Ok) return sgCode;
 
-<<<<<<< HEAD
         double res_pt = (DetType == MCP::DetectorType::MS) ? muonObj.ME.calib_pt*GeVtoMeV : muonObj.ID.calib_pt*GeVtoMeV;
-=======
-        //re-converting the pT to MeV
-        muonObj.ID.calib_pt = muonObj.ID.calib_pt * GeVtoMeV;
-        muonObj.ME.calib_pt = muonObj.ME.calib_pt * GeVtoMeV;
-        muonObj.CB.calib_pt = muonObj.CB.calib_pt * GeVtoMeV;
-
-        double res_pt = muonObj.ID.calib_pt;
-        if(DetType == MCP::DetectorType::MS) res_pt = muonObj.ME.calib_pt;
->>>>>>> d6b0ed51
 
         inTrk.setDefiningParameters(inTrk.d0(), inTrk.z0(), inTrk.phi0(), inTrk.theta(),
                             inTrk.charge() / (res_pt * std::cosh(inTrk.eta())));
@@ -509,15 +499,6 @@
         auto ME = MCP::TrackCalibObj(&inTrk,   MCP::TrackType::ME, charge, year, isData);
 
         MCP::MuonObj muonObj{CB,ID,ME};
-
-<<<<<<< HEAD
-=======
-        //converting pT into GeV
-        muonObj.ID.calib_pt = muonObj.ID.calib_pt * MeVtoGeV;
-        muonObj.ME.calib_pt = muonObj.ME.calib_pt * MeVtoGeV;
-        muonObj.CB.calib_pt = muonObj.CB.calib_pt * MeVtoGeV;
-
->>>>>>> d6b0ed51
         return muonObj;
     }
 
