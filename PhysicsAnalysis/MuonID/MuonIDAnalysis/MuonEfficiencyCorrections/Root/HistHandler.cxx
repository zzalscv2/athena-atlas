--- conflicted
+++ resolved
@@ -9,7 +9,6 @@
 #include <cstring>
 
 namespace CP {
-<<<<<<< HEAD
 
     //###########################################################################################################
     //                                                   AxisHandlerProvider
@@ -258,122 +257,17 @@
     }
 
     HistHandler_TH3::~HistHandler_TH3() {
-=======
-
-    //###########################################################################################################
-    //                                                   AxisHandlerProvider
-    //###########################################################################################################
-    AxisHandler * AxisHandlerProvider::GetAxisHandler(const TAxis * axisptr) {
-        if (axisptr != NULL) {
-            std::string axis = axisptr->GetTitle();
-            axis = AxisHandlerProvider::EraseWhiteSpaces(axis);
-            size_t Abs1 = axis.find("|");
-            size_t Abs2(0);
-            if (Abs1 != std::string::npos) Abs2 = axis.find("|", Abs1 + 1);
-            bool AbsAxis = (Abs2 != std::string::npos) && (Abs2 != 0);
-            if (axis.find("pt") != std::string::npos || axis.find("pT") != std::string::npos || axis.find("p_{T}") != std::string::npos) {
-                return new PtAxisHandler;
-            } else if (axis.find("etaphi") != std::string::npos) {
-                return new FineEtaPhiAxisHandler;
-            } else if (axis.find("region") != std::string::npos) {
-                if (axis.find("signed") != std::string::npos || axis.find("Signed") != std::string::npos) {
-                    return new SignedDetRegionAxisHandler;
-                } else {
-                    return new DetRegionAxisHandler;
-                }
-            } else if (axis.find("phi") != std::string::npos) {
-                return new PhiAxisHandler;
-            } else if (axis.find("q") != std::string::npos || axis.find("charge") != std::string::npos) {
-                return new ChargeAxisHandler;
-            } else if (axis.find("eta") != std::string::npos) {
-                if (AbsAxis) return new AbsEtaAxisHandler;
-                return new EtaAxisHandler;
-            } else if (axis.find("dRJet") != std::string::npos) {
-                return new dRJetAxisHandler;
-            }
-
-            Error("AxisHandlerProvider", "Can not interpret axis title %s", axis.c_str());
-        } else {
-            Error("AxisHandlerProvider", "NULL pointer passed");
-        }
-        return new UndefinedAxisHandler;
-    }
-    std::string AxisHandlerProvider::EraseWhiteSpaces(std::string str) {
-        str.erase(std::remove(str.begin(), str.end(), '\t'), str.end());
-        if (str.find(" ") == 0) return EraseWhiteSpaces(str.substr(1, str.size()));
-        if (str.size() > 0 && str.find(" ") == str.size() - 1) return EraseWhiteSpaces(str.substr(0, str.size() - 1));
-        return str;
-    }
-
-    //###########################################################################################################
-    //                                                   HistHandler
-    //###########################################################################################################
-    HistHandler::HistHandler(TH1* Hist) :
-                    m_H(Hist) {
-        if (m_H) m_H->SetDirectory(0);
-    }
-
-    void HistHandler::Copy(const HistHandler & other) {
-        if (this == &other) {
-            return;
-        }
-        if (m_H) {
-            delete m_H;
-        }
-        if (other.m_H) {
-            m_H = dynamic_cast<TH1*>(other.m_H->Clone(Form("CloneOf_%s", m_H->GetName())));
-        }
-    }
-    HistHandler::HistHandler(const HistHandler & other) :
-                    m_H(NULL) {
-        Copy(other);
-    }
-    HistHandler::~HistHandler() {
-        if (m_H) {
-            delete m_H;
-        }
-    }
-    double HistHandler::GetBinContent(int bin) const {
-        if (!m_H) {
-            return DBL_MAX;
-        }
-        return m_H->GetBinContent(bin);
-    }
-    void HistHandler::SetBinContent(int bin, float val) const {
-        if (m_H) {
-            m_H->SetBinContent(bin, val);
-        }
-    }
-    double HistHandler::GetBinError(int bin) const {
-        if (!m_H) {
-            return DBL_MAX;
-        }
-        return m_H->GetBinError(bin);
-    }
-    void HistHandler::SetBinError(int bin, float val) const {
-        if (m_H) {
-            m_H->SetBinError(bin, val);
-        }
-    }
-
-    TH1* HistHandler::GetHist() const {
-        return m_H;
-    }
-
-    //###########################################################################################################
-    //                                                   HistHandler_TH1F
-    //###########################################################################################################
-    HistHandler_TH1F::HistHandler_TH1F(TH1F* h) :
-                    HistHandler(h),
-                    m_x_handler(h == NULL ? 0 : AxisHandlerProvider::GetAxisHandler(h->GetXaxis())) {
-    }
-
-    HistHandler_TH1F::HistHandler_TH1F(const HistHandler_TH1F & other) :
-                    HistHandler(other),
-                    m_x_handler(other.GetHist() == NULL ? 0 : AxisHandlerProvider::GetAxisHandler(other.GetHist()->GetXaxis())) {
-
-    }
-    HistHandler_TH1F & HistHandler_TH1F::operator =(const HistHandler_TH1F & other) {
+        if (m_x_handler) {
+            delete m_x_handler;
+        }
+        if (m_y_handler) {
+            delete m_y_handler;
+        }
+        if (m_z_handler) {
+            delete m_z_handler;
+        }
+    }
+    HistHandler_TH3 & HistHandler_TH3::operator =(const HistHandler_TH3 & other) {
         if (this == &other) {
             return *this;
         }
@@ -381,145 +275,12 @@
         if (m_x_handler) {
             delete m_x_handler;
         }
-        m_x_handler = (other.GetHist() == NULL ? 0 : AxisHandlerProvider::GetAxisHandler(other.GetHist()->GetXaxis()));
-        return *this;
-    }
-    HistHandler_TH1F::~HistHandler_TH1F() {
-        if (m_x_handler) {
-            delete m_x_handler;
-        }
-    }
-
-    int HistHandler_TH1F::NBins() const {
-        return GetHist()->GetNbinsX() + 2;
-    }
-    CorrectionCode HistHandler_TH1F::FindBin(const xAOD::Muon & muon, int & bin) const {
-        if (!GetHist()) {
-            bin = -1;
-            return CorrectionCode::Error;
-        }
-        float par = 0;
-        CorrectionCode found = m_x_handler->GetBinningParameter(muon, par);
-        if (found == CorrectionCode::Error) {
-            return found;
-        } else {
-            bin = GetHist()->FindBin(par);
-            if (bin < 1 || bin > GetHist()->GetNbinsX()) {
-                return CorrectionCode::OutOfValidityRange;
-            }
-        }
-        return CorrectionCode::Ok;
-    }
-
-    //###########################################################################################################
-    //                                                   HistHandler_TH2F
-    //###########################################################################################################
-    HistHandler_TH2F::HistHandler_TH2F(TH2F * h) :
-                    HistHandler(h),
-                    m_h(h),
-                    m_x_handler(m_h == NULL ? 0 : AxisHandlerProvider::GetAxisHandler(h->GetXaxis())),
-                    m_y_handler(m_h == NULL ? 0 : AxisHandlerProvider::GetAxisHandler(h->GetYaxis())) {
-
-    }
-    int HistHandler_TH2F::NBins() const {
-        return (GetHist()->GetNbinsX() + 2) * (GetHist()->GetNbinsY() + 2);
-    }
-    CorrectionCode HistHandler_TH2F::FindBin(const xAOD::Muon & muon, int & bin) const {
-        if (!GetHist()) return CorrectionCode::Error;
-        float parx = 0;
-        float pary = 0;
-        CorrectionCode foundx = m_x_handler->GetBinningParameter(muon, parx);
-        CorrectionCode foundy = m_y_handler->GetBinningParameter(muon, pary);
-        if (foundx == CorrectionCode::Error || foundy == CorrectionCode::Error) {
-            return CorrectionCode::Error;
-        } else {
-            int binx = m_h->GetXaxis()->FindBin(parx);
-            int biny = m_h->GetYaxis()->FindBin(pary);
-            if (binx < 1 || binx > m_h->GetNbinsX() || biny < 1 || biny > m_h->GetNbinsY()) {
-                return CorrectionCode::OutOfValidityRange;
-            }
-            bin = m_h->GetBin(binx, biny);
-        }
-        return CorrectionCode::Ok;
-    }
-    HistHandler_TH2F & HistHandler_TH2F::operator =(const HistHandler_TH2F & other) {
-        if (this == &other) {
-            return *this;
-        }
-
-        if (m_x_handler) {
-            delete m_x_handler;
-        }
         if (m_y_handler) {
             delete m_y_handler;
         }
-        m_x_handler = (other.GetHist() == NULL ? 0 : AxisHandlerProvider::GetAxisHandler(other.GetHist()->GetXaxis()));
-        m_y_handler = (other.GetHist() == NULL ? 0 : AxisHandlerProvider::GetAxisHandler(other.GetHist()->GetYaxis()));
-        return *this;
-    }
-    HistHandler_TH2F::~HistHandler_TH2F() {
-        if (m_x_handler) delete m_x_handler;
-        if (m_y_handler) delete m_y_handler;
-    }
-    HistHandler_TH2F::HistHandler_TH2F(const HistHandler_TH2F & other) :
-                    HistHandler(other),
-                    m_h(other.m_h),
-                    m_x_handler(other.m_h == NULL ? 0 : AxisHandlerProvider::GetAxisHandler(other.m_h->GetXaxis())),
-                    m_y_handler(other.m_h == NULL ? 0 : AxisHandlerProvider::GetAxisHandler(other.m_h->GetYaxis())) {
-    }
-
-    //###########################################################################################################
-    //                                                   HistHandler_TH3F
-    //###########################################################################################################
-
-    HistHandler_TH3F::HistHandler_TH3F(TH3F * h) :
-                    HistHandler(h),
-                    m_h(h),
-                    m_x_handler(m_h == NULL ? 0 : AxisHandlerProvider::GetAxisHandler(h->GetXaxis())),
-                    m_y_handler(m_h == NULL ? 0 : AxisHandlerProvider::GetAxisHandler(h->GetYaxis())),
-                    m_z_handler(m_h == NULL ? 0 : AxisHandlerProvider::GetAxisHandler(h->GetZaxis())) {
-
-    }
-    HistHandler_TH3F::HistHandler_TH3F(const HistHandler_TH3F & other) :
-                    HistHandler(other),
-                    m_h(other.m_h),
-                    m_x_handler(other.m_h == NULL ? 0 : AxisHandlerProvider::GetAxisHandler(other.m_h->GetXaxis())),
-                    m_y_handler(other.m_h == NULL ? 0 : AxisHandlerProvider::GetAxisHandler(other.m_h->GetYaxis())),
-                    m_z_handler(other.m_h == NULL ? 0 : AxisHandlerProvider::GetAxisHandler(other.m_h->GetZaxis())) {
-
-    }
-
-    HistHandler_TH3F::~HistHandler_TH3F() {
->>>>>>> 166f8314
-        if (m_x_handler) {
-            delete m_x_handler;
-        }
-        if (m_y_handler) {
-            delete m_y_handler;
-        }
         if (m_z_handler) {
             delete m_z_handler;
         }
-    }
-<<<<<<< HEAD
-    HistHandler_TH3 & HistHandler_TH3::operator =(const HistHandler_TH3 & other) {
-=======
-    HistHandler_TH3F & HistHandler_TH3F::operator =(const HistHandler_TH3F & other) {
->>>>>>> 166f8314
-        if (this == &other) {
-            return *this;
-        }
-        Copy(other);
-        if (m_x_handler) {
-            delete m_x_handler;
-        }
-        if (m_y_handler) {
-            delete m_y_handler;
-        }
-        if (m_z_handler) {
-            delete m_z_handler;
-        }
-<<<<<<< HEAD
         m_x_handler = (other.m_h == nullptr ? 0 : AxisHandlerProvider::GetAxisHandler(other.m_h->GetXaxis()));
         m_y_handler = (other.m_h == nullptr ? 0 : AxisHandlerProvider::GetAxisHandler(other.m_h->GetYaxis()));
         m_z_handler = (other.m_h == nullptr ? 0 : AxisHandlerProvider::GetAxisHandler(other.m_h->GetZaxis()));
@@ -530,18 +291,6 @@
     }
 
     CorrectionCode HistHandler_TH3::FindBin(const xAOD::Muon & muon, int & bin) const {
-=======
-        m_x_handler = (other.m_h == NULL ? 0 : AxisHandlerProvider::GetAxisHandler(other.m_h->GetXaxis()));
-        m_y_handler = (other.m_h == NULL ? 0 : AxisHandlerProvider::GetAxisHandler(other.m_h->GetYaxis()));
-        m_z_handler = (other.m_h == NULL ? 0 : AxisHandlerProvider::GetAxisHandler(other.m_h->GetZaxis()));
-        return *this;
-    }
-    int HistHandler_TH3F::NBins() const {
-        return (GetHist()->GetNbinsX() + 2) * (GetHist()->GetNbinsY() + 2) * (GetHist()->GetNbinsZ() + 2);
-    }
-
-    CorrectionCode HistHandler_TH3F::FindBin(const xAOD::Muon & muon, int & bin) const {
->>>>>>> 166f8314
         if (!GetHist()) return CorrectionCode::Error;
         float parx = 0;
         float pary = 0;
@@ -562,7 +311,6 @@
         return CorrectionCode::Ok;
     }
 
-<<<<<<< HEAD
     std::string HistHandler_TH3::GetBinName(unsigned int bin) const {
         int x(0), y(0), z(0);
         GetHist()->GetBinXYZ(bin, x, y, z);
@@ -577,39 +325,24 @@
                 //zAxis
                 zAx->GetTitle(), zAx->GetBinLowEdge(z), zAx->GetBinUpEdge(z));
     }
-=======
->>>>>>> 166f8314
+
     //###########################################################################################################
     //                                                   HistHandler_TH2Poly
     //###########################################################################################################
 
     HistHandler_TH2Poly::HistHandler_TH2Poly(TH2Poly * h) :
-<<<<<<< HEAD
                 HistHandler(h),
                 m_h(h),
                 m_x_handler(m_h == nullptr ? 0 : AxisHandlerProvider::GetAxisHandler(h->GetXaxis())),
                 m_y_handler(m_h == nullptr ? 0 : AxisHandlerProvider::GetAxisHandler(h->GetYaxis())) {
-=======
-                    HistHandler(h),
-                    m_h(h),
-                    m_x_handler(m_h == NULL ? 0 : AxisHandlerProvider::GetAxisHandler(h->GetXaxis())),
-                    m_y_handler(m_h == NULL ? 0 : AxisHandlerProvider::GetAxisHandler(h->GetYaxis())) {
->>>>>>> 166f8314
 
     }
 
     HistHandler_TH2Poly::HistHandler_TH2Poly(const HistHandler_TH2Poly & other) :
-<<<<<<< HEAD
                 HistHandler(other),
                 m_h(other.m_h),
                 m_x_handler(other.m_h == nullptr ? 0 : AxisHandlerProvider::GetAxisHandler(other.m_h->GetXaxis())),
                 m_y_handler(other.m_h == nullptr ? 0 : AxisHandlerProvider::GetAxisHandler(other.m_h->GetYaxis())) {
-=======
-                    HistHandler(other),
-                    m_h(other.m_h),
-                    m_x_handler(other.m_h == NULL ? 0 : AxisHandlerProvider::GetAxisHandler(other.m_h->GetXaxis())),
-                    m_y_handler(other.m_h == NULL ? 0 : AxisHandlerProvider::GetAxisHandler(other.m_h->GetYaxis())) {
->>>>>>> 166f8314
 
     }
 
@@ -624,13 +357,8 @@
         if (m_y_handler) {
             delete m_y_handler;
         }
-<<<<<<< HEAD
         m_x_handler = (other.m_h == nullptr ? 0 : AxisHandlerProvider::GetAxisHandler(other.m_h->GetXaxis()));
         m_y_handler = (other.m_h == nullptr ? 0 : AxisHandlerProvider::GetAxisHandler(other.m_h->GetYaxis()));
-=======
-        m_x_handler = (other.m_h == NULL ? 0 : AxisHandlerProvider::GetAxisHandler(other.m_h->GetXaxis()));
-        m_y_handler = (other.m_h == NULL ? 0 : AxisHandlerProvider::GetAxisHandler(other.m_h->GetYaxis()));
->>>>>>> 166f8314
         return *this;
     }
 
@@ -660,7 +388,6 @@
             }
         }
         return CorrectionCode::Ok;
-<<<<<<< HEAD
     }
     std::string HistHandler_TH2Poly::GetBinName(unsigned int bin) const {
         int x(0), y(0), z(0);
@@ -673,8 +400,4 @@
                 //yAxis
                 yAx->GetTitle(), yAx->GetBinLowEdge(y), yAx->GetBinUpEdge(y));
     }
-=======
-    }
-
->>>>>>> 166f8314
 } // namespace CP