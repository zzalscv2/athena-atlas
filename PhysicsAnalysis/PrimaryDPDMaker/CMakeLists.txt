--- conflicted
+++ resolved
@@ -62,32 +62,19 @@
                    INCLUDE_DIRS ${CLHEP_INCLUDE_DIRS}
                    PRIVATE_INCLUDE_DIRS ${ROOT_INCLUDE_DIRS}
                    DEFINITIONS ${CLHEP_DEFINITIONS}
-<<<<<<< HEAD
                    LINK_LIBRARIES ${CLHEP_LIBRARIES} CaloEvent AthenaBaseComps AthenaKernel DataModel IRegionSelector Identifier EventKernel GaudiKernel InDetIdentifier TRT_ReadoutGeometry SCT_ReadoutGeometry PixelReadoutGeometry InDetPrepRawData Particle TrkTrack TrkToolInterfaces StoreGateLib SGtests
-                   PRIVATE_LINK_LIBRARIES ${ROOT_LIBRARIES} SGTools RoiDescriptor FourMom FourMomUtils NavFourMom xAODEventInfo xAODMuon xAODTracking InDetRIO_OnTrack LArRecEvent AnalysisTriggerEvent JetEvent muonEvent egammaEvent tauEvent TileEvent TileIdentifier TrkParameters TrkParticleBase TrkPseudoMeasurementOnTrack TrkTrackSummary VxVertex )
-=======
-                   LINK_LIBRARIES ${CLHEP_LIBRARIES} CaloEvent AthenaBaseComps AthenaKernel DataModel IRegionSelector Identifier EventKernel GaudiKernel InDetIdentifier InDetReadoutGeometry InDetPrepRawData Particle TrkTrack TrkToolInterfaces StoreGateLib SGtests
                    PRIVATE_LINK_LIBRARIES ${ROOT_LIBRARIES} SGTools RoiDescriptor FourMom FourMomUtils NavFourMom xAODEventInfo xAODMuon xAODTracking InDetRIO_OnTrack LArRecEvent AnalysisTriggerEvent MuonSelectorToolsLib JetEvent muonEvent egammaEvent tauEvent TileEvent TileIdentifier TrkParameters TrkParticleBase TrkPseudoMeasurementOnTrack TrkTrackSummary VxVertex )
->>>>>>> 24ac1a0e
 
 atlas_add_component( PrimaryDPDMaker
                      src/components/*.cxx
                      INCLUDE_DIRS ${ROOT_INCLUDE_DIRS} ${CLHEP_INCLUDE_DIRS}
-<<<<<<< HEAD
-                     LINK_LIBRARIES ${ROOT_LIBRARIES} ${CLHEP_LIBRARIES} CaloEvent AthenaBaseComps AthenaKernel DataModel StoreGateLib SGtests IRegionSelector Identifier EventKernel GaudiKernel InDetIdentifier TRT_ReadoutGeometry SCT_ReadoutGeometry PixelReadoutGeometry InDetPrepRawData Particle TrkTrack TrkToolInterfaces SGTools RoiDescriptor FourMom FourMomUtils NavFourMom xAODEventInfo xAODMuon xAODTracking InDetRIO_OnTrack LArRecEvent AnalysisTriggerEvent JetEvent muonEvent egammaEvent tauEvent TileEvent TileIdentifier TrkParameters TrkParticleBase TrkPseudoMeasurementOnTrack TrkTrackSummary VxVertex PrimaryDPDMakerLib )
-=======
-                     LINK_LIBRARIES ${ROOT_LIBRARIES} ${CLHEP_LIBRARIES} CaloEvent AthenaBaseComps AthenaKernel DataModel StoreGateLib SGtests IRegionSelector Identifier EventKernel GaudiKernel InDetIdentifier InDetReadoutGeometry InDetPrepRawData Particle TrkTrack TrkToolInterfaces SGTools RoiDescriptor FourMom FourMomUtils NavFourMom xAODEventInfo xAODMuon xAODTracking InDetRIO_OnTrack LArRecEvent AnalysisTriggerEvent MuonSelectorToolsLib JetEvent muonEvent egammaEvent tauEvent TileEvent TileIdentifier TrkParameters TrkParticleBase TrkPseudoMeasurementOnTrack TrkTrackSummary VxVertex PrimaryDPDMakerLib )
->>>>>>> 24ac1a0e
+                     LINK_LIBRARIES ${ROOT_LIBRARIES} ${CLHEP_LIBRARIES} CaloEvent AthenaBaseComps AthenaKernel DataModel StoreGateLib SGtests IRegionSelector Identifier EventKernel GaudiKernel InDetIdentifier TRT_ReadoutGeometry SCT_ReadoutGeometry PixelReadoutGeometry InDetPrepRawData Particle TrkTrack TrkToolInterfaces SGTools RoiDescriptor FourMom FourMomUtils NavFourMom xAODEventInfo xAODMuon xAODTracking InDetRIO_OnTrack LArRecEvent AnalysisTriggerEvent MuonSelectorToolsLib JetEvent muonEvent egammaEvent tauEvent TileEvent TileIdentifier TrkParameters TrkParticleBase TrkPseudoMeasurementOnTrack TrkTrackSummary VxVertex PrimaryDPDMakerLib )
 
 atlas_add_dictionary( PrimaryDPDMakerDict
                       PrimaryDPDMaker/PrimaryDPDMakerDict.h
                       PrimaryDPDMaker/selection.xml
                       INCLUDE_DIRS ${ROOT_INCLUDE_DIRS} ${CLHEP_INCLUDE_DIRS}
-<<<<<<< HEAD
-                      LINK_LIBRARIES ${ROOT_LIBRARIES} ${CLHEP_LIBRARIES} CaloEvent AthenaBaseComps AthenaKernel DataModel StoreGateLib SGtests IRegionSelector Identifier EventKernel GaudiKernel InDetIdentifier TRT_ReadoutGeometry SCT_ReadoutGeometry PixelReadoutGeometry InDetPrepRawData Particle TrkTrack TrkToolInterfaces SGTools RoiDescriptor FourMom FourMomUtils NavFourMom xAODEventInfo xAODMuon xAODTracking InDetRIO_OnTrack LArRecEvent AnalysisTriggerEvent JetEvent muonEvent egammaEvent tauEvent TileEvent TileIdentifier TrkParameters TrkParticleBase TrkPseudoMeasurementOnTrack TrkTrackSummary VxVertex PrimaryDPDMakerLib )
-=======
-                      LINK_LIBRARIES ${ROOT_LIBRARIES} ${CLHEP_LIBRARIES} CaloEvent AthenaBaseComps AthenaKernel DataModel StoreGateLib SGtests IRegionSelector Identifier EventKernel GaudiKernel InDetIdentifier InDetReadoutGeometry InDetPrepRawData Particle TrkTrack TrkToolInterfaces SGTools RoiDescriptor FourMom FourMomUtils NavFourMom xAODEventInfo xAODMuon xAODTracking InDetRIO_OnTrack LArRecEvent AnalysisTriggerEvent MuonSelectorToolsLib JetEvent muonEvent egammaEvent tauEvent TileEvent TileIdentifier TrkParameters TrkParticleBase TrkPseudoMeasurementOnTrack TrkTrackSummary VxVertex PrimaryDPDMakerLib )
->>>>>>> 24ac1a0e
+                      LINK_LIBRARIES ${ROOT_LIBRARIES} ${CLHEP_LIBRARIES} CaloEvent AthenaBaseComps AthenaKernel DataModel StoreGateLib SGtests IRegionSelector Identifier EventKernel GaudiKernel InDetIdentifier TRT_ReadoutGeometry SCT_ReadoutGeometry PixelReadoutGeometry InDetPrepRawData Particle TrkTrack TrkToolInterfaces SGTools RoiDescriptor FourMom FourMomUtils NavFourMom xAODEventInfo xAODMuon xAODTracking InDetRIO_OnTrack LArRecEvent AnalysisTriggerEvent MuonSelectorToolsLib JetEvent muonEvent egammaEvent tauEvent TileEvent TileIdentifier TrkParameters TrkParticleBase TrkPseudoMeasurementOnTrack TrkTrackSummary VxVertex PrimaryDPDMakerLib )
 
 # Install files from the package:
 atlas_install_python_modules( python/*.py )
