--- conflicted
+++ resolved
@@ -386,21 +386,14 @@
 
 # Add VR track-jet collection and its b-tagging container to output stream
 EXOT8SlimmingHelper.AppendToDictionary = {
-<<<<<<< HEAD
-    "AntiKtVR30Rmax4Rmin02TrackJets"                :   "xAOD::JetContainer"        ,
-    "AntiKtVR30Rmax4Rmin02TrackJetsAux"             :   "xAOD::JetAuxContainer"     ,
-    "BTagging_AntiKtVR30Rmax4Rmin02Track"           :   "xAOD::BTaggingContainer"   ,
-    "BTagging_AntiKtVR30Rmax4Rmin02TrackAux"        :   "xAOD::BTaggingAuxContainer",
-=======
     "AntiKtVR30Rmax4Rmin02TrackJets"                 :   "xAOD::JetContainer"        ,
     "AntiKtVR30Rmax4Rmin02TrackJetsAux"              :   "xAOD::JetAuxContainer"     ,
-    "AntiKt10LCTopoCSSKSoftDropBeta50Zcut10Jets"     :   "xAOD::JetContainer"        ,
-    "AntiKt10LCTopoCSSKSoftDropBeta50Zcut10JetsAux"  :   "xAOD::JetAuxContainer"     ,
+    "AntiKt10LCTopoCSSKSoftDropBeta100Zcut10Jets"     :   "xAOD::JetContainer"        ,
+    "AntiKt10LCTopoCSSKSoftDropBeta100Zcut10JetsAux"  :   "xAOD::JetAuxContainer"     ,
     "BTagging_AntiKtVR30Rmax4Rmin02Track"            :   "xAOD::BTaggingContainer"   ,
     "BTagging_AntiKtVR30Rmax4Rmin02TrackAux"         :   "xAOD::BTaggingAuxContainer",
     "BTagging_AntiKt4EMPFlow"                        :   "xAOD::BTaggingContainer"   , 
     "BTagging_AntiKt4EMPFlowAux"                     :   "xAOD::BTaggingAuxContainer",
->>>>>>> cb06cb17
 }
                                
 # Add all variabless for VR track-jets
