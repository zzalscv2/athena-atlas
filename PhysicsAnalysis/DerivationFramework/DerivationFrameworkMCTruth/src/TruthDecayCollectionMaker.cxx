/*
  Copyright (C) 2002-2017 CERN for the benefit of the ATLAS collaboration
*/

/////////////////////////////////////////////////////////////////
// TruthDecayCollectionMaker.cxx, (c) ATLAS Detector software
///////////////////////////////////////////////////////////////////
// Removes all truth particles/vertices which do not pass a user-defined cut
// Based on TruthCollectionMaker (but simpler)

#include "DerivationFrameworkMCTruth/TruthDecayCollectionMaker.h"
#include "xAODTruth/TruthParticleContainer.h"
#include "xAODTruth/TruthParticleAuxContainer.h"
#include "xAODTruth/TruthVertexContainer.h"
#include "xAODTruth/TruthVertexAuxContainer.h"
// STL includes
#include <vector>
#include <string>
// For a find in the vector
#include <algorithm>

// Constructor
DerivationFramework::TruthDecayCollectionMaker::TruthDecayCollectionMaker(const std::string& t,
                                                                          const std::string& n,
                                                                          const IInterface* p)
  : AthAlgTool(t,n,p)
  , m_particlesKey("TruthParticles")
  , m_collectionName("")
{
    declareInterface<DerivationFramework::IAugmentationTool>(this);
    declareProperty("ParticlesKey", m_particlesKey);
    declareProperty("NewCollectionName", m_collectionName);
    declareProperty("PDGIDsToKeep", m_pdgIdsToKeep={}, "PDG IDs of particles to build the collection from");
<<<<<<< HEAD
    declareProperty("KeepBHadrons", m_keepBHadrons=false, "Keep b-hadrons (easier than by PDG ID)");
    declareProperty("KeepCHadrons", m_keepCHadrons=false, "Keep c-hadrons (easier than by PDG ID)");
=======
>>>>>>> 589a89aa
    declareProperty("Generations", m_generations=-1, "Number of generations after the particle in question to keep (-1 for all)");
}

// Destructor
DerivationFramework::TruthDecayCollectionMaker::~TruthDecayCollectionMaker() {
}

// Athena initialize
StatusCode DerivationFramework::TruthDecayCollectionMaker::initialize()
{
    ATH_MSG_VERBOSE("initialize() ...");

    if (m_particlesKey=="") {
        ATH_MSG_FATAL("No truth particle collection provided to use as a basis for new collections");
        return StatusCode::FAILURE;
    } else {ATH_MSG_INFO("Using " << m_particlesKey << " as the source collections for new truth collections");}

    if (m_collectionName=="") {
        ATH_MSG_FATAL("No key provided for the new truth particle collections");
        return StatusCode::FAILURE;
    } else {ATH_MSG_INFO("New truth particle collection key: " << m_collectionName );}

    if (m_pdgIdsToKeep.size()==0 && !m_keepBHadrons && !m_keepCHadrons) {
        ATH_MSG_FATAL("No PDG IDs provided, not keeping b- or c-hadrons -- what do you want?");
        return StatusCode::FAILURE;
    }

    return StatusCode::SUCCESS;
}


// Selection and collection creation
StatusCode DerivationFramework::TruthDecayCollectionMaker::addBranches() const
{
    // Retrieve truth collections
    const xAOD::TruthParticleContainer* importedTruthParticles(nullptr);
    if (evtStore()->retrieve(importedTruthParticles,m_particlesKey).isFailure()) {
        ATH_MSG_ERROR("No TruthParticle collection with name " << m_particlesKey << " found in StoreGate!");
        return StatusCode::FAILURE;
    }

    // Create the new particle containers
    xAOD::TruthParticleContainer* newParticleCollection = new xAOD::TruthParticleContainer();
    CHECK( evtStore()->record( newParticleCollection, m_collectionName + "Particles" ) );
    xAOD::TruthParticleAuxContainer* newParticleAuxCollection = new xAOD::TruthParticleAuxContainer();
    CHECK( evtStore()->record( newParticleAuxCollection, m_collectionName + "ParticlesAux." ) );
    newParticleCollection->setStore( newParticleAuxCollection );
    ATH_MSG_DEBUG( "Recorded new TruthParticleContainer with key: " << (m_collectionName+"Particles"));
    // Create the new vertex containers
    xAOD::TruthVertexContainer* newVertexCollection = new xAOD::TruthVertexContainer();
    CHECK( evtStore()->record( newVertexCollection, m_collectionName + "Vertices" ) );
    xAOD::TruthVertexAuxContainer* newVertexAuxCollection = new xAOD::TruthVertexAuxContainer();
    CHECK( evtStore()->record( newVertexAuxCollection, m_collectionName + "VerticesAux." ) );
    newVertexCollection->setStore( newVertexAuxCollection );
    ATH_MSG_DEBUG( "Recorded new TruthVertexContainer with key: " << (m_collectionName+"Vertices"));

    // List of barcodes for particles in our collection already.  Because of the way we recurse,
    // adding more particles as we go, there should be no need to add (or help from adding) the
    // barcodes of particles that we are *not* going to keep
    std::vector<int> seen_particles;
    // Go through that list of particles!
    for (auto * part : *importedTruthParticles){
        for (int id : m_pdgIdsToKeep){
            if (part->absPdgId()==id){
                addTruthParticle( *part, newParticleCollection, newVertexCollection, seen_particles, m_generations );
            } // Found a particle of interest!
        } // Loop over the PDG IDs we want to keep
        if (m_keepBHadrons && part->isBottomHadron() ||
            m_keepCHadrons && part->isCharmHadron()){
            addTruthParticle( *part, newParticleCollection, newVertexCollection, seen_particles , m_generations );
        }
    } // Loop over the initial truth particle collection
    return StatusCode::SUCCESS;
}

int DerivationFramework::TruthDecayCollectionMaker::addTruthParticle( const xAOD::TruthParticle& old_part, xAOD::TruthParticleContainer* part_cont, 
                                                                      xAOD::TruthVertexContainer* vert_cont, std::vector<int>& seen_particles,
                                                                      const int generations) const {
    // See if we've seen it - note, could also do this with a unary function on the container itself
    if (std::find(seen_particles.begin(),seen_particles.end(),old_part.barcode())!=seen_particles.end()){
      for (size_t p=0;p<part_cont->size();++p){
        // Was it a hit?
        if ((*part_cont)[p]->barcode()==old_part.barcode()) return p;
      } // Look through the old container
    } // Found it in the old container
    // Now we have seen it
    seen_particles.push_back(old_part.barcode());
    // Set up decorators
    const static SG::AuxElement::Decorator< unsigned int > originDecorator("classifierParticleOrigin");
    const static SG::AuxElement::Decorator< unsigned int > typeDecorator("classifierParticleType");
    const static SG::AuxElement::Decorator< unsigned int > outcomeDecorator("classifierParticleOutCome");
    const static SG::AuxElement::Decorator< int > motherIDDecorator("motherID");
    const static SG::AuxElement::Decorator< int > daughterIDDecorator("daughterID");
    // Make a truth particle and add it to the container
    xAOD::TruthParticle* xTruthParticle = new xAOD::TruthParticle();
    part_cont->push_back( xTruthParticle );
    // Make a link to this particle
    int my_index = part_cont->size()-1;
    ElementLink<xAOD::TruthParticleContainer> eltp(*part_cont, my_index);
    // Decay vertex information
    if (old_part.hasDecayVtx()) {
        int vert_index = addTruthVertex( *old_part.decayVtx(), part_cont, vert_cont, seen_particles, generations);
        ElementLink<xAOD::TruthVertexContainer> eltv( *vert_cont, vert_index );
        xTruthParticle->setDecayVtxLink( eltv );
        (*vert_cont)[vert_index]->addIncomingParticleLink( eltp );
    }
    // Fill with numerical content
    xTruthParticle->setPdgId(old_part.pdgId());
    xTruthParticle->setBarcode(old_part.barcode());
    xTruthParticle->setStatus(old_part.status());
    xTruthParticle->setM(old_part.m());
    xTruthParticle->setPx(old_part.px());
    xTruthParticle->setPy(old_part.py());
    xTruthParticle->setPz(old_part.pz());
    xTruthParticle->setE(old_part.e());
    // Copy over the polarization information if it's there
    if (old_part.polarization().valid()){
        xTruthParticle->setPolarizationParameter( old_part.polarizationParameter( xAOD::TruthParticle::polarizationPhi ) , xAOD::TruthParticle::polarizationPhi );
        xTruthParticle->setPolarizationParameter( old_part.polarizationParameter( xAOD::TruthParticle::polarizationTheta ) , xAOD::TruthParticle::polarizationTheta );
    }
    // Copy over the decorations if they are available
    if (old_part.isAvailable<unsigned int>("classifierParticleType")) {
        typeDecorator(*xTruthParticle) = old_part.auxdata< unsigned int >( "classifierParticleType" );
    } else {typeDecorator(*xTruthParticle) = 0;}
    if (old_part.isAvailable<unsigned int>("classifierParticleOrigin")) {
        originDecorator(*xTruthParticle) = old_part.auxdata< unsigned int >( "classifierParticleOrigin" );
    } else {originDecorator(*xTruthParticle) = 0;}
    if (old_part.isAvailable<unsigned int>("classifierParticleOutCome")) {
        outcomeDecorator(*xTruthParticle) = old_part.auxdata< unsigned int >( "classifierParticleOutCome" );
    } else {outcomeDecorator(*xTruthParticle) = 0;}
    // Return a link to this particle
    return my_index;
}

int DerivationFramework::TruthDecayCollectionMaker::addTruthVertex( const xAOD::TruthVertex& old_vert, xAOD::TruthParticleContainer* part_cont, 
                                                                    xAOD::TruthVertexContainer* vert_cont, std::vector<int>& seen_particles,
                                                                    const int generations) const {
    // Make a new vertex and add it to the container
    xAOD::TruthVertex* xTruthVertex = new xAOD::TruthVertex();
    vert_cont->push_back( xTruthVertex );
    // Get a link to this vertex -- will be used to set production vertices on all the next particles
    int my_index = vert_cont->size()-1;
    ElementLink<xAOD::TruthVertexContainer> eltv(*vert_cont, my_index);
    // Set properties
    xTruthVertex->setId(old_vert.id());
    xTruthVertex->setBarcode(old_vert.barcode());
    xTruthVertex->setX(old_vert.x());
    xTruthVertex->setY(old_vert.y());
    xTruthVertex->setZ(old_vert.z());
    xTruthVertex->setT(old_vert.t());
    // If we are done, then stop here
    if (generations==0) return my_index;
    // Add all the outgoing particles
    for (size_t n=0;n<old_vert.nOutgoingParticles();++n){
        int part_index = addTruthParticle( *old_vert.outgoingParticle(n), part_cont, vert_cont, seen_particles, generations-1);
        ElementLink<xAOD::TruthParticleContainer> eltp( *part_cont, part_index);
        xTruthVertex->addOutgoingParticleLink( eltp );
        (*part_cont)[part_index]->setProdVtxLink( eltv );
    }
    // Return a link to this vertex
    return my_index;
}<|MERGE_RESOLUTION|>--- conflicted
+++ resolved
@@ -31,11 +31,8 @@
     declareProperty("ParticlesKey", m_particlesKey);
     declareProperty("NewCollectionName", m_collectionName);
     declareProperty("PDGIDsToKeep", m_pdgIdsToKeep={}, "PDG IDs of particles to build the collection from");
-<<<<<<< HEAD
     declareProperty("KeepBHadrons", m_keepBHadrons=false, "Keep b-hadrons (easier than by PDG ID)");
     declareProperty("KeepCHadrons", m_keepCHadrons=false, "Keep c-hadrons (easier than by PDG ID)");
-=======
->>>>>>> 589a89aa
     declareProperty("Generations", m_generations=-1, "Number of generations after the particle in question to keep (-1 for all)");
 }
 
@@ -103,8 +100,8 @@
                 addTruthParticle( *part, newParticleCollection, newVertexCollection, seen_particles, m_generations );
             } // Found a particle of interest!
         } // Loop over the PDG IDs we want to keep
-        if (m_keepBHadrons && part->isBottomHadron() ||
-            m_keepCHadrons && part->isCharmHadron()){
+        if ((m_keepBHadrons && part->isBottomHadron()) ||
+            (m_keepCHadrons && part->isCharmHadron())){
             addTruthParticle( *part, newParticleCollection, newVertexCollection, seen_particles , m_generations );
         }
     } // Loop over the initial truth particle collection
