/*
  Copyright (C) 2002-2022 CERN for the benefit of the ATLAS collaboration
*/

/////////////////////////////////////////////////////////////////
// TruthMetaDataWriter.cxx
// Author: James Catmore (James.Catmore@cern.ch)

// Header for this class
#include "TruthMetaDataWriter.h"

// EDM Objects that we need
#include "xAODTruth/TruthMetaData.h"
#include "xAODTruth/TruthMetaDataAuxContainer.h"
#include "xAODEventInfo/EventInfo.h"

// For accessing the tagInfo
#include "AthenaPoolUtilities/CondAttrListCollection.h"

// Service for the weights
#include "GenInterfaces/IHepMCWeightSvc.h"

// Service for the metadata (tag info)
#include "EventInfoMgt/ITagInfoMgr.h"

// Constructor
DerivationFramework::TruthMetaDataWriter::TruthMetaDataWriter(const std::string& t,
                                                              const std::string& n,
                                                              const IInterface* p)
  : AthAlgTool(t,n,p)
  , m_metaStore( "MetaDataStore", n )
  , m_weightSvc( "HepMCWeightSvc/HepMCWeightSvc" , n )
  , m_tagInfoMgr("TagInfoMgr", n)
{
    declareInterface<DerivationFramework::IAugmentationTool>(this);
    declareProperty( "MetaObjectName", m_metaName = "TruthMetaData" );
    declareProperty( "MetaDataStore", m_metaStore );
}

// Destructor
DerivationFramework::TruthMetaDataWriter::~TruthMetaDataWriter() {
}

// Athena initialize and finalize
StatusCode DerivationFramework::TruthMetaDataWriter::initialize()
{
    ATH_MSG_VERBOSE("initialize() ...");
    // Initialize the service handles
    CHECK( m_metaStore.retrieve() );
    CHECK( m_weightSvc.retrieve() );
    CHECK( m_tagInfoMgr.retrieve() );

    // Create an empty truth meta data container:
    xAOD::TruthMetaDataAuxContainer* aux = new xAOD::TruthMetaDataAuxContainer();
    m_tmd = new xAOD::TruthMetaDataContainer();
    m_tmd->setStore( aux );
    // Record it in the metadata store
    CHECK( m_metaStore->record( aux, m_metaName + "Aux." ) );
    CHECK( m_metaStore->record( m_tmd, m_metaName ) );

    return StatusCode::SUCCESS;
}

// Selection and collection creation
StatusCode DerivationFramework::TruthMetaDataWriter::addBranches() const
{

    //The mcChannelNumber is used as a unique identifier for which truth meta data belongs to
    uint32_t mcChannelNumber = 0;
    // If this fails, we are running on a datatype with no EventInfo.  Such data types should
    //  definitely not be mixing MC samples, so this should be safe (will fall back to 0 above)
    if (evtStore()->contains<xAOD::EventInfo>("EventInfo")){
      const xAOD::EventInfo* eventInfo = nullptr;
      CHECK( evtStore()->retrieve(eventInfo, "EventInfo") );
      mcChannelNumber = eventInfo->mcChannelNumber();
    }

    //Inserting in a (unordered_)set returns an <iterator, boolean> pair, where the boolean
    //is used to check if the key already exists (returns false in the case it exists)
    if( m_existingMetaDataChan.insert(mcChannelNumber).second ) {
        xAOD::TruthMetaData* md = new xAOD::TruthMetaData();
        m_tmd->push_back( md );

        // Get the list of weights from the metadata
        std::map<std::string,std::size_t> weight_name_map = m_weightSvc->weightNames();

        std::vector<std::string> orderedWeightNameVec;
        orderedWeightNameVec.reserve( weight_name_map.size() );
        for (auto& entry: weight_name_map) {
            orderedWeightNameVec.push_back(entry.first);
        }

        //The map from the HepMC record pairs the weight names with a corresponding index,
        //it is not guaranteed that the indices are ascending when iterating over the map
        std::sort(orderedWeightNameVec.begin(), orderedWeightNameVec.end(),
                  [&](const std::string& i, const std::string& j){return weight_name_map.at(i) < weight_name_map.at(j);});

        md->setMcChannelNumber(mcChannelNumber);
        md->setWeightNames( orderedWeightNameVec );

<<<<<<< HEAD
        //// Shamelessly stolen from the file meta data tool; returns empty string if unavailable
        md->setLhefGenerator( m_tagInfoMgr->findTag("lhefGenerator") );
        md->setGenerators( m_tagInfoMgr->findTag("generators") );
        md->setEvgenProcess( m_tagInfoMgr->findTag("evgenProcess") );
        md->setEvgenTune( m_tagInfoMgr->findTag("evgenTune") );
        md->setHardPDF( m_tagInfoMgr->findTag("hardPDF") );
        md->setSoftPDF( m_tagInfoMgr->findTag("softPDF") );
=======
        md->setLhefGenerator(m_tagInfoMgr->findTag("lhefGenerator"));
        md->setGenerators(m_tagInfoMgr->findTag("generators"));
        md->setEvgenProcess(m_tagInfoMgr->findTag("evgenProcess"));
        md->setEvgenTune(m_tagInfoMgr->findTag("evgenTune"));
        md->setHardPDF(m_tagInfoMgr->findTag("hardPDF"));
        md->setSoftPDF(m_tagInfoMgr->findTag("softPDF"));

>>>>>>> 25e2fc36
        // Done getting things from the TagInfo

    } // Done making the new truth metadata object
    return StatusCode::SUCCESS;
}<|MERGE_RESOLUTION|>--- conflicted
+++ resolved
@@ -98,7 +98,6 @@
         md->setMcChannelNumber(mcChannelNumber);
         md->setWeightNames( orderedWeightNameVec );
 
-<<<<<<< HEAD
         //// Shamelessly stolen from the file meta data tool; returns empty string if unavailable
         md->setLhefGenerator( m_tagInfoMgr->findTag("lhefGenerator") );
         md->setGenerators( m_tagInfoMgr->findTag("generators") );
@@ -106,15 +105,6 @@
         md->setEvgenTune( m_tagInfoMgr->findTag("evgenTune") );
         md->setHardPDF( m_tagInfoMgr->findTag("hardPDF") );
         md->setSoftPDF( m_tagInfoMgr->findTag("softPDF") );
-=======
-        md->setLhefGenerator(m_tagInfoMgr->findTag("lhefGenerator"));
-        md->setGenerators(m_tagInfoMgr->findTag("generators"));
-        md->setEvgenProcess(m_tagInfoMgr->findTag("evgenProcess"));
-        md->setEvgenTune(m_tagInfoMgr->findTag("evgenTune"));
-        md->setHardPDF(m_tagInfoMgr->findTag("hardPDF"));
-        md->setSoftPDF(m_tagInfoMgr->findTag("softPDF"));
-
->>>>>>> 25e2fc36
         // Done getting things from the TagInfo
 
     } // Done making the new truth metadata object
