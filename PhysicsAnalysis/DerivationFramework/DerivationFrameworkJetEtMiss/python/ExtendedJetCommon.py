# Copyright (C) 2002-2017 CERN for the benefit of the ATLAS collaboration

#********************************************************************
# ExtendedJetCommon.py
# Schedules special jet tools
#********************************************************************

from DerivationFrameworkCore.DerivationFrameworkMaster import *
from DerivationFrameworkJetEtMiss.JetCommon import *
from DerivationFrameworkEGamma.EGammaCommon import *
from DerivationFrameworkMuons.MuonsCommon import *
from DerivationFrameworkTau.TauCommon import *
from DerivationFrameworkFlavourTag.FlavourTagCommon import *
from JetRec.JetRecFlags import jetFlags

from AthenaCommon import Logging
extjetlog = Logging.logging.getLogger('ExtendedJetCommon')

##################################################################
# Jet helpers for large-radius groomed jets
##################################################################              

def addDefaultTrimmedJets(sequence,outputlist,dotruth=True,writeUngroomed=False):
    if DerivationFrameworkIsMonteCarlo and dotruth:
        addTrimmedJets('AntiKt', 1.0, 'Truth', rclus=0.2, ptfrac=0.05, mods="truth_groomed",
                       algseq=sequence, outputGroup=outputlist, writeUngroomed=writeUngroomed)
    addTrimmedJets('AntiKt', 1.0, 'LCTopo', rclus=0.2, ptfrac=0.05, mods="lctopo_groomed",
                   algseq=sequence, outputGroup=outputlist, writeUngroomed=writeUngroomed)
                   
def addTCCTrimmedJets(sequence,outputlist,dotruth=True,writeUngroomed=False):
    addTrimmedJets('AntiKt', 1.0, 'TrackCaloCluster', rclus=0.2, ptfrac=0.05, mods="tcc_groomed",
                   algseq=sequence, outputGroup=outputlist, writeUngroomed=writeUngroomed)

##################################################################              
# Jet helpers for ungroomed jets (removed in xAOD reduction)
##################################################################              

from BTagging.BTaggingFlags import BTaggingFlags
BTaggingFlags.CalibrationChannelAliases += [ "AntiKt4TopoEM->AntiKt4EMTopo" ]
BTaggingFlags.Jets=[]
from BTagging.BTaggingConfiguration import getConfiguration

ConfInst=getConfiguration()
ConfInst.doNotCheckForTaggerObstacles()

from JetRec.JetRecStandard import jtm

def addAntiKt10LCTopoJets(sequence, outputlist):
    addStandardJets("AntiKt", 1.0, "LCTopo", ptmin=40000, ptminFilter=50000, mods="lctopo_ungroomed", algseq=sequence, outputGroup=outputlist)
    
def addAntiKt10TrackCaloClusterJets(sequence, outputlist):
    addStandardJets("AntiKt", 1.0, "TrackCaloCluster", ptmin=40000, ptminFilter=50000, mods="tcc_ungroomed", algseq=sequence, outputGroup=outputlist)

def addAntiKt2PV0TrackJets(sequence, outputlist):
    btag_akt2trk = ConfInst.setupJetBTaggerTool(ToolSvc, JetCollection="AntiKt2Track", AddToToolSvc=True,
                                                Verbose=True,
                                                options={"name"         : "btagging_antikt2track",
                                                         "BTagName"     : "BTagging_AntiKt2Track",
                                                         "BTagJFVtxName": "JFVtx",
                                                         "BTagSVName"   : "SecVtx",
                                                         },
                                                SetupScheme = "",
                                                TaggerList = ['IP2D', 'IP3D', 'MultiSVbb1',  'MultiSVbb2', 'SV1', 'JetFitterNN', 'SoftMu', 'MV2c10', 'MV2c10mu', 'MV2c10rnn', 'JetVertexCharge', 'MV2cl100' , 'MVb', 'DL1', 'DL1rnn', 'DL1mu', 'RNNIP', 'MV2c10Flip']
                                                )
    jtm.modifiersMap["akt2track"] = jtm.modifiersMap["track_ungroomed"] + [btag_akt2trk]
    addStandardJets("AntiKt", 0.2, "PV0Track", ptmin=2000, mods="akt2track",
                    algseq=sequence, outputGroup=outputlist)

def addAntiKt4PV0TrackJets(sequence, outputlist):
    addStandardJets("AntiKt", 0.4, "PV0Track", ptmin=2000, mods="track_ungroomed", algseq=sequence, outputGroup=outputlist)

def addAntiKt10PV0TrackJets(sequence, outputlist):
    addStandardJets("AntiKt", 1.0, "PV0Track", ptmin=2000, ptminFilter=40000, mods="track_ungroomed", algseq=sequence, outputGroup=outputlist)

def addAntiKt4TruthJets(sequence,outputlist):
    if DerivationFrameworkIsMonteCarlo:
        addStandardJets("AntiKt", 0.4, "Truth", ptmin=5000, mods="truth_ungroomed", algseq=sequence, outputGroup=outputlist)

def addAntiKt4TruthWZJets(sequence,outputlist):
    if DerivationFrameworkIsMonteCarlo:
        addStandardJets("AntiKt", 0.4, "TruthWZ", ptmin=5000, mods="truth_ungroomed", algseq=sequence, outputGroup=outputlist)

def addAntiKt10TruthJets(sequence,outputlist):
    if DerivationFrameworkIsMonteCarlo:
        addStandardJets("AntiKt", 1.0, "Truth", ptmin=40000, mods="truth_ungroomed", algseq=sequence, outputGroup=outputlist)

def addAntiKt10TruthWZJets(sequence,outputlist):
    if DerivationFrameworkIsMonteCarlo:
        addStandardJets("AntiKt", 1.0, "TruthWZ", ptmin=40000, mods="truth_ungroomed", algseq=sequence, outputGroup=outputlist)

def addAntiKt4TruthDressedWZJets(sequence,outputlist):
    if DerivationFrameworkIsMonteCarlo:
        addStandardJets("AntiKt", 0.4, "TruthDressedWZ", ptmin=5000, mods="truth_ungroomed", algseq=sequence, outputGroup=outputlist)

def replaceAODReducedJets(jetlist,sequence,outputlist):
    extjetlog.info( "Replacing AOD-reduced jet collections: {0}".format(",".join(jetlist)))
    if "AntiKt2PV0TrackJets" in jetlist:
        addAntiKt2PV0TrackJets(sequence,outputlist)
    if "AntiKt4PV0TrackJets" in jetlist:
        addAntiKt4PV0TrackJets(sequence,outputlist)
    if "AntiKt10PV0TrackJets" in jetlist:
        addAntiKt10PV0TrackJets(sequence,outputlist)
    if "AntiKt4TruthJets" in jetlist:
        addAntiKt4TruthJets(sequence,outputlist)
    if "AntiKt4TruthWZJets" in jetlist:
        addAntiKt4TruthWZJets(sequence,outputlist)
    if "AntiKt10TruthJets" in jetlist:
        addAntiKt10TruthJets(sequence,outputlist)
    if "AntiKt10TruthWZJets" in jetlist:
        addAntiKt10TruthWZJets(sequence,outputlist)
    if "AntiKt10LCTopoJets" in jetlist:
        addAntiKt10LCTopoJets(sequence,outputlist)
    if "AntiKt10TrackCaloClusterJets" in jetlist:
        addAntiKt10TrackCaloClusterJets(sequence,outputlist)

##################################################################              
# Jet helpers for adding low-pt jets needed for calibration
##################################################################              


def addAntiKt4LowPtJets(sequence,outputlist):
    addStandardJets("AntiKt", 0.4, "EMTopo",  namesuffix="LowPt", ptmin=2000, ptminFilter=2000,
                    mods="emtopo_ungroomed", algseq=sequence, outputGroup=outputlist,calibOpt="ar")
    addStandardJets("AntiKt", 0.4, "LCTopo",  namesuffix="LowPt", ptmin=2000, ptminFilter=2000,
                    mods="lctopo_ungroomed", algseq=sequence, outputGroup=outputlist,calibOpt="ar")
    # Commented for now because of problems with underlying PFlow collections
    # addStandardJets("AntiKt", 0.4, "EMPFlow", namesuffix="LowPt", ptmin=2000, ptminFilter=2000,
    #                 mods="pflow_ungroomed", algseq=sequence, outputGroup=outputlist="ar:pflow")

##################################################################

def applyJetAugmentation(jetalg,algname,sequence,jetaugtool):
    if hasattr(sequence,algname):
        jetaug = getattr(sequence,algname)
    else:
        jetaug = CfgMgr.DerivationFramework__CommonAugmentation(algname)
        sequence += jetaug

    if not jetaugtool in jetaug.AugmentationTools:
        jetaug.AugmentationTools.append(jetaugtool)

def getJetAugmentationTool(jetalg):
    jetaugtoolname = 'DFJetAug_'+jetalg
    jetaugtool = None
    from AthenaCommon.AppMgr import ToolSvc
    if hasattr(ToolSvc,jetaugtoolname):
        jetaugtool = getattr(ToolSvc,jetaugtoolname)
    else:
        jetaugtool = CfgMgr.DerivationFramework__JetAugmentationTool(jetaugtoolname,
                                                                     InputJets=jetalg+'Jets')
        ToolSvc += jetaugtool

    return jetaugtool

def getJetExternalAssocTool(jetalg, extjetalg, **options):
    jetassoctoolname = 'DFJetExternalAssoc_%s_From_%s' % (jetalg, extjetalg)
    jetassoctool = None
    from AthenaCommon.AppMgr import ToolSvc
    if hasattr(ToolSvc,jetassoctoolname):
        jetassoctool = getattr(ToolSvc,jetassoctoolname)
    else:
        jetassoctool = CfgMgr.DerivationFramework__JetExternalAssocTool(jetassoctoolname,
                                                                        InputJets=jetalg+'Jets',
                                                                        ExternalJetCollectionName = extjetalg+'Jets',
                                                                        **options)
        ToolSvc += jetassoctool

    return jetassoctool

def applyJetCalibration(jetalg,algname,sequence):
    calibtoolname = 'DFJetCalib_'+jetalg
    jetaugtool = getJetAugmentationTool(jetalg)

    from AthenaCommon.AppMgr import ToolSvc
    if hasattr(ToolSvc,calibtoolname):
        jetaugtool.JetCalibTool = getattr(ToolSvc,calibtoolname)
    else:
        isdata=False

        configdict = {'AntiKt4EMTopo':('JES_MC16Recommendation_Aug2017.config',
                                       'JetArea_Residual_EtaJES_GSC'),
                      'AntiKt4LCTopo':('JES_data2016_data2015_Recommendation_Dec2016_rel21.config',
                                       'JetArea_Residual_EtaJES_GSC'),
                      'AntiKt4EMPFlow':('JES_MC15Prerecommendation_PFlow_Aug2016.config',
                                        'JetArea_Residual_EtaJES_GSC'),
                      'AntiKt10LCTopoTrimmedPtFrac5SmallR20':('JES_MC15recommendation_FatJet_Nov2016_QCDCombinationUncorrelatedWeights.config',
                                                              'EtaJES_JMS'),
                      }
        isMC = DerivationFrameworkIsMonteCarlo
        isAF2 = False
        if isMC:
            isAF2 = 'ATLFASTII' in inputFileSummary['metadata']['/Simulation/Parameters']['SimulationFlavour'].upper()
        if isMC and isAF2:
            configdict['AntiKt4EMTopo'] = ('JES_MC15Prerecommendation_AFII_June2015.config',
                                           'JetArea_Residual_EtaJES_GSC')

        config,calibseq = configdict[jetalg]
        # As of 11 Sept 2017, the in situ calibration for R21
        # is not yet ready.
        # When this is available, it should be reenabled -- for PFlow as well.
        # if (not isMC) and jetalg in ['AntiKt4EMTopo','AntiKt4LCTopo']:
        #     calibseq+='_Insitu'
        #     isdata=True

        calibtool = CfgMgr.JetCalibrationTool(
            calibtoolname,
            JetCollection=jetalg,
            ConfigFile=config,
            CalibSequence=calibseq,
            IsData=isdata
            )
        ToolSvc += calibtool
        jetaugtool.JetCalibTool = calibtool

    extjetlog.info('Applying calibration to jet collection: '+jetalg+'Jets')
    applyJetAugmentation(jetalg,algname,sequence,jetaugtool)

def applyJetCalibration_xAODColl(jetalg='AntiKt4EMTopo',sequence=DerivationFrameworkJob):
    supportedJets = ['AntiKt4EMTopo','AntiKt4LCTopo','AntiKt4EMPFlow']
    if not jetalg in supportedJets:
        extjetlog.warning('*** Calibration requested for unsupported jet collection '+jetalg+'! ***')
        return
    else:
        applyJetCalibration(jetalg,'JetCommonKernel_xAODJets',sequence)

def applyJetCalibration_CustomColl(jetalg='AntiKt10LCTopoTrimmedPtFrac5SmallR20',sequence=None):
    supportedJets = ['AntiKt10LCTopoTrimmedPtFrac5SmallR20']
    if not jetalg in supportedJets:
        extjetlog.warning('*** Calibration requested for unsupported jet collection! ***')
        extjetlog.warning('Supported custom jets: '+supportedJets)
        return
    else:
        applyJetCalibration(jetalg,'JetCommonKernel_OTFJets',sequence)

def updateJVT(jetalg,algname,sequence):
    jetaugtool = getJetAugmentationTool(jetalg)
    if(jetaugtool==None or jetaugtool.JetCalibTool==''):
        extjetlog.warning('*** JVT update called but corresponding augmentation tool does not exist! ***')
        extjetlog.warning('*** You must apply jet calibration before scheduling JVT! ***')

    jvttoolname = 'DFJetJvt_'+jetalg
    from AthenaCommon.AppMgr import ToolSvc
    if hasattr(ToolSvc,jvttoolname):
        jetaugtool.JetJvtTool = getattr(ToolSvc,jvttoolname)
    else:
        jvttool = CfgMgr.JetVertexTaggerTool()
        ToolSvc += jvttool
        jetaugtool.JetJvtTool = jvttool

    extjetlog.info('ExtendedJetCommon: Updating JVT for jet collection: '+jetalg+'Jets')
    applyJetAugmentation(jetalg,algname,sequence,jetaugtool)

def updateJVT_xAODColl(jetalg='AntiKt4EMTopo',sequence=DerivationFrameworkJob):
    supportedJets = ['AntiKt4EMTopo']
    if not jetalg in supportedJets:
        extjetlog.warning('*** JVT update requested for unsupported jet collection! ***')
        return
    else:
        updateJVT(jetalg,'JetCommonKernel_xAODJets',sequence)

def applyBTaggingAugmentation(jetalg,algname='JetCommonKernel_xAODJets',sequence=DerivationFrameworkJob,btagtooldict={}):
    jetaugtool = getJetAugmentationTool(jetalg)

    if(jetaugtool==None or jetaugtool.JetCalibTool=='' or jetaugtool.JetJvtTool==''):
        extjetlog.warning('*** B-tagging called but corresponding augmentation tool does not exist! ***')
        extjetlog.warning('*** You must apply jet calibration and JVT! ***')

    btagWPs = []
    btagtools = []
    for WP,tool in sorted(btagtooldict.iteritems()):
        btagWPs.append(WP)
        btagtools.append(tool)
    jetaugtool.JetBtagTools = btagtools
    jetaugtool.JetBtagWPs = btagWPs

    extjetlog.info('ExtendedJetCommon: Applying b-tagging working points for jet collection: '+jetalg+'Jets')
    applyJetAugmentation(jetalg,algname,sequence,jetaugtool)

def applyOverlapRemoval(sequence=DerivationFrameworkJob):
    from AssociationUtils.config import recommended_tools
    from AssociationUtils.AssociationUtilsConf import OverlapRemovalGenUseAlg
    outputLabel = 'DFCommonJets_passOR'
    bJetLabel = 'isBJet'
    orTool = recommended_tools(outputLabel=outputLabel,bJetLabel=bJetLabel)
    algOR = OverlapRemovalGenUseAlg('OverlapRemovalGenUseAlg',
			    OverlapLabel=outputLabel,
                            OverlapRemovalTool=orTool,
                            BJetLabel=bJetLabel)
    sequence += algOR

def eventCleanLoose_xAODColl(jetalg='AntiKt4EMTopo',sequence=DerivationFrameworkJob):
    from JetSelectorTools.JetSelectorToolsConf import ECUtils__EventCleaningTool as EventCleaningTool
    from JetSelectorTools.JetSelectorToolsConf import EventCleaningTestAlg
<<<<<<< HEAD
    prefix = "DFCommonJets_"
    ecToolLoose = EventCleaningTool('EventCleaningTool_Loose',CleaningLevel='LooseBad')
    ecToolLoose.JetCleanPrefix = prefix
    algCleanLoose = EventCleaningTestAlg('EventCleaningTestAlg_loose',
                            EventCleaningTool=ecToolLoose,
                            JetCollectionName="AntiKt4EMTopoJets",
			    EventCleanPrefix=prefix)
    sequence += algCleanLoose

def eventCleanTight_xAODColl(jetalg='AntiKt4EMTopo',sequence=DerivationFrameworkJob):
    from JetSelectorTools.JetSelectorToolsConf import ECUtils__EventCleaningTool as EventCleaningTool
    from JetSelectorTools.JetSelectorToolsConf import EventCleaningTestAlg
    prefix = "DFCommonJets_"
    ecToolTight = EventCleaningTool('EventCleaningTool_Tight',CleaningLevel='TightBad')
    ecToolTight.JetCleanPrefix = prefix
    algCleanTight = EventCleaningTestAlg('EventCleaningTestAlg_tight',
                            EventCleaningTool=ecToolTight,
                            JetCollectionName="AntiKt4EMTopoJets",
			    EventCleanPrefix=prefix, 
			    CleaningLevel="TightBad",
		  	    doEvent=False)
    sequence += algCleanTight
=======
    ecTool = EventCleaningTool('EventCleaningTool')
    ecTool.JetCleanPrefix = "DFCommonJets_"
    algClean = EventCleaningTestAlg('EventCleaningTestAlg',
                            EventCleaningTool=ecTool,
                            JetCollectionName="AntiKt4EMTopoJets")
    sequence += algClean

def addRscanJets(jetalg,radius,inputtype,sequence,outputlist):
    jetname = "{0}{1}{2}Jets".format(jetalg,int(radius*10),inputtype)
    algname = "jetalg"+jetname

    if not hasattr(sequence,algname):
        if inputtype == "Truth":
            addStandardJets(jetalg, radius, "Truth", mods="truth_ungroomed", ptmin=5000, algseq=sequence, outputGroup=outputlist)
        if inputtype == "TruthWZ":
            addStandardJets(jetalg, radius, "TruthWZ", mods="truth_ungroomed", ptmin=5000, algseq=sequence, outputGroup=outputlist)
        elif inputtype == "LCTopo":
            addStandardJets(jetalg, radius, "LCTopo", mods="lctopo_ungroomed",
                            ghostArea=0.01, ptmin=2000, ptminFilter=7000, calibOpt="none", algseq=sequence, outputGroup=outputlist)
>>>>>>> e0641fbf

##################################################################
applyJetCalibration_xAODColl("AntiKt4EMTopo")
updateJVT_xAODColl("AntiKt4EMTopo")
applyBTagging_xAODColl("AntiKt4EMTopo")
applyOverlapRemoval()
eventCleanLoose_xAODColl("AntiKt4EMTopo")
eventCleanTight_xAODColl("AntiKt4EMTopo")
<|MERGE_RESOLUTION|>--- conflicted
+++ resolved
@@ -291,7 +291,6 @@
 def eventCleanLoose_xAODColl(jetalg='AntiKt4EMTopo',sequence=DerivationFrameworkJob):
     from JetSelectorTools.JetSelectorToolsConf import ECUtils__EventCleaningTool as EventCleaningTool
     from JetSelectorTools.JetSelectorToolsConf import EventCleaningTestAlg
-<<<<<<< HEAD
     prefix = "DFCommonJets_"
     ecToolLoose = EventCleaningTool('EventCleaningTool_Loose',CleaningLevel='LooseBad')
     ecToolLoose.JetCleanPrefix = prefix
@@ -314,13 +313,6 @@
 			    CleaningLevel="TightBad",
 		  	    doEvent=False)
     sequence += algCleanTight
-=======
-    ecTool = EventCleaningTool('EventCleaningTool')
-    ecTool.JetCleanPrefix = "DFCommonJets_"
-    algClean = EventCleaningTestAlg('EventCleaningTestAlg',
-                            EventCleaningTool=ecTool,
-                            JetCollectionName="AntiKt4EMTopoJets")
-    sequence += algClean
 
 def addRscanJets(jetalg,radius,inputtype,sequence,outputlist):
     jetname = "{0}{1}{2}Jets".format(jetalg,int(radius*10),inputtype)
@@ -334,7 +326,6 @@
         elif inputtype == "LCTopo":
             addStandardJets(jetalg, radius, "LCTopo", mods="lctopo_ungroomed",
                             ghostArea=0.01, ptmin=2000, ptminFilter=7000, calibOpt="none", algseq=sequence, outputGroup=outputlist)
->>>>>>> e0641fbf
 
 ##################################################################
 applyJetCalibration_xAODColl("AntiKt4EMTopo")
