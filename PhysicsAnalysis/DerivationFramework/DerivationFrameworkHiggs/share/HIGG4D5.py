--- conflicted
+++ resolved
@@ -68,13 +68,8 @@
 # Truth thinning 
 ################
 #Truth tau/nutau and their ancestors and descendants
-<<<<<<< HEAD
-truth_cond_tau = " ((abs(TruthParticles.pdgId) == 15 || abs(TruthParticles.pdgId) == 16) && (TruthParticles.pt > 0.01*GeV))" #&& (TruthParticles.barcode<200000)) "
-truth_cond_lep = " ((abs(TruthParticles.pdgId) >= 11 && abs(TruthParticles.pdgId) <= 14) && (TruthParticles.pt > 4.0*GeV) && (TruthParticles.status == 1))"# && (TruthParticles.barcode<200000)) "
-=======
 truth_cond_tau = " ((abs(TruthParticles.pdgId) == 15 || abs(TruthParticles.pdgId) == 16) && (TruthParticles.pt > 0.01*GeV))"
 truth_cond_lep = " ((abs(TruthParticles.pdgId) >= 11 && abs(TruthParticles.pdgId) <= 14) && (TruthParticles.pt > 4.0*GeV) && (TruthParticles.status == 1))"
->>>>>>> e4931700
 truth_photon = " ((abs(TruthParticles.pdgId) == 22) && (TruthParticles.pt > 1*GeV)) "
 truth_cond_comb = "("+truth_cond_lep+"||"+truth_cond_tau+"||"+truth_photon+")"
 
@@ -85,11 +80,7 @@
 HIGG4D5TruthTool1 = DerivationFramework__GenericTruthThinning(name                         = "HIGG4D5TruthTool1",
                                                               ThinningService              = HIGG4D5ThinningHelper.ThinningSvc(),
                                                               ParticleSelectionString      = truth_cond_comb,
-<<<<<<< HEAD
-                                                              PreserveDescendants          = True, # False
-=======
                                                               PreserveDescendants          = True, 
->>>>>>> e4931700
                                                               PreserveGeneratorDescendants = False,
                                                               PreserveAncestors            = True,
                                                               TauHandling                  = False)
@@ -99,10 +90,6 @@
 from DerivationFrameworkMCTruth.DerivationFrameworkMCTruthConf import DerivationFramework__MenuTruthThinning
 HIGG4D5TruthTool2 = DerivationFramework__MenuTruthThinning(name                      = "HIGG4D5TruthTool2",
                                                            ThinningService            = HIGG4D5ThinningHelper.ThinningSvc(),
-<<<<<<< HEAD
-                                                           #WritePartons               = True,
-=======
->>>>>>> e4931700
                                                            WritePartons               = False,
                                                            WriteHadrons               = False,
                                                            WriteBHadrons              = False,
@@ -118,13 +105,6 @@
                                                            WriteEverything            = False,
                                                            WriteAllLeptons            = True,
                                                            WriteStatus3               = False,
-<<<<<<< HEAD
-                                                           #WritettHFHadrons           = True,
-                                                           #PreserveGeneratorDescendants = True,
-                                                           #PreserveDescendants       = True,
-                                                           #PreserveAncestors         = True,
-=======
->>>>>>> e4931700
                                                            PreserveParentsSiblingsChildren = True,
                                                            WriteFirstN                = -1)
 
