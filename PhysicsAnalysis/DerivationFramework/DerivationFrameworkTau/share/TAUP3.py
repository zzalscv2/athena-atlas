# ******************************************************
# TAUP3.py 
# reductionConf flag TAUP3 in Reco_tf.py   
# ******************************************************
from DerivationFrameworkCore.DerivationFrameworkMaster import *
from DerivationFrameworkInDet.InDetCommon import *
from DerivationFrameworkJetEtMiss.JetCommon import *
from DerivationFrameworkJetEtMiss.ExtendedJetCommon import *
from DerivationFrameworkJetEtMiss.METCommon import *
from DerivationFrameworkEGamma.EGammaCommon import *
from DerivationFrameworkMuons.MuonsCommon import *
from DerivationFrameworkFlavourTag.FlavourTagCommon import *
if DerivationFrameworkIsMonteCarlo:
  from DerivationFrameworkMCTruth.MCTruthCommon import addStandardTruthContents
  addStandardTruthContents()


# =============================================
# Private sequence here
# =============================================
TAUP3seq = CfgMgr.AthSequencer("TAUP3Sequence")

#==================================================================== 
# JetTagNonPromptLepton decorations 
#==================================================================== 
import JetTagNonPromptLepton.JetTagNonPromptLeptonConfig as JetTagConfig
# Build AntiKt4PV0TrackJets and run b-tagging 
JetTagConfig.ConfigureAntiKt4PV0TrackJets(TAUP3seq, 'TAUP3')
# Add BDT decoration algs 
TAUP3seq += JetTagConfig.GetDecoratePromptLeptonAlgs(name="Muons")
TAUP3seq += JetTagConfig.GetDecoratePromptTauAlgs()

# Add private sequence to the DerivationFrameworkJob
DerivationFrameworkJob += TAUP3seq


#re-tag PFlow jets so they have b-tagging info.
FlavorTagInit(JetCollections = ['AntiKt4EMPFlowJets'], Sequencer = TAUP3seq)

# =============================================
# Set up stream
# =============================================
streamName      = derivationFlags.WriteDAOD_TAUP3Stream.StreamName
fileName        = buildFileName( derivationFlags.WriteDAOD_TAUP3Stream )
TAUP3Stream     = MSMgr.NewPoolRootStream( streamName, fileName )
TAUP3Stream.AcceptAlgs(["TAUP3Kernel"])


# =============================================
# Thinning tool
# =============================================

# Thinning service name must match the one passed to the thinning tools
from AthenaServices.Configurables import ThinningSvc, createThinningSvc
augStream   = MSMgr.GetStream( streamName )
evtStream   = augStream.GetEventStream()
svcMgr     += createThinningSvc(
  svcName                   = "TAUP3ThinningSvc",
  outStreams                = [evtStream])

thinningTools = []

# MET/Jet tracks
thinning_expression      = "(InDetTrackParticles.pt > 0.5*GeV) && (InDetTrackParticles.numberOfPixelHits > 0) && (InDetTrackParticles.numberOfSCTHits > 5) && (abs(DFCommonInDetTrackZ0AtPV) < 1.5)"
from DerivationFrameworkInDet.DerivationFrameworkInDetConf import DerivationFramework__TrackParticleThinning
TAUP3MetTPThinningTool   = DerivationFramework__TrackParticleThinning(
  name                      = "TAUP3MetTPThinningTool",
  ThinningService           = "TAUP3ThinningSvc",
  SelectionString           = thinning_expression,
  InDetTrackParticlesKey    = "InDetTrackParticles",
  ApplyAnd                  = True)

ToolSvc  += TAUP3MetTPThinningTool
thinningTools.append(TAUP3MetTPThinningTool)

from DerivationFrameworkInDet.DerivationFrameworkInDetConf import DerivationFramework__JetTrackParticleThinning
TAUP3JetTPThinningTool    = DerivationFramework__JetTrackParticleThinning(
  name                      = "TAUP3JetTPThinningTool",
  ThinningService           = "TAUP3ThinningSvc",
  JetKey                    = "AntiKt4LCTopoJets",
  InDetTrackParticlesKey    = "InDetTrackParticles",
  ApplyAnd                  = True)

ToolSvc  += TAUP3JetTPThinningTool
thinningTools.append(TAUP3JetTPThinningTool)

from DerivationFrameworkCalo.DerivationFrameworkCaloConf import DerivationFramework__CaloClusterThinning
<<<<<<< HEAD
=======
TAUP3CaloClusterThinning  = DerivationFramework__CaloClusterThinning(
>>>>>>> 19bc16b1
  name                            = "TAUP3ClusterThinning",
  ThinningService                 = "TAUP3ThinningSvc",
  SGKey                           = "TauJets",
  TopoClCollectionSGKey           = "LCOriginTopoClusters",
  AdditionalTopoClCollectionSGKey = ["CaloCalTopoClusters"],
  ConeSize                        = 0.6)

ToolSvc += TAUP3CaloClusterThinning
thinningTools.append(TAUP3CaloClusterThinning)

# Tracks associated with electrons
from DerivationFrameworkInDet.DerivationFrameworkInDetConf import DerivationFramework__EgammaTrackParticleThinning
TAUP3ElectronTPThinningTool= DerivationFramework__EgammaTrackParticleThinning(
  name                      = "TAUP3ElectronTPThinningTool",
  ThinningService           = "TAUP3ThinningSvc",
  SGKey                     = "Electrons",
  InDetTrackParticlesKey    = "InDetTrackParticles")

ToolSvc += TAUP3ElectronTPThinningTool
thinningTools.append(TAUP3ElectronTPThinningTool)

# Tracks associated with muons
from DerivationFrameworkInDet.DerivationFrameworkInDetConf import DerivationFramework__MuonTrackParticleThinning
TAUP3MuonTPThinningTool    = DerivationFramework__MuonTrackParticleThinning(
  name                      = "TAUP3MuonTPThinningTool",
  ThinningService           = "TAUP3ThinningSvc",
  MuonKey                   = "Muons",
  InDetTrackParticlesKey    = "InDetTrackParticles")

ToolSvc += TAUP3MuonTPThinningTool
thinningTools.append(TAUP3MuonTPThinningTool)

# Tracks associated with taus
from DerivationFrameworkInDet.DerivationFrameworkInDetConf import DerivationFramework__TauTrackParticleThinning
TAUP3TauTPThinningTool     = DerivationFramework__TauTrackParticleThinning(
  name                      = "TAUP3TauTPThinningTool",
  ThinningService           = "TAUP3ThinningSvc",
  TauKey                    = "TauJets",
  InDetTrackParticlesKey    = "InDetTrackParticles",
  ConeSize                  = 0.6)

ToolSvc += TAUP3TauTPThinningTool
thinningTools.append(TAUP3TauTPThinningTool)

# truth thinning here:
import DerivationFrameworkTau.TAUPThinningHelper 
TAUP3TruthThinningTools = DerivationFrameworkTau.TAUPThinningHelper.setup("TAUP3",
                                                                     "TAUP3ThinningSvc",
                                                                     ToolSvc)

thinningTools += TAUP3TruthThinningTools


# =============================================
# Skimming tool
# =============================================
muRequirement    = "( count( (Muons.pt > 22.0*GeV) && Muons.DFCommonGoodMuon && (Muons.muonType==0)) >= 1 )"
tauRequirement   = "( count( ((TauJets.pt > 18.0*GeV || TauJets.ptFinalCalib > 18.0*GeV) &&  (abs(TauJets.charge)==1.0 && (TauJets.nTracks == 1 || TauJets.nTracks == 3)) ) || (TauJets.nTracks == 2 && TauJets.BDTJetScoreSigTrans > 0.03 && (TauJets.pt > 27.0*GeV || TauJets.ptFinalCalib > 27.0*GeV) ) ) >= 1 )"

expression       = muRequirement + " && " + tauRequirement

from DerivationFrameworkTools.DerivationFrameworkToolsConf import DerivationFramework__xAODStringSkimmingTool
TAUP3SkimmingTool    = DerivationFramework__xAODStringSkimmingTool(
  name                      = "TAUP3SkimmingTool",
  expression                = expression)

ToolSvc   += TAUP3SkimmingTool

# =============================================
# Create derivation Kernel
# =============================================

from DerivationFrameworkCore.DerivationFrameworkCoreConf import DerivationFramework__DerivationKernel

TAUP3seq += CfgMgr.DerivationFramework__DerivationKernel(
  "TAUP3Kernel",
  SkimmingTools             = [TAUP3SkimmingTool],
  ThinningTools             = thinningTools
  )


# ======================================================================
# Add the containers to the output stream (slimming done here)
# ======================================================================
from DerivationFrameworkCore.SlimmingHelper import SlimmingHelper
from DerivationFrameworkTau.TAUPExtraContent import *

TAUP3SlimmingHelper        = SlimmingHelper("TAUP3SlimmingHelper")
TAUP3SlimmingHelper.SmartCollections = ["Electrons",
                                        "Photons",
                                        "Muons",
                                        "TauJets",
                                        "MET_Reference_AntiKt4LCTopo",
                                        "MET_Reference_AntiKt4EMPFlow",
                                        "AntiKt4LCTopoJets",
                                        "AntiKt4EMPFlowJets",
                                        "AntiKt4EMPFlowJets_BTagging201810",
                                        "AntiKt4EMPFlowJets_BTagging201903",
                                        "BTagging_AntiKt4EMPFlow_201810",
                                        "BTagging_AntiKt4EMPFlow_201903",
                                        "InDetTrackParticles",
                                        "PrimaryVertices"]

if DerivationFrameworkIsMonteCarlo:
  TAUP3SlimmingHelper.StaticContent  = ["xAOD::TruthParticleContainer#TruthElectrons",
                                        "xAOD::TruthParticleAuxContainer#TruthElectronsAux.",
                                        "xAOD::TruthParticleContainer#TruthMuons",
                                        "xAOD::TruthParticleAuxContainer#TruthMuonsAux.",
                                        "xAOD::TruthParticleContainer#TruthTaus",
                                        "xAOD::TruthParticleAuxContainer#TruthTausAux.",
                                        "xAOD::TruthParticleContainer#TruthPhotons",
                                        "xAOD::TruthParticleAuxContainer#TruthPhotonsAux.",
                                        "xAOD::TruthParticleContainer#TruthNeutrinos",
                                        "xAOD::TruthParticleAuxContainer#TruthNeutrinosAux."]

TAUP3SlimmingHelper.IncludeMuonTriggerContent    = True
TAUP3SlimmingHelper.IncludeTauTriggerContent     = True
TAUP3SlimmingHelper.IncludeEGammaTriggerContent  = False
TAUP3SlimmingHelper.IncludeEtMissTriggerContent  = False
TAUP3SlimmingHelper.IncludeJetTriggerContent     = False
TAUP3SlimmingHelper.IncludeBJetTriggerContent    = False

TAUP3SlimmingHelper.ExtraVariables               = ExtraContentTAUP3
TAUP3SlimmingHelper.AllVariables                 = ExtraContainersTAUP3

# TODO: do these extra b-jet veto variables in TAUPExtraContent to keep this master file cleaner
TAUP3SlimmingHelper.ExtraVariables += JetTagConfig.GetExtraPromptTauVariablesForDxAOD()
TAUP3SlimmingHelper.ExtraVariables += ["Muons.PromptLeptonIso.PromptLeptonVeto"]
TAUP3SlimmingHelper.ExtraVariables += JetTagConfig.GetExtraPromptVariablesForDxAOD(name="Muons")

addOriginCorrectedClusters(TAUP3SlimmingHelper, writeLC=True, writeEM=False) 

if globalflags.DataSource() == "geant4":
  TAUP3SlimmingHelper.ExtraVariables            += ExtraContentTruthTAUP3
  TAUP3SlimmingHelper.AllVariables              += ExtraContainersTruthTAUP3

TAUP3SlimmingHelper.AppendContentToStream(TAUP3Stream)

TAUP3Stream.AddItem("xAOD::EventShape#*")
TAUP3Stream.AddItem("xAOD::EventShapeAuxInfo#*")<|MERGE_RESOLUTION|>--- conflicted
+++ resolved
@@ -85,10 +85,7 @@
 thinningTools.append(TAUP3JetTPThinningTool)
 
 from DerivationFrameworkCalo.DerivationFrameworkCaloConf import DerivationFramework__CaloClusterThinning
-<<<<<<< HEAD
-=======
 TAUP3CaloClusterThinning  = DerivationFramework__CaloClusterThinning(
->>>>>>> 19bc16b1
   name                            = "TAUP3ClusterThinning",
   ThinningService                 = "TAUP3ThinningSvc",
   SGKey                           = "TauJets",
