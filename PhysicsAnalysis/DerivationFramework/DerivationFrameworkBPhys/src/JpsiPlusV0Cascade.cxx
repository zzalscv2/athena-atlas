--- conflicted
+++ resolved
@@ -62,18 +62,6 @@
         const HepPDT::ParticleDataTable* pdt = partPropSvc->PDT();
 
         // retrieve particle masses
-<<<<<<< HEAD
-        m_mass_electron = BPhysPVCascadeTools::getParticleMass(pdt, PDG::e_minus);
-        m_mass_muon     = BPhysPVCascadeTools::getParticleMass(pdt, PDG::mu_minus);
-        m_mass_pion     = BPhysPVCascadeTools::getParticleMass(pdt, PDG::pi_plus);
-        m_mass_proton   = BPhysPVCascadeTools::getParticleMass(pdt, PDG::p_plus);
-        m_mass_lambda   = BPhysPVCascadeTools::getParticleMass(pdt, PDG::Lambda0);
-        m_mass_ks       = BPhysPVCascadeTools::getParticleMass(pdt, PDG::K_S0);
-        m_mass_jpsi     = BPhysPVCascadeTools::getParticleMass(pdt, PDG::J_psi);
-        m_mass_b0       = BPhysPVCascadeTools::getParticleMass(pdt, PDG::B0);
-        m_mass_lambdaB  = BPhysPVCascadeTools::getParticleMass(pdt, PDG::Lambda_b0);
-        ATH_CHECK(m_RelinkContainers.initialize());
-=======
         m_mass_electron = BPhysPVCascadeTools::getParticleMass(pdt, MC::ELECTRON);
         m_mass_muon     = BPhysPVCascadeTools::getParticleMass(pdt, MC::MUON);
         m_mass_pion     = BPhysPVCascadeTools::getParticleMass(pdt, MC::PIPLUS);
@@ -83,7 +71,7 @@
         m_mass_jpsi     = BPhysPVCascadeTools::getParticleMass(pdt, MC::JPSI);
         m_mass_b0       = BPhysPVCascadeTools::getParticleMass(pdt, MC::B0);
         m_mass_lambdaB  = BPhysPVCascadeTools::getParticleMass(pdt, MC::LAMBDAB0);
->>>>>>> 57b9e067
+        ATH_CHECK(m_RelinkContainers.initialize());
 
         return StatusCode::SUCCESS;
     }
