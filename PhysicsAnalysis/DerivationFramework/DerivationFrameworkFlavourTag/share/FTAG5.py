--- conflicted
+++ resolved
@@ -186,7 +186,6 @@
 addExKtCoM(FTAG5Seq, ToolSvc, ExKtJetCollection__FatJet, 2, doTrackSubJet=False)
 addExKtCoM(FTAG5Seq, ToolSvc, ExKtJetCollection__FatJet, 3, doTrackSubJet=False)
 
-<<<<<<< HEAD
 addExKtCoM(FTAG5Seq, ToolSvc, ExKtJetCollection__FatJet, 2, doTrackSubJet=False, subjetAlgName = "CoM")
 
 BTaggingFlags.CalibrationChannelAliases += ["AntiKt10LCTopoTrimmedPtFrac5SmallR20ExKt2Sub->AntiKt4LCTopo,AntiKt4TopoEM,AntiKt4EMTopo",
@@ -195,20 +194,14 @@
                                             "AntiKt10LCTopoTrimmedPtFrac5SmallR20ExKt3GASub->AntiKt4LCTopo,AntiKt4TopoEM,AntiKt4EMTopo",
                                             "AntiKt10LCTopoTrimmedPtFrac5SmallR20ExCoM2Sub->AntiKt4LCTopo,AntiKt4TopoEM,AntiKt4EMTopo"]
 
-=======
->>>>>>> d242d5b8
 #==================================================================
 # Augment tracks and jets with additional information
 #==================================================================
 
 FTAG5Seq += CfgMgr.BTagVertexAugmenter()
 for jc in FTAG5BTaggedJets:
-<<<<<<< HEAD
     # Add some track information
     FTAG5Seq += CfgMgr.BTagTrackAugmenter(
-=======
-   FTAG5Seq += CfgMgr.BTagTrackAugmenter(
->>>>>>> d242d5b8
        "BTagTrackAugmenter_" + jc,
        OutputLevel=INFO,
        JetCollectionName = jc,
