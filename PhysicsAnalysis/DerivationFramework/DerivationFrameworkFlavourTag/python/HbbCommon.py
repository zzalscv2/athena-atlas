--- conflicted
+++ resolved
@@ -61,11 +61,7 @@
           name = ExKtbbTagToolName,
           JetAlgorithm = algj,
           JetRadius = 10.0,
-<<<<<<< HEAD
           PtMin = min_subjet_pt_mev,
-=======
-          PtMin = 0,
->>>>>>> b3f0577d
           ExclusiveNJets = nsubjet,
           doTrack = doTrackSubJet,
           InputJetContainerName = JetCollectionName,
@@ -176,11 +172,7 @@
 
 
         excomELresetName = "ELreset_subjet_%s" % (SubjetContainerName.replace("Jets", ""))
-<<<<<<< HEAD
         excomELresetNameLJet = "ELreset_Large_jet_%s" % (JetCollectionExCoM.replace("Jets", ""))
-=======
-        excomELresetNameLJet = "ELreset_largejet_%s" % (SubjetContainerName.replace("Jets", ""))
->>>>>>> b3f0577d
         excomAlgName = "jfind_%s" % (SubjetContainerName)
         excomJetRecToolName = "%s" % (SubjetContainerName)
         excomBTagName = "BTagging_%s" % (SubjetContainerName.replace("Jets", ""))
@@ -195,11 +187,7 @@
                 sequence += DFJetAlgs[excomAlgName]
                 sequence += CfgMgr.xAODMaker__ElementLinkResetAlg(excomELresetName, SGKeys=[SubjetContainerName+"Aux."])
                 sequence += DFJetAlgs[excomAlgName+"_btag"]
-<<<<<<< HEAD
-                sequence += CfgMgr.xAODMaker__ElementLinkResetAlg(excomELresetNameLJet,SGKeys=[JetCollectionExCoM+"Aux."])
-=======
                 sequence += CfgMgr.xAODMaker__ElementLinkResetAlg(excomELresetNameLJet, SGKeys=[JetCollectionExCoM+"Aux."])
->>>>>>> b3f0577d
         else:
             print " Algorithm ExCoM ", excomAlgName, " to be built sequence ", sequence
             if hasattr(jtm, excomJetRecToolName):
