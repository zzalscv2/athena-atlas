--- conflicted
+++ resolved
@@ -9,21 +9,18 @@
 
 def ELG_prun(sample) :
 
-<<<<<<< HEAD
-    from pandatools import PandaToolsPkgInfo
-    if int(float(PandaToolsPkgInfo.release_version[2])) < 4 :
-        print "Need prun with JEDI support, try:"
-        print "    localSetupPandaClient currentJedi --noAthenaCheck"
-        print 'Skipping. this is obselete'
-        #return 99
-=======
+#    from pandatools import PandaToolsPkgInfo
+#    if int(float(PandaToolsPkgInfo.release_version[2])) < 4 :
+#        print "Need prun with JEDI support, try:"
+#        print "    localSetupPandaClient currentJedi --noAthenaCheck"
+#        print 'Skipping. this is obselete'
+#        #return 99
     try:
         from pandatools import PandaToolsPkgInfo  # noqa: F401
     except ImportError:
         print ("prun needs additional setup, try:")
         print ("    lsetup panda")
         return 99
->>>>>>> e49fc065
 
     cmd = ["prun"]
 
