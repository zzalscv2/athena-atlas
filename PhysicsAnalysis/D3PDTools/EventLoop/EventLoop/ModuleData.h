--- conflicted
+++ resolved
@@ -84,21 +84,19 @@
       /// \brief Tree saving per-job statistics information
       std::unique_ptr<TTree> m_jobStats;
 
-
-<<<<<<< HEAD
       /// \brief the TEvent structure, if we use one
       xAOD::TEvent *m_tevent {nullptr};
 
       /// \brief the TStore structure, if we use one
       xAOD::TStore *m_tstore {nullptr};
-=======
+
+
       /// \brief add the given output object to the histogram output stream
       /// \par Guarantee
       ///   basic
       /// \par Failures
       ///   out of memory II
       void addOutput (std::unique_ptr<TObject> output);
->>>>>>> dd0a3250
     };
   }
 }
