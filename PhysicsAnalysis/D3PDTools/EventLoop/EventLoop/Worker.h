--- conflicted
+++ resolved
@@ -17,30 +17,16 @@
 
 #include <EventLoop/Global.h>
 
-<<<<<<< HEAD
 #include <EventLoop/IWorker.h>
+#include <EventLoop/ModuleData.h>
 #include <map>
 #include <memory>
-=======
-#include <AnaAlgorithm/IFilterWorker.h>
-#include <AnaAlgorithm/IHistogramWorker.h>
-#include <AnaAlgorithm/ITreeWorker.h>
-#include <EventLoop/ModuleData.h>
-#include <Rtypes.h>
-#include <map>
->>>>>>> aa4ff3f8
 
 class TList;
-class TStopwatch;
 
 namespace EL
 {
-<<<<<<< HEAD
-  class Worker : public IWorker
-=======
-  class Worker : public IFilterWorker, public IHistogramWorker,
-                 public ITreeWorker, private Detail::ModuleData
->>>>>>> aa4ff3f8
+  class Worker : public IWorker, private Detail::ModuleData
   {
     //
     // public interface
