--- conflicted
+++ resolved
@@ -379,24 +379,6 @@
     // private interface
     //
 
-<<<<<<< HEAD
-    /// \brief the output map
-  private:
-    typedef std::map<std::string,TH1*>::const_iterator OutputHistMapIter;
-    std::map<std::string,TH1*> m_outputHistMap;
-
-
-    /// description: the list of output trees
-  private:
-    typedef std::map<std::pair<std::string,std::string>,TTree*>::const_iterator
-       OutputTreeMapIter;
-    std::map<std::pair<std::string,std::string>,TTree*> m_outputTreeMap;
-=======
-  private:
-    Long64_t m_inputTreeEntry {0};
->>>>>>> dd0a3250
-
-
     /// description: the list of output files
   private:
     std::map<std::string,Detail::OutputStreamData> m_outputs; //!
