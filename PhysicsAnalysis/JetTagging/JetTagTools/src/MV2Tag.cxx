/*
  Copyright (C) 2002-2017 CERN for the benefit of the ATLAS collaboration
*/

#include "GaudiKernel/IToolSvc.h"
#include "xAODTracking/TrackParticle.h"

#include "JetTagCalibration/CalibrationBroker.h"
#include "JetTagTools/MV2Tag.h"

#include "xAODBTagging/BTagging.h"
#include "xAODJet/Jet.h"

#include "TObjString.h"

#include <fstream>
#include <sstream>
#include <algorithm>
#include <iostream>
#include <limits>
#include <cmath>

#include "xAODTracking/Vertex.h"
#include "xAODTracking/VertexContainer.h"
#include "JetTagTools/JetTagUtils.h"

#include "AthenaKernel/Units.h"
#include "TMVA/Reader.h"
#include "TMVA/MethodBDT.h"
#include "TList.h"
#include "TString.h"
#include "TObjString.h"
#include <fstream>
#include <algorithm>
#include <utility>
#include <vector>
#include <map>
#include <list>
#include <math.h>       /* hypot */
#include <iostream>
#include <sstream>


using Athena::Units::GeV;

namespace Analysis {

  /**
      @class MV2Tag
      BDT-based tagger combining more than 20 upper stream b-tagging variables
      @author K.Mochizuki, L.Vacavant, M.Ughetto
      modified May 2016 J. Shlomi
  */

  MV2Tag::MV2Tag(const std::string& name, const std::string& n, const IInterface* p):
    AthAlgTool(name, n,p),
    m_calibrationTool("BTagCalibrationBroker"),
    m_runModus("analysis") {

    declareInterface<IMultivariateJetTagger>(this);

    // access to XML configuration files for TMVA from COOL:
    declareProperty("calibrationTool", m_calibrationTool);

    // force MV2 to always use a calibration derived from MV2CalibAlias jet collection
    declareProperty("forceMV2CalibrationAlias", m_forceMV2CalibrationAlias = true);
    declareProperty("MV2CalibAlias", m_MV2CalibAlias = "AntiKt4TopoEM");

    // global configuration:
    declareProperty("Runmodus", m_runModus);
    //declareProperty("DecorateMvaInputs", m_decorateBTaggingObj=false);

    declareProperty("xAODBaseName",      m_xAODBaseName);//"MV2c20" or etc.

    // which calibration folder to use
    declareProperty("taggerNameBase", m_taggerNameBase = "MV2");
    declareProperty("taggerName", m_taggerName = "MV2");
    declareProperty("decTagName", m_decTagName = "MV2_inputs");

    declareProperty("defaultvals", m_defaultvals );
    declareProperty("MVTMvariableNames", m_MVTM_name_tranlations );


  }


  MV2Tag::~MV2Tag() {

  }


  StatusCode MV2Tag::initialize() {

    m_disableAlgo=false;
    m_useEgammaMethodMV2=false;
    m_warnCounter=0;

    m_treeName = "BDT";
    m_varStrName = "variables";

    // prepare calibration tool:
    StatusCode sc = m_calibrationTool.retrieve();
    if ( sc.isFailure() ) {
      ATH_MSG_FATAL("#BTAG# Failed to retrieve tool " << m_calibrationTool);
      return sc;
    } else {
      ATH_MSG_INFO("#BTAG# Retrieved tool " << m_calibrationTool);
    }
    m_calibrationTool->registerHistogram(m_taggerNameBase, m_taggerNameBase+"Calib");
    m_calibrationTool->registerHistogram(m_taggerNameBase, m_taggerNameBase+"Calib/"+m_treeName);
    m_calibrationTool->registerHistogram(m_taggerNameBase, m_taggerNameBase+"Calib/"+m_varStrName);
    m_tmvaReaders.clear();
    m_tmvaMethod.clear();
    m_egammaBDTs.clear();
    m_inputPointers = new std::vector<float*>();
    return StatusCode::SUCCESS;
  }


  StatusCode MV2Tag::finalize() {
    ATH_MSG_DEBUG("#BTAG# Finalizing MV2.");
    if (m_useEgammaMethodMV2) {
      for( auto temp: m_egammaBDTs ) if(temp.second) delete temp.second;
    }
    else {
      // delete readers:
      std::map<std::string, TMVA::Reader*>::iterator pos = m_tmvaReaders.begin();
      for( ; pos != m_tmvaReaders.end(); ++pos ) delete pos->second;
      std::map<std::string, TMVA::MethodBase*>::iterator posm = m_tmvaMethod.begin();
      for( ; posm != m_tmvaMethod.end(); ++posm ) delete posm->second;
    }

    for (auto& iter: m_local_inputvals) {
        delete iter.second;
    }
    m_inputPointers->clear();
    delete m_inputPointers;
    
    return StatusCode::SUCCESS;
  }

  void MV2Tag::assignProbability(xAOD::BTagging *BTag,
         const std::map<std::string, double> &inputs,
         const std::string& assigned_jet_author){

     /*
     * #index for this function
     * #1: Preparation of MVA instance using tmva/MVAUtils BDT
     * #2: set input variables from MultivariateTagManager inputs map
     * #3: Calcuation of MVA output variable(s)
     * #4: Fill MVA output variable(s) into xAOD
     */

    // #0: Check if disabled or not
    if ( m_disableAlgo ) {
      if (m_warnCounter<20) {
        ATH_MSG_WARNING("#BTAG# .... algorithm was disabled due to mis-configuration problems: no output will be written ... PLEASE WATCH OUT" );
        m_warnCounter++;
      }
    }

    // #1: Preparation of MVA instance using tmva/egammaBDT
    /* jet author: */
    std::string author;

    if (m_forceMV2CalibrationAlias) {
      author = m_MV2CalibAlias;
    }
    else {
      author = assigned_jet_author;
    }


    std::string alias = m_calibrationTool->channelAlias(author);

    ATH_MSG_DEBUG("#BTAG# Jet author for MV2: " << author << ", alias: " << alias );

    /* check if calibration has to be updated: */
    std::pair<TObject*, bool> calib=m_calibrationTool->retrieveTObject<TObject>(m_taggerNameBase,author,m_taggerNameBase+"Calib");

    bool calibHasChanged = calib.second;

    TMVA::Reader* tmvaReader=0;     std::map<std::string, TMVA::Reader*>::iterator pos;
    TMVA::MethodBase * kl=0;        std::map<std::string, TMVA::MethodBase*>::iterator it_mb;
    MVAUtils::BDT *bdt=0; std::map<std::string, MVAUtils::BDT*>::iterator it_egammaBDT;

    /*KM: Retrieval of objects from the calibration file and store it back in the calibration broker temporarily*/
    if(calibHasChanged) {
      ATH_MSG_DEBUG("#BTAG# " << m_taggerNameBase << " calib updated -> try to retrieve");
      if(!calib.first) {
	ATH_MSG_WARNING("#BTAG# TObject can't be retrieved -> no calibration for"<< m_taggerNameBase<<" "<<alias<<" "<<author);
	m_disableAlgo=true;
	return;
      }
      else {
	const TString rootClassName=calib.first->ClassName();

	if      (rootClassName=="TDirectoryFile") m_useEgammaMethodMV2=true;
	else if (rootClassName=="TList")          m_useEgammaMethodMV2=false;//tmva method
	else {
	  ATH_MSG_WARNING("#BTAG# Unsupported ROOT class type: "<<rootClassName<<" is retrieved. Disabling algorithm..");
	  m_disableAlgo=true;
    return;
	}

      }
      m_calibrationTool->updateHistogramStatus(m_taggerNameBase, alias, m_taggerNameBase+"Calib", false);

      //const std::string treeName  ="BDT";
      //const std::string varStrName="variables";
      std::vector<std::string> inputVars; inputVars.clear();

      if (!m_useEgammaMethodMV2) {
	ATH_MSG_INFO("#BTAG# Booking TMVA::Reader for "<<m_taggerNameBase);
	std::ostringstream iss; //iss.clear();
	//now the new part istringstream
	TList* list = (TList*)calib.first;

  for(int i=0; i<list->GetSize(); ++i) {

    TObjString* ss = (TObjString*)list->At(i);
	  std::string sss = ss->String().Data();

    //KM: if it doesn't find "<" in the string, it starts from non-space character
	  int posi = sss.find('<')!=std::string::npos ? sss.find('<') : sss.find_first_not_of(" ");
	  std::string tmp = sss.erase(0,posi);

	  iss << tmp.data();
	  if (tmp.find("<Variable")!=std::string::npos ) {
	    if ( tmp.find("Variable VarIndex")!=std::string::npos ) {
	      std::string varIndex  =tmp.substr(tmp.find("=\"")+2, tmp.find("\" ")-(tmp.find("=\"")+2));
	      std::string tmpVar  = tmp.erase(0,tmp.find("Expression=\"")+12);
	      std::string varExpress=tmp.substr(0, tmp.find("\""));
	      inputVars.push_back(varExpress);
	    }
	  }
	  // else if (tmp.find("NClass")!=std::string::npos ) {
	  //   std::string newString=tmp.substr(tmp.find("\"")+1,tmp.find("\" ")-(tmp.find("\"")+1));
	  //   nClasses =stoi(newString);
	  // }
	}
	m_calibrationTool->storeCalib(m_taggerNameBase, alias, m_taggerNameBase+"Calib", inputVars, iss.str(), 0);

	iss.clear();
      }
      else {//if m_useEgammaMethodMV2
	std::pair<TObject*, bool> calibTree=m_calibrationTool->retrieveTObject<TObject>(m_taggerNameBase,author,m_taggerNameBase+"Calib/"+m_treeName);
	std::pair<TObject*, bool> calibVariables=m_calibrationTool->retrieveTObject<TObject>(m_taggerNameBase,author,m_taggerNameBase+"Calib/"+m_varStrName);
	TTree *tree = (TTree*) calibTree.first;
	TObjArray* toa= (TObjArray*) calibVariables.first;
	std::string commaSepVars="";
	if (toa) {
	  TObjString *tos= 0;
	  if (toa->GetEntries()>0) tos= (TObjString*) toa->At(0);
	  commaSepVars=tos->GetString().Data();
	}

	//prepare inputVars
	while (commaSepVars.find(",")!=std::string::npos) {
	  inputVars.push_back(commaSepVars.substr(0,commaSepVars.find(",")));
	  commaSepVars.erase(0,commaSepVars.find(",")+1);
	}
	inputVars.push_back(commaSepVars.substr(0,-1));

	m_calibrationTool->storeCalib(m_taggerNameBase, alias, m_taggerNameBase+"Calib", inputVars, "", tree);
      }
    }//calibHasChanged

    /*KM: Get back the calib objects from calibration broker*/
    if (!m_calibrationTool->updatedTagger(m_taggerNameBase, alias, m_taggerNameBase+"Calib", name()) ) {
      m_inputPointers->clear();
      unsigned nConfgVar=0; bool badVariableFound=false;

      CalibrationBroker::calibMV2 calib = m_calibrationTool->getCalib(m_taggerNameBase, alias, m_taggerNameBase+"Calib");
      std::vector<std::string> inputVars = calib.inputVars;
      std::string str = calib.str;
      TTree* tree = calib.obj!=0 ? (TTree*) calib.obj->Clone() : 0;

      if      (str=="" and tree!=0) {	m_useEgammaMethodMV2=true;        }
      else if (str!="" and tree==0) {	m_useEgammaMethodMV2=false;       }
      else{
	ATH_MSG_WARNING("#BTAG# Unrecognized MV2 configuration disabling the algorithm..." );
	m_disableAlgo=true;
	return;
      }
      ATH_MSG_VERBOSE("#BTAG# MV2 m_useEgammaMethodMV2= "<<m_useEgammaMethodMV2 );

      if (!m_useEgammaMethodMV2) {
	// now configure the TMVAReaders:
	/// check if the reader for this tagger needs update
	tmvaReader = new TMVA::Reader();

  //Input variables :
  //replace NAN default values and, assign the values from the MVTM input map to the relevant variables
  //currently default values are hard coded in the definition of ReplaceNaN_andAssign()

  CreateLocalVariables( inputs );

  SetVariableRefs(inputVars,tmvaReader,nConfgVar,badVariableFound,*m_inputPointers);



   ATH_MSG_DEBUG("#BTAG# tmvaReader= "<<tmvaReader          <<", nConfgVar"<<nConfgVar
		      <<", badVariableFound= "<<badVariableFound <<", inputPointers.size()= "<<m_inputPointers->size() );

	if ( inputVars.size()!=nConfgVar or badVariableFound ) {
	  ATH_MSG_WARNING("#BTAG# Number of expected variables for MVA: "<< nConfgVar << "  does not match the number of variables found in the calibration file: " << inputVars.size() << " ... the algorithm will be 'disabled' "<<alias<<" "<<author);
	  m_disableAlgo=true;
	  return;
	}



	//tmvaReader->BookMVA("BDT", xmlFileName);
	TMVA::IMethod* method= tmvaReader->BookMVA(TMVA::Types::kBDT, str.data() );
	kl = dynamic_cast<TMVA::MethodBase*>(method);





	// add it or overwrite it in the map of readers:
	pos = m_tmvaReaders.find(alias);
	if(pos!=m_tmvaReaders.end()) {
	  delete pos->second;
	  m_tmvaReaders.erase(pos);
	}
	m_tmvaReaders.insert( std::make_pair( alias, tmvaReader ) );

	it_mb = m_tmvaMethod.find(alias);
	if(it_mb!=m_tmvaMethod.end()) {
	  delete it_mb->second;
	  m_tmvaMethod.erase(it_mb);
	}
	m_tmvaMethod.insert( std::make_pair( alias, kl ) );

      }
      else {//if m_useEgammaMethodMV2
	ATH_MSG_INFO("#BTAG# Booking MVAUtils::BDT for "<<m_taggerNameBase);

	// TDirectoryFile* f= (TDirectoryFile*)calib.first;
	// TTree *tree = (TTree*) f->Get(treeName.data());

	if (tree) {
	  bdt = new MVAUtils:: BDT(tree);
	  delete tree;//<- Crash at finalization if w/o this
	}
	else {
	  ATH_MSG_WARNING("#BTAG# No TTree with name: "<<m_treeName<<" exists in the calibration file.. Disabling algorithm.");
	  m_disableAlgo=true;
    return;

	}

  CreateLocalVariables( inputs );

  SetVariableRefs(inputVars,tmvaReader,nConfgVar,badVariableFound,*m_inputPointers);



  ATH_MSG_DEBUG("#BTAG# tmvaReader= "<<tmvaReader          <<", nConfgVar"<<nConfgVar
		      <<", badVariableFound= "<<badVariableFound <<", inputPointers.size()= "<<m_inputPointers->size() );

	if ( inputVars.size()!=nConfgVar or badVariableFound ) {
	  ATH_MSG_WARNING( "#BTAG# Number of expected variables for MVA: "<< nConfgVar << "  does not match the number of variables found in the calibration file: " << inputVars.size() << " ... the algorithm will be 'disabled' "<<alias<<" "<<author);
	  m_disableAlgo=true;
    delete bdt;
    return;
	}


	it_egammaBDT = m_egammaBDTs.find(alias);
	if(it_egammaBDT!=m_egammaBDTs.end()) {
	  delete it_egammaBDT->second;
	  m_egammaBDTs.erase(it_egammaBDT);
	}
	m_egammaBDTs.insert( std::make_pair( alias, bdt ) );

      }
      m_calibrationTool->updateHistogramStatusPerTagger(m_taggerNameBase,alias, m_taggerNameBase+"Calib", false, name());
    }

    // #2 fill inputs
    //replace NAN default values and, assign the values from the MVTM input map to the relevant variables
    //currently default values are hard coded in the definition of ReplaceNaN_andAssign()
    ReplaceNaN_andAssign(inputs);

    // #3: Calcuation of MVA output variable(s)
    /* compute MV2: */
    double mv2 = -10.;  double mv2m_pb=-10., mv2m_pu=-10., mv2m_pc=-10.;

    //TMVA method
    if (!m_useEgammaMethodMV2) {

      pos = m_tmvaReaders.find(alias);
      if(pos==m_tmvaReaders.end()) {
        int alreadyWarned = std::count(m_undefinedReaders.begin(),m_undefinedReaders.end(),alias);
        if(0==alreadyWarned) {
          ATH_MSG_WARNING("#BTAG# no TMVAReader defined for jet collection alias, author: "<<alias<<" "<<author);
	        m_undefinedReaders.push_back(alias);
        }
      } else {
        it_mb = m_tmvaMethod.find(alias);
        if( (it_mb->second)!=0 ){
<<<<<<< HEAD
          if(m_taggerNameBase.find("MV2c")!=std::string::npos || m_taggerNameBase.find("MV2r")!=std::string::npos) mv2 = pos->second->EvaluateMVA( it_mb->second );//this gives back double
=======
          if(m_taggerNameBase.find("MV2c")!=std::string::npos || m_taggerNameBase.find("MV2r")!=std::string::npos ) mv2 = pos->second->EvaluateMVA( it_mb->second );//this gives back double
>>>>>>> 827ba8ca
          else {
            std::vector<float> outputs= pos->second->EvaluateMulticlass( it_mb->second );//this gives back float
            if (outputs.size()==m_nClasses){
            mv2m_pb=outputs[0]; mv2m_pu=outputs[1]; mv2m_pc=outputs[2];
            } else ATH_MSG_WARNING("#BTAG# Unkown error, outputs vector size not "<<m_nClasses<<"!!!" );
          }
        }
        else ATH_MSG_WARNING("#BTAG#  kl==0 for alias, author: "<<alias<<" "<<author);
      }

    }
    // use MVAUtils Egamma method
    else {
      it_egammaBDT = m_egammaBDTs.find(alias);
      if(it_egammaBDT==m_egammaBDTs.end()) {
        int alreadyWarned = std::count(m_undefinedReaders.begin(),m_undefinedReaders.end(),alias);
        if(0==alreadyWarned) {
	         ATH_MSG_WARNING("#BTAG# no egammaBDT defined for jet collection alias, author: "<<alias<<" "<<author);
	         m_undefinedReaders.push_back(alias);
	      }
      }
      else {
        if(it_egammaBDT->second !=0) {
        
	it_egammaBDT->second->SetPointers(*m_inputPointers);

<<<<<<< HEAD
	if (m_taggerNameBase.find("MV2c")!=std::string::npos || m_taggerNameBase.find("MV2r")!=std::string::npos) mv2= GetClassResponse(it_egammaBDT->second);//this gives back double
=======
	if (m_taggerNameBase.find("MV2c")!=std::string::npos || m_taggerNameBase.find("MV2r")!=std::string::npos) { mv2= GetClassResponse(it_egammaBDT->second);  }//this gives back double
>>>>>>> 827ba8ca
	        else { //if it is MV2m
      	    std::vector<float> outputs= GetMulticlassResponse(it_egammaBDT->second);//this gives back float
      	    //vector size is checked in the function above
      	    mv2m_pb=outputs[0]; mv2m_pu=outputs[1]; mv2m_pc=outputs[2] ;
	        }
	      }
	     else ATH_MSG_WARNING("#BTAG# egamma BDT is 0 for alias, author: "<<alias<<" "<<author);
      }
    }

    if (m_taggerNameBase.find("MV2c")!=std::string::npos || m_taggerNameBase.find("MV2r")!=std::string::npos) ATH_MSG_DEBUG("#BTAG# MV2 weight: " << mv2<<", "<<alias<<", "<<author);
    else ATH_MSG_DEBUG("#BTAG# MV2 pb, pu, pc= " << mv2m_pb<<"\t"<<mv2m_pu<<"\t"<<mv2m_pc<<", "<<alias<<", "<<author);

    // #4: Fill MVA output variable(s) into xAOD
    /** give information to the info class. */
    if(m_runModus=="analysis") {

      if (m_taggerNameBase.find("MV2c")!=std::string::npos || m_taggerNameBase.find("MV2r")!=std::string::npos) {
        //MV2cXX
        BTag->setVariable<double>(m_xAODBaseName, "discriminant", mv2);
      }
      else {
        //MV2m
        BTag->setVariable<double>(m_xAODBaseName, "pb", mv2m_pb);
        BTag->setVariable<double>(m_xAODBaseName, "pu", mv2m_pu);
        BTag->setVariable<double>(m_xAODBaseName, "pc", mv2m_pc);
      }
    }

  }//end assign probability

  float MV2Tag::d0sgn_wrtJet(const TLorentzVector& jet, const TLorentzVector& trk, float d0sig) {
    const double dPhi = jet.DeltaPhi(trk);
    const float d0_sign = sin(dPhi) * d0sig;

    if (std::fabs(d0_sign) < 1e-4)
      return 1.0;

    const float res = d0_sign / std::fabs(d0_sign);
    return res;
  }

  float MV2Tag::z0sgn_wrtJet(float trackTheta, float trackZ0, float jetEta) {
    const float trackEta = -std::log(std::tan(trackTheta/2.));
    const float zs = (jetEta - trackEta)*trackZ0;
    return (zs>=0. ? 1. : -1.);
  }


void MV2Tag::CreateLocalVariables(std::map<std::string, double> var_map){



  for(std::map<std::string, double >::iterator iterator = var_map.begin(); iterator != var_map.end(); iterator++) {

      std::string MVTM_var_name = iterator->first;

      if (!(m_MVTM_name_tranlations.find(MVTM_var_name) == m_MVTM_name_tranlations.end()) ){
      // translate to calibration file naming convention
      std::string var_name = m_MVTM_name_tranlations.at(MVTM_var_name);
      m_local_inputvals[var_name] = new float;
      }
  }

}

void MV2Tag::ReplaceNaN_andAssign(std::map<std::string, double> var_map){
    //replace nan values provided by MultivariateTagManager


    for(std::map<std::string, double >::iterator iterator = var_map.begin(); iterator != var_map.end(); iterator++) {


      std::string MVTM_var_name = iterator->first;

       if (!(m_MVTM_name_tranlations.find(MVTM_var_name) == m_MVTM_name_tranlations.end()) ){
      // translate to calibration file naming convention
      std::string var_name = m_MVTM_name_tranlations.at(MVTM_var_name);
      *m_local_inputvals.at(var_name) =  !std::isnan(iterator->second) ? iterator->second : m_defaultvals.at(var_name);
      }

    }

  }


  void MV2Tag::SetVariableRefs(const std::vector<std::string> inputVars, TMVA::Reader* tmvaReader, unsigned &nConfgVar, bool &badVariableFound, std::vector<float*> &inputPointers) {


    if (!m_useEgammaMethodMV2) {
      if(!tmvaReader) {
        ATH_MSG_WARNING("#BTAG# tmva method is chosen but tmvaReader==0!!");
        return;
      }
    }

    for (unsigned ivar=0; ivar<inputVars.size(); ivar++) {
      //pt and abs(eta)


      if ( m_local_inputvals.find(inputVars.at(ivar)) == m_local_inputvals.end() ){
        //if variable is not found
        ATH_MSG_WARNING( "#BTAG# \""<<inputVars.at(ivar)<<"\" <- This variable found in xml/calib-file does not match to any variable declared in MV2... the algorithm will be 'disabled'.");//<<alias<<" "<<author);
        badVariableFound=true;
      }else{
        if(m_useEgammaMethodMV2){
        inputPointers.push_back(m_local_inputvals.at(inputVars.at(ivar)) );
        }
        else{
        tmvaReader->AddVariable(inputVars.at(ivar).data(),m_local_inputvals.at(inputVars.at(ivar)));
        }
        nConfgVar++;
      }

    }

  } //end MV2Tag::SetVariableRefs


}//end namespace Analysis<|MERGE_RESOLUTION|>--- conflicted
+++ resolved
@@ -402,11 +402,7 @@
       } else {
         it_mb = m_tmvaMethod.find(alias);
         if( (it_mb->second)!=0 ){
-<<<<<<< HEAD
           if(m_taggerNameBase.find("MV2c")!=std::string::npos || m_taggerNameBase.find("MV2r")!=std::string::npos) mv2 = pos->second->EvaluateMVA( it_mb->second );//this gives back double
-=======
-          if(m_taggerNameBase.find("MV2c")!=std::string::npos || m_taggerNameBase.find("MV2r")!=std::string::npos ) mv2 = pos->second->EvaluateMVA( it_mb->second );//this gives back double
->>>>>>> 827ba8ca
           else {
             std::vector<float> outputs= pos->second->EvaluateMulticlass( it_mb->second );//this gives back float
             if (outputs.size()==m_nClasses){
@@ -433,11 +429,7 @@
         
 	it_egammaBDT->second->SetPointers(*m_inputPointers);
 
-<<<<<<< HEAD
 	if (m_taggerNameBase.find("MV2c")!=std::string::npos || m_taggerNameBase.find("MV2r")!=std::string::npos) mv2= GetClassResponse(it_egammaBDT->second);//this gives back double
-=======
-	if (m_taggerNameBase.find("MV2c")!=std::string::npos || m_taggerNameBase.find("MV2r")!=std::string::npos) { mv2= GetClassResponse(it_egammaBDT->second);  }//this gives back double
->>>>>>> 827ba8ca
 	        else { //if it is MV2m
       	    std::vector<float> outputs= GetMulticlassResponse(it_egammaBDT->second);//this gives back float
       	    //vector size is checked in the function above
