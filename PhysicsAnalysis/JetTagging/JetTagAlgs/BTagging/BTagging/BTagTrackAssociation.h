--- conflicted
+++ resolved
@@ -13,49 +13,6 @@
 /** The namespace of all packages in PhysicsAnalysis/JetTagging */
 namespace Analysis
 {
-<<<<<<< HEAD
-  class IBTagTrackAssociation;
-  class ParticleToJetAssociator;
-
-  class BTagTrackAssociation : public AthAlgTool, virtual public IBTagTrackAssociation
-  {
-      public:
-          /** Constructors and destructors */
-          BTagTrackAssociation(const std::string&,const std::string&,const IInterface*); //NameType& name);
-          virtual ~BTagTrackAssociation();
-
-          virtual StatusCode initialize() override;
-          virtual StatusCode finalize() override;
-	  virtual StatusCode BTagTrackAssociation_exec(jetcollection_t* theJets, const xAOD::TrackParticleContainer* tracks = 0) const override;
-
-      private:
-          bool m_BTagAssociation;
-
-          /** Jet Track Merger, softLep Jet Electron/Muon Merger*/
-          /** There are 3 lists of associator tools: to associate tracks, electrons/photons and muons
-          */
-
-          ToolHandleArray< Analysis::ParticleToJetAssociator > m_TrackToJetAssociatorList;
-          ToolHandleArray< Analysis::ParticleToJetAssociator > m_ElectronToJetAssociatorList;
-          ToolHandleArray< Analysis::ParticleToJetAssociator > m_MuonToJetAssociatorList;
-
-          std::vector<std::string> m_TrackToJetAssocNameList;
-          std::vector<std::string> m_ElectronToJetAssocNameList;
-          std::vector<std::string> m_PhotonToJetAssocNameList;
-          std::vector<std::string> m_MuonToJetAssocNameList;
-
-          std::vector<std::string> m_TrackContainerNameList;
-          std::vector<std::string> m_ElectronContainerNameList;
-          std::vector<std::string> m_PhotonContainerNameList;
-          std::vector<std::string> m_MuonContainerNameList;
-
-          std::vector<std::string> m_ParticlesToAssociateList;
-          std::vector<std::string> m_MuonsToAssociateList;
-
-          std::string m_collectionAppendix ;
-
-  }; // End class
-=======
     class IBTagTrackAssociation;
 
     class BTagTrackAssociation : public AthAlgTool, virtual public IBTagTrackAssociation
@@ -78,7 +35,6 @@
             std::string m_MuonAssociationName;
 
     }; // End class
->>>>>>> 3bbb86b9
 
 } // End namespace
 
