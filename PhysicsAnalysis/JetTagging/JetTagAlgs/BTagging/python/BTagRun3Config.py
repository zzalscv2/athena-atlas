--- conflicted
+++ resolved
@@ -10,50 +10,7 @@
 from BTagging.BTagTrackAugmenterAlgConfig import BTagTrackAugmenterAlgCfg
 from BTagging.BTagHighLevelAugmenterAlgConfig import BTagHighLevelAugmenterAlgCfg
 from BTagging.HighLevelBTagAlgConfig import HighLevelBTagAlgCfg
-<<<<<<< HEAD
 from JetTagCalibration.JetTagCalibConfig import JetTagCalibCfg
-=======
-
-def JetTagCalibCfg(ConfigFlags, scheme="", TaggerList = []):
-    result=ComponentAccumulator()
-
-    #if ConfInstance.checkFlagsUsingBTaggingFlags():
-    if True:
-      #IP2D
-      grades= [ "0HitIn0HitNInExp2","0HitIn0HitNInExpIn","0HitIn0HitNInExpNIn","0HitIn0HitNIn",
-                  "0HitInExp", "0HitIn",
-                  "0HitNInExp", "0HitNIn",
-                  "InANDNInShared", "PixShared", "SctShared",
-                  "InANDNInSplit", "PixSplit",
-                  "Good"]
-
-      #IP3D
-      #Same as IP2D. Revisit JetTagCalibCondAlg.cxx if not.
-
-      JetTagCalibCondAlg=CompFactory.Analysis.JetTagCalibCondAlg
-      jettagcalibcondalg = "JetTagCalibCondAlg"
-      readkeycalibpath = "/GLOBAL/BTagCalib/RUN12"
-      connSchema = "GLOBAL_OFL"
-      if not ConfigFlags.Input.isMC:
-          readkeycalibpath = readkeycalibpath.replace("/GLOBAL/BTagCalib","/GLOBAL/Onl/BTagCalib")
-          connSchema = "GLOBAL"
-      histoskey = "JetTagCalibHistosKey"
-      result.merge(addFolders(ConfigFlags,[readkeycalibpath], connSchema, className='CondAttrListCollection'))
-      JetTagCalib = JetTagCalibCondAlg(jettagcalibcondalg, ReadKeyCalibPath=readkeycalibpath, HistosKey = histoskey, taggers = TaggerList, channelAliases = BTaggingFlags.CalibrationChannelAliases, IP2D_TrackGradePartitions = grades, RNNIP_NetworkConfig = BTaggingFlags.RNNIPConfig)
-  # Maybe needed for trigger use
-  #from IOVDbSvc.CondDB import conddb
-  #if conddb.dbdata == 'COMP200':
-  #  conddb.addFolder("GLOBAL_ONL", "/GLOBAL/Onl/BTagCalib/RUN12", className='CondAttrListCollection')
-  #  if globalflags.DataSource()!='data':
-  #    conddb.addFolder("GLOBAL_ONL", "/GLOBAL/Onl/TrigBTagCalib/RUN12", className='CondAttrListCollection')
-  #elif conddb.isMC:
-  #  conddb.addFolder("GLOBAL_OFL", "/GLOBAL/BTagCalib/RUN12", className='CondAttrListCollection')
-  #  conddb.addFolder("GLOBAL_OFL", "/GLOBAL/TrigBTagCalib/RUN12", className='CondAttrListCollection')
-
-    result.addCondAlgo(JetTagCalib)
-
-    return result
->>>>>>> 4bdd5980
 
 def registerJetCollectionEL(flags, JetCollection, TimeStamp):
     ItemList = []
