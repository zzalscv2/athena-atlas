--- conflicted
+++ resolved
@@ -25,98 +25,8 @@
 
 
 def Initiate(ConfInstance=None):
-<<<<<<< HEAD
-    """Sets up the basic global tools required for B-Tagging. This function is idempotent; it will not run again if it has run once. It is
-    typically called by other functions in this file to make sure the basic global tools exist.
-
-    The function returns True if B-Tagging is initialized or has been before. It returns False if it B-Tagging has been switched off for various
-    reasons (these are checked in the checkFlagsUsingBTaggingFlags function).
-
-    If the B-tagging calibration broker has been registered we assume initiation has already been performed; this allows users to setup their own initiation code."""
-
-    if ConfInstance is None:
-        from BTagging.BTaggingConfiguration import getConfiguration
-        ConfInstance = getConfiguration()
-
-    if ConfInstance._Initialized:
-        return True
-
-    from AtlasGeoModel.CommonGMJobProperties import CommonGeometryFlags as commonGeoFlags
-    from AtlasGeoModel.InDetGMJobProperties import InDetGeometryFlags as geoFlags
-    from IOVDbSvc.CondDB import conddb
-    btagrun1 = False
-    if conddb.dbdata == 'COMP200':
-        btagrun1 = True
-    elif conddb.isMC:
-        # The Run() parameter only exists for ATLAS-R1(...) and ATLAS-R2(...) geo tags,
-        # not for ATLAS-GEO(...) and ATLAS-IBL(...) ones. Hence if Run() is undefined,
-        # presence of IBL is used to switch between Run1/Run2
-        btagrun1 = (commonGeoFlags.Run() == "RUN1" or (commonGeoFlags.Run()
-                                                 == "UNDEFINED" and geoFlags.isIBL() == False))
-    if (btagrun1):
-        print ConfInstance.BTagTag() + ' - INFO - Setting up Run 1 configuration'
-        BTaggingFlags.JetFitterNN = True
-        BTaggingFlags.SV2 = True
-        BTaggingFlags.JetVertexCharge = False
-        BTaggingFlags.SoftMu = False
-        BTaggingFlags.MV2c10mu = False
-        BTaggingFlags.MV2c10rnn = False
-        BTaggingFlags.MV2cl100 = False
-        BTaggingFlags.RNNIP = False
-        BTaggingFlags.DL1 = False
-        BTaggingFlags.DL1mu = False
-        BTaggingFlags.DL1rnn = False
-    else:
-        print ConfInstance.BTagTag() + ' - INFO - Setting up Run 2 configuration'
-
-    if ConfInstance._name == "Trig":
-        BTaggingFlags.MV2c20 = True
-        BTaggingFlags.MV2c00 = True
-
-    if ConfInstance.getTool("BTagCalibrationBrokerTool"):
-        print ConfInstance.BTagTag() + ' - INFO - BTagCalibrationBrokerTool already exists prior to default initialization; assuming user set up entire initialization him/herself. Note however that if parts of the initalization were not set up, and a later tool requires them, they will be set up at that point automatically with default settings.'
-        ConfInstance._Initialized = True
-        return True
-
-    print ConfInstance.BTagTag() + ' - INFO - Initializing default basic tools'
-
-    if ConfInstance.checkFlagsUsingBTaggingFlags():
-
-        # Print the flags
-        BTaggingFlags.Print()
-
-        # If debugging do a check of the tool collection structure
-        if(BTaggingFlags.OutputLevel < 3):
-            from BTagging.BTaggingConfiguration import checkToolCollectionStructure
-            checkToolCollectionStructure()
-
-        # Get TheTruthCollectionKey from input
-        TheTruthCollectionKey = 'TruthEvents'
-        BTaggingFlags.RetagJets = BTaggingFlags.Jets
-        if BTaggingFlags.AutoInspectInputFile:
-            from AthenaCommon.GlobalFlags import globalflags
-            if globalflags.InputFormat == 'pool':
-                try:
-                    from RecExConfig.InputFilePeeker import inputFileSummary
-                    BTaggingFlags.RetagJets = []
-                    for i in inputFileSummary['eventdata_items']:
-                        if i[0] == 'McEventCollection':
-                            # TheTruthCollectionKey = i[1] # disable taking the name from the input file?
-                            pass
-                        elif i[0] == 'JetCollection':
-                            jetC1 = (i[1]).replace('AODJets', '')
-                            jetC = jetC1.replace('Jets', '')
-                            if jetC in BTaggingFlags.Jets:
-                                BTaggingFlags.RetagJets += [jetC]
-                except Exception, err:
-                    print ConfInstance.BTagTag() + ' - WARNING - Automatic inspection of input file failed (file too old?)'
-
-        print ConfInstance.BTagTag() + ' - Using ', TheTruthCollectionKey, ' as truth key'
-#    print ConfInstance.BTagTag()+' - Re-tagging these jet collections: ', BTaggingFlags.RetagJets
-=======
   """Sets up the basic global tools required for B-Tagging. This function is idempotent; it will not run again if it has run once. It is
   typically called by other functions in this file to make sure the basic global tools exist.
->>>>>>> 262c8666
 
   The function returns True if B-Tagging is initialized or has been before. It returns False if it B-Tagging has been switched off for various
   reasons (these are checked in the checkFlagsUsingBTaggingFlags function).
@@ -130,7 +40,8 @@
   if ConfInstance._Initialized:
     return True
 
-  from AtlasGeoModel.InDetGMJobProperties import GeometryFlags as geoFlags
+  from AtlasGeoModel.CommonGMJobProperties import CommonGeometryFlags as commonGeoFlags
+  from AtlasGeoModel.InDetGMJobProperties import InDetGeometryFlags as geoFlags
   from IOVDbSvc.CondDB import conddb
   btagrun1=False
   if conddb.dbdata == 'COMP200':
@@ -139,7 +50,7 @@
     # The Run() parameter only exists for ATLAS-R1(...) and ATLAS-R2(...) geo tags,
     # not for ATLAS-GEO(...) and ATLAS-IBL(...) ones. Hence if Run() is undefined,
     # presence of IBL is used to switch between Run1/Run2
-    btagrun1 = (geoFlags.Run() == "RUN1" or (geoFlags.Run() == "UNDEFINED" and geoFlags.isIBL() == False))
+    btagrun1 = (commonGeoFlags.Run() == "RUN1" or (commonGeoFlags.Run() == "UNDEFINED" and geoFlags.isIBL() == False))
   if (btagrun1):
     print ConfInstance.BTagTag()+' - INFO - Setting up Run 1 configuration'
     BTaggingFlags.JetFitterNN=True
