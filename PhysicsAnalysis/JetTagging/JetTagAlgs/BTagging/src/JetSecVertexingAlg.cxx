/*
  Copyright (C) 2002-2019 CERN for the benefit of the ATLAS collaboration
*/

#include "BTagging/JetSecVertexingAlg.h"

#include "xAODCore/ShallowCopy.h"
#include "VxVertex/VxContainer.h"
#include "VxVertex/RecVertex.h"
#include "VxVertex/PrimaryVertexSelector.h" // new since rel 17.2

//general interface for secondary vertex finders
#include "InDetRecToolInterfaces/ISecVertexInJetFinder.h"
#include "VxSecVertex/VxSecVertexInfo.h"
#include "VxSecVertex/VxSecVKalVertexInfo.h"
#include "VxSecVertex/VxJetFitterVertexInfo.h"
 
#include "Particle/TrackParticle.h"
#include "JetTagEvent/ISvxAssociation.h"
#include "JetTagEvent/TrackAssociation.h"

#include "VxJetVertex/VxJetCandidate.h"
#include "VxJetVertex/VxVertexOnJetAxis.h"
#include "VxJetVertex/SelectedTracksInJet.h"
#include "VxJetVertex/TwoTrackVerticesInJet.h"
#include "VxJetVertex/VxClusteringTable.h"
#include "VxJetVertex/PairOfVxVertexOnJetAxis.h"
#include "VxJetVertex/VxClusteringTable.h"

#include "VxVertex/VxTrackAtVertex.h"
#include "GeoPrimitives/GeoPrimitives.h"

#include "TrkLinks/LinkToXAODTrackParticle.h"

#include "JetTagTools/JetFitterVariablesFactory.h"
#include "JetTagTools/MSVVariablesFactory.h"

#include "xAODBTagging/BTagging.h"

#include "xAODBTagging/BTagVertex.h"
#include "xAODBTagging/BTagVertexContainer.h"
#include "xAODBTagging/BTagVertexAuxContainer.h"

#include "xAODTracking/VertexContainer.h"
#include "xAODTracking/VertexAuxContainer.h"
#include "xAODTracking/Vertex.h"
#include "xAODTracking/TrackParticleContainer.h"
#include "xAODBase/IParticle.h"

#include "StoreGate/ReadDecorHandle.h"
#include "StoreGate/ReadHandle.h"
#include "StoreGate/WriteDecorHandle.h"

namespace Analysis {

  JetSecVertexingAlg::JetSecVertexingAlg(const std::string& name, ISvcLocator* pSvcLocator):
    AthAlgorithm(name,pSvcLocator),
    m_secVertexFinderToolHandle(this),
    m_JFvarFactory("Analysis::JetFitterVariablesFactory",this),
    m_MSVvarFactory("Analysis::MSVVariablesFactory",this),
    m_vxPrimaryName("PrimaryVertices")
  {
    declareProperty("PrimaryVertexName",  m_vxPrimaryName);
    //List of the secondary vertex finders in jet to be run
    declareProperty("SecVtxFinder",          m_secVertexFinderToolHandle);
    declareProperty("SecVtxFinderxAODBaseName", m_secVertexFinderBaseName);
    declareProperty("JetFitterVariableFactory",          m_JFvarFactory);
    declareProperty("MSVVariableFactory",          m_MSVvarFactory);
  }

  JetSecVertexingAlg::~JetSecVertexingAlg() {
  }

  StatusCode JetSecVertexingAlg::initialize()
  {
    // This will check that the properties were initialized properly
    // by job configuration.
    ATH_CHECK( m_JetCollectionName.initialize() );
    ATH_CHECK( m_jetParticleLinkName.initialize() );
    ATH_CHECK( m_VertexCollectionName.initialize() );
    ATH_CHECK( m_BTagSVCollectionName.initialize() );
    ATH_CHECK( m_BTagJFVtxCollectionName.initialize() );
    ATH_CHECK( m_jetSVLinkName.initialize() );

    /* ----------------------------------------------------------------------------------- */
    /*                        RETRIEVE SERVICES FROM STOREGATE                             */
    /* ----------------------------------------------------------------------------------- */

    if ( m_secVertexFinderToolHandle.retrieve().isFailure() ) {
      ATH_MSG_ERROR("#BTAG# Failed to retrieve " << m_secVertexFinderToolHandle);
    } else {
      ATH_MSG_DEBUG("#BTAG# Retrieved " << m_secVertexFinderToolHandle);
    }
    if ( m_JFvarFactory.retrieve().isFailure() ) {
       ATH_MSG_ERROR("#BTAG# Failed to retrieve " << m_JFvarFactory);
    } else {
       ATH_MSG_DEBUG("#BTAG# Retrieved " << m_JFvarFactory);
    }
    if ( m_MSVvarFactory.retrieve().isFailure() ) {
       ATH_MSG_ERROR("#BTAG# Failed to retrieve " << m_MSVvarFactory);
    } else {
       ATH_MSG_DEBUG("#BTAG# Retrieved " << m_MSVvarFactory);
    }

    return StatusCode::SUCCESS;
  }


  StatusCode JetSecVertexingAlg::execute() {
    //retrieve the Jet container
    SG::ReadHandle<xAOD::JetContainer> h_JetCollectionName (m_JetCollectionName);
    if (!h_JetCollectionName.isValid()) {
      ATH_MSG_ERROR( " cannot retrieve jet container with key " << m_JetCollectionName.key()  );
      return StatusCode::FAILURE;
    }

    SG::ReadDecorHandle<xAOD::JetContainer, std::vector<ElementLink< xAOD::TrackParticleContainer> > > h_jetParticleLinkName (m_jetParticleLinkName);
    /*if (!h_jetParticleLinkName.isAvailable()) { //isValid() is also crashing
      ATH_MSG_ERROR( " cannot retrieve jet container particle EL decoration with key " << m_jetParticleLinkName.key()  );
      return StatusCode::FAILURE;
    }*/
 
    const xAOD::Vertex* primaryVertex(0);

    //retrieve primary vertex
    SG::ReadHandle<xAOD::VertexContainer> h_VertexCollectionName (m_VertexCollectionName);
    if (!h_VertexCollectionName.isValid()) {
        ATH_MSG_ERROR( " cannot retrieve primary vertex container with key " << m_VertexCollectionName.key()  );
        return StatusCode::FAILURE;
    }
    unsigned int nVertexes = h_VertexCollectionName->size();
    if (nVertexes == 0) {
      ATH_MSG_DEBUG("#BTAG#  Vertex container is empty");
      return StatusCode::SUCCESS;
    }
    for (xAOD::VertexContainer::const_iterator fz = h_VertexCollectionName->begin(); fz != h_VertexCollectionName->end(); ++fz) {
      if ((*fz)->vertexType() == xAOD::VxType::PriVtx) {
	      primaryVertex = *fz;
	      break;
      }
    }


    if (! primaryVertex) {
      ATH_MSG_DEBUG("#BTAG#  No vertex labeled as VxType::PriVtx!");
      xAOD::VertexContainer::const_iterator fz = h_VertexCollectionName->begin();
      primaryVertex = *fz;
        if (primaryVertex->nTrackParticles() == 0) {
	      ATH_MSG_DEBUG("#BTAG#  PV==BeamSpot: probably poor tagging");
        }
    }

    const xAOD::Vertex& PrimaryVtx = *primaryVertex;
    std::string basename =  m_secVertexFinderBaseName;

    SG::WriteHandle<xAOD::VertexContainer> h_BTagSVCollectionName;
    SG::WriteHandle<xAOD::BTagVertexContainer> h_BTagJFVtxCollectionName;

    /* Record the BTagging JF Vertex  output container */
    if (basename == "JetFitter") {
      ATH_MSG_DEBUG("#BTAG# Record the BTagging JF Vertex  output container");
      h_BTagJFVtxCollectionName = SG::WriteHandle<xAOD::BTagVertexContainer>(m_BTagJFVtxCollectionName);
      ATH_CHECK( h_BTagJFVtxCollectionName.record(std::make_unique<xAOD::BTagVertexContainer>(),
                                        std::make_unique<xAOD::BTagVertexAuxContainer>()) );
    }

    /* Record the BTagging Secondary Vertex output container */
    if ((basename == "SV1") || (basename == "MSV")) {
      ATH_MSG_DEBUG("#BTAG# Record the BTagging Secondary Vertex output container");
      h_BTagSVCollectionName = SG::WriteHandle<xAOD::VertexContainer>(m_BTagSVCollectionName);
      ATH_CHECK( h_BTagSVCollectionName.record(std::make_unique<xAOD::VertexContainer>(),
                                        std::make_unique<xAOD::VertexAuxContainer>()) );
    }

    for (xAOD::JetContainer::const_iterator jetIter = h_JetCollectionName->begin(); jetIter != h_JetCollectionName->end(); ++jetIter) {
      const xAOD::Jet& jetToTag = **jetIter;
      const xAOD::TrackParticleContainer* theTrackParticleContainer = 0;

      //Get it from decor jet
      const std::vector<ElementLink< xAOD::TrackParticleContainer > >& tracksInJet = h_jetParticleLinkName(jetToTag);

      if(tracksInJet.size()==0){
        continue;
	      //return StatusCode::SUCCESS;
      } 
   
      std::vector<const xAOD::IParticle*> inputIParticles;

      std::vector<ElementLink< xAOD::TrackParticleContainer > >::const_iterator itEL = tracksInJet.begin();
      std::vector<ElementLink< xAOD::TrackParticleContainer > >::const_iterator itELend = tracksInJet.end();
       
      //Before splitting empty tracksInJet case

      for (  ; itEL != itELend; ++itEL ) {
        const xAOD::TrackParticle* const *inputTrackParticle ;
        inputTrackParticle = (*itEL).cptr(); //ElementConstPointer cptr

	      /// warning -> will not work if at some point we decide to associate to several track collections at the same time (in the same assoc object)
	  
        theTrackParticleContainer = (*itEL).getStorableObjectPointer();
        inputIParticles.push_back(*inputTrackParticle);
      }

      ATH_MSG_DEBUG("#BTAG#  Running " << m_secVertexFinderToolHandle);

      const Trk::VxSecVertexInfo* myVertexInfo = m_secVertexFinderToolHandle->findSecVertex(PrimaryVtx, (*jetIter)->p4(), inputIParticles);        

      ATH_MSG_DEBUG("#BTAG# Number of vertices found: " << myVertexInfo->vertices().size());

      if (const Trk::VxSecVKalVertexInfo* myVertexInfoVKal = dynamic_cast<const Trk::VxSecVKalVertexInfo*>(myVertexInfo)) {
	      ATH_MSG_DEBUG("#BTAG# Found VKalVertexInfo information");
        if(basename.find("MSV") == 0){
          StatusCode sc = m_MSVvarFactory->createMSVContainer(jetToTag, myVertexInfoVKal, &(*h_BTagSVCollectionName), PrimaryVtx);
          if(sc.isFailure()){
            ATH_MSG_ERROR("#BTAG# error filling variables in MSVVariablesFactory" );
            delete myVertexInfo;
            return sc;
          }
        }
        else { //SV1
          ATH_MSG_DEBUG("#BTAG# error filling variables from VxSecVKalVertexInfo for tool 1 " << m_jetSVLinkName.key());
          SG::WriteDecorHandle<xAOD::JetContainer,vector<ElementLink< xAOD::VertexContainer> > > h_jetSVLinkName(m_jetSVLinkName);
          std::vector< ElementLink< xAOD::VertexContainer > > SVertexLinks;
      
	        StatusCode sc = createSecVkalContainer(&(*h_BTagSVCollectionName), &SVertexLinks, myVertexInfoVKal);
          ATH_MSG_DEBUG("#BTAG# error filling variables from VxSecVKalVertexInfo for tool 2 size " << SVertexLinks.size());
          h_jetSVLinkName(jetToTag) = SVertexLinks;
	        if(sc.isFailure()){
	          ATH_MSG_ERROR("#BTAG# error filling variables from VxSecVKalVertexInfo for tool " << m_secVertexFinderToolHandle);
            delete myVertexInfo;
	          return sc;
	        }
        }
      } else if (const Trk::VxJetFitterVertexInfo* myVertexInfoJetFitter = dynamic_cast<const Trk::VxJetFitterVertexInfo*>(myVertexInfo)) {
        ATH_MSG_DEBUG("#BTAG# Found VxJetFitterVertexInfo information");
        SG::WriteDecorHandle<xAOD::JetContainer,vector<ElementLink< xAOD::BTagVertexContainer> > > h_jetSVLinkName(m_jetSVLinkName);
        std::vector< ElementLink< xAOD::BTagVertexContainer > > JFVtxLinks;
        StatusCode sc = createJFContainer(&(*h_BTagJFVtxCollectionName), &JFVtxLinks, myVertexInfoJetFitter, theTrackParticleContainer);
        h_jetSVLinkName(jetToTag) = JFVtxLinks;
        if(sc.isFailure()){
          ATH_MSG_ERROR("#BTAG# error filling variables from VxJetFitterVertexInfo for tool " << m_secVertexFinderToolHandle);
          delete myVertexInfo;
          return sc;
        }
      } else {
	        ATH_MSG_WARNING("#BTAG# VxSecVertexInfo pointer cannot be interpreted for tool " << m_secVertexFinderToolHandle);
        }
        delete myVertexInfo;
    }// for loop on jets

    return StatusCode::SUCCESS;
  } 

  StatusCode JetSecVertexingAlg::createSecVkalContainer(xAOD::VertexContainer* bTagVertexContainer,std::vector< ElementLink< xAOD::VertexContainer > > * SVertexLinks,
							 const Trk::VxSecVKalVertexInfo* myVertexInfoVKal) const {
    
    std::vector<xAOD::Vertex*>::const_iterator verticesBegin = myVertexInfoVKal->vertices().begin();
    std::vector<xAOD::Vertex*>::const_iterator verticesEnd   = myVertexInfoVKal->vertices().end();

    for (std::vector<xAOD::Vertex*>::const_iterator verticesIter=verticesBegin; verticesIter!=verticesEnd;++verticesIter) {
      xAOD::Vertex* btagVtx = *verticesIter;
      bTagVertexContainer->push_back(btagVtx);

      ElementLink< xAOD::VertexContainer> linkBTagVertex;
      linkBTagVertex.toContainedElement(*bTagVertexContainer, btagVtx);
      SVertexLinks->push_back(linkBTagVertex);
    }
    ATH_MSG_DEBUG("#BTAG# SV container size: " << bTagVertexContainer->size());
    
    return StatusCode::SUCCESS;
  }


  StatusCode JetSecVertexingAlg::createJFContainer(xAOD::BTagVertexContainer* bTagJFVertexContainer,
                 std::vector< ElementLink< xAOD::BTagVertexContainer > > * JFVerticesLinks,
					       const Trk::VxJetFitterVertexInfo* myVertexInfoJetFitter,
					       const xAOD::TrackParticleContainer* theTrackParticleContainer) const { 

    //list of JFvertices
    const std::vector<Trk::VxJetCandidate*> JFvertices =  myVertexInfoJetFitter->verticesJF();
     
    int nVtx = 0;
    if (JFvertices.size() > 0) {
      Trk::VxJetCandidate* vxjetcand = dynamic_cast< Trk::VxJetCandidate*>(JFvertices[0]);
      if (!vxjetcand) {
        ATH_MSG_WARNING("#BTAG# bad VxCandidate is not a VxJetCandidate");
        return StatusCode::SUCCESS;
      }

      //compatibility with others SV
      const Trk::VxClusteringTable* ClusteringTable = vxjetcand->getClusteringTable();
      typedef std::map<Trk::VxVertexOnJetAxis*, std::vector<std::pair<Trk::VxVertexOnJetAxis*,float> > > map2vtx;
      map2vtx inverseCompMap;

      if (ClusteringTable !=0) {
        const std::map<float,Trk::PairOfVxVertexOnJetAxis>& mapPairVtxOnJetAxis = ClusteringTable->getCompatibilityPairOfVertices();
        std::map<float,Trk::PairOfVxVertexOnJetAxis>::const_iterator mapiter = mapPairVtxOnJetAxis.begin();
        for(;mapiter != mapPairVtxOnJetAxis.end(); ++mapiter){

          Trk::VxVertexOnJetAxis* vtx1 = mapiter->second.first;
          Trk::VxVertexOnJetAxis* vtx2 = mapiter->second.second;
          float comp = mapiter->first;

          std::pair<Trk::VxVertexOnJetAxis*,float> pair1(vtx1, comp);
          std::pair<Trk::VxVertexOnJetAxis*,float> pair2(vtx1, comp);

          inverseCompMap[vtx1].push_back(pair2);
          inverseCompMap[vtx2].push_back(pair1);

        }
      } 

      //vtx on jet axis
      const std::vector<Trk::VxVertexOnJetAxis*> Vtxonjetaxes = vxjetcand->getVerticesOnJetAxis();
      ATH_MSG_DEBUG("#BTAG# VerticesOnJetAxis of VxJetCandidate size: " << Vtxonjetaxes.size());
      std::vector<Trk::VxVertexOnJetAxis*>::const_iterator iterBegin = Vtxonjetaxes.begin();
      std::vector<Trk::VxVertexOnJetAxis*>::const_iterator iterEnd   = Vtxonjetaxes.end();  
      float comptoPV(0.);
      double chi2(0.);
      int   ndf(0);
      nVtx = Vtxonjetaxes.size();
      std::map<Trk::VxVertexOnJetAxis*, ElementLink< xAOD::BTagVertexContainer> > oldnewmap;

      for (std::vector<Trk::VxVertexOnJetAxis*>::const_iterator it=iterBegin; it!=iterEnd; ++it) {
        //ndf, chi2 , comptoPV   
        const Trk::FitQuality& fitquality = (*it)->fitQuality();
        chi2 =  fitquality.chiSquared();
        ndf  =  fitquality.numberDoF();
        comptoPV =  (*it)->getCompatibilityToPrimaryVtx();
        const std::vector<Trk::VxTrackAtVertex*> & trackatVtx = (*it)->getTracksAtVertex();
        std::vector<Trk::VxTrackAtVertex*>::const_iterator itrBegin = trackatVtx.begin();
        std::vector<Trk::VxTrackAtVertex*>::const_iterator itrEnd   = trackatVtx.end();
        std::vector< float>  tmpchi2;
        std::vector< float>  tmpndf;
        std::vector< ElementLink< xAOD::TrackParticleContainer > > trkLinks;
        std::vector< float>  tmpRefPx;
        std::vector< float>  tmpRefPy;
        std::vector< float>  tmpRefPz;
  
        //loop in trks 
        for (std::vector<Trk::VxTrackAtVertex*>::const_iterator itr=itrBegin; itr!=itrEnd; ++itr) {
          //ndf, chi2   
          const Trk::FitQuality& trkquality = (*itr)->trackQuality();
          double tpchi2 = trkquality.chiSquared();
          int tpndf = trkquality.numberDoF();
          tmpchi2.push_back(float(tpchi2));
          tmpndf.push_back(float(tpndf));
          //tracks links
          Trk::ITrackLink* trklinks = (*itr)->trackOrParticleLink();
          const Trk::LinkToXAODTrackParticle* trkLinkTPxAOD=dynamic_cast<const Trk::LinkToXAODTrackParticle *>(trklinks);
          if (!trkLinkTPxAOD) {
            ATH_MSG_WARNING("#BTAG# bad ITrackLink is not a LinkToXAODTrackParticle");
            continue;
          }
          const xAOD::TrackParticle* myTrklink = **trkLinkTPxAOD;
          ElementLink<xAOD::TrackParticleContainer> tpel;
           
          tpel.toContainedElement(*theTrackParticleContainer, myTrklink);
          trkLinks.push_back(tpel);
         
          //reffited momentum   
          const Trk::TrackParameters* trkperigee = (*itr)->perigeeAtVertex();
          Amg::Vector3D mytrack = trkperigee->momentum();
          tmpRefPx.push_back(mytrack.x());
          tmpRefPy.push_back(mytrack.y());
          tmpRefPz.push_back(mytrack.z());

        }

        xAOD::BTagVertex* newbtagVtx = new xAOD::BTagVertex();
        bTagJFVertexContainer->push_back(newbtagVtx);
    
        newbtagVtx->setNDF(ndf);
        newbtagVtx->setChi2(chi2);
        newbtagVtx->setPV_compatibility(comptoPV);
        newbtagVtx->setTrack_chi2(tmpchi2);
        newbtagVtx->setTrack_NDF(tmpndf);
        newbtagVtx->setTrack_links(trkLinks);
        newbtagVtx->setTrack_refPx(tmpRefPx);
        newbtagVtx->setTrack_refPy(tmpRefPy);
        newbtagVtx->setTrack_refPz(tmpRefPz);

        ElementLink< xAOD::BTagVertexContainer> linkBTagVertex;
        linkBTagVertex.toContainedElement(*bTagJFVertexContainer, newbtagVtx);
        JFVerticesLinks->push_back(linkBTagVertex);
	      oldnewmap.insert(std::make_pair(*it,linkBTagVertex));
      }
  
      if(ClusteringTable !=0){
	      for (std::vector<Trk::VxVertexOnJetAxis*>::const_iterator it=iterBegin; it!=iterEnd; ++it) {
	        std::vector< ElementLink< xAOD::BTagVertexContainer > > JFCompLinks;
	        std::vector<float> JFCompValues;

	        bool foundmap=true;
	        map2vtx::iterator itmap = inverseCompMap.find(*it);  
	        if(itmap == inverseCompMap.end()){
	          ATH_MSG_DEBUG("#BTAG# JF compatibility value in map2vtx map not found ");
	          foundmap=false;
	        }

	        if(foundmap){

	          std::vector<std::pair<Trk::VxVertexOnJetAxis*,float> > tmpvectpair = itmap->second;

	          for(unsigned int icomppair=0; icomppair<tmpvectpair.size(); ++icomppair){
	            std::map<Trk::VxVertexOnJetAxis*, ElementLink< xAOD::BTagVertexContainer> >::iterator JFOlNewIter = oldnewmap.find(tmpvectpair[icomppair].first);
	 
	            if(JFOlNewIter == oldnewmap.end()){
		            ATH_MSG_DEBUG("#BTAG# JF compatibility vector not found ");
		            continue;
	            }

	            JFCompLinks.push_back(JFOlNewIter->second);
	            JFCompValues.push_back(tmpvectpair[icomppair].second);
	          }

	        } /// found map
	 
<<<<<<< HEAD
	      }
      }
  
=======
	   }
     }

>>>>>>> 1a717f8f
      const Trk::RecVertexPositions& recVtxposition = vxjetcand->getRecVertexPositions();
      const Amg::VectorX& vtxPositions = recVtxposition.position();
      const Amg::MatrixX& vtxCovMatrix = recVtxposition.covariancePosition();
      ATH_MSG_DEBUG("#BTAGJF# size vtxPosition "<<vtxPositions.size());
      std::vector< float > fittedPosition = std::vector<float>(nVtx+5,-1);
      std::vector< float > fittedCov = std::vector<float>(nVtx+5,-1); //only store the diagonal terms
      if(vtxPositions.rows()>4 ) {
        fittedPosition[0] = vtxPositions[Trk::jet_xv]; //position x,y,z of PV
        fittedPosition[1] = vtxPositions[Trk::jet_yv]; 
        fittedPosition[2] = vtxPositions[Trk::jet_zv]; 
        fittedPosition[3] = vtxPositions[Trk::jet_phi];  // direction of the jet axis
        fittedPosition[4] = vtxPositions[Trk::jet_theta];
              
        fittedCov[0] = vtxCovMatrix(0,0);
        fittedCov[1] = vtxCovMatrix(1,1);
        fittedCov[2] = vtxCovMatrix(2,2);
        fittedCov[3] = vtxCovMatrix(3,3);
        fittedCov[4] = vtxCovMatrix(4,4);
        
      }

      for(int i=0; i<nVtx; ++i){
        fittedPosition[i+5] = vtxPositions[i+5]; //dist of vtxi on jet axis from PV
        fittedCov[i+5] = vtxCovMatrix(i+5,i+5);
      }
      
      //trks at PV
      const std::vector<Trk::VxTrackAtVertex*> & trackatPV = vxjetcand->getPrimaryVertex()->getTracksAtVertex();
      std::vector<Trk::VxTrackAtVertex*>::const_iterator irBegin = trackatPV.begin();
      std::vector<Trk::VxTrackAtVertex*>::const_iterator irEnd   = trackatPV.end();
      std::vector< float > tracksAtPVchi2;
      std::vector< float > tracksAtPVndf;
      std::vector< ElementLink< xAOD::TrackParticleContainer > > tracksAtPVlinks;

      for (std::vector<Trk::VxTrackAtVertex*>::const_iterator it=irBegin; it!=irEnd; ++it) {
        const Trk::FitQuality& trkquality = (*it)->trackQuality();
        double tmpchi2 = trkquality.chiSquared();
        int tmpndf = trkquality.numberDoF();
        tracksAtPVchi2.push_back(float(tmpchi2));
        tracksAtPVndf.push_back(float(tmpndf));
        //links
        
        Trk::ITrackLink* trklinks = (*it)->trackOrParticleLink();
        const Trk::LinkToXAODTrackParticle* trkLinkTPxAOD = dynamic_cast<const Trk::LinkToXAODTrackParticle *>(trklinks);
        if (!trkLinkTPxAOD) {
          ATH_MSG_WARNING("#BTAG# bad ITrackLink is not a LinkToXAODTrackParticle");
          continue;
        }
        const xAOD::TrackParticle* myTrklink = **trkLinkTPxAOD;
        ElementLink<xAOD::TrackParticleContainer> tpel;
        tpel.toContainedElement(*theTrackParticleContainer, myTrklink);
        tracksAtPVlinks.push_back(tpel);
      }
    }
    else { //No JF vertices
      ATH_MSG_ERROR("#BTAG# No JF vertices. Minimum 1");
    }

    return StatusCode::SUCCESS;
  } 

} // namespace<|MERGE_RESOLUTION|>--- conflicted
+++ resolved
@@ -416,15 +416,9 @@
 
 	        } /// found map
 	 
-<<<<<<< HEAD
-	      }
-      }
-  
-=======
 	   }
      }
 
->>>>>>> 1a717f8f
       const Trk::RecVertexPositions& recVtxposition = vxjetcand->getRecVertexPositions();
       const Amg::VectorX& vtxPositions = recVtxposition.position();
       const Amg::MatrixX& vtxCovMatrix = recVtxposition.covariancePosition();
