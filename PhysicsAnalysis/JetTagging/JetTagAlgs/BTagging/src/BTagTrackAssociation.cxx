/*
   Copyright (C) 2002-2017 CERN for the benefit of the ATLAS collaboration
   */

#include "BTagging/BTagTrackAssociation.h"
#include "BTagging/IBTagTrackAssociation.h"

#include "xAODBTagging/BTagging.h"

#include "xAODJet/Jet.h"

#include "xAODTracking/TrackParticleContainer.h"
<<<<<<< HEAD
// #include "Particle/TrackParticle.h"
//#include "Particle/TrackParticleContainer.h"
=======
>>>>>>> 3bbb86b9

#include "ParticleJetTools/ParticleToJetAssociator.h"

#include "xAODMuon/MuonContainer.h"
#include "xAODMuon/Muon.h"


namespace Analysis {

    BTagTrackAssociation::BTagTrackAssociation(const std::string& t, const std::string& n, const IInterface* p) :
<<<<<<< HEAD
        AthAlgTool(t,n,p),
        m_BTagAssociation(true)
    {
        declareInterface<IBTagTrackAssociation>(this);
        declareProperty( "BTagAssociation",                     m_BTagAssociation);

        declareProperty( "TrackToJetAssociatorList",            m_TrackToJetAssociatorList);
        declareProperty( "ElectronToJetAssociatorList",         m_ElectronToJetAssociatorList );
        declareProperty( "MuonToJetAssociatorList",             m_MuonToJetAssociatorList );

        declareProperty( "TrackToJetAssocNameList",             m_TrackToJetAssocNameList);
        declareProperty( "ElectronToJetAssocNameList",          m_ElectronToJetAssocNameList);
        declareProperty( "PhotonToJetAssocNameList",            m_PhotonToJetAssocNameList);
        declareProperty( "MuonToJetAssocNameList",              m_MuonToJetAssocNameList);

        declareProperty( "TrackContainerNameList",              m_TrackContainerNameList);
        declareProperty( "ElectronContainerNameList",           m_ElectronContainerNameList ); //for SoftEl
        declareProperty( "PhotonContainerNameList",             m_PhotonContainerNameList);   //for SoftEl
        declareProperty( "MuonContainerNameList",               m_MuonContainerNameList );     //for SoftMu

=======
        AthAlgTool(t,n,p)
    {
        declareInterface<IBTagTrackAssociation>(this);
>>>>>>> 3bbb86b9

        // if this option is set, run tagging on the named collection
        // already attached to the jet instead of performing the
        // association.
<<<<<<< HEAD
        declareProperty( "ParticlesToAssociateList",            m_ParticlesToAssociateList=std::vector<std::string>() );
        declareProperty( "MuonsToAssociateList",            m_MuonsToAssociateList=std::vector<std::string>() );
=======
        declareProperty("AssociatedTrackLinks", m_AssociatedTrackLinks=std::string());
        declareProperty("AssociatedMuonLinks", m_AssociatedMuonLinks=std::string());
        declareProperty("TrackContainerName", m_TrackContainerName=std::string());
        declareProperty("MuonContainerName", m_MuonContainerName=std::string());
        declareProperty("TrackAssociationName", m_TrackAssociationName=std::string());
        declareProperty("MuonAssociationName", m_MuonAssociationName=std::string());
>>>>>>> 3bbb86b9
    }

    BTagTrackAssociation::~BTagTrackAssociation() {
    }

    StatusCode BTagTrackAssociation::initialize()
    {
<<<<<<< HEAD

        /* ----------------------------------------------------------------------------------- */
        /*                        RETRIEVE SERVICES FROM STOREGATE                             */
        /* ----------------------------------------------------------------------------------- */

        if(m_TrackToJetAssociatorList.size() != m_TrackToJetAssocNameList.size()){
            ATH_MSG_FATAL("Size mismatch between track assoc tools("
                    << m_TrackToJetAssociatorList.size() << ") and names( "
                    << m_TrackToJetAssocNameList.size() << ")");
            return StatusCode::FAILURE;
        }
        if(m_TrackToJetAssociatorList.retrieve().isFailure() ) {
            ATH_MSG_FATAL("Failed to retrieve tools " << m_TrackToJetAssociatorList);
            return StatusCode::FAILURE;
        } else {
            if (m_TrackToJetAssociatorList.size() == 0) {
                ATH_MSG_WARNING(" No tool for track to jet association");
            }
            else {
                ATH_MSG_INFO("Retrieved tools " << m_TrackToJetAssociatorList);
            }
        }

        if(m_MuonToJetAssociatorList.size() != m_MuonContainerNameList.size()){
            ATH_MSG_FATAL("Size mismatch between muon assoc tools("
                    << m_MuonToJetAssociatorList.size() << ") and names( "
                    << m_MuonContainerNameList.size() << ")");
            return StatusCode::FAILURE;
        }
        if(m_MuonToJetAssociatorList.retrieve().isFailure() ) {
            ATH_MSG_FATAL("Failed to retrieve tools " << m_MuonToJetAssociatorList);
            return StatusCode::FAILURE;
        } else {
            ATH_MSG_INFO("Retrieved tools " << m_MuonToJetAssociatorList);
        }


=======
>>>>>>> 3bbb86b9
        return StatusCode::SUCCESS;
    }

    StatusCode BTagTrackAssociation::finalize()
    {
        return StatusCode::SUCCESS;
    }

<<<<<<< HEAD
    StatusCode BTagTrackAssociation::BTagTrackAssociation_exec(jetcollection_t* theJets, const xAOD::TrackParticleContainer* tracks) const {

        /* ----------------------------------------------------------------------------------- */
        /*               Particle to Jet Associations                                          */
        /* ----------------------------------------------------------------------------------- */

        // track association
        StatusCode sc;
        int i = 0;
        for (const std::string& trackColName : m_ParticlesToAssociateList) {

            for (const xAOD::Jet* jet : *theJets) {
                xAOD::BTagging* tagInfo = const_cast<xAOD::BTagging*>(jet->btagging());
                if (!tagInfo) {
                    ATH_MSG_FATAL("The pointer from Jet to BTagging object is invalid");
                    return StatusCode::FAILURE;
                }

                std::vector< ElementLink< xAOD::IParticleContainer > > tmp;
                if (!jet->getAttribute(trackColName, tmp)) {
                    ATH_MSG_FATAL("Unable to read track collection " + trackColName + " from jets for b-tagging.");
                    return StatusCode::FAILURE;
                }

                std::vector< ElementLink< xAOD::TrackParticleContainer > > associationLinks;
                const xAOD::TrackParticleContainer * tpContainer( 0 );
                sc = evtStore()->retrieve( tpContainer, m_TrackContainerNameList[i]);
                if ( sc.isFailure() || tpContainer==0) {
                    ATH_MSG_ERROR("#BTAG# Failed to retrieve TrackParticles through name: " << m_TrackContainerNameList[i]);
                    return StatusCode::FAILURE;
                }

                for( const auto& link : tmp ) {
                    const xAOD::IParticle* ipart = *link;

                    if( ipart->type() != xAOD::Type::TrackParticle ) {
                        ATH_MSG_ERROR("#BTAG# Failed to change xAOD::IParticle type to xAOD::Type::TrackParticle ");
                    }
                    const xAOD::TrackParticle* tpart = static_cast< const xAOD::TrackParticle* >( ipart );
                    ElementLink<xAOD::TrackParticleContainer> EL;
                    EL.toContainedElement(*tpContainer, tpart);
                    associationLinks.push_back(EL);

                }

                tagInfo->auxdata<std::vector<ElementLink<xAOD::TrackParticleContainer> > >(m_TrackToJetAssocNameList[i]) = associationLinks;
            }

            i++;
        }

        // muon association
        i = 0;
        for (const std::string& muonColName : m_MuonsToAssociateList) {

            for (const xAOD::Jet* jet : *theJets) {
                xAOD::BTagging* tagInfo = const_cast<xAOD::BTagging*>(jet->btagging());
                if (!tagInfo) {
                    ATH_MSG_FATAL("The pointer from Jet to BTagging object is invalid");
                    return StatusCode::FAILURE;
                }

                std::vector< ElementLink< xAOD::IParticleContainer > > tmp;
                if (!jet->getAttribute(muonColName, tmp)) {
                    ATH_MSG_FATAL("Unable to read track collection " + muonColName + " from jets for b-tagging.");
                    return StatusCode::FAILURE;
                }

                std::vector< ElementLink< xAOD::MuonContainer > > associationLinks;

                const xAOD::MuonContainer * tpContainer( 0 );
                sc = evtStore()->retrieve( tpContainer, m_MuonContainerNameList[i]);
                if ( sc.isFailure() || tpContainer==0) {
                    ATH_MSG_ERROR("#BTAG# Failed to retrieve Muons through name: " << m_MuonContainerNameList[i]);
                    return StatusCode::SUCCESS;
                }

                for( const auto& link : tmp ) {
                    const xAOD::IParticle* ipart = *link;
                    if( ipart->type() != xAOD::Type::Muon ) {
                        ATH_MSG_ERROR("#BTAG# Failed to change xAOD::IParticle type to xAOD::Type::Muon ");
                    }
                    const xAOD::Muon* tpart = static_cast< const xAOD::Muon* >( ipart );
                    ElementLink<xAOD::MuonContainer> EL;
                    EL.toContainedElement(*tpContainer, tpart);
                    associationLinks.push_back(EL);
                }

                tagInfo->auxdata<std::vector<ElementLink<xAOD::MuonContainer> > >(m_MuonToJetAssocNameList[i]) = associationLinks;

            }

            i++;
        }


        return sc;
=======
    StatusCode BTagTrackAssociation::BTagTrackAssociation_exec(jetcollection_t* theJets) const {

        StatusCode sc;
        // track association
        for (const xAOD::Jet* jet : *theJets) {
            xAOD::BTagging* tagInfo = const_cast<xAOD::BTagging*>(jet->btagging());
            if (!tagInfo) {
                ATH_MSG_FATAL("The pointer from Jet to BTagging object is invalid");
                return StatusCode::FAILURE;
            }

            std::vector< ElementLink< xAOD::IParticleContainer > > tmp;
            if (!jet->getAttribute(m_AssociatedTrackLinks, tmp)) {
                ATH_MSG_FATAL("Unable to read track collection " + m_AssociatedTrackLinks + " from jets for b-tagging.");
                return StatusCode::FAILURE;
            }

            std::vector< ElementLink< xAOD::TrackParticleContainer > > associationLinks;
            const xAOD::TrackParticleContainer * tpContainer(0);
            sc = evtStore()->retrieve( tpContainer, m_TrackContainerName);
            if ( sc.isFailure() || tpContainer==0) {
                ATH_MSG_ERROR("#BTAG# Failed to retrieve TrackParticles through name: " << m_TrackContainerName);
                return StatusCode::FAILURE;
            }

            // we have to convert the IParticle*s to TrackParticle*s
            for( const auto& link : tmp ) {
                const xAOD::IParticle* ipart = *link;

                if( ipart->type() != xAOD::Type::TrackParticle ) {
                    ATH_MSG_ERROR("#BTAG# Failed to change xAOD::IParticle type to xAOD::Type::TrackParticle ");
                }
                const xAOD::TrackParticle* tpart = static_cast< const xAOD::TrackParticle* >( ipart );
                ElementLink<xAOD::TrackParticleContainer> EL;
                EL.toContainedElement(*tpContainer, tpart);
                associationLinks.push_back(EL);

            }

            tagInfo->auxdata<std::vector<ElementLink<xAOD::TrackParticleContainer> > >(m_TrackAssociationName) = associationLinks;
        }

        // muon association
        for (const xAOD::Jet* jet : *theJets) {
            xAOD::BTagging* tagInfo = const_cast<xAOD::BTagging*>(jet->btagging());
            if (!tagInfo) {
                ATH_MSG_FATAL("The pointer from Jet to BTagging object is invalid");
                return StatusCode::FAILURE;
            }

            std::vector< ElementLink< xAOD::IParticleContainer > > tmp;
            if (!jet->getAttribute(m_MuonContainerName, tmp)) {
                ATH_MSG_FATAL("Unable to read track collection " + m_MuonContainerName + " from jets for b-tagging.");
                return StatusCode::FAILURE;
            }

            std::vector< ElementLink< xAOD::MuonContainer > > associationLinks;

            const xAOD::MuonContainer * tpContainer( 0 );
            sc = evtStore()->retrieve( tpContainer, m_MuonContainerName);
            if ( sc.isFailure() || tpContainer==0) {
                ATH_MSG_ERROR("#BTAG# Failed to retrieve Muons through name: " << m_MuonContainerName);
                return StatusCode::FAILURE;
            }

            // we have to convert the IParticle*s to Muon*s
            for( const auto& link : tmp ) {
                const xAOD::IParticle* ipart = *link;
                if( ipart->type() != xAOD::Type::Muon ) {
                    ATH_MSG_ERROR("#BTAG# Failed to change xAOD::IParticle type to xAOD::Type::Muon ");
                }
                const xAOD::Muon* tpart = static_cast< const xAOD::Muon* >( ipart );
                ElementLink<xAOD::MuonContainer> EL;
                EL.toContainedElement(*tpContainer, tpart);
                associationLinks.push_back(EL);
            }

            tagInfo->auxdata<std::vector<ElementLink<xAOD::MuonContainer> > >(m_MuonAssociationName) = associationLinks;

        }


        return StatusCode::SUCCESS;
>>>>>>> 3bbb86b9
    }

} // namespace<|MERGE_RESOLUTION|>--- conflicted
+++ resolved
@@ -10,11 +10,6 @@
 #include "xAODJet/Jet.h"
 
 #include "xAODTracking/TrackParticleContainer.h"
-<<<<<<< HEAD
-// #include "Particle/TrackParticle.h"
-//#include "Particle/TrackParticleContainer.h"
-=======
->>>>>>> 3bbb86b9
 
 #include "ParticleJetTools/ParticleToJetAssociator.h"
 
@@ -25,47 +20,19 @@
 namespace Analysis {
 
     BTagTrackAssociation::BTagTrackAssociation(const std::string& t, const std::string& n, const IInterface* p) :
-<<<<<<< HEAD
-        AthAlgTool(t,n,p),
-        m_BTagAssociation(true)
-    {
-        declareInterface<IBTagTrackAssociation>(this);
-        declareProperty( "BTagAssociation",                     m_BTagAssociation);
-
-        declareProperty( "TrackToJetAssociatorList",            m_TrackToJetAssociatorList);
-        declareProperty( "ElectronToJetAssociatorList",         m_ElectronToJetAssociatorList );
-        declareProperty( "MuonToJetAssociatorList",             m_MuonToJetAssociatorList );
-
-        declareProperty( "TrackToJetAssocNameList",             m_TrackToJetAssocNameList);
-        declareProperty( "ElectronToJetAssocNameList",          m_ElectronToJetAssocNameList);
-        declareProperty( "PhotonToJetAssocNameList",            m_PhotonToJetAssocNameList);
-        declareProperty( "MuonToJetAssocNameList",              m_MuonToJetAssocNameList);
-
-        declareProperty( "TrackContainerNameList",              m_TrackContainerNameList);
-        declareProperty( "ElectronContainerNameList",           m_ElectronContainerNameList ); //for SoftEl
-        declareProperty( "PhotonContainerNameList",             m_PhotonContainerNameList);   //for SoftEl
-        declareProperty( "MuonContainerNameList",               m_MuonContainerNameList );     //for SoftMu
-
-=======
         AthAlgTool(t,n,p)
     {
         declareInterface<IBTagTrackAssociation>(this);
->>>>>>> 3bbb86b9
 
         // if this option is set, run tagging on the named collection
         // already attached to the jet instead of performing the
         // association.
-<<<<<<< HEAD
-        declareProperty( "ParticlesToAssociateList",            m_ParticlesToAssociateList=std::vector<std::string>() );
-        declareProperty( "MuonsToAssociateList",            m_MuonsToAssociateList=std::vector<std::string>() );
-=======
         declareProperty("AssociatedTrackLinks", m_AssociatedTrackLinks=std::string());
         declareProperty("AssociatedMuonLinks", m_AssociatedMuonLinks=std::string());
         declareProperty("TrackContainerName", m_TrackContainerName=std::string());
         declareProperty("MuonContainerName", m_MuonContainerName=std::string());
         declareProperty("TrackAssociationName", m_TrackAssociationName=std::string());
         declareProperty("MuonAssociationName", m_MuonAssociationName=std::string());
->>>>>>> 3bbb86b9
     }
 
     BTagTrackAssociation::~BTagTrackAssociation() {
@@ -73,46 +40,6 @@
 
     StatusCode BTagTrackAssociation::initialize()
     {
-<<<<<<< HEAD
-
-        /* ----------------------------------------------------------------------------------- */
-        /*                        RETRIEVE SERVICES FROM STOREGATE                             */
-        /* ----------------------------------------------------------------------------------- */
-
-        if(m_TrackToJetAssociatorList.size() != m_TrackToJetAssocNameList.size()){
-            ATH_MSG_FATAL("Size mismatch between track assoc tools("
-                    << m_TrackToJetAssociatorList.size() << ") and names( "
-                    << m_TrackToJetAssocNameList.size() << ")");
-            return StatusCode::FAILURE;
-        }
-        if(m_TrackToJetAssociatorList.retrieve().isFailure() ) {
-            ATH_MSG_FATAL("Failed to retrieve tools " << m_TrackToJetAssociatorList);
-            return StatusCode::FAILURE;
-        } else {
-            if (m_TrackToJetAssociatorList.size() == 0) {
-                ATH_MSG_WARNING(" No tool for track to jet association");
-            }
-            else {
-                ATH_MSG_INFO("Retrieved tools " << m_TrackToJetAssociatorList);
-            }
-        }
-
-        if(m_MuonToJetAssociatorList.size() != m_MuonContainerNameList.size()){
-            ATH_MSG_FATAL("Size mismatch between muon assoc tools("
-                    << m_MuonToJetAssociatorList.size() << ") and names( "
-                    << m_MuonContainerNameList.size() << ")");
-            return StatusCode::FAILURE;
-        }
-        if(m_MuonToJetAssociatorList.retrieve().isFailure() ) {
-            ATH_MSG_FATAL("Failed to retrieve tools " << m_MuonToJetAssociatorList);
-            return StatusCode::FAILURE;
-        } else {
-            ATH_MSG_INFO("Retrieved tools " << m_MuonToJetAssociatorList);
-        }
-
-
-=======
->>>>>>> 3bbb86b9
         return StatusCode::SUCCESS;
     }
 
@@ -121,105 +48,6 @@
         return StatusCode::SUCCESS;
     }
 
-<<<<<<< HEAD
-    StatusCode BTagTrackAssociation::BTagTrackAssociation_exec(jetcollection_t* theJets, const xAOD::TrackParticleContainer* tracks) const {
-
-        /* ----------------------------------------------------------------------------------- */
-        /*               Particle to Jet Associations                                          */
-        /* ----------------------------------------------------------------------------------- */
-
-        // track association
-        StatusCode sc;
-        int i = 0;
-        for (const std::string& trackColName : m_ParticlesToAssociateList) {
-
-            for (const xAOD::Jet* jet : *theJets) {
-                xAOD::BTagging* tagInfo = const_cast<xAOD::BTagging*>(jet->btagging());
-                if (!tagInfo) {
-                    ATH_MSG_FATAL("The pointer from Jet to BTagging object is invalid");
-                    return StatusCode::FAILURE;
-                }
-
-                std::vector< ElementLink< xAOD::IParticleContainer > > tmp;
-                if (!jet->getAttribute(trackColName, tmp)) {
-                    ATH_MSG_FATAL("Unable to read track collection " + trackColName + " from jets for b-tagging.");
-                    return StatusCode::FAILURE;
-                }
-
-                std::vector< ElementLink< xAOD::TrackParticleContainer > > associationLinks;
-                const xAOD::TrackParticleContainer * tpContainer( 0 );
-                sc = evtStore()->retrieve( tpContainer, m_TrackContainerNameList[i]);
-                if ( sc.isFailure() || tpContainer==0) {
-                    ATH_MSG_ERROR("#BTAG# Failed to retrieve TrackParticles through name: " << m_TrackContainerNameList[i]);
-                    return StatusCode::FAILURE;
-                }
-
-                for( const auto& link : tmp ) {
-                    const xAOD::IParticle* ipart = *link;
-
-                    if( ipart->type() != xAOD::Type::TrackParticle ) {
-                        ATH_MSG_ERROR("#BTAG# Failed to change xAOD::IParticle type to xAOD::Type::TrackParticle ");
-                    }
-                    const xAOD::TrackParticle* tpart = static_cast< const xAOD::TrackParticle* >( ipart );
-                    ElementLink<xAOD::TrackParticleContainer> EL;
-                    EL.toContainedElement(*tpContainer, tpart);
-                    associationLinks.push_back(EL);
-
-                }
-
-                tagInfo->auxdata<std::vector<ElementLink<xAOD::TrackParticleContainer> > >(m_TrackToJetAssocNameList[i]) = associationLinks;
-            }
-
-            i++;
-        }
-
-        // muon association
-        i = 0;
-        for (const std::string& muonColName : m_MuonsToAssociateList) {
-
-            for (const xAOD::Jet* jet : *theJets) {
-                xAOD::BTagging* tagInfo = const_cast<xAOD::BTagging*>(jet->btagging());
-                if (!tagInfo) {
-                    ATH_MSG_FATAL("The pointer from Jet to BTagging object is invalid");
-                    return StatusCode::FAILURE;
-                }
-
-                std::vector< ElementLink< xAOD::IParticleContainer > > tmp;
-                if (!jet->getAttribute(muonColName, tmp)) {
-                    ATH_MSG_FATAL("Unable to read track collection " + muonColName + " from jets for b-tagging.");
-                    return StatusCode::FAILURE;
-                }
-
-                std::vector< ElementLink< xAOD::MuonContainer > > associationLinks;
-
-                const xAOD::MuonContainer * tpContainer( 0 );
-                sc = evtStore()->retrieve( tpContainer, m_MuonContainerNameList[i]);
-                if ( sc.isFailure() || tpContainer==0) {
-                    ATH_MSG_ERROR("#BTAG# Failed to retrieve Muons through name: " << m_MuonContainerNameList[i]);
-                    return StatusCode::SUCCESS;
-                }
-
-                for( const auto& link : tmp ) {
-                    const xAOD::IParticle* ipart = *link;
-                    if( ipart->type() != xAOD::Type::Muon ) {
-                        ATH_MSG_ERROR("#BTAG# Failed to change xAOD::IParticle type to xAOD::Type::Muon ");
-                    }
-                    const xAOD::Muon* tpart = static_cast< const xAOD::Muon* >( ipart );
-                    ElementLink<xAOD::MuonContainer> EL;
-                    EL.toContainedElement(*tpContainer, tpart);
-                    associationLinks.push_back(EL);
-                }
-
-                tagInfo->auxdata<std::vector<ElementLink<xAOD::MuonContainer> > >(m_MuonToJetAssocNameList[i]) = associationLinks;
-
-            }
-
-            i++;
-        }
-
-
-        return sc;
-=======
     StatusCode BTagTrackAssociation::BTagTrackAssociation_exec(jetcollection_t* theJets) const {
 
         StatusCode sc;
@@ -303,7 +131,6 @@
 
 
         return StatusCode::SUCCESS;
->>>>>>> 3bbb86b9
     }
 
 } // namespace