///////////////////////// -*- C++ -*- /////////////////////////////

/*
  Copyright (C) 2002-2017 CERN for the benefit of the ATLAS collaboration
*/

// PhysValBTag.cxx
// Implementation file for class PhysValBTag
// Author: E.Schopf<elisabeth.schopf@cern.ch>
///////////////////////////////////////////////////////////////////
// JetTagDQA includes
#include "PhysValBTag.h"

// STL includes
#include <vector>

// FrameWork includes
#include "GaudiKernel/IToolSvc.h"
#include "xAODJet/JetContainer.h"
#include "xAODTracking/TrackParticle.h"
#include "xAODTracking/Vertex.h"
#include "xAODBTagging/BTagging.h"
//#include "../../Event/xAOD/xAODBTagging/xAODBTagging/BTagging.h"

#include "AthenaBaseComps/AthCheckMacros.h"
#include "ParticleJetTools/JetFlavourInfo.h"

namespace JetTagDQA {

  ///////////////////////////////////////////////////////////////////
  // Public methods:
  ///////////////////////////////////////////////////////////////////

  // Constructors
  ////////////////

  PhysValBTag::PhysValBTag( const std::string& type,
                            const std::string& name,
                            const IInterface* parent ) :
    ManagedMonitorToolBase( type, name, parent ),
    //   m_jetPlots(0, "Summary/Jet/", "Jet"),
    //    m_trkvtxPlots(0, "Summary/TrackAndVertex/"),
    m_isData(false),
    m_antiKt2PV0TrackJetPlots             (0, "BTag/AntiKt2PV0TrackJets/"          , "antiKt2PV0TrackJets"),
    m_antiKt4PV0TrackJetPlots             (0, "BTag/AntiKt4PV0TrackJets/"          , "antiKt4PV0TrackJets"),
<<<<<<< HEAD
    m_antiKt4EMTopoPlots                  (0, "BTag/AntiKt4EMTopo/"                , "antiKt4EMTopo"),
    m_antiKtVR30Rmax4Rmin02TrackJetsPlots (0, "BTag/AntiKtVR30Rmax4Rmin02TrackJets", "antiKtVR30Rmax4Rmin02TrackJets"),
    m_antiKt4EMPFlowJetsPlots             (0, "BTag/AntiKt4EMPFlowJets"            , "antiKtVR30Rmax4Rmin02TrackJets"),
=======
    m_antiKt4EMTopoPlots                  (0, "BTag/AntiKt4EMTopoJets/"            , "antiKt4EMTopoJets"),
    m_antiKtVR30Rmax4Rmin02TrackJetsPlots (0, "BTag/AntiKtVR30Rmax4Rmin02TrackJets", "antiKtVR30Rmax4Rmin02TrackJets"),
    m_antiKt4EMPFlowJetsPlots             (0, "BTag/AntiKt4EMPFlowJets"            , "antiKt4EMPFlowJets"),
>>>>>>> 7b1d0f73
    m_nevents(0)
  {

    declareProperty( "isData", m_isData );

    declareProperty( "JetContainerName1", m_jetName1 = "AntiKt2PV0TrackJets");
    declareProperty( "JetContainerName2", m_jetName2 = "AntiKt4PV0TrackJets");
    declareProperty( "JetContainerName3", m_jetName3 = "AntiKt4EMTopoJets" );
    declareProperty( "JetContainerName4", m_jetName4 = "AntiKtVR30Rmax4Rmin02TrackJets");
    declareProperty( "JetContainerName5", m_jetName5 = "AntiKt4EMPFlowJets");

    declareProperty( "TrackContainerName", m_trackName = "InDetTrackParticles" );
    declareProperty( "VertexContainerName", m_vertexName = "PrimaryVertices" );
  }

  // Destructor
  ///////////////
  PhysValBTag::~PhysValBTag()
  {}

  // Athena algtool's Hooks
  ////////////////////////////
  StatusCode PhysValBTag::initialize()
  {
	ATH_MSG_INFO ("Initializing " << name() << "...");
	ATH_CHECK(ManagedMonitorToolBase::initialize());

	m_btagplots.insert(std::make_pair(m_jetName1, m_antiKt2PV0TrackJetPlots));
	m_btagplots.insert(std::make_pair(m_jetName2, m_antiKt4PV0TrackJetPlots));
	m_btagplots.insert(std::make_pair(m_jetName3, m_antiKt4EMTopoPlots));
	m_btagplots.insert(std::make_pair(m_jetName4, m_antiKtVR30Rmax4Rmin02TrackJetsPlots));
	m_btagplots.insert(std::make_pair(m_jetName5, m_antiKt4EMPFlowJetsPlots));
   
        return StatusCode::SUCCESS;
  }

  StatusCode PhysValBTag::book(PlotBase& plots)
  {
    plots.initialize();
    std::vector<HistData> hists = plots.retrieveBookedHistograms();

    for (auto& hist : hists){
      ATH_MSG_INFO ("Initializing " << hist.first << " " << hist.first->GetName() << " " << hist.second << "...");
      ATH_CHECK(regHist(hist.first,hist.second,all));
    }
    return StatusCode::SUCCESS;
  }

  StatusCode PhysValBTag::bookHistograms()
  {
    ATH_MSG_INFO ("Booking hists " << name() << "...");

    if (m_detailLevel >= 10) {

      for(std::map<std::string,JetTagDQA::BTaggingValidationPlots>::iterator plot_i = m_btagplots.begin(); plot_i != m_btagplots.end(); ++plot_i){
        //		ATH_CHECK(book(m_jetPlots));
		ATH_CHECK(book(plot_i->second));
        // 		ATH_CHECK(book(m_trkvtxPlots));
      }
    }

    return StatusCode::SUCCESS;
  }

  StatusCode PhysValBTag::fillHistograms()
  {
    ATH_MSG_INFO ("Filling hists " << name() << "...");
    
    if (m_detailLevel < 10) return StatusCode::SUCCESS;
    
    ++m_nevents;
    //int njets = 0;
    //std::cout << "Number of proccessed events = " << m_nevents << std::endl;
    // primary vertex
    const xAOD::VertexContainer *vertices = 0;
    CHECK( evtStore()->retrieve(vertices, "PrimaryVertices") );
    int npv(0);
    size_t indexPV = 0;
    bool has_pv = false;
    xAOD::VertexContainer::const_iterator vtx_itr = vertices->begin();
    xAOD::VertexContainer::const_iterator vtx_end = vertices->end();
    int count = -1;
    for (; vtx_itr != vtx_end; ++vtx_itr) {
      count++;
      if ((*vtx_itr)->nTrackParticles() >= 2) {
        //v_PVz->push_back(  (*vtx_itr)->z() );
        npv++;
        if ((*vtx_itr)->vertexType() == 1) {
          if (PV_x != -999) ATH_MSG_WARNING( ".... second PV in the events ...!!!!!!");
          indexPV = count;
          has_pv = true;
          PV_x = (*vtx_itr)->x(); // ANDREA !!!!!!!!
          PV_y = (*vtx_itr)->y(); // ANDREA !!!!!!!!
          PV_z = (*vtx_itr)->z();
        }   //if ((*vtx_itr)->vertexType() == 1) {
      } //if ((*vtx_itr)->nTrackParticles() >= 2) {
    }//for (; vtx_itr != vtx_end; ++vtx_itr) {
    if (!has_pv) {
      //ATH_MSG_WARNING( ".... rejecting the event due to missing PV!!!!");
      return StatusCode::SUCCESS;
    }
    const xAOD::Vertex *myVertex = vertices->at(indexPV); // the (reco?) primary vertex
    //std::cout<<"z coordinate of PV: "<< myVertex->z() <<std::endl;

    for(std::map<std::string,JetTagDQA::BTaggingValidationPlots>::iterator plot_i = m_btagplots.begin(); plot_i != m_btagplots.end(); ++plot_i){
      
      //LOOP ON JETS
      const xAOD::JetContainer* jets(0);
      // ATH_CHECK(evtStore()->retrieve(jets, plot_i->first));
      StatusCode jetException = evtStore()->retrieve(jets, plot_i->first);
      // If StatusCode is not SUCCESS, no jet collection with this name, continue loop
      if (jetException != StatusCode::SUCCESS) continue;

      for (auto jet : *jets) {

        //			++njets;
        //     			m_jetPlots.fill(jet);
        //std::cout << "number of processed jet: " << njets << std::endl;

        //btagging
        const xAOD::BTagging* btag =  jet->btagging();

        int label(1000);
        //double dR(1000);

<<<<<<< HEAD
	//Arnaud: JVT cut to remove horns
	//if(jet->getAttribute<float>("Jvt") < 0.59 && jet->pt() < 60e3 && std::abs(jet->eta()) < 2.4) continue;

        if(jet->pt() > 20000 && std::abs(jet->eta()) < 2.5){
=======
	if(jet->pt() <= 20000) continue;
	if(std::abs(jet->eta()) >= 2.5) continue;

	//Arnaud: JVT cut to remove horns in jet eta 
	if (((plot_i->second).m_isJVT_defined) &&  (jet->getAttribute<float>("Jvt")) < ((plot_i->second).m_jvt_cut) && jet->pt() > 20e3 && jet->pt() < 60e3 && (std::abs(jet->eta()) < 2.4) ) continue;

        //if(jet->pt() > 20000 && std::abs(jet->eta()) < 2.5){
>>>>>>> 7b1d0f73
          (plot_i->second).fill(jet);

	  if(!m_isData) {
	    //if(jet->isAvailable<int>("HadronConeExclTruthLabelID")) label = jetFlavourLabel(jet, xAOD::JetFlavourLabelType::GAFinalHadron);
	    if(jet->isAvailable<int>("HadronConeExclTruthLabelID")) label = jetFlavourLabel(jet, xAOD::ConeFinalParton);
	    else jet->getAttribute("TruthLabelID",label);
	  }

          (plot_i->second).fill(label);
          if (btag){
            (plot_i->second).fill(btag);
            //(plot_i->second).fill(jet, btag);
       	    (plot_i->second).fill(jet, btag, myVertex); //ANDREA: added xAOD::Vertex * as input to BTaggingValidationPlots.cxx
          }
	  //}
      }//for (auto jet : *jets) {
    }//for(std::map<std::string,JetTagDQA::BTaggingValidationPlots>::iterator plot_i = m_btagplots.begin(); plot_i != m_btagplots.end(); ++plot_i){

    // Tracks/Vertices
    //    const xAOD::TrackParticleContainer* trks(0);
    //    ATH_CHECK(evtStore()->retrieve(trks, m_trackName));
    //    const xAOD::VertexContainer* vtxs(0);
    //    ATH_CHECK(evtStore()->retrieve(vtxs, m_vertexName));
    //    for (auto vtx : *vtxs) m_trkvtxPlots.fill(vtx);
    //    m_trkvtxPlots.fill(trks->size(), vtxs->size() /*, event->averageInteractionsPerCrossing() */);

    return StatusCode::SUCCESS;
  }

  StatusCode PhysValBTag::procHistograms()
  {
    ATH_MSG_INFO ("Finalising hists " << name() << "...");
    for(std::map<std::string,JetTagDQA::BTaggingValidationPlots>::iterator plot_i = m_btagplots.begin(); plot_i != m_btagplots.end(); ++plot_i){
      (plot_i->second).finalize();
    }
    return StatusCode::SUCCESS;
  }

  ///////////////////////////////////////////////////////////////////
  // Const methods:
  ///////////////////////////////////////////////////////////////////

  ///////////////////////////////////////////////////////////////////
  // Non-const methods:
  ///////////////////////////////////////////////////////////////////

  ///////////////////////////////////////////////////////////////////
  // Protected methods:
  ///////////////////////////////////////////////////////////////////

  ///////////////////////////////////////////////////////////////////
  // Const methods:
  ///////////////////////////////////////////////////////////////////

  ///////////////////////////////////////////////////////////////////
  // Non-const methods:
  ///////////////////////////////////////////////////////////////////


}

//  LocalWords:  str<|MERGE_RESOLUTION|>--- conflicted
+++ resolved
@@ -43,15 +43,9 @@
     m_isData(false),
     m_antiKt2PV0TrackJetPlots             (0, "BTag/AntiKt2PV0TrackJets/"          , "antiKt2PV0TrackJets"),
     m_antiKt4PV0TrackJetPlots             (0, "BTag/AntiKt4PV0TrackJets/"          , "antiKt4PV0TrackJets"),
-<<<<<<< HEAD
-    m_antiKt4EMTopoPlots                  (0, "BTag/AntiKt4EMTopo/"                , "antiKt4EMTopo"),
-    m_antiKtVR30Rmax4Rmin02TrackJetsPlots (0, "BTag/AntiKtVR30Rmax4Rmin02TrackJets", "antiKtVR30Rmax4Rmin02TrackJets"),
-    m_antiKt4EMPFlowJetsPlots             (0, "BTag/AntiKt4EMPFlowJets"            , "antiKtVR30Rmax4Rmin02TrackJets"),
-=======
     m_antiKt4EMTopoPlots                  (0, "BTag/AntiKt4EMTopoJets/"            , "antiKt4EMTopoJets"),
     m_antiKtVR30Rmax4Rmin02TrackJetsPlots (0, "BTag/AntiKtVR30Rmax4Rmin02TrackJets", "antiKtVR30Rmax4Rmin02TrackJets"),
     m_antiKt4EMPFlowJetsPlots             (0, "BTag/AntiKt4EMPFlowJets"            , "antiKt4EMPFlowJets"),
->>>>>>> 7b1d0f73
     m_nevents(0)
   {
 
@@ -177,12 +171,6 @@
         int label(1000);
         //double dR(1000);
 
-<<<<<<< HEAD
-	//Arnaud: JVT cut to remove horns
-	//if(jet->getAttribute<float>("Jvt") < 0.59 && jet->pt() < 60e3 && std::abs(jet->eta()) < 2.4) continue;
-
-        if(jet->pt() > 20000 && std::abs(jet->eta()) < 2.5){
-=======
 	if(jet->pt() <= 20000) continue;
 	if(std::abs(jet->eta()) >= 2.5) continue;
 
@@ -190,7 +178,6 @@
 	if (((plot_i->second).m_isJVT_defined) &&  (jet->getAttribute<float>("Jvt")) < ((plot_i->second).m_jvt_cut) && jet->pt() > 20e3 && jet->pt() < 60e3 && (std::abs(jet->eta()) < 2.4) ) continue;
 
         //if(jet->pt() > 20000 && std::abs(jet->eta()) < 2.5){
->>>>>>> 7b1d0f73
           (plot_i->second).fill(jet);
 
 	  if(!m_isData) {
