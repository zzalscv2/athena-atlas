/*
  Copyright (C) 2002-2022 CERN for the benefit of the ATLAS collaboration
*/
#include "FlavorTagDiscriminants/customGetter.h"
#include "FlavorTagDiscriminants/BTagTrackIpAccessor.h"

#include "xAODJet/JetContainer.h"
#include "xAODTracking/TrackParticle.h"

#include <optional>

namespace {
  // ______________________________________________________________________
  // Custom getters for jet-wise quantities
  //
  // this function is not at all optimized, but then it doesn't have
  // to be since it should only be called in the initialization stage.
  //
  std::function<double(const xAOD::Jet&)> customGetter(
    const std::string& name)
  {
    if (name == "pt") {
      return [](const xAOD::Jet& j) -> float {return j.pt();};
    }
    if (name == "log_pt") {
      return [](const xAOD::Jet& j) -> float {return std::log(j.pt());};
    }
    if (name == "eta") {
      return [](const xAOD::Jet& j) -> float {return j.eta();};
    }
    if (name == "abs_eta") {
      return [](const xAOD::Jet& j) -> float {return std::abs(j.eta());};
    }
    if (name == "energy") {
      return [](const xAOD::Jet& j) -> float {return j.e();};
    }

    throw std::logic_error("no match for custom getter " + name);
  }


  // _______________________________________________________________________
  // Custom getters for track variables

  template <typename T>
  class TJGetter
  {
  private:
    T m_getter;
  public:
    TJGetter(T getter):
      m_getter(getter)
      {}
    std::vector<double> operator()(
      const xAOD::Jet& jet,
      const std::vector<const xAOD::TrackParticle*>& tracks) const {
      std::vector<double> sequence;
      sequence.reserve(tracks.size());
      for (const auto* track: tracks) {
        sequence.push_back(m_getter(*track, jet));
      }
      return sequence;
    }
  };

  std::optional<FlavorTagDiscriminants::SequenceFromTracks>
  sequenceWithIpDep(
    const std::string& name,
    const std::string& prefix)
  {

    using Tp = xAOD::TrackParticle;
    using Jet = xAOD::Jet;

    BTagTrackIpAccessor a(prefix);
    if (name == "IP3D_signed_d0_significance") {
      return TJGetter([a](const Tp& t, const Jet& j){
          return a.getSignedIp(t, j).ip3d_signed_d0_significance;
      });
    }
    if (name == "IP3D_signed_z0_significance") {
      return TJGetter([a](const Tp& t, const Jet& j){
        return a.getSignedIp(t, j).ip3d_signed_z0_significance;
      });
    }
    if (name == "IP2D_signed_d0") {
      return TJGetter([a](const Tp& t, const Jet& j){
        return a.getSignedIp(t, j).ip2d_signed_d0;
      });
    }
    if (name == "IP3D_signed_d0") {
      return TJGetter([a](const Tp& t, const Jet& j){
        return a.getSignedIp(t, j).ip3d_signed_d0;
      });
    }
    if (name == "IP3D_signed_z0") {
      return TJGetter([a](const Tp& t, const Jet& j){
        return a.getSignedIp(t, j).ip3d_signed_z0;
      });
    }
    if (name == "d0" || name == "btagIp_d0") {
      return TJGetter([a](const Tp& t, const Jet&){
        return a.d0(t);
      });
    }
    if (name == "z0SinTheta" || name == "btagIp_z0SinTheta") {
      return TJGetter([a](const Tp& t, const Jet&){
        return a.z0SinTheta(t);
      });
    }
    if (name == "d0Uncertainty") {
      return TJGetter([a](const Tp& t, const Jet&){
        return a.d0Uncertainty(t);
      });
    }
    if (name == "z0SinThetaUncertainty") {
      return TJGetter([a](const Tp& t, const Jet&){
        return a.z0SinThetaUncertainty(t);
      });
    }
    return std::nullopt;
  }

  std::optional<FlavorTagDiscriminants::SequenceFromTracks>
  sequenceNoIpDep(const std::string& name)
  {

    using Tp = xAOD::TrackParticle;
    using Jet = xAOD::Jet;
    typedef std::vector<const xAOD::TrackParticle*> Tracks;

    if (name == "pt") {
      return TJGetter([](const Tp& t, const Jet&) {
        return t.pt();
      });
    }
    if (name == "log_pt") {
      return TJGetter([](const Tp& t, const Jet&) {
        return std::log(t.pt());
      });
    }
    if (name == "ptfrac") {
      return TJGetter([](const Tp& t, const Jet& j) {
        return t.pt() / j.pt();
      });
    }
    if (name == "log_ptfrac") {
      return TJGetter([](const Tp& t, const Jet& j) {
        return std::log(t.pt() / j.pt());
      });
    }

    if (name == "eta") {
      return TJGetter([](const Tp& t, const Jet&) {
        return t.eta();
      });
    }
    if (name == "deta") {
      return TJGetter([](const Tp& t, const Jet& j) {
        return t.eta() - j.eta();
      });
    }
    if (name == "abs_deta") {
      return TJGetter([](const Tp& t, const Jet& j) {
        return copysign(1.0, j.eta()) * (t.eta() - j.eta());
      });
    }

    if (name == "phi") {
      return TJGetter([](const Tp& t, const Jet&) {
        return t.phi();
      });
    }
    if (name == "dphi") {
      return TJGetter([](const Tp& t, const Jet& j) {
        return t.p4().DeltaPhi(j.p4());
      });
    }

    if (name == "dr") {
      return TJGetter([](const Tp& t, const Jet& j) {
        return t.p4().DeltaR(j.p4());
      });
    }
<<<<<<< HEAD
    if (name == "pt") {
      return [](const Jet&, const Tracks& t) {
        std::vector<double> tracks;
        for (const auto* trk: t) tracks.push_back(trk->pt());
        return tracks;
      };
    }
    if (name == "eta") {
      return [](const Jet&, const Tracks& t) {
        std::vector<double> tracks;
        for (const auto* trk: t) tracks.push_back(trk->eta());
        return tracks;
      };
=======
    if (name == "log_dr") {
      return TJGetter([](const Tp& t, const Jet& j) {
        return std::log(t.p4().DeltaR(j.p4()));
      });
    }
    if (name == "log_dr_nansafe") {
      return TJGetter([](const Tp& t, const Jet& j) {
        return std::log(t.p4().DeltaR(j.p4()) + 1e-7);
      });
    }

    if (name == "mass") {
      return TJGetter([](const Tp& t, const Jet&) {
        return t.m();
      });
    }
    if (name == "energy") {
      return TJGetter([](const Tp& t, const Jet&) {
        return t.e();
      });
>>>>>>> b5ea2329
    }

    if (name == "phiUncertainty") {
<<<<<<< HEAD
      return [](const Jet&, const Tracks& t) {
        std::vector<double> tracks;
        for (const auto* trk: t) tracks.push_back(std::sqrt(trk->definingParametersCovMatrixDiagVec().at(2)));
        return tracks;
      };
    }
    if (name == "thetaUncertainty") {
      return [](const Jet&, const Tracks& t) {
        std::vector<double> tracks;
        for (const auto* trk: t) tracks.push_back(std::sqrt(trk->definingParametersCovMatrixDiagVec().at(3)));
        return tracks;
      };
    }
    if (name == "qOverPUncertainty") {
      return [](const Jet&, const Tracks& t) {
        std::vector<double> tracks;
        for (const auto* trk: t) tracks.push_back(std::sqrt(trk->definingParametersCovMatrixDiagVec().at(4)));
        return tracks;
      };
    }
    if (name == "z0RelativeToBeamspot") {
      return [](const Jet&, const Tracks& t) {
        std::vector<double> tracks;
        for (const auto* trk: t) tracks.push_back(trk->z0());
        return tracks;
      };
    }
    if (name == "log_z0RelativeToBeamspotUncertainty") {
      return [](const Jet&, const Tracks& t) {
        std::vector<double> tracks;
        for (const auto* trk: t) tracks.push_back(std::log(std::sqrt(trk->definingParametersCovMatrixDiagVec().at(1))));
        return tracks;
      };
=======
      return TJGetter([](const Tp& t, const Jet&) {
        return std::sqrt(t.definingParametersCovMatrixDiagVec().at(2));
      });
    }
    if (name == "thetaUncertainty") {
      return TJGetter([](const Tp& t, const Jet&) {
        return std::sqrt(t.definingParametersCovMatrixDiagVec().at(3));
      });
    }
    if (name == "qOverPUncertainty") {
      return TJGetter([](const Tp& t, const Jet&) {
        return std::sqrt(t.definingParametersCovMatrixDiagVec().at(4));
      });
    }
    if (name == "z0RelativeToBeamspot") {
      return TJGetter([](const Tp& t, const Jet&) {
        return t.z0();
      });
    }
    if (name == "log_z0RelativeToBeamspotUncertainty") {
      return TJGetter([](const Tp& t, const Jet&) {
        return std::log(std::sqrt(t.definingParametersCovMatrixDiagVec().at(1)));
      });
>>>>>>> b5ea2329
    }
    return std::nullopt;
  }

}

namespace FlavorTagDiscriminants {
  namespace internal {

    // ________________________________________________________________
    // Interface functions
    //
    // As long as we're giving lwtnn pair<name, double> objects, we
    // can't use the raw getter functions above (which only return a
    // double). Instead we'll wrap those functions in another function,
    // which returns the pair we wanted.
    //
    // Case for jet variables
    std::function<std::pair<std::string, double>(const xAOD::Jet&)>
    customGetterAndName(const std::string& name) {
      auto getter = customGetter(name);
      return [name, getter](const xAOD::Jet& j) {
               return std::make_pair(name, getter(j));
             };
    }

    // Case for track variables
    std::pair<std::function<std::pair<std::string, std::vector<double>>(
      const xAOD::Jet&,
      const std::vector<const xAOD::TrackParticle*>&)>,
      std::set<std::string>>
    customNamedSeqGetterWithDeps(const std::string& name,
                                 const std::string& prefix) {
      auto [getter, deps] = customSequenceGetterWithDeps(name, prefix);
      return {
        [n=name, g=getter](const xAOD::Jet& j,
                       const std::vector<const xAOD::TrackParticle*>& t) {
          return std::make_pair(n, g(j, t));
        },
        deps
      };
    }
  }
  // ________________________________________________________________________
  // Master track getter list
  //
  // These functions are wrapped by the customNamedSeqGetter function
  // below to become the ones that are actually used in DL2.
  //
  std::pair<SequenceFromTracks, std::set<std::string>>
  customSequenceGetterWithDeps(const std::string& name,
                               const std::string& prefix) {

    if (auto getter = sequenceWithIpDep(name, prefix)) {
      auto deps = BTagTrackIpAccessor(prefix).getTrackIpDataDependencyNames();
      return {*getter, deps};
    }

    if (auto getter = sequenceNoIpDep(name)) {
      return {*getter, {}};
    }
    throw std::logic_error("no match for custom getter " + name);
  }

}
<|MERGE_RESOLUTION|>--- conflicted
+++ resolved
@@ -182,21 +182,6 @@
         return t.p4().DeltaR(j.p4());
       });
     }
-<<<<<<< HEAD
-    if (name == "pt") {
-      return [](const Jet&, const Tracks& t) {
-        std::vector<double> tracks;
-        for (const auto* trk: t) tracks.push_back(trk->pt());
-        return tracks;
-      };
-    }
-    if (name == "eta") {
-      return [](const Jet&, const Tracks& t) {
-        std::vector<double> tracks;
-        for (const auto* trk: t) tracks.push_back(trk->eta());
-        return tracks;
-      };
-=======
     if (name == "log_dr") {
       return TJGetter([](const Tp& t, const Jet& j) {
         return std::log(t.p4().DeltaR(j.p4()));
@@ -217,69 +202,32 @@
       return TJGetter([](const Tp& t, const Jet&) {
         return t.e();
       });
->>>>>>> b5ea2329
     }
 
     if (name == "phiUncertainty") {
-<<<<<<< HEAD
-      return [](const Jet&, const Tracks& t) {
-        std::vector<double> tracks;
-        for (const auto* trk: t) tracks.push_back(std::sqrt(trk->definingParametersCovMatrixDiagVec().at(2)));
-        return tracks;
-      };
+      return TJGetter([](const Tp& t, const Jet&) {
+        return std::sqrt(t.definingParametersCovMatrixDiagVec().at(2));
+      });
     }
     if (name == "thetaUncertainty") {
-      return [](const Jet&, const Tracks& t) {
-        std::vector<double> tracks;
-        for (const auto* trk: t) tracks.push_back(std::sqrt(trk->definingParametersCovMatrixDiagVec().at(3)));
-        return tracks;
-      };
+      return TJGetter([](const Tp& t, const Jet&) {
+        return std::sqrt(t.definingParametersCovMatrixDiagVec().at(3));
+      });
     }
     if (name == "qOverPUncertainty") {
-      return [](const Jet&, const Tracks& t) {
-        std::vector<double> tracks;
-        for (const auto* trk: t) tracks.push_back(std::sqrt(trk->definingParametersCovMatrixDiagVec().at(4)));
-        return tracks;
-      };
+      return TJGetter([](const Tp& t, const Jet&) {
+        return std::sqrt(t.definingParametersCovMatrixDiagVec().at(4));
+      });
     }
     if (name == "z0RelativeToBeamspot") {
-      return [](const Jet&, const Tracks& t) {
-        std::vector<double> tracks;
-        for (const auto* trk: t) tracks.push_back(trk->z0());
-        return tracks;
-      };
+      return TJGetter([](const Tp& t, const Jet&) {
+        return t.z0();
+      });
     }
     if (name == "log_z0RelativeToBeamspotUncertainty") {
-      return [](const Jet&, const Tracks& t) {
-        std::vector<double> tracks;
-        for (const auto* trk: t) tracks.push_back(std::log(std::sqrt(trk->definingParametersCovMatrixDiagVec().at(1))));
-        return tracks;
-      };
-=======
-      return TJGetter([](const Tp& t, const Jet&) {
-        return std::sqrt(t.definingParametersCovMatrixDiagVec().at(2));
-      });
-    }
-    if (name == "thetaUncertainty") {
-      return TJGetter([](const Tp& t, const Jet&) {
-        return std::sqrt(t.definingParametersCovMatrixDiagVec().at(3));
-      });
-    }
-    if (name == "qOverPUncertainty") {
-      return TJGetter([](const Tp& t, const Jet&) {
-        return std::sqrt(t.definingParametersCovMatrixDiagVec().at(4));
-      });
-    }
-    if (name == "z0RelativeToBeamspot") {
-      return TJGetter([](const Tp& t, const Jet&) {
-        return t.z0();
-      });
-    }
-    if (name == "log_z0RelativeToBeamspotUncertainty") {
       return TJGetter([](const Tp& t, const Jet&) {
         return std::log(std::sqrt(t.definingParametersCovMatrixDiagVec().at(1)));
       });
->>>>>>> b5ea2329
     }
     return std::nullopt;
   }
