# Copyright (C) 2002-2018 CERN for the benefit of the ATLAS collaboration
#
# @author Nils Krumnack

atlas_subdir( AsgAnalysisAlgorithms )

atlas_depends_on_subdirs(
   PUBLIC
   Control/AthContainers
   Control/AthContainersInterfaces
   Control/AthToolSupport/AsgTools
   Event/xAOD/xAODBase
   Event/xAOD/xAODEventInfo
   PhysicsAnalysis/Algorithms/SelectionHelpers
   PhysicsAnalysis/Algorithms/SystematicsHandles
   PhysicsAnalysis/AnalysisCommon/PATCore
   PhysicsAnalysis/AnalysisCommon/PATInterfaces
   PhysicsAnalysis/D3PDTools/AnaAlgorithm
   PhysicsAnalysis/Interfaces/AsgAnalysisInterfaces
   PRIVATE
   Event/xAOD/xAODJet
   Event/xAOD/xAODMuon
   Event/xAOD/xAODTau
   Event/xAOD/xAODEgamma
   PhysicsAnalysis/D3PDTools/RootCoreUtils )

atlas_add_library( AsgAnalysisAlgorithmsLib
   AsgAnalysisAlgorithms/*.h AsgAnalysisAlgorithms/*.icc Root/*.cxx
   PUBLIC_HEADERS AsgAnalysisAlgorithms
<<<<<<< HEAD
   LINK_LIBRARIES xAODBase SelectionHelpersLib SystematicsHandlesLib
     PATInterfaces AnaAlgorithmLib AsgAnalysisInterfaces PATCoreLib
     AssociationUtilsLib
   PRIVATE_LINK_LIBRARIES AsgTools RootCoreUtils
     xAODJet xAODMuon xAODEgamma xAODTau )
=======
   LINK_LIBRARIES AthContainers AthContainersInterfaces AsgTools xAODBase
     xAODEventInfo SelectionHelpersLib SystematicsHandlesLib PATCoreLib
     PATInterfaces AnaAlgorithmLib AsgAnalysisInterfaces
   PRIVATE_LINK_LIBRARIES xAODJet xAODMuon xAODTau xAODEgamma RootCoreUtils )
>>>>>>> 5d41617d

atlas_add_dictionary( AsgAnalysisAlgorithmsDict
   AsgAnalysisAlgorithms/AsgAnalysisAlgorithmsDict.h
   AsgAnalysisAlgorithms/selection.xml
   LINK_LIBRARIES AsgAnalysisAlgorithmsLib )

if( NOT XAOD_STANDALONE )
   atlas_add_component( AsgAnalysisAlgorithms
      src/*.h src/*.cxx src/components/*.cxx
      LINK_LIBRARIES GaudiKernel AsgAnalysisAlgorithmsLib )
endif()

atlas_install_python_modules( python/*.py )
atlas_install_joboptions( share/*_jobOptions.py )
atlas_install_scripts( share/*_eljob.py )<|MERGE_RESOLUTION|>--- conflicted
+++ resolved
@@ -27,18 +27,10 @@
 atlas_add_library( AsgAnalysisAlgorithmsLib
    AsgAnalysisAlgorithms/*.h AsgAnalysisAlgorithms/*.icc Root/*.cxx
    PUBLIC_HEADERS AsgAnalysisAlgorithms
-<<<<<<< HEAD
-   LINK_LIBRARIES xAODBase SelectionHelpersLib SystematicsHandlesLib
-     PATInterfaces AnaAlgorithmLib AsgAnalysisInterfaces PATCoreLib
-     AssociationUtilsLib
-   PRIVATE_LINK_LIBRARIES AsgTools RootCoreUtils
-     xAODJet xAODMuon xAODEgamma xAODTau )
-=======
    LINK_LIBRARIES AthContainers AthContainersInterfaces AsgTools xAODBase
      xAODEventInfo SelectionHelpersLib SystematicsHandlesLib PATCoreLib
-     PATInterfaces AnaAlgorithmLib AsgAnalysisInterfaces
+     PATInterfaces AnaAlgorithmLib AsgAnalysisInterfaces AssociationUtilsLib
    PRIVATE_LINK_LIBRARIES xAODJet xAODMuon xAODTau xAODEgamma RootCoreUtils )
->>>>>>> 5d41617d
 
 atlas_add_dictionary( AsgAnalysisAlgorithmsDict
    AsgAnalysisAlgorithms/AsgAnalysisAlgorithmsDict.h
