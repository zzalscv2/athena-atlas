# skeleton.EVGENtoRDO.py
# skeleton file for running simulation+digi in one job for FastChain
# currently using full simulation and digi, will swap in fast components later
# Richard Hawkings, Dec 2014, based on work by Robert Harrington
# started by merging simulation and digitisaton skeletons, then modifying
# removed cosmics, beam gas/halo and pileup configuration
# trigger will not be run

from AthenaCommon.Logging import *
#from AthenaCommon.Logging import logging
fast_chain_log = logging.getLogger('FastChainSkeleton')
digilog = fast_chain_log
#logDigitization_flags = logging.getLogger( 'Digitization' )
#digilog = logging.getLogger('Digi_trf')
#logConfigDigitization = logging.getLogger( 'ConfigDigitization' )

fast_chain_log.info( '****************** STARTING EVNTtoRDO *****************' )

fast_chain_log.info( '**** Transformation run arguments' )
fast_chain_log.info( str(runArgs) )

from AthenaCommon import CfgGetter
import AthenaCommon.SystemOfUnits as Units


### Start of Sim

## Include common skeleton
#include("SimuJobTransforms/skeleton.EVGENtoHIT.py")
###########################Skeleton.EVGENtoHIT.py##########################

#include("SimuJobTransforms/CommonSkeletonJobOptions.py")

#####################CommonSkeletonJobOptions.py##########################

from PerfMonComps.PerfMonFlags import jobproperties as pmon_properties
pmon_properties.PerfMonFlags.doMonitoring=True
pmon_properties.PerfMonFlags.doSemiDetailedMonitoring=True

######################################################################
#                                                                    #
# Place holder for numerous common job options of skeleton.XXX files #
# Creation: David Cote (September 2009)                              #
#                                                                    #
######################################################################
from AthenaCommon.GlobalFlags import globalflags
from AthenaCommon.BeamFlags import jobproperties
from AthenaCommon.AthenaCommonFlags import athenaCommonFlags
from G4AtlasApps.SimFlags import simFlags
from ISF_Config.ISF_jobProperties import ISF_Flags
from Digitization.DigitizationFlags import digitizationFlags
#from AthenaCommon.BFieldFlags import jobproperties ##Not sure if this is appropriate for G4 sim

## Max/skip events
if hasattr(runArgs,"skipEvents"):
    athenaCommonFlags.SkipEvents.set_Value_and_Lock( runArgs.skipEvents )


if hasattr(runArgs,"maxEvents"):
    athenaCommonFlags.EvtMax.set_Value_and_Lock( runArgs.maxEvents )
else:
    athenaCommonFlags.EvtMax=-1


if hasattr(runArgs,"conditionsTag"):
    if runArgs.conditionsTag != 'NONE':
        globalflags.ConditionsTag.set_Value_and_Lock( runArgs.conditionsTag ) #make this one compulsory?
        digitizationFlags.IOVDbGlobalTag = runArgs.conditionsTag


if hasattr(runArgs,"beamType"):
    if runArgs.beamType != 'NONE':
        # Setting beamType='cosmics' keeps cavern in world volume for g4sim also with non-commissioning geometries
        jobproperties.Beam.beamType.set_Value_and_Lock( runArgs.beamType )


# Avoid command line preInclude for event service
if hasattr(runArgs, "eventService") and runArgs.eventService:
    include('AthenaMP/AthenaMP_EventService.py')


#####################Back to Skeleton.EVGENtoHIT.py######################
if hasattr(runArgs, "jobNumber"):
    if runArgs.jobNumber < 1:
        raise ValueError('jobNumber must be a postive integer. %s lies outside this range', str(runArgs.jobNumber))

if hasattr(runArgs, "inputTXT_EVENTIDFile"):
    from OverlayCommonAlgs.OverlayFlags import overlayFlags
    overlayFlags.EventIDTextFile = runArgs.inputTXT_EVENTIDFile[0]
    simFlags.load_atlas_flags()
    if hasattr(simFlags, 'IsEventOverlayInputSim'):
        simFlags.IsEventOverlayInputSim = True
    if hasattr(runArgs, 'inputVertexPosFile'):
        simFlags.VertexOverrideFile= runArgs.inputVertexPosFile

if hasattr(runArgs, 'truthStrategy'):
    simFlags.TruthStrategy    = runArgs.truthStrategy
    try:
        from BarcodeServices.BarcodeServicesConfig import barcodeOffsetForTruthStrategy
        simFlags.SimBarcodeOffset  = barcodeOffsetForTruthStrategy(runArgs.truthStrategy)
    except RuntimeError:
        Offset200kStrings = ['MC12', 'MC15a', 'MC16']
        is200kOffset = any(x in runArgs.truthStrategy for x in Offset200kStrings)
        if is200kOffset:
            simFlags.SimBarcodeOffset  = 200000 #MC12, MC15a, MC16 setting
        else:
            simFlags.SimBarcodeOffset  = 1000000 #MC15 setting
        atlasG4log.warning('Using unknown truth strategy '+str(runArgs.truthStrategy)+' guessing that barcode offset is '+str(simFlags.SimBarcodeOffset))
else:
    simFlags.TruthStrategy    = 'MC12'
    simFlags.SimBarcodeOffset  = 200000 #MC12 setting



##############################Back to MyCustomSkeleton########################

## Get the logger
fast_chain_log.info('****************** STARTING ISF ******************')

### Force trigger to be off
from RecExConfig.RecFlags import rec
rec.doTrigger.set_Value_and_Lock(False)


## Simulation flags need to be imported first
simFlags.load_atlas_flags()
if hasattr(runArgs, 'useISF') and not runArgs.useISF:
    raise RuntimeError("Unsupported configuration! If you want to run with useISF=False, please use AtlasG4_tf.py!")
simFlags.ISFRun=True

## Set simulation geometry tag
if hasattr(runArgs, 'geometryVersion'):
    simFlags.SimLayout.set_Value_and_Lock(runArgs.geometryVersion)
    fast_chain_log.debug('SimLayout set to %s' % simFlags.SimLayout)
    if runArgs.geometryVersion.endswith("_VALIDATION"):
        pos=runArgs.geometryVersion.find("_VALIDATION")
        globalflags.DetDescrVersion.set_Value_and_Lock( runArgs.geometryVersion[:pos] )
    else:
        globalflags.DetDescrVersion.set_Value_and_Lock( runArgs.geometryVersion )
    fast_chain_log.debug('DetDescrVersion set to %s' % globalflags.DetDescrVersion)
else:
    raise RuntimeError("No geometryVersion provided.")


## AthenaCommon flags
# Jobs should stop if an include fails.
if hasattr(runArgs, "IgnoreConfigError"):
    athenaCommonFlags.AllowIgnoreConfigError = runArgs.IgnoreConfigError
else:
    athenaCommonFlags.AllowIgnoreConfigError = False

athenaCommonFlags.DoFullChain=True

## Input Files
def setInputEvgenFileJobProperties(InputEvgenFile):
    from AthenaCommon.GlobalFlags import globalflags
    globalflags.InputFormat.set_Value_and_Lock('pool')
    from AthenaCommon.AthenaCommonFlags import athenaCommonFlags
    athenaCommonFlags.PoolEvgenInput.set_Value_and_Lock( InputEvgenFile )
    athenaCommonFlags.FilesInput.set_Value_and_Lock( InputEvgenFile )

if hasattr(runArgs, "inputFile"):
    athenaCommonFlags.FilesInput.set_Value_and_Lock( runArgs.inputFile )
# We don't expect both inputFile and inputEVNT*File to be specified
if hasattr(runArgs, "inputEVNTFile"):
    setInputEvgenFileJobProperties( runArgs.inputEVNTFile )
elif hasattr(runArgs, "inputEVNT_TRFile"):
    setInputEvgenFileJobProperties( runArgs.inputEVNT_TRFile )
elif jobproperties.Beam.beamType.get_Value() == 'cosmics':
    fast_chain_log.debug('No inputEVNTFile provided. OK, as performing cosmics simulation.')
    athenaCommonFlags.PoolEvgenInput.set_Off()
else:
    fast_chain_log.info('No inputEVNTFile provided. Assuming that you are running a generator on the fly.')
    athenaCommonFlags.PoolEvgenInput.set_Off()

## Output hits file config
if hasattr(runArgs, "outputHITSFile"):
    athenaCommonFlags.PoolHitsOutput.set_Value_and_Lock( runArgs.outputHITSFile )
else:
    if hasattr(runArgs, "outputEVNT_TRFile"):
        if hasattr(runArgs,"trackRecordType") and runArgs.trackRecordType=="stopped":
            simFlags.StoppedParticleFile.set_Value_and_Lock( runArgs.outputEVNT_TRFile )
    #raise RuntimeError("No outputHITSFile provided.")
    fast_chain_log.info('No outputHITSFile provided. This simulation job will not write out any HITS file.')
    athenaCommonFlags.PoolHitsOutput = ""
    athenaCommonFlags.PoolHitsOutput.statusOn = False

#==============================================================
# Job Configuration parameters:
#==============================================================
## Pre-exec
if hasattr(runArgs, "preSimExec"):
    fast_chain_log.info("transform pre-sim exec")
    for cmd in runArgs.preSimExec:
        fast_chain_log.info(cmd)
        exec(cmd)

## Pre-include
if hasattr(runArgs, "preSimInclude"):
    for fragment in runArgs.preSimInclude:
        include(fragment)

if hasattr(runArgs, "inputEVNT_TRFile"):
    if hasattr(runArgs,"trackRecordType") and runArgs.trackRecordType=="stopped":
        include('SimulationJobOptions/preInclude.ReadStoppedParticles.py')

# get top sequence
from AthenaCommon.AlgSequence import AlgSequence
topSequence = AlgSequence()

# Avoid command line preInclude for cavern background
if jobproperties.Beam.beamType.get_Value() != 'cosmics':
    # If it was already there, then we have a stopped particle file
    if hasattr(runArgs, "inputEVNT_TRFile") and\
        not hasattr(topSequence,'TrackRecordGenerator'):
        include('SimulationJobOptions/preInclude.G4ReadCavern.py')
    # If there's a stopped particle file, don't do all the cavern stuff
    if hasattr(runArgs, "outputEVNT_TRFile") and\
        not (hasattr(simFlags,'StoppedParticleFile') and simFlags.StoppedParticleFile.statusOn and simFlags.StoppedParticleFile.get_Value()!=''):
        include('SimulationJobOptions/preInclude.G4WriteCavern.py')

if jobproperties.Beam.beamType.get_Value() == 'cosmics':
    ISF_Flags.Simulator.set_Value_and_Lock('CosmicsG4')
elif hasattr(runArgs, 'simulator'):
    ISF_Flags.Simulator.set_Value_and_Lock(runArgs.simulator)
else:
    ISF_Flags.Simulator.set_Value_and_Lock('MC12G4')

from AthenaCommon.DetFlags import DetFlags

#Trial block: Set off tasks at start
## Switch off tasks
#    DetFlags.pileup.all_setOff()
#    DetFlags.simulateLVL1.all_setOff()
#    DetFlags.digitize.all_setOff()
#if not simFlags.IsEventOverlayInputSim():
#DetFlags.overlay.all_setOff()

#    DetFlags.readRDOPool.all_setOff()
#    DetFlags.makeRIO.all_setOff()
#    DetFlags.writeBS.all_setOff()
#    DetFlags.readRDOBS.all_setOff()
#    DetFlags.readRIOBS.all_setOff()
#    DetFlags.readRIOPool.all_setOff()
#    DetFlags.writeRIOPool.all_setOff()
#    DetFlags.writeRDOPool.all_setOff()


#set flags ON:

#Tasks we want switched ON (write RDOPool) - want this for all detectors that we want ON:
#DetFlags.writeRDOPool.all_setOn()

#### this flag turns all the detectors ON that we want for simulation.
try:
    from ISF_Config import FlagSetters
    FlagSetters.configureFlagsBase()
    ## Check for any simulator-specific configuration
    configureFlags = getattr(FlagSetters, ISF_Flags.Simulator.configFlagsMethodName(), None)
    if configureFlags is not None:
        configureFlags()
    possibleSubDetectors=['pixel','SCT','TRT','BCM','Lucid','ZDC','ALFA','AFP','FwdRegion','LAr','HGTD','Tile','MDT','CSC','TGC','RPC','Micromegas','sTGC','Truth']
    for subdet in possibleSubDetectors:
        simattr = subdet+"_on"
        simcheck = getattr(DetFlags.simulate, simattr, None)
        if simcheck is not None and simcheck():
            attrname = subdet+"_setOn"
            checkfn = getattr(DetFlags, attrname, None)
            if checkfn is not None:
                checkfn()

except:
    ## Select detectors
    if 'DetFlags' not in dir():
        # from AthenaCommon.DetFlags import DetFlags
        ## If you configure one det flag, you're responsible for configuring them all!
        DetFlags.all_setOn()


#DetFlags.all_setOn()
DetFlags.LVL1_setOff()
DetFlags.Truth_setOn()
DetFlags.Forward_setOff() # Forward dets are off by default
DetFlags.Micromegas_setOff()
DetFlags.sTGC_setOff()
DetFlags.FTK_setOff()
checkHGTDOff = getattr(DetFlags, 'HGTD_setOff', None)
if checkHGTDOff is not None:
    checkHGTDOff() #Default for now

# from AthenaCommon.DetFlags import DetFlags

# from AthenaCommon.DetFlags import DetFlags
    ## Tidy up DBM DetFlags: temporary measure
DetFlags.DBM_setOff()

if hasattr(simFlags, 'SimulateNewSmallWheel'):
    if simFlags.SimulateNewSmallWheel():
        DetFlags.sTGC_setOn()
        DetFlags.Micromegas_setOn()

#if simFlags.ForwardDetectors.statusOn:
#    if DetFlags.geometry.FwdRegion_on():
#        from AthenaCommon.AppMgr import ToolSvc
#        ToolSvc += CfgGetter.getPublicTool("ForwardRegionProperties")

### Set digitize all except forward detectors
DetFlags.digitize.all_setOn()
DetFlags.digitize.LVL1_setOff()
DetFlags.digitize.ZDC_setOff()
DetFlags.digitize.Micromegas_setOff()
DetFlags.digitize.sTGC_setOff()
DetFlags.digitize.Forward_setOff()
DetFlags.digitize.Lucid_setOff()
DetFlags.digitize.AFP_setOff()
DetFlags.digitize.ALFA_setOff()

#set all detdescr on except fwd.
#DetFlags.detdescr.all_setOn()
#DetFlags.detdescr.LVL1_setOff()
#DetFlags.detdescr.ZDC_setOff()
#DetFlags.detdescr.Micromegas_setOff()
#DetFlags.detdescr.sTGC_setOff()
#DetFlags.detdescr.Forward_setOff()
#DetFlags.detdescr.Lucid_setOff()
#DetFlags.detdescr.AFP_setOff()
#DetFlags.detdescr.ALFA_setOff()

#--------------------------------------------------------------
# Set Detector flags for this run
#--------------------------------------------------------------
if 'DetFlags' in dir():

    DetFlags.Print()
    DetFlags.overlay.all_setOff()

#DetFlags.simulate.all_setOff()
DetFlags.makeRIO.all_setOff()
DetFlags.writeBS.all_setOff()
DetFlags.readRDOBS.all_setOff()
DetFlags.readRIOBS.all_setOff()
DetFlags.readRIOPool.all_setOff()
DetFlags.writeRIOPool.all_setOff()


# temporary fix to ensure TRT will record hits if using FATRAS
# this should eventually be removed when it is configured properly in ISF
if hasattr(runArgs, 'simulator') and runArgs.simulator.find('ATLFASTIIF')>=0:
    from TrkDetDescrSvc.TrkDetDescrJobProperties import TrkDetFlags
    TrkDetFlags.TRT_BuildStrawLayers=True
    fast_chain_log.info('Enabled TRT_BuildStrawLayers to get hits in ATLFASTIIF')


DetFlags.Print()

# removed configuration of forward detectors from standard simulation config
# corresponding code block removed

## Set the PhysicsList
if hasattr(runArgs, 'physicsList'):
    simFlags.PhysicsList = runArgs.physicsList


## Random seed
if hasattr(runArgs, "randomSeed"):
    simFlags.RandomSeedOffset = int(runArgs.randomSeed)
else:
    fast_chain_log.warning('randomSeed not set')
## Don't use the SeedsG4 override
simFlags.SeedsG4.set_Off()

## The looper killer is on by default. Disable it if this is requested.
if hasattr(runArgs, "enableLooperKiller") and not runArgs.enableLooperKiller:
    simFlags.OptionalUserActionList.removeAction('G4UA::LooperKillerTool', ['Step'])
    fast_chain_log.warning("The looper killer will NOT be run in this job.")


## Set the Run Number (if required)
if hasattr(runArgs,"DataRunNumber"):
    if runArgs.DataRunNumber>0:
        fast_chain_log.info( 'Overriding run number to be: %s ', runArgs.DataRunNumber )
        simFlags.RunNumber=runArgs.DataRunNumber
        digitizationFlags.dataRunNumber=runArgs.DataRunNumber
elif hasattr(runArgs,'jobNumber'):
    if runArgs.jobNumber>=0:
        fast_chain_log.info( 'Using job number '+str(runArgs.jobNumber)+' to derive run number.' )
        simFlags.RunNumber = simFlags.RunDict.GetRunNumber( runArgs.jobNumber )
        fast_chain_log.info( 'Set run number based on dictionary to '+str(simFlags.RunNumber) )

## removed code block for handling cosmics track record

#--------------------------------------------------------------
# Override pile-up configuration on the command-line
#--------------------------------------------------------------

PileUpConfigOverride=False
import math

## First check for depreacted command-line options
if hasattr(runArgs,"numberOfLowPtMinBias"):
    if not math.fabs(digitizationFlags.numberOfLowPtMinBias.get_Value()-runArgs.numberOfLowPtMinBias)<0.00000001: #FIXME comparing two floats
        fast_chain_log.info( "Changing digitizationFlags.numberOfLowPtMinBias from %s to %s", digitizationFlags.numberOfLowPtMinBias.get_Value(),runArgs.numberOfLowPtMinBias)
        digitizationFlags.numberOfLowPtMinBias=float(runArgs.numberOfLowPtMinBias)
        PileUpConfigOverride=True
if hasattr(runArgs,"numberOfHighPtMinBias"):
    if not math.fabs(digitizationFlags.numberOfHighPtMinBias.get_Value()-runArgs.numberOfHighPtMinBias)<0.00000001: #FIXME comparing two floats
        fast_chain_log.info( "Changing digitizationFlags.numberOfHighPtMinBias from %s to %s", digitizationFlags.numberOfHighPtMinBias.get_Value(),runArgs.numberOfHighPtMinBias)
        digitizationFlags.numberOfHighPtMinBias=float(runArgs.numberOfHighPtMinBias)
        PileUpConfigOverride=True
if hasattr(runArgs,"numberOfBeamHalo"):
    if not math.fabs(digitizationFlags.numberOfBeamHalo.get_Value()-runArgs.numberOfBeamHalo)<0.00000001: #FIXME comparing two floats
        fast_chain_log.info( "Changing digitizationFlags.numberOfBeamHalo from %s to %s", digitizationFlags.numberOfBeamHalo.get_Value(),runArgs.numberOfBeamHalo)
        digitizationFlags.numberOfBeamHalo=float(runArgs.numberOfBeamHalo)
        PileUpConfigOverride=True
if hasattr(runArgs,"numberOfBeamGas"):
    if not math.fabs(digitizationFlags.numberOfBeamGas.get_Value()-runArgs.numberOfBeamGas)<0.00000001: #FIXME comparing two floats
        fast_chain_log.info( "Changing digitizationFlags.numberOfBeamGas from %s to %s", digitizationFlags.numberOfBeamGas.get_Value(),runArgs.numberOfBeamGas)
        digitizationFlags.numberOfBeamGas=float(runArgs.numberOfBeamGas)
        PileUpConfigOverride=True
if hasattr(runArgs,"numberOfCavernBkg"):
    if not digitizationFlags.numberOfCavern.get_Value()==runArgs.numberOfCavernBkg:
        fast_chain_log.info( "Changing digitizationFlags.cavernEvents from %s to %s", digitizationFlags.numberOfCavern.get_Value(),runArgs.numberOfCavernBkg)
        digitizationFlags.numberOfCavern=runArgs.numberOfCavernBkg
        PileUpConfigOverride=True
if hasattr(runArgs,"bunchSpacing"):
    if  digitizationFlags.BeamIntensityPattern.statusOn:
        fast_chain_log.warning("Redefine bunch-structure with a fixed %s ns bunchSpacing. Overwriting the previous setting of %s", runArgs.bunchSpacing,digitizationFlags.BeamIntensityPattern.get_Value())
    else:
        fast_chain_log.info( "Setting up job to run with a fixed %s ns bunchSpacing.", runArgs.bunchSpacing)
    digitizationFlags.bunchSpacing = 25
    digitizationFlags.BeamIntensityPattern.createConstBunchSpacingPattern(int(runArgs.bunchSpacing)) #FIXME This runArg should probably inherit from argInt rather than argFloat
    fast_chain_log.info( "New bunch-structure = %s", digitizationFlags.BeamIntensityPattern.get_Value())
    jobproperties.Beam.bunchSpacing = int(runArgs.bunchSpacing) #FIXME This runArg should probably inherit from argInt rather than argFloat
    PileUpConfigOverride=True
if hasattr(runArgs,"pileupInitialBunch"):
    if not (digitizationFlags.initialBunchCrossing.get_Value()==runArgs.pileupInitialBunch):
        fast_chain_log.info( "Changing digitizationFlags.initialBunchCrossing from %s to %s", digitizationFlags.initialBunchCrossing.get_Value(),runArgs.pileupInitialBunch)
        digitizationFlags.initialBunchCrossing=runArgs.pileupInitialBunch
        PileUpConfigOverride=True
if hasattr(runArgs,"pileupFinalBunch"):
    if not (digitizationFlags.finalBunchCrossing.get_Value()==runArgs.pileupFinalBunch):
        fast_chain_log.info( "Changing digitizationFlags.finalBunchCrossing from %s to %s", digitizationFlags.finalBunchCrossing.get_Value(),runArgs.pileupFinalBunch)
        digitizationFlags.finalBunchCrossing=runArgs.pileupFinalBunch
        PileUpConfigOverride=True
if hasattr(runArgs,"digiSteeringConf"):
    if not (digitizationFlags.digiSteeringConf.get_Value()==runArgs.digiSteeringConf+"PileUpToolsAlg"):
        fast_chain_log.info( "Changing digitizationFlags.digiSteeringConf from %s to %s", digitizationFlags.digiSteeringConf.get_Value(),runArgs.digiSteeringConf)
        digitizationFlags.digiSteeringConf=runArgs.digiSteeringConf+"PileUpToolsAlg"
        PileUpConfigOverride=True
if PileUpConfigOverride:
    fast_chain_log.info( "NB Some pile-up (re-)configuration was done on the command-line.")
del PileUpConfigOverride


#--------------------------------------------------------------
# Get the flags
#--------------------------------------------------------------
if hasattr(runArgs,"digiSeedOffset1"):
    digitizationFlags.rndmSeedOffset1=int(runArgs.digiSeedOffset1)
else:
    fast_chain_log.warning( 'digiSeedOffset1 not set' )
    digitizationFlags.rndmSeedOffset1=1

if hasattr(runArgs,"digiSeedOffset2"):
    digitizationFlags.rndmSeedOffset2=int(runArgs.digiSeedOffset2)
else:
    fast_chain_log.warning( 'digiSeedOffset2 not set' )
    digitizationFlags.rndmSeedOffset2=2

if hasattr(runArgs,"samplingFractionDbTag"): #FIXME change this to PhysicsList?
    digitizationFlags.physicsList=runArgs.samplingFractionDbTag

if hasattr(runArgs,"digiRndmSvc"):
    digitizationFlags.rndmSvc=runArgs.digiRndmSvc

if hasattr(runArgs,"PileUpPremixing"):
    fast_chain_log.info("Doing pile-up premixing")
    digitizationFlags.PileUpPremixing = runArgs.PileUpPremixing

#--------------------------------------------------------------
# Pileup configuration
#--------------------------------------------------------------
from SimuJobTransforms.SimTransformUtils import makeBkgInputCol
def HasInputFiles(runArgs, key):
    if hasattr(runArgs, key):
        cmd='runArgs.%s' % key
        if eval(cmd):
            return True
    return False

## Low Pt minbias set-up
bkgArgName="LowPtMinbiasHitsFile"
if hasattr(runArgs, "inputLowPtMinbiasHitsFile"):
    bkgArgName="inputLowPtMinbiasHitsFile"
if HasInputFiles(runArgs, bkgArgName):
    exec("bkgArg = runArgs."+bkgArgName)
    digitizationFlags.LowPtMinBiasInputCols = makeBkgInputCol(bkgArg,
                                                              digitizationFlags.numberOfLowPtMinBias.get_Value(), True, fast_chain_log)
if digitizationFlags.LowPtMinBiasInputCols.statusOn:
    digitizationFlags.doLowPtMinBias = True
else:
    digitizationFlags.doLowPtMinBias = False

## High Pt minbias set-up
bkgArgName="HighPtMinbiasHitsFile"
if hasattr(runArgs, "inputHighPtMinbiasHitsFile"):
    bkgArgName="inputHighPtMinbiasHitsFile"
if HasInputFiles(runArgs, bkgArgName):
    exec("bkgArg = runArgs."+bkgArgName)
    digitizationFlags.HighPtMinBiasInputCols = makeBkgInputCol(bkgArg,
                                                               digitizationFlags.numberOfHighPtMinBias.get_Value(), True, fast_chain_log)
if digitizationFlags.HighPtMinBiasInputCols.statusOn:
    digitizationFlags.doHighPtMinBias = True
else:
    digitizationFlags.doHighPtMinBias = False

## Cavern Background set-up
bkgArgName="cavernHitsFile"
if hasattr(runArgs, "inputCavernHitsFile"):
    bkgArgName="inputCavernHitsFile"
if HasInputFiles(runArgs, bkgArgName):
    exec("bkgArg = runArgs."+bkgArgName)
    digitizationFlags.cavernInputCols = makeBkgInputCol(bkgArg,
                                                        digitizationFlags.numberOfCavern.get_Value(), (not digitizationFlags.cavernIgnoresBeamInt.get_Value()), fast_chain_log)
if digitizationFlags.cavernInputCols.statusOn:
    digitizationFlags.doCavern = True
else:
    digitizationFlags.doCavern = False

## Beam Halo set-up
bkgArgName="beamHaloHitsFile"
if hasattr(runArgs, "inputBeamHaloHitsFile"):
    bkgArgName="inputBeamHaloHitsFile"
if HasInputFiles(runArgs, bkgArgName):
    exec("bkgArg = runArgs."+bkgArgName)
    digitizationFlags.beamHaloInputCols = makeBkgInputCol(bkgArg,
                                                          digitizationFlags.numberOfBeamHalo.get_Value(), True, fast_chain_log)
if digitizationFlags.beamHaloInputCols.statusOn:
    digitizationFlags.doBeamHalo = True
else:
    digitizationFlags.doBeamHalo = False

## Beam Gas set-up
bkgArgName="beamGasHitsFile"
if hasattr(runArgs, "inputBeamGasHitsFile"):
    bkgArgName="inputBeamGasHitsFile"
if HasInputFiles(runArgs, bkgArgName):
    exec("bkgArg = runArgs."+bkgArgName)
    digitizationFlags.beamGasInputCols = makeBkgInputCol(bkgArg,
                                                         digitizationFlags.numberOfBeamGas.get_Value(), True, fast_chain_log)
if digitizationFlags.beamGasInputCols.statusOn:
    digitizationFlags.doBeamGas = True
else:
    digitizationFlags.doBeamGas = False


#--------------------------------------------------------------
# Other configuration: LVL1, turn off sub detectors, calo noise
#--------------------------------------------------------------

if hasattr(runArgs,"doAllNoise"):
    if runArgs.doAllNoise!="NONE":
        fast_chain_log.info('doAllNoise = %s: Overriding doInDetNoise, doCaloNoise and doMuonNoise', runArgs.doAllNoise)
        if runArgs.doAllNoise=="True":
            digitizationFlags.doInDetNoise=True
            digitizationFlags.doCaloNoise=True
            digitizationFlags.doMuonNoise=True
        else:
            digitizationFlags.doInDetNoise=False
            digitizationFlags.doCaloNoise=False
            digitizationFlags.doMuonNoise=False



### No RDO output
## Output RDO File
if hasattr(runArgs,"outputRDOFile") or hasattr(runArgs,"tmpRDO"):
    if hasattr(runArgs,"outputRDOFile"):
        if hasattr(runArgs,"tmpRDO"):
            fast_chain_log.fatal("Both outputRDOFile and tmpRDO specified - this configuration should not be used!")
            raise SystemError
        athenaCommonFlags.PoolRDOOutput.set_Value_and_Lock( runArgs.outputRDOFile )
    if hasattr(runArgs,"tmpRDO"):
        athenaCommonFlags.PoolRDOOutput.set_Value_and_Lock( runArgs.tmpRDO )
    if hasattr(runArgs, "AddCaloDigi"):
        AddCaloDigi = runArgs.AddCaloDigi
        if AddCaloDigi:
            fast_chain_log.info("Will write out all LArDigitContainers and TileDigitsContainers to RDO file.")
            digitizationFlags.experimentalDigi+=["AddCaloDigi"]
else:
    fast_chain_log.info("no output file (outputRDOFile or tmpRDO) specified - switching off output StreamRDO")

## Set Overall per-Algorithm time-limit on the AlgSequence
topSequence.TimeOut = 43200 * Units.s

try:
    from RecAlgs.RecAlgsConf import TimingAlg
    topSequence+=TimingAlg("SimTimerBegin", TimingObjOutputName = "EVNTtoHITS_timings")
except:
    fast_chain_log.warning('Could not add TimingAlg, no timing info will be written out.')

#### *********** import ISF_Example code here **************** ####

#include("ISF_Config/ISF_ConfigJobInclude.py")




########## ISF_ConfigJobInclude.py #################




"""
Common configurations for ISF
KG Tan, 17/06/2012
"""

#include.block('ISF_Config/ISF_ConfigJobInclude.py')

#--------------------------------------------------------------
# Set to monte carlo
#--------------------------------------------------------------
import AthenaCommon.AtlasUnixStandardJob
from AthenaCommon.AppMgr import theApp
from AthenaCommon.AppMgr import ServiceMgr
from AthenaCommon.AppMgr import ServiceMgr as svcMgr

# TODO: ELLI: remove this once the envelopes are stored in the DDDB
#             -> currently a fallback python definition is used
#import shutil
#import os.path
#if os.path.exists('geomDB') and os.path.islink('geomDB'):
    #os.unlink('geomDB')
#os.symlink('/afs/cern.ch/atlas/groups/Simulation/ISF/Envelopes_geomDB', 'geomDB')


#--------------------------------------------------------------
# Set the flags automatically here
# (move it to the job options if not meant to be automatic!)
#--------------------------------------------------------------

# --- set globalflags
globalflags.DataSource.set_Value_and_Lock('geant4')
if jobproperties.Beam.beamType == "cosmics" :
    globalflags.DetGeo.set_Value_and_Lock('commis')
else:
    globalflags.DetGeo.set_Value_and_Lock('atlas')
globalflags.Luminosity.set_Off()

# --- set SimLayout (synchronised to globalflags)
if globalflags.DetDescrVersion() not in simFlags.SimLayout.get_Value():
    print "ERROR globalFlags.DetDescrVersion and simFlags.SimLayout do not match!"
    print "Please correct your job options."
    # TODO: theApp.exit(1)?
    import sys
    sys.exit(1)
simFlags.load_atlas_flags()
simFlags.EventFilter.set_Off()

# --- Read in special simulation job option fragments based on
# --- metadata passed by the evgen stage (move earlier?)
from ISF_Example.ISF_Metadata import checkForSpecialConfigurationMetadata
checkForSpecialConfigurationMetadata()
#--------------------------------------------------------------
# Read Simulation MetaData (unless override flag set to True)
#--------------------------------------------------------------
#if 'ALL' in digitizationFlags.overrideMetadata.get_Value():
#    fast_chain_log.info("Skipping input file MetaData check.")
#else :
#    from Digitization.DigitizationReadMetaData import readHITSFileMetadata
#    readHITSFileMetadata()


# all det description
include('ISF_Config/AllDet_detDescr.py')

DetFlags.Print()

#check job configuration
from Digitization.DigiConfigCheckers import checkDetFlagConfiguration
checkDetFlagConfiguration()

from FullChainTransforms.FastChainConfigCheckers import syncDigitizationAndSimulationJobProperties
syncDigitizationAndSimulationJobProperties()

#--------------------------------------------------------------
# Pileup configuration
#--------------------------------------------------------------
from Digitization.DigiConfigCheckers import syncDetFlagsAndDigitizationJobProperties
syncDetFlagsAndDigitizationJobProperties()
DetFlags.Print()

if len(globalflags.ConditionsTag()):
    from IOVDbSvc.CondDB import conddb
    conddb.setGlobalTag(globalflags.ConditionsTag())

## Translate conditions tag into IOVDbSvc global tag: must be done before job properties are locked!!!
if not hasattr(ServiceMgr, 'IOVDbSvc'):
    from IOVDbSvc.IOVDbSvcConf import IOVDbSvc
    ServiceMgr += IOVDbSvc()
if not hasattr(globalflags, "ConditionsTag") or not globalflags.ConditionsTag.get_Value():
    raise SystemExit("AtlasSimSkeleton._do_jobproperties :: Global ConditionsTag not set")
if not hasattr(ServiceMgr.IOVDbSvc, 'GlobalTag') or not ServiceMgr.IOVDbSvc.GlobalTag:
        ServiceMgr.IOVDbSvc.GlobalTag = globalflags.ConditionsTag.get_Value()

# Temporary work-around - see ATLASSIM-2351
if ISF_Flags.UsingGeant4():
    #include("G4AtlasApps/G4Atlas.flat.configuration.py") #HACK

    ####################G4Atlas.flat.configuration.py#################


    ## _PyG4AtlasComp.__init__
    ## If the random number service hasn't been set up already, do it now.
    simFlags.RandomSeedList.useDefaultSeeds()

    ## AtlasSimSkeleton._do_jobproperties
    ## Import extra flags if it hasn't already been done
    if "atlas_flags" not in simFlags.extra_flags:
        simFlags.load_atlas_flags()
    if jobproperties.Beam.beamType() == "cosmics" and "cosmics_flags" not in simFlags.extra_flags:
        simFlags.load_cosmics_flags()

    # Switch off GeoModel Release in the case of parameterization
    if simFlags.LArParameterization.get_Value()>0 and simFlags.ReleaseGeoModel():
        simFlags.ReleaseGeoModel = False

    ## Enable floating point exception handling
    ## FIXME! This seems to cause the jobs to crash in the FpeControlSvc, so commenting this out for now...
    #athenaCommonFlags.RuntimeStrictness = 'abort'

    from AthenaCommon.JobProperties import jobproperties

    DetFlags.Print()


    jobproperties.print_JobProperties('tree&value')

    ## AtlasSimSkeleton._do_external
    from AthenaCommon.AppMgr import ToolSvc
    from Geo2G4.Geo2G4Conf import Geo2G4Svc
    geo2G4Svc = Geo2G4Svc()
    theApp.CreateSvc += ["Geo2G4Svc"]
    ServiceMgr += geo2G4Svc
    ## Enable top transforms for the ATLAS geometry
    geo2G4Svc.GetTopTransform = True

    ## GeoModel stuff
    ## TODO: Tidy imports etc.
    from GeoModelSvc.GeoModelSvcConf import GeoModelSvc
    from AtlasGeoModel import SetGeometryVersion

    ## Forward Region Twiss files - needed before geometry setup!

    if simFlags.ForwardDetectors.statusOn:
        if DetFlags.geometry.FwdRegion_on():
            from AthenaCommon.AppMgr import ToolSvc
            ToolSvc += CfgGetter.getPublicTool("ForwardRegionProperties")


    from AtlasGeoModel import GeoModelInit
    from AtlasGeoModel import SimEnvelopes
    gms = GeoModelSvc()
    ## Cosmics GeoModel tweaks
    if jobproperties.Beam.beamType() == 'cosmics' or \
            (simFlags.CavernBG.statusOn and not 'Signal' in simFlags.CavernBG.get_Value() ):
        from CavernInfraGeoModel.CavernInfraGeoModelConf import CavernInfraDetectorTool
        gms.DetectorTools += [ CavernInfraDetectorTool() ]
    ## Protects GeoModelSvc in the simulation from the AlignCallbacks
    gms.AlignCallbacks = False
    ## Muon GeoModel tweaks
    if DetFlags.Muon_on():
        ## Turn off caching in the muon system
        from MuonGeoModel.MuonGeoModelConf import MuonDetectorTool
        MuonDetectorTool = MuonDetectorTool()
        MuonDetectorTool.FillCacheInitTime = 0 # default is 1
        if hasattr(simFlags, 'SimulateNewSmallWheel'):
            if simFlags.SimulateNewSmallWheel():
                MuonDetectorTool.StationSelection  = 2
                MuonDetectorTool.SelectedStations  = [ "EIL1" ]
                MuonDetectorTool.SelectedStations  += [ "EIL2" ]
                MuonDetectorTool.SelectedStations  += [ "EIL6" ]
                MuonDetectorTool.SelectedStations  += [ "EIL7" ]
                MuonDetectorTool.SelectedStations  += [ "EIS*" ]
                MuonDetectorTool.SelectedStations  += [ "EIL10" ]
                MuonDetectorTool.SelectedStations  += [ "EIL11" ]
                MuonDetectorTool.SelectedStations  += [ "EIL12" ]
                MuonDetectorTool.SelectedStations  += [ "EIL17" ]
                MuonDetectorTool.SelectedStations  += [ "CSS*" ]
                MuonDetectorTool.SelectedStations  += [ "CSL*" ]
                MuonDetectorTool.SelectedStations  += [ "T4E*" ]
                MuonDetectorTool.SelectedStations  += [ "T4F*" ]

        ## Additional material in the muon system
        from AGDD2GeoSvc.AGDD2GeoSvcConf import AGDDtoGeoSvc
        AGDD2Geo = AGDDtoGeoSvc()
        if not "MuonAGDDTool/MuonSpectrometer" in AGDD2Geo.Builders:
            ToolSvc += CfgGetter.getPublicTool("MuonSpectrometer", checkType=True)
            AGDD2Geo.Builders += ["MuonAGDDTool/MuonSpectrometer"]
        if hasattr(simFlags, 'SimulateNewSmallWheel'):
            if simFlags.SimulateNewSmallWheel():
                if not "NSWAGDDTool/NewSmallWheel" in AGDD2Geo.Builders:
                    ToolSvc += CfgGetter.getPublicTool("NewSmallWheel", checkType=True)
                    AGDD2Geo.Builders += ["NSWAGDDTool/NewSmallWheel"]
        theApp.CreateSvc += ["AGDDtoGeoSvc"]
        ServiceMgr += AGDD2Geo

    ## Add configured GeoModelSvc to service manager
    ServiceMgr += gms


    ###################Back to ISF_ConfigJobInclude.py################

#--------------------------------------------------------------
# Setup the ISF Services
#--------------------------------------------------------------

#--------------------------------------------------------------
# ISF input
#--------------------------------------------------------------

# Note: automatically adds generator to TopSequence if applicable
# if an input sting identifier was given, use ISF input definitions
if ISF_Flags.Input()!="NONE":
    CfgGetter.getAlgorithm('ISF_Input_' + ISF_Flags.Input())
# cosmics input
elif jobproperties.Beam.beamType.get_Value() == 'cosmics':
    simFlags.load_cosmics_flags()
    if simFlags.ReadTR.statusOn:
        CfgGetter.getAlgorithm('TrackRecordCosmicGenerator')
    else:
        CfgGetter.getAlgorithm('EvgenCosmicGenerator')
# non of the above

elif not athenaCommonFlags.PoolEvgenInput.statusOn:
    print "ISF Input Configuration: PoolEvgenInput off, likely running with a particle gun preInclude"
# non of the above -> input via ISF_Flags
else :
    if ISF_Flags.OverrideInputFiles():
        athenaCommonFlags.PoolEvgenInput = ISF_Flags.OverrideInputFiles()
    CfgGetter.getAlgorithm('ISF_Input_GenericFiles')

from ISF_Example.ISF_Input import ISF_Input

topSequence += CfgGetter.getAlgorithm("BeamEffectsAlg")

#--------------------------------------------------------------
# ISF kernel configuration
#--------------------------------------------------------------

# keep reference to collection merger algorithm to guarantee that
# any subsequent simulator configuration gets a reference to the same
# instance when calling confgetter's getAlgorithm
collection_merger_alg = CfgGetter.getAlgorithm('ISF_CollectionMerger')

SimKernel = CfgGetter.getAlgorithm(ISF_Flags.Simulator.KernelName())

if ISF_Flags.HITSMergingRequired():
    topSequence += collection_merger_alg

#--------------------------------------------------------------
# Post kernel configuration
#--------------------------------------------------------------

# proper GeoModel initialization
from GeoModelSvc.GeoModelSvcConf import GeoModelSvc
GeoModelSvc = GeoModelSvc()
if ( DetFlags.detdescr.LAr_on() ):
    GeoModelSvc.DetectorTools["LArDetectorToolNV"].GeometryConfig = "FULL"
if ( DetFlags.detdescr.Tile_on() ):
    GeoModelSvc.DetectorTools["TileDetectorTool"].GeometryConfig = "FULL"


if ISF_Flags.DumpStoreGate() :
    StoreGateSvc.Dump = True


if ISF_Flags.RunVP1() :
    # VP1 part (better switch off PerMon when using VP1)
    from VP1Algs.VP1AlgsConf import VP1Alg
    topSequence += VP1Alg()
    # Performance Monitoring (VP1 does not like this)
    # https://twiki.cern.ch/twiki/bin/viewauth/Atlas/PerfMonSD
    pmon_properties.PerfMonFlags.doMonitoring=False
    pmon_properties.PerfMonFlags.doSemiDetailedMonitoring=False

if not ISF_Flags.DoPerfMonStats() :
    pmon_properties.PerfMonFlags.doMonitoring=False
    pmon_properties.PerfMonFlags.doSemiDetailedMonitoring=False


if ISF_Flags.DumpMcEvent() :
    # McEventCollection Dumper
    DumpMC = CfgMgr.DumpMC("DumpMC")
    DumpMC.McEventKey = "TruthEvent"
    topSequence += DumpMC


if ISF_Flags.RunValgrind() :
    # code profiling with valgrind
    from Valkyrie.JobOptCfg import ValgrindSvc
    valgrindSvc = ValgrindSvc ( OutputLevel = DEBUG )
    valgrindSvc.ProfiledAlgs +=  SimKernel
    #valgrindSvc.IgnoreFirstNEvents
    ServiceMgr += valgrindSvc

# useful for debugging:
print topSequence


#########Back to MyCustomSkeleton.py##############


## check to see if  pileup emulation is being used, if so do post-ISF-config
## actions to enable simulation of pileup collection
if 'AthSequencer/EvgenGenSeq' in topSequence.getSequence():
    fast_chain_log.info("Pileup emulation enabled - setup GenEventStackFiller")
    #include("FastChainPileup/FastPileupSimConfig.py")

    ################FastPileupSimConfig.py#########################
    # configure simulation to read in pileup events with GenEventStackFiller
    # Richard Hawkings 23/4/15
    InputPileupCollection='GEN_EVENT_PU'
    OutputPileupTruthCollection='TruthEvent_PU'
    # ToolSvc.ISF_StackFiller.OutputLevel=DEBUG


    ###############Back to MyCustomSkeleton######################

## Add AMITag MetaData to TagInfoMgr
if hasattr(runArgs, 'AMITag'):
    if runArgs.AMITag != "NONE":
        svcMgr.TagInfoMgr.ExtraTagValuePairs += ["AMITag", runArgs.AMITag]

<<<<<<< HEAD
from ISF_Example.ISF_Metadata import patch_mc_channel_numberMetadata
patch_mc_channel_numberMetadata()

## Increase max RDO output file size to 10 GB
## NB. We use 10GB since Athena complains that 15GB files are not supported
svcMgr.AthenaPoolCnvSvc.MaxFileSizes = [ "10000000000" ]

=======
>>>>>>> 5dfb86e8
### Changing to post-sim include/exec
## Post-include
if hasattr(runArgs, "postSimInclude"):
    for fragment in runArgs.postSimInclude:
        include(fragment)

if hasattr(runArgs, "outputEVNT_TRFile"):
    if hasattr(runArgs,"trackRecordType") and runArgs.trackRecordType=="stopped":
        include('SimulationJobOptions/postInclude.StoppedParticleWrite.py')

## Post-exec
if hasattr(runArgs, "postSimExec"):
    fast_chain_log.info("transform post-sim exec")
    for cmd in runArgs.postSimExec:
        fast_chain_log.info(cmd)
        exec(cmd)

### End of Sim


### Start of Digi

#include("SimuJobTransforms/CommonSkeletonJobOptions.py")
################CommonSkeletonJobOptions.py again############################

######################################################################
#                                                                    #
# Place holder for numerous common job options of skeleton.XXX files #
# Creation: David Cote (September 2009)                              #
#                                                                    #
######################################################################
#from AthenaCommon.BFieldFlags import jobproperties ##Not sure if this is appropriate for G4 sim

## autoConfiguration keywords triggering pre-defined functions
## if hasattr(runArgs,"autoConfiguration"):
##     for key in runArgs.autoConfiguration:
##         rec.AutoConfiguration.append(key)

#################Back to MyCustomSkeleton##################################

#==============================================================
# Job Configuration parameters:
#==============================================================
### Changing pre-exec to pre-digi exec
## Pre-exec
if hasattr(runArgs,"preDigiExec"):
    fast_chain_log.info("transform pre-digi exec")
    for cmd in runArgs.preDigiExec:
        fast_chain_log.info(cmd)
        exec(cmd)

## Pre-include
if hasattr(runArgs,"preDigiInclude"):
    for fragment in runArgs.preDigiInclude:
        include(fragment)

#--------------------------------------------------------------
# Go for it
#--------------------------------------------------------------
print "lvl1: -14... " + str(DetFlags.digitize.LVL1_on())



#include ("Digitization/Digitization.py")

########## Digitization.py ##########################




###############################################################
#
# Job options file to run:
#        Digitization
#        LVL1 Simulation
#        ByteStream conversion
#
# Author: Sven Vahsen and John Chapman
#==============================================================

#--------------------------------------------------------------
# Get Digitization Flags (This sets Global and Det Flags)
#--------------------------------------------------------------

#-------------------------------------------
# Print Job Configuration
#-------------------------------------------
DetFlags.Print()
fast_chain_log.info("Global jobProperties values:")
globalflags.print_JobProperties()
fast_chain_log.info("Digitization jobProperties values:")
digitizationFlags.print_JobProperties()

#--------------------------------------------------------------
# Configure the job using jobproperties
#--------------------------------------------------------------

#include("Digitization/ConfigDigitization.py")

####### Digitization/ConfigDigitization.py

#Pool input
if not hasattr(ServiceMgr, 'EventSelector'):
    import AthenaPoolCnvSvc.ReadAthenaPool
if hasattr(ServiceMgr, 'PoolSvc'):
    ServiceMgr.PoolSvc.MaxFilesOpen = 0 # Never close Input Files
#Settings the following attributes reduces the job size slightly
#ServiceMgr.AthenaPoolCnvSvc.PoolAttributes += [  "TREE_BRANCH_OFFSETTAB_LEN ='100'" ]
#ServiceMgr.AthenaPoolCnvSvc.PoolAttributes += [ "DEFAULT_BUFFERSIZE = '2048'" ]

#--------------------------------------------------------------
# GeoModel
#--------------------------------------------------------------
from AtlasGeoModel import SetGeometryVersion
from AtlasGeoModel import GeoModelInit
from AtlasGeoModel import SetupRecoGeometry

#--------------------------------------------------------------
# Magnetic field service
#--------------------------------------------------------------
import MagFieldServices.SetupField

#--------------------------------------------------------------
# Configure Run and Lumi Block and Pile-Up Lumi overriding
# (if required)
#--------------------------------------------------------------
if digitizationFlags.RunAndLumiOverrideList.statusOn:
    if not(DetFlags.pileup.any_on()):
        AthError( "This job will try to override pile-up luminosity configuration, but no pile-up will be set up!" )
    include("Digitization/LumiBlockOverrides.py")
    if digitizationFlags.dataRunNumber.statusOn:
        fast_chain_log.warning('digitizationFlags.RunAndLumiOverrideList has been set! digitizationFlags.dataRunNumber (set to %s) will be ignored. ', digitizationFlags.dataRunNumber.get_Value() )
else:
    include("Digitization/RunNumberOverride.py")

#-----------------------------------------------------------
# Check Beam and Digitization jobproperties are synchronised
#-----------------------------------------------------------
from Digitization.DigiConfigCheckers import syncBeamAndDigitizationJobProperties
syncBeamAndDigitizationJobProperties()

digitizationFlags.lockMostFlags()
#--------------------------------------------------------------
# More Pileup configuration
#--------------------------------------------------------------
if DetFlags.pileup.any_on() or digitizationFlags.doXingByXingPileUp():
    # protection for SteppingCache usage - currently incompatible with PileUpTools
    if digitizationFlags.SignalPatternForSteppingCache.statusOn and digitizationFlags.doXingByXingPileUp():
        raise RuntimeError("SteppingCache is incompatible with PileUpTools. Please switch off either digitizationFlags.SignalPatternForSteppingCache or digitizationFlags.doXingByXingPileUp.")
    include( "Digitization/ConfigPileUpEventLoopMgr.py" )
if DetFlags.pileup.any_on():
    fast_chain_log.info("PILEUP CONFIGURATION:")
    fast_chain_log.info(" -----> Luminosity = %s cm^-2 s^-1", jobproperties.Beam.estimatedLuminosity())
    fast_chain_log.info(" -----> Bunch Spacing = %s ns", digitizationFlags.bunchSpacing.get_Value())

# in any case we need the PileUpMergeSvc for the digitize algos
if not hasattr(ServiceMgr, 'PileUpMergeSvc'):
    ServiceMgr += CfgGetter.getService("PileUpMergeSvc")


#--------------------------------------------------------------
# Subdetector-specific configuration
#--------------------------------------------------------------
#include( "Digitization/DetectorDigitization.py" )
#########Digitization/DetectorDigitization.py

##############################################################
#
# Job options file to configure:
#        Digitization
#        LVL1 Simulation
#        ByteStream conversion
#
# Author: Davide Costanzo
# Contacts:
#      Inner Detector:   Davide Costanzo
#      LArCalorimeter:   Guillaume Unal
#      TileCalorimter:   Sasha Solodkov
#      MuonSpectrometer: Daniela Rebuzzi, Ketevi Assamagam
#      LVL1 Simulation:  Tadashi Maeno
#      ByteStream:       Hong Ma
#
#==============================================================
#

try:
    from RecAlgs.RecAlgsConf import TimingAlg
    topSequence+=TimingAlg("DigiTimerBegin", TimingObjOutputName = "HITStoRDO_timings")
except:
    fast_chain_log.warning('Could not add TimingAlg, no timing info will be written out.')


# Set up PileupMergeSvc used by subdetectors
#from AthenaCommon.DetFlags import DetFlags

# Set up ComTimeRec for cosmics digitization
if jobproperties.Beam.beamType == "cosmics" :
    from CommissionRec.CommissionRecConf import ComTimeRec
    comTimeRec = ComTimeRec("ComTimeRec")
    topSequence += comTimeRec

topSequence += CfgGetter.getAlgorithm(digitizationFlags.digiSteeringConf.get_Value(), tryDefaultConfigurable=True)
if 'doFastPixelDigi' in digitizationFlags.experimentalDigi() or 'doFastSCT_Digi' in digitizationFlags.experimentalDigi() or 'doFastTRT_Digi' in digitizationFlags.experimentalDigi():
    print "WARNING  Setting doFastPixelDigi ,doFastSCT_Digi or doFastTRT_Digi in digitizationFlags.experimentalDigi no longer overrides digitizationFlags.digiSteeringConf."
elif 'doSplitDigi' in digitizationFlags.experimentalDigi():
    print "WARNING  Setting doSplitDigi in digitizationFlags.experimentalDigi no longer overrides digitizationFlags.digiSteeringConf. Use --digiSteeringConf 'Split' on the command-line instead."


# MC Truth info
#if DetFlags.Truth_on():
#    include( "Digitization/TruthDigitization.py" )

# Forward Detectors
#if DetFlags.Forward_on():
#    include( "Digitization/FwdDetDigitization.py" )

# Inner Detector
if DetFlags.ID_on():
    include( "Digitization/InDetDigitization.py" )

# Calorimeters
if DetFlags.Calo_on():
    include( "Digitization/CaloDigitization.py" )

# Muon Digitization
if DetFlags.Muon_on():
    include( "Digitization/MuonDigitization.py" )

# LVL1 trigger simulation
#if DetFlags.digitize.LVL1_on():
include( "Digitization/LVL1Digitization.py" )





########## back to Digitization/ConfigDigitization.py

#--------------------------------------------------------------
# Random Number Engine and Seeds
#--------------------------------------------------------------
if not athenaCommonFlags.PoolEvgenInput.statusOn:
    if not simFlags.RandomSeedList.checkForExistingSeed('SINGLE'):
        simFlags.RandomSeedList.addSeed( "SINGLE", 43657613, 78935670 )
if not simFlags.RandomSeedList.checkForExistingSeed('VERTEX'):
  simFlags.RandomSeedList.addSeed( 'VERTEX', 9123448, 829143 )
simFlags.RandomSeedList.addtoService()
simFlags.RandomSeedList.printSeeds()

# attach digi and pileup seeds to random number service configurable and print them out
from AthenaCommon.ConfigurableDb import getConfigurable
ServiceMgr += getConfigurable(digitizationFlags.rndmSvc.get_Value())()
digitizationFlags.rndmSeedList.addtoService()
digitizationFlags.rndmSeedList.printSeeds()
rndmSvc = getConfigurable(digitizationFlags.rndmSvc.get_Value())()
rndmSvc.OutputLevel = WARNING
if digitizationFlags.readSeedsFromFile.get_Value():
    rndmSvc.Seeds=[]
    rndmSvc.ReadFromFile=True
    rndmSvc.FileToRead=digitizationFlags.rndmSeedInputFile.get_Value()
    fast_chain_log.info("Random seeds for Digitization will be read from the file %s",digitizationFlags.rndmSeedInputFile.get_Value())

# write out a summary of the time spent
from AthenaCommon.AppMgr import theAuditorSvc
from GaudiAud.GaudiAudConf import ChronoAuditor, MemStatAuditor
if not 'ChronoAuditor/ChronoAuditor' in theAuditorSvc.Auditors:
    theAuditorSvc += ChronoAuditor()
if not 'MemStatAuditor/MemStatAuditor' in theAuditorSvc.Auditors:
    theAuditorSvc += MemStatAuditor()
# --- load AuditorSvc
# --- write out a short message upon entering or leaving each algorithm
#from AthenaCommon.ConfigurableDb import getConfigurable
# ServiceMgr.AuditorSvc += getConfigurable("NameAuditor")()
#
theApp.AuditAlgorithms = True
theApp.AuditServices   = True
#
# --- Display detailed size and timing statistics for writing and reading
ServiceMgr.AthenaPoolCnvSvc.UseDetailChronoStat = True

# LSFTimeLimi. Temporary disable
# include( "LSFTimeKeeper/LSFTimeKeeperOptions.py" )

# LSFTimeKeeperSvc = Service( "LSFTimeKeeperSvc" )
# LSFTimeKeeperSvc.OutputLevel=2; # remaining CPU at each event

#### BACK TO Digitization.py ###########

#

#include("Digitization/ConfigDigitization.py")

fast_chain_log.info("Digitization Configured Successfully.")

#--------------------------------------------------------------
# jobproperties should not be changed after this point
# except in the special case of overriding the run number
#--------------------------------------------------------------
if digitizationFlags.simRunNumber.statusOn or not digitizationFlags.dataRunNumber.statusOn :
    digitizationFlags.lock_JobProperties()

#--------------------------------------------------------------
# Write Digitization MetaData
#--------------------------------------------------------------
#--------------------------------------------------------------
# Setup the ISF Output
#--------------------------------------------------------------
from ISF_Example.ISF_Output import ISF_HITSStream
from FullChainTransforms.FastChainWriteMetadata import createSimulationParametersMetadata, writeDigitizationMetadata
createSimulationParametersMetadata()
writeDigitizationMetadata()

#--------------------------------------------------------------
# Pool Output (Change this to use a different file)
#--------------------------------------------------------------
if DetFlags.writeRDOPool.any_on():
    from AthenaPoolCnvSvc.WriteAthenaPool import AthenaPoolOutputStream
    streamRDO = AthenaPoolOutputStream("StreamRDO", athenaCommonFlags.PoolRDOOutput.get_Value(), asAlg=True)
    streamRDO.ForceRead = True
    from Digitization.DigiOutput import getStreamRDO_ItemList
    streamRDO.ItemList = getStreamRDO_ItemList(fast_chain_log)
    streamRDO.AcceptAlgs += [ digitizationFlags.digiSteeringConf.get_Value() ]
    streamRDO.OutputFile = athenaCommonFlags.PoolRDOOutput()
    if athenaCommonFlags.UseLZMA():
        ServiceMgr.AthenaPoolCnvSvc.PoolAttributes += [ "DatabaseName = '" + athenaCommonFlags.PoolRDOOutput() + "'; COMPRESSION_ALGORITHM = '2'" ]
        ServiceMgr.AthenaPoolCnvSvc.PoolAttributes += [ "DatabaseName = '" + athenaCommonFlags.PoolRDOOutput() + "'; COMPRESSION_LEVEL = '1'" ]
    else:
        ServiceMgr.AthenaPoolCnvSvc.PoolAttributes += [ "DatabaseName = '" + athenaCommonFlags.PoolRDOOutput() + "'; COMPRESSION_ALGORITHM = '1'" ]
        ServiceMgr.AthenaPoolCnvSvc.PoolAttributes += [ "DatabaseName = '" + athenaCommonFlags.PoolRDOOutput() + "'; COMPRESSION_LEVEL = '4'" ]
    ServiceMgr.AthenaPoolCnvSvc.PoolAttributes += [ "DatabaseName = '" + athenaCommonFlags.PoolRDOOutput() + "'; ContainerName = 'TTree=CollectionTree'; TREE_AUTO_FLUSH = '1'" ]
    # Switch on splitting for the 4 largest container (default off)
    ServiceMgr.AthenaPoolCnvSvc.PoolAttributes += [ "DatabaseName = '" + athenaCommonFlags.PoolRDOOutput() + "'; ContainerName = 'TTree=CollectionTree(InDetSimDataCollection_p1/PixelSDO_Map)'; CONTAINER_SPLITLEVEL = '99'" ]
    ServiceMgr.AthenaPoolCnvSvc.PoolAttributes += [ "DatabaseName = '" + athenaCommonFlags.PoolRDOOutput() + "'; ContainerName = 'TTree=CollectionTree(InDetSimDataCollection_p1/SCT_SDO_Map)'; CONTAINER_SPLITLEVEL = '99'" ]
    ServiceMgr.AthenaPoolCnvSvc.PoolAttributes += [ "DatabaseName = '" + athenaCommonFlags.PoolRDOOutput() + "'; ContainerName = 'TTree=CollectionTree(InDetSimDataCollection_p1/TRT_SDO_Map)'; CONTAINER_SPLITLEVEL = '99'" ]
    ServiceMgr.AthenaPoolCnvSvc.PoolAttributes += [ "DatabaseName = '" + athenaCommonFlags.PoolRDOOutput() + "'; ContainerName = 'TTree=CollectionTree(LArRawChannelContainer_p4/LArRawChannels)'; CONTAINER_SPLITLEVEL = '99'" ]
#--------------------------------------------------------------
# Set output level threshold (2=DEBUG, 3=INFO, 4=WARNING, 5=ERROR, 6=FATAL )
#--------------------------------------------------------------
ServiceMgr.MessageSvc.OutputLevel      = 3

#--------------------------------------------------------------
# Event related parameters
#--------------------------------------------------------------
# Number of events to be processed
theApp.EvtMax = athenaCommonFlags.EvtMax()
# Number of input events to be skipped
ServiceMgr.EventSelector.SkipEvents = athenaCommonFlags.SkipEvents()


######## Back to MyCustomSkeleton#####################

<<<<<<< HEAD
=======





from AthenaCommon.AppMgr import ServiceMgr as svcMgr
if hasattr(runArgs,"AMITag"):
    from AthenaCommon.AppMgr import ServiceMgr as svcMgr
    svcMgr.TagInfoMgr.ExtraTagValuePairs += ["AMITag", runArgs.AMITag ]

### No RDO output to increase file size of
# Increase max RDO output file size to 10 GB

#from AthenaCommon.AppMgr import ServiceMgr as svcMgr
#svcMgr.AthenaPoolCnvSvc.MaxFileSizes = [ "10000000000" ] #[ "15000000000" ] #Athena complains that 15GB files are not supported

>>>>>>> 5dfb86e8
## Post-include
if hasattr(runArgs,"postInclude"):
    for fragment in runArgs.postInclude:
        include(fragment)

## Post-exec
if hasattr(runArgs,"postExec"):
    fast_chain_log.info("transform post-exec")
    for cmd in runArgs.postExec:
        fast_chain_log.info(cmd)
        exec(cmd)

### End of Digi

#from AthenaCommon.ConfigurationShelve import saveToAscii
#saveToAscii('config.txt')<|MERGE_RESOLUTION|>--- conflicted
+++ resolved
@@ -933,16 +933,9 @@
     if runArgs.AMITag != "NONE":
         svcMgr.TagInfoMgr.ExtraTagValuePairs += ["AMITag", runArgs.AMITag]
 
-<<<<<<< HEAD
 from ISF_Example.ISF_Metadata import patch_mc_channel_numberMetadata
 patch_mc_channel_numberMetadata()
 
-## Increase max RDO output file size to 10 GB
-## NB. We use 10GB since Athena complains that 15GB files are not supported
-svcMgr.AthenaPoolCnvSvc.MaxFileSizes = [ "10000000000" ]
-
-=======
->>>>>>> 5dfb86e8
 ### Changing to post-sim include/exec
 ## Post-include
 if hasattr(runArgs, "postSimInclude"):
@@ -1294,25 +1287,6 @@
 
 ######## Back to MyCustomSkeleton#####################
 
-<<<<<<< HEAD
-=======
-
-
-
-
-
-from AthenaCommon.AppMgr import ServiceMgr as svcMgr
-if hasattr(runArgs,"AMITag"):
-    from AthenaCommon.AppMgr import ServiceMgr as svcMgr
-    svcMgr.TagInfoMgr.ExtraTagValuePairs += ["AMITag", runArgs.AMITag ]
-
-### No RDO output to increase file size of
-# Increase max RDO output file size to 10 GB
-
-#from AthenaCommon.AppMgr import ServiceMgr as svcMgr
-#svcMgr.AthenaPoolCnvSvc.MaxFileSizes = [ "10000000000" ] #[ "15000000000" ] #Athena complains that 15GB files are not supported
-
->>>>>>> 5dfb86e8
 ## Post-include
 if hasattr(runArgs,"postInclude"):
     for fragment in runArgs.postInclude:
