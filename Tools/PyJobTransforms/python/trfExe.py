# Copyright (C) 2002-2017 CERN for the benefit of the ATLAS collaboration

## @package PyJobTransforms.trfExe
#
# @brief Transform execution functions
# @details Standard transform executors
# @author atlas-comp-transforms-dev@cern.ch
# @version $Id: trfExe.py 792052 2017-01-13 13:36:51Z mavogel $

import copy
import json
import math
import os
import os.path as path
import re
import shutil
import signal
import subprocess
import sys
import time

import logging
from fnmatch import fnmatch
msg = logging.getLogger(__name__)

from PyJobTransforms.trfJobOptions import JobOptionsTemplate
from PyJobTransforms.trfUtils import asetupReport, unpackDBRelease, setupDBRelease, cvmfsDBReleaseCheck, forceToAlphaNum
from PyJobTransforms.trfUtils import ValgrindCommand, isInteractiveEnv, calcCpuTime, calcWallTime
from PyJobTransforms.trfUtils import bind_port
from PyJobTransforms.trfExitCodes import trfExit
from PyJobTransforms.trfLogger import stdLogLevels
from PyJobTransforms.trfMPTools import detectAthenaMPProcs, athenaMPOutputHandler


import PyJobTransforms.trfExceptions as trfExceptions
import PyJobTransforms.trfValidation as trfValidation
import PyJobTransforms.trfArgClasses as trfArgClasses
import PyJobTransforms.trfEnv as trfEnv

## @note This class contains the configuration information necessary to run an executor.
#  In most cases this is simply a collection of references to the parent transform, however,
#  abstraction is done via an instance of this class so that 'lightweight' executors can
#  be run for auxiliary purposes (e.g., file merging after AthenaMP was used, where the merging
#  is outside of the main workflow, but invoked in the main executor's "postExecute" method).
class executorConfig(object):

    ## @brief Configuration for an executor
    #  @param argdict Argument dictionary for this executor
    #  @param dataDictionary Mapping from input data names to argFile instances
    #  @param firstExecutor Boolean set to @c True if we are the first executor 
    def __init__(self, argdict={}, dataDictionary={}, firstExecutor=False):
        self._argdict = argdict
        self._dataDictionary = dataDictionary
        self._firstExecutor = firstExecutor
       
    @property
    def argdict(self):
        return self._argdict
    
    @argdict.setter
    def argdict(self, value):
        self._argdict = value

    @property
    def dataDictionary(self):
        return self._dataDictionary
    
    @dataDictionary.setter
    def dataDictionary(self, value):
        self._dataDictionary = value

    @property
    def firstExecutor(self):
        return self._firstExecutor
    
    @firstExecutor.setter
    def firstExecutor(self, value):
        self._firstExecutor = value
        
    ## @brief Set configuration properties from the parent transform
    #  @note  It's not possible to set firstExecutor here as the transform holds
    #  the name of the first executor, which we don't know... (should we?)
    def setFromTransform(self, trf):
        self._argdict = trf.argdict
        self._dataDictionary = trf.dataDictionary
        
    ## @brief Add a new object to the argdict
    def addToArgdict(self, key, value):
        self._argdict[key] = value

    ## @brief Add a new object to the dataDictionary
    def addToDataDictionary(self, key, value):
        self._dataDictionary[key] = value


## Executors always only even execute a single step, as seen by the transform
class transformExecutor(object):
    
    ## @brief Base class initaliser for transform executors
    #  @param name Transform name
    #  @param trf Parent transform
    #  @param conf executorConfig object (if @None then set from the @c trf directly)
    #  @param inData Data inputs this transform can start from. This should be a list, tuple or set
    #  consisting of each input data type. If a tuple (or list) is passed as a set member then this is interpreted as
    #  meaning that all of the data members in that tuple are necessary as an input.
    #  @note Curiously, sets are not allowed to be members of sets (they are not hashable, so no sub-sets)
    #  @param outData List of outputs this transform can produce (list, tuple or set can be used)
    def __init__(self, name = 'Dummy', trf = None, conf = None, inData = set(), outData = set()):
        # Some information to produce helpful log messages
        
        self._name = forceToAlphaNum(name)
        # Data this executor can start from and produce
        # Note we transform NULL to inNULL and outNULL as a convenience
        self._inData = set(inData)
        self._outData = set(outData)
        if 'NULL' in self._inData:
            self._inData.remove('NULL')
            self._inData.add('inNULL')
        if 'NULL' in self._outData:
            self._outData.remove('NULL')
            self._outData.add('outNULL')
            
        # It's forbidden for an executor to consume and produce the same datatype
        dataOverlap = self._inData & self._outData
        if len(dataOverlap) > 0:
            raise trfExceptions.TransformSetupException(trfExit.nameToCode('TRF_GRAPH_ERROR'), 
                                                        'Executor definition error, executor {0} is not allowed to produce and consume the same datatypes. Duplicated input/output types {1}'.format(self._name, ' '.join(dataOverlap)))
        
        ## Executor configuration:
        #  @note that if conf and trf are @c None then we'll probably set the conf up later (this is allowed and
        #  expected to be done once the master transform has figured out what it's doing for this job)
        if conf is not None:
            self.conf = conf
        else:
            self.conf = executorConfig()
            if trf is not None:
                self.conf.setFromTransform(trf)
        
        # Execution status
        self._hasExecuted = False
        self._rc = -1
        self._errMsg = None
        
        # Validation status
        self._hasValidated = False
        self._isValidated = False
        
        # Extra metadata
        # This dictionary holds extra metadata for this executor which will be 
        # provided in job reports
        self._extraMetadata = {}
        
        ## @note Place holders for resource consumption. CPU and walltime are available for all executors
        #  but currently only athena is instrumented to fill in memory stats (and then only if PerfMonSD is
        #  enabled). 
        self._preExeStart = None
        self._exeStart = self._exeStop = None
        self._valStart = self._valStop = None
        self._memStats = {}
        self._eventCount = None
        self._athenaMP = None
        self._dbMonitor = None
        
        # Holder for execution information about any merges done by this executor in MP mode
        self._myMerger = []

        
    ## Now define properties for these data members
    @property
    def myMerger(self):
        return self._myMerger

    @property
    def name(self):
        return self._name
    
    @property
    def substep(self):
        if '_substep' in dir(self):
            return self._substep
        return None
    
    @property
    def trf(self):
        if '_trf' in dir(self):
            return self._trf
        return None
    
    @trf.setter
    def trf(self, value):
        self._trf = value
        
    @property
    def inData(self):
        ## @note Might not be set in all executors...
        if '_inData' in dir(self):
            return self._inData
        return None
    
    @inData.setter
    def inData(self, value):
        self._inData = set(value)
        
    def inDataUpdate(self, value):
        ## @note Protect against _inData not yet being defined
        if '_inData' in dir(self):
            self._inData.update(value)
        else:
            ## @note Use normal setter
            self.inData = value


    @property
    def outData(self):
        ## @note Might not be set in all executors...
        if '_outData' in dir(self):
            return self._outData
        return None

    @outData.setter
    def outData(self, value):
        self._outData = set(value)
    
    def outDataUpdate(self, value):
        ## @note Protect against _outData not yet being defined
        if '_outData' in dir(self):
            self._outData.update(value)
        else:
            ## @note Use normal setter
            self.outData = value
    
    @property
    ## @note This returns the @b actual input data with which this executor ran
    #  (c.f. @c inData which returns all the possible data types this executor could run with) 
    def input(self):
        ## @note Might not be set in all executors...
        if '_input' in dir(self):
            return self._input
        return None
    
    @property
    ## @note This returns the @b actual output data with which this executor ran
    #  (c.f. @c outData which returns all the possible data types this executor could run with) 
    def output(self):
        ## @note Might not be set in all executors...
        if '_output' in dir(self):
            return self._output
        return None
    
    @property
    def extraMetadata(self):
        return self._extraMetadata
    
    @property
    def hasExecuted(self):
        return self._hasExecuted
    
    @property
    def rc(self):
        return self._rc
    
    @property
    def errMsg(self):
        return self._errMsg
    
    @property
    def validation(self):
        return self._validation
    
    @validation.setter
    def validation(self, value):
        self._validation = value
        
    @property
    def hasValidated(self):
        return self._hasValidated
    
    @property
    def isValidated(self):
        return self._isValidated
    
    ## @note At the moment only athenaExecutor sets this property, but that might be changed... 
    @property
    def first(self):
        if hasattr(self, '_first'):
            return self._first
        else:
            return None

    @property
    def preExeStartTimes(self):
        return self._preExeStart
    
    @property
    def exeStartTimes(self):
        return self._exeStart

    @property
    def exeStopTimes(self):
        return self._exeStop

    @property
    def valStartTimes(self):
        return self._valStart

    @property
    def valStopTimes(self):
        return self._valStop
    
    @property
    def preExeCpuTime(self):
        if self._preExeStart and self._exeStart:
            return calcCpuTime(self._preExeStart, self._exeStart)
        else:
            return None

    @property
    def preExeWallTime(self):
        if self._preExeStart and self._exeStart:
            return calcWallTime(self._preExeStart, self._exeStart)
        else:
            return None

    @property
    def cpuTime(self):
        if self._exeStart and self._exeStop:
            return calcCpuTime(self._exeStart, self._exeStop)
        else:
            return None

    @property
    def usrTime(self):
        if self._exeStart and self._exeStop:
            return self._exeStop[2] - self._exeStart[2]
        else:
            return None
        
    @property
    def sysTime(self):
        if self._exeStart and self._exeStop:
            return self._exeStop[3] - self._exeStart[3]
        else:
            return None

    @property
    def wallTime(self):
        if self._exeStart and self._exeStop:
            return calcWallTime(self._exeStart, self._exeStop)
        else:
            return None
        
    @property
    def memStats(self):
        return self._memStats

    @property
    def postExeCpuTime(self):
        if self._exeStop and self._valStart:
            return calcCpuTime(self._exeStop, self._valStart)
        else:
            return None

    @property
    def postExeWallTime(self):
        if self._exeStop and self._valStart:
            return calcWallTime(self._exeStop, self._valStart)
        else:
            return None

    @property
    def validationCpuTime(self):
        if self._valStart and self._valStop:
            return calcCpuTime(self._valStart, self._valStop)
        else:
            return None
    
    @property
    def validationWallTime(self):
        if self._valStart and self._valStop:
            return calcWallTime(self._valStart, self._valStop)
        else:
            return None

    @property
    def cpuTimeTotal(self):
        if self._preExeStart and self._valStop:
            return calcCpuTime(self._preExeStart, self._valStop)
        else:
            return None

    @property
    def wallTimeTotal(self):
        if self._preExeStart and self._valStop:
            return calcWallTime(self._preExeStart, self._valStop)
        else:
            return None
        
    @property
    def eventCount(self):
        return self._eventCount

    @property
    def athenaMP(self):
        return self._athenaMP

    @property
    def dbMonitor(self):
        return self._dbMonitor


    # set start times, if not set already
    def setPreExeStart(self):
        if self._preExeStart is None:
            self._preExeStart = os.times()
            msg.debug('preExeStart time is {0}'.format(self._preExeStart))

    def setValStart(self):
        if self._valStart is None:
            self._valStart = os.times()
            msg.debug('valStart time is {0}'.format(self._valStart))

    def preExecute(self, input = set(), output = set()):
        self.setPreExeStart()
        msg.info('Preexecute for %s' % self._name)
        
    def execute(self):
        self._exeStart = os.times()
        msg.debug('exeStart time is {0}'.format(self._exeStart))
        msg.info('Starting execution of %s' % self._name)
        self._hasExecuted = True
        self._rc = 0
        self._errMsg = ''
        msg.info('%s executor returns %d' % (self._name, self._rc))
        self._exeStop = os.times()
        msg.debug('preExeStop time is {0}'.format(self._exeStop))
        
    def postExecute(self):
        msg.info('Postexecute for %s' % self._name)
        
    def validate(self):
        self.setValStart()
        self._hasValidated = True        
        msg.info('Executor %s has no validation function - assuming all ok' % self._name)
        self._isValidated = True
        self._errMsg = ''
        self._valStop = os.times()
        msg.debug('valStop time is {0}'.format(self._valStop))
    
    ## Convenience function
    def doAll(self, input=set(), output=set()):
        self.preExecute(input, output)
        self.execute()
        self.postExecute()
        self.validate()

## @brief Special executor that will enable a logfile scan as part of its validation 
class logscanExecutor(transformExecutor):
    def __init__(self, name = 'Logscan'):
        super(logscanExecutor, self).__init__(name=name)
        self._errorMaskFiles = None
        self._logFileName = None

    def preExecute(self, input = set(), output = set()):
        self.setPreExeStart()
        msg.info('Preexecute for %s' % self._name)
        if 'logfile' in self.conf.argdict:
            self._logFileName = self.conf.argdict['logfile'].value
        
    def validate(self):
        self.setValStart()
        msg.info("Starting validation for {0}".format(self._name))
        if self._logFileName:
            ## TODO: This is  a cut'n'paste from the athenaExecutor
            #  We really should factorise this and use it commonly
            if 'ignorePatterns' in self.conf.argdict:
                igPat = self.conf.argdict['ignorePatterns'].value
            else:
                igPat = []
            if 'ignoreFiles' in self.conf.argdict:
                ignorePatterns = trfValidation.ignorePatterns(files = self.conf.argdict['ignoreFiles'].value, extraSearch=igPat)
            elif self._errorMaskFiles is not None:
                ignorePatterns = trfValidation.ignorePatterns(files = self._errorMaskFiles, extraSearch=igPat)
            else:
                ignorePatterns = trfValidation.ignorePatterns(files = athenaExecutor._defaultIgnorePatternFile, extraSearch=igPat)
            
            # Now actually scan my logfile
            msg.info('Scanning logfile {0} for errors'.format(self._logFileName))
            self._logScan = trfValidation.athenaLogFileReport(logfile = self._logFileName, ignoreList = ignorePatterns)
            worstError = self._logScan.worstError()
    
            # In general we add the error message to the exit message, but if it's too long then don't do
            # that and just say look in the jobReport
            if worstError['firstError']:
                if len(worstError['firstError']['message']) > athenaExecutor._exitMessageLimit:
                    if 'CoreDumpSvc' in worstError['firstError']['message']:
                        exitErrorMessage = "Core dump at line {0} (see jobReport for further details)".format(worstError['firstError']['firstLine'])
                    elif 'G4Exception' in worstError['firstError']['message']:
                        exitErrorMessage = "G4 exception at line {0} (see jobReport for further details)".format(worstError['firstError']['firstLine'])
                    else:
                        exitErrorMessage = "Long {0} message at line {1} (see jobReport for further details)".format(worstError['level'], worstError['firstError']['firstLine'])
                else:
                    exitErrorMessage = "Logfile error in {0}: \"{1}\"".format(self._logFileName, worstError['firstError']['message'])
            else:
                exitErrorMessage = "Error level {0} found (see athena logfile for details)".format(worstError['level'])
            
            # Very simple: if we get ERROR or worse, we're dead, except if ignoreErrors=True
            if worstError['nLevel'] == stdLogLevels['ERROR'] and ('ignoreErrors' in self.conf.argdict and self.conf.argdict['ignoreErrors'].value is True):
                msg.warning('Found ERRORs in the logfile, but ignoring this as ignoreErrors=True (see jobReport for details)')
            elif worstError['nLevel'] >= stdLogLevels['ERROR']:
                self._isValidated = False
                msg.error('Fatal error in athena logfile (level {0})'.format(worstError['level']))
                raise trfExceptions.TransformLogfileErrorException(trfExit.nameToCode('TRF_EXEC_LOGERROR'), 
                                                                       'Fatal error in athena logfile: "{0}"'.format(exitErrorMessage))

        # Must be ok if we got here!
        msg.info('Executor {0} has validated successfully'.format(self.name))
        self._isValidated = True
        self._errMsg = ''        

        self._valStop = os.times()
        msg.debug('valStop time is {0}'.format(self._valStop))


class echoExecutor(transformExecutor):
    def __init__(self, name = 'Echo', trf = None):
        
        # We are only changing the default name here
        super(echoExecutor, self).__init__(name=name, trf=trf)

    
    def execute(self):
        self._exeStart = os.times()
        msg.debug('exeStart time is {0}'.format(self._exeStart))
        msg.info('Starting execution of %s' % self._name)        
        msg.info('Transform argument dictionary now follows:')
        for k, v in self.conf.argdict.iteritems():
            print "%s = %s" % (k, v)
        self._hasExecuted = True
        self._rc = 0
        self._errMsg = ''
        msg.info('%s executor returns %d' % (self._name, self._rc))
        self._exeStop = os.times()
        msg.debug('exeStop time is {0}'.format(self._exeStop))


class scriptExecutor(transformExecutor):
    def __init__(self, name = 'Script', trf = None, conf = None, inData = set(), outData = set(), 
                 exe = None, exeArgs = None, memMonitor = True):
        # Name of the script we want to execute
        self._exe = exe
        
        # With arguments (currently this means paste in the corresponding _argdict entry)
        self._exeArgs = exeArgs
        
        super(scriptExecutor, self).__init__(name=name, trf=trf, conf=conf, inData=inData, outData=outData)
        
        self._extraMetadata.update({'script' : exe})
        
        # Decide if we echo script output to stdout
        self._echoOutput = False

        # Can either be written by base class or child   
        self._cmd = None
        
        self._memMonitor = memMonitor

    @property
    def exe(self):
        return self._exe
    
    @exe.setter
    def exe(self, value):
        self._exe = value
        self._extraMetadata['script'] = value

    @property
    def exeArgs(self):
        return self._exeArgs
    
    @exeArgs.setter
    def exeArgs(self, value):
        self._exeArgs = value
#        self._extraMetadata['scriptArgs'] = value

    def preExecute(self, input = set(), output = set()):
        self.setPreExeStart()
        msg.debug('scriptExecutor: Preparing for execution of {0} with inputs {1} and outputs {2}'.format(self.name, input, output))

        self._input = input
        self._output = output
        
        ## @note If an inherited class has set self._cmd leave it alone
        if self._cmd is None:
            self._buildStandardCommand()
        msg.info('Will execute script as %s', self._cmd)
        
        # Define this here to have it for environment detection messages
        self._logFileName = "log.{0}".format(self._name)
        
        ## @note Query the environment for echo configuration
        # Let the manual envars always win over auto-detected settings
        if 'TRF_ECHO' in os.environ:
            msg.info('TRF_ECHO envvar is set - enabling command echoing to stdout')
            self._echoOutput = True
        elif 'TRF_NOECHO' in os.environ:
            msg.info('TRF_NOECHO envvar is set - disabling command echoing to stdout')
            self._echoOutput = False
        # PS1 is for sh, bash; prompt is for tcsh and zsh
        elif isInteractiveEnv():
            msg.info('Interactive environment detected (stdio or stdout is a tty) - enabling command echoing to stdout')
            self._echoOutput = True
        elif 'TZHOME' in os.environ:
            msg.info('Tier-0 environment detected - enabling command echoing to stdout')
            self._echoOutput = True
        if self._echoOutput == False:
            msg.info('Batch/grid running - command outputs will not be echoed. Logs for {0} are in {1}'.format(self._name, self._logFileName))

        # Now setup special loggers for logging execution messages to stdout and file
        self._echologger = logging.getLogger(self._name)
        self._echologger.setLevel(logging.INFO)
        self._echologger.propagate = False
        
        self._exeLogFile = logging.FileHandler(self._logFileName, mode='w')
        self._exeLogFile.setFormatter(logging.Formatter('%(asctime)s %(message)s', datefmt='%H:%M:%S'))
        self._echologger.addHandler(self._exeLogFile)
        
        if self._echoOutput:
            self._echostream = logging.StreamHandler(sys.stdout)
            self._echostream.setFormatter(logging.Formatter('%(name)s %(asctime)s %(message)s', datefmt='%H:%M:%S'))
            self._echologger.addHandler(self._echostream)

    def _buildStandardCommand(self):
        if self._exe:
            self._cmd = [self.exe, ]
        else:
            raise trfExceptions.TransformExecutionException(trfExit.nameToCode('TRF_EXEC_SETUP_FAIL'), 
                                                            'No executor set in {0}'.format(self.__class__.__name__))
        for arg in self.exeArgs:
            if arg in self.conf.argdict:
                # If we have a list then add each element to our list, else just str() the argument value
                # Note if there are arguments which need more complex transformations then
                # consider introducing a special toExeArg() method.
                if isinstance(self.conf.argdict[arg].value, list):
                    self._cmd.extend([ str(v) for v in self.conf.argdict[arg].value])
                else:
                    self._cmd.append(str(self.conf.argdict[arg].value))


    def execute(self):
        self._hasExecuted = True
        msg.info('Starting execution of {0} ({1})'.format(self._name, self._cmd))
        
        self._exeStart = os.times()
        msg.debug('exeStart time is {0}'.format(self._exeStart))
        if ('execOnly' in self.conf.argdict and self.conf.argdict['execOnly'] == True):
            msg.info('execOnly flag is set - execution will now switch, replacing the transform')
            os.execvp(self._cmd[0], self._cmd)

        try:
            p = subprocess.Popen(self._cmd, shell = False, stdout = subprocess.PIPE, stderr = subprocess.STDOUT, bufsize = 1)
            
            if self._memMonitor:
                try:
                    self._memSummaryFile = 'mem.summary.' + self._name + '.json'
                    memMonitorCommand = ['MemoryMonitor', '--pid', str(p.pid), '--filename', 'mem.full.' + self._name, 
                                         '--json-summary', self._memSummaryFile, '--interval', '30']
                    mem_proc = subprocess.Popen(memMonitorCommand, shell = False, close_fds=True)
                    # TODO - link mem.full.current to mem.full.SUBSTEP
                except Exception, e:
                    msg.warning('Failed to spawn memory monitor for {0}: {1}'.format(self._name, e))
                    self._memMonitor = False
            
            while p.poll() is None:
                line = p.stdout.readline()
                if line:
                    self._echologger.info(line.rstrip())
            # Hoover up remaining buffered output lines
            for line in p.stdout:
                self._echologger.info(line.rstrip())
    
            self._rc = p.returncode
            msg.info('%s executor returns %d' % (self._name, self._rc))
            self._exeStop = os.times()
            msg.debug('exeStop time is {0}'.format(self._exeStop))
        except OSError as e:
            errMsg = 'Execution of {0} failed and raised OSError: {1}'.format(self._cmd[0], e)
            msg.error(errMsg)
            raise trfExceptions.TransformExecutionException(trfExit.nameToCode('TRF_EXEC'), errMsg)
        finally:
            if self._memMonitor:
                try:
                    mem_proc.send_signal(signal.SIGUSR1)
                    countWait = 0
                    while (not mem_proc.poll()) and countWait < 10:
                        time.sleep(0.1)
                        countWait += 1
                except OSError, UnboundLocalError:
                    pass
        
        
    def postExecute(self):
        if hasattr(self._exeLogFile, 'close'):
            self._exeLogFile.close()
        if self._memMonitor:
            try:
                memFile = open(self._memSummaryFile)
                self._memStats = json.load(memFile)
            except Exception, e:
                msg.warning('Failed to load JSON memory summmary file {0}: {1}'.format(self._memSummaryFile, e))
                self._memMonitor = False
                self._memStats = {}
            

    def validate(self):
        if self._valStart is None:
            self._valStart = os.times()
            msg.debug('valStart time is {0}'.format(self._valStart))
        self._hasValidated = True
        
        ## Check rc
        if self._rc == 0:
            msg.info('Executor {0} validated successfully (return code {1})'.format(self._name, self._rc))
            self._isValidated = True
            self._errMsg = ''
        else:
            # Want to learn as much as possible from the non-zero code
            # this is a bit hard in general, although one can do signals.
            # Probably need to be more specific per exe, i.e., athena non-zero codes
            self._isValidated = False
            if self._rc < 0:
                # Map return codes to what the shell gives (128 + SIGNUM)
                self._rc = 128 - self._rc
            if trfExit.codeToSignalname(self._rc) != "":
                self._errMsg = '{0} got a {1} signal (exit code {2})'.format(self._name, trfExit.codeToSignalname(self._rc), self._rc)
            else:
                self._errMsg = 'Non-zero return code from %s (%d)' % (self._name, self._rc)
            raise trfExceptions.TransformValidationException(trfExit.nameToCode('TRF_EXEC_FAIL'), self._errMsg)

        ## Check event counts (always do this by default)
        #  Do this here so that all script executors have this by default (covers most use cases with events)
        if 'checkEventCount' in self.conf.argdict.keys() and self.conf.argdict['checkEventCount'].returnMyValue(exe=self) is False:
            msg.info('Event counting for substep {0} is skipped'.format(self.name))
        else:
            checkcount=trfValidation.eventMatch(self)
            checkcount.decide()
            self._eventCount = checkcount.eventCount
            msg.info('Event counting for substep {0} passed'.format(self.name))

        self._valStop = os.times()
        msg.debug('valStop time is {0}'.format(self._valStop))



class athenaExecutor(scriptExecutor):
    _exitMessageLimit = 200 # Maximum error message length to report in the exitMsg
    _defaultIgnorePatternFile = ['atlas_error_mask.db']
    
    ## @brief Initialise athena executor
    #  @param name Executor name
    #  @param trf Parent transform
    #  @param skeletonFile athena skeleton job options file (optionally this can be a list of skeletons
    #  that will be given to athena.py in order); can be set to @c None to disable writing job options 
    #  files at all
    #  @param inputDataTypeCountCheck List of input datatypes to apply preExecute event count checks to;
    #  default is @c None, which means check all inputs
    #  @param exe Athena execution script
    #  @param exeArgs Transform argument names whose value is passed to athena
    #  @param substep The athena substep this executor represents (alias for the name)
    #  @param inputEventTest Boolean switching the skipEvents < inputEvents test
    #  @param perfMonFile Name of perfmon file for this substep (used to retrieve vmem/rss information) @b DEPRECATED
    #  @param tryDropAndReload Boolean switch for the attempt to add '--drop-and-reload' to athena args
    #  @param extraRunargs Dictionary of extra runargs to write into the job options file, using repr
    #  @param runtimeRunargs Dictionary of extra runargs to write into the job options file, using str
    #  @param literalRunargs List of extra lines to write into the runargs file
    #  @param dataArgs List of datatypes that will always be given as part of this transform's runargs
    #  even if not actually processed by this substep (used, e.g., to set random seeds for some generators)
    #  @param checkEventCount Compare the correct number of events in the output file (either input file size or maxEvents)
    #  @param errorMaskFiles List of files to use for error masks in logfile scanning (@c None means not set for this
    #  executor, so use the transform or the standard setting)
    #  @param manualDataDictionary Instead of using the inData/outData parameters that binds the data types for this
    #  executor to the workflow graph, run the executor manually with these data parameters (useful for 
    #  post-facto executors, e.g., for AthenaMP merging)
    #  @param memMonitor Enable subprocess memory monitoring
    #  @param disableMP Ensure that AthenaMP is not used (i.e., also unset 
    #  @c ATHENA_PROC_NUMBER before execution)
    #  @note The difference between @c extraRunargs, @runtimeRunargs and @literalRunargs is that: @c extraRunargs 
    #  uses repr(), so the RHS is the same as the python object in the transform; @c runtimeRunargs uses str() so 
    #  that a string can be interpreted at runtime; @c literalRunargs allows the direct insertion of arbitary python
    #  snippets into the runArgs file.
    def __init__(self, name = 'athena', trf = None, conf = None, skeletonFile = 'PyJobTransforms/skeleton.dummy.py', inData = set(), 
                 outData = set(), inputDataTypeCountCheck = None, exe = 'athena.py', exeArgs = ['athenaopts'], substep = None, inputEventTest = True,
                 perfMonFile = None, tryDropAndReload = True, extraRunargs = {}, runtimeRunargs = {},
                 literalRunargs = [], dataArgs = [], checkEventCount = False, errorMaskFiles = None,
                 manualDataDictionary = None, memMonitor = True, disableMP = False):
        
        self._substep = forceToAlphaNum(substep)
        self._inputEventTest = inputEventTest
        self._tryDropAndReload = tryDropAndReload
        self._extraRunargs = extraRunargs
        self._runtimeRunargs = runtimeRunargs
        self._literalRunargs = literalRunargs
        self._dataArgs = dataArgs
        self._errorMaskFiles = errorMaskFiles
        self._inputDataTypeCountCheck = inputDataTypeCountCheck
        self._disableMP = disableMP

        if perfMonFile:
            self._perfMonFile = None
            msg.warning("Resource monitoring from PerfMon is now deprecated")
        
        # SkeletonFile can be None (disable) or a string or a list of strings - normalise it here
        if type(skeletonFile) is str:
            self._skeleton = [skeletonFile]
        else:
            self._skeleton = skeletonFile
            
        super(athenaExecutor, self).__init__(name=name, trf=trf, conf=conf, inData=inData, outData=outData, exe=exe, 
                                             exeArgs=exeArgs, memMonitor=memMonitor)
        
        # Add athena specific metadata
        self._extraMetadata.update({'substep': substep})

        # Setup JO templates
        if self._skeleton is not None:
            self._jobOptionsTemplate = JobOptionsTemplate(exe = self, version = '$Id: trfExe.py 792052 2017-01-13 13:36:51Z mavogel $')
        else:
            self._jobOptionsTemplate = None

    @property
    def inputDataTypeCountCheck(self):
        return self._inputDataTypeCountCheck
    
    @inputDataTypeCountCheck.setter
    def inputDataTypeCountCheck(self, value):
        self._inputDataTypeCountCheck = value
        
    @property
    def substep(self):
        return self._substep

    @property
    def disableMP(self):
        return self._disableMP
    
    @disableMP.setter
    def disableMP(self, value):
        self._disableMP = value
        
    def preExecute(self, input = set(), output = set()):
        self.setPreExeStart()
        msg.debug('Preparing for execution of {0} with inputs {1} and outputs {2}'.format(self.name, input, output))
        
        # Check we actually have events to process!
        inputEvents = 0
        dt = ""
        if self._inputDataTypeCountCheck is None:
            self._inputDataTypeCountCheck = input
        for dataType in self._inputDataTypeCountCheck:
            thisInputEvents = self.conf.dataDictionary[dataType].nentries
            if thisInputEvents > inputEvents:
                inputEvents = thisInputEvents
                dt = dataType

        # Now take into account skipEvents and maxEvents
        if ('skipEvents' in self.conf.argdict and 
            self.conf.argdict['skipEvents'].returnMyValue(name=self._name, substep=self._substep, first=self.conf.firstExecutor) is not None):
            mySkipEvents = self.conf.argdict['skipEvents'].returnMyValue(name=self._name, substep=self._substep, first=self.conf.firstExecutor)
        else:
            mySkipEvents = 0

        if ('maxEvents' in self.conf.argdict and 
            self.conf.argdict['maxEvents'].returnMyValue(name=self._name, substep=self._substep, first=self.conf.firstExecutor) is not None):
            myMaxEvents = self.conf.argdict['maxEvents'].returnMyValue(name=self._name, substep=self._substep, first=self.conf.firstExecutor)
        else:
            myMaxEvents = -1
        
        # Any events to process...?
        if (self._inputEventTest and mySkipEvents > 0 and mySkipEvents >= inputEvents):
            raise trfExceptions.TransformExecutionException(trfExit.nameToCode('TRF_NOEVENTS'),
                                                           'No events to process: {0} (skipEvents) >= {1} (inputEvents of {2}'.format(mySkipEvents, inputEvents, dt))
        
        try:
            # Expected events to process
            if (myMaxEvents != -1):
                if (self.inData and next(iter(self.inData)) == 'inNULL'):
                    expectedEvents = myMaxEvents
                else:
                    expectedEvents = min(inputEvents-mySkipEvents, myMaxEvents)
            else:
                expectedEvents = inputEvents-mySkipEvents
        except TypeError as e:
            # catching type error from UNDEFINED inputEvents count
            msg.info('input event count is UNDEFINED, setting expectedEvents to 0')
            expectedEvents = 0
        
        # Try to detect AthenaMP mode and number of workers
        if self._disableMP:
            self._athenaMP = 0
        else:
            self._athenaMP = detectAthenaMPProcs(self.conf.argdict)

            # Small hack to detect cases where there are so few events that it's not worthwhile running in MP mode
            # which also avoids issues with zero sized files
            if expectedEvents < self._athenaMP:
                msg.info("Disabling AthenaMP as number of input events to process is too low ({0} events for {1} workers)".format(expectedEvents, self._athenaMP))
                self._disableMP = True
                self._athenaMP = 0
            
        # And if this is (still) athenaMP, then set some options for workers and output file report
        if self._athenaMP:
            self._athenaMPWorkerTopDir = 'athenaMP-workers-{0}-{1}'.format(self._name, self._substep)
            self._athenaMPFileReport = 'athenaMP-outputs-{0}-{1}'.format(self._name, self._substep)
            self._athenaMPEventOrdersFile = 'athenamp_eventorders.txt.{0}'.format(self._name)
            if 'athenaMPUseEventOrders' in self.conf.argdict and self.conf._argdict['athenaMPUseEventOrders'].value is True:
                self._athenaMPReadEventOrders = True
            else:
                self._athenaMPReadEventOrders = False          
            # Decide on scheduling
            if ('athenaMPStrategy' in self.conf.argdict and 
                (self.conf.argdict['athenaMPStrategy'].returnMyValue(name=self._name, substep=self._substep, first=self.conf.firstExecutor) is not None)):
                self._athenaMPStrategy = self.conf.argdict['athenaMPStrategy'].returnMyValue(name=self._name, substep=self._substep, first=self.conf.firstExecutor)
            else:
                self._athenaMPStrategy = 'SharedQueue'

            # See if we have options for the target output file size
            if 'athenaMPMergeTargetSize' in self.conf.argdict:
                for dataType in output:
                    if dataType in self.conf.argdict['athenaMPMergeTargetSize'].value:
                        self.conf._dataDictionary[dataType].mergeTargetSize = self.conf.argdict['athenaMPMergeTargetSize'].value[dataType] * 1000000 # Convert from MB to B
                        msg.info('Set target merge size for {0} to {1}'.format(dataType, self.conf._dataDictionary[dataType].mergeTargetSize))
                    else:
                        # Use a globbing strategy
                        matchedViaGlob = False
                        for mtsType, mtsSize in self.conf.argdict['athenaMPMergeTargetSize'].value.iteritems():
                            if fnmatch(dataType, mtsType):
                                self.conf._dataDictionary[dataType].mergeTargetSize = mtsSize * 1000000 # Convert from MB to B
                                msg.info('Set target merge size for {0} to {1} from "{2}" glob'.format(dataType, self.conf._dataDictionary[dataType].mergeTargetSize, mtsType))
                                matchedViaGlob = True
                                break
                        if not matchedViaGlob and "ALL" in self.conf.argdict['athenaMPMergeTargetSize'].value:
                            self.conf._dataDictionary[dataType].mergeTargetSize = self.conf.argdict['athenaMPMergeTargetSize'].value["ALL"] * 1000000 # Convert from MB to B
                            msg.info('Set target merge size for {0} to {1} from "ALL" value'.format(dataType, self.conf._dataDictionary[dataType].mergeTargetSize))
         
            # For AthenaMP jobs we ensure that the athena outputs get the suffix _000
            # so that the mother process output file (if it exists) can be used directly
            # as soft linking can lead to problems in the PoolFileCatalog (see ATLASJT-317)
            for dataType in output:
                self.conf._dataDictionary[dataType].originalName = self.conf._dataDictionary[dataType].value[0]
                if 'eventService' not in self.conf.argdict or 'eventService' in self.conf.argdict and self.conf.argdict['eventService'].value==False:
                    self.conf._dataDictionary[dataType].value[0] += "_000"
                    msg.info("Updated athena output filename for {0} to {1}".format(dataType, self.conf._dataDictionary[dataType].value[0]))
        else:
            self._athenaMPWorkerTopDir = self._athenaMPFileReport = None


        ## Write the skeleton file and prep athena
        if self._skeleton is not None:
            inputFiles = dict()
            for dataType in input:
                inputFiles[dataType] = self.conf.dataDictionary[dataType]
            outputFiles = dict()
            for dataType in output:
                outputFiles[dataType] = self.conf.dataDictionary[dataType]
                
            # See if we have any 'extra' file arguments
            for dataType, dataArg in self.conf.dataDictionary.iteritems():
                if dataArg.io == 'input' and self._name in dataArg.executor:
                    inputFiles[dataArg.subtype] = dataArg
                
            msg.debug('Input Files: {0}; Output Files: {1}'.format(inputFiles, outputFiles))
            
            # Get the list of top options files that will be passed to athena (=runargs file + all skeletons)
            self._topOptionsFiles = self._jobOptionsTemplate.getTopOptions(input = inputFiles, 
                                                                           output = outputFiles)

        ## Add input/output file information - this can't be done in __init__ as we don't know what our
        #  inputs and outputs will be then
        if len(input) > 0:
            self._extraMetadata['inputs'] = list(input)
        if len(output) > 0:
            self._extraMetadata['outputs'] = list(output)

        ## Do we need to run asetup first?
        asetupString = None
        if 'asetup' in self.conf.argdict:
            asetupString = self.conf.argdict['asetup'].returnMyValue(name=self._name, substep=self._substep, first=self.conf.firstExecutor)
        else:
            msg.info('Asetup report: {0}'.format(asetupReport()))
        
        ## DBRelease configuration
        dbrelease = dbsetup = None
        if 'DBRelease' in self.conf.argdict:
            dbrelease = self.conf.argdict['DBRelease'].returnMyValue(name=self._name, substep=self._substep, first=self.conf.firstExecutor)
            if path.islink(dbrelease):
                dbrelease = path.realpath(dbrelease)
            if dbrelease:
                # Classic tarball - filename format is DBRelease-X.Y.Z.tar.gz
                dbdMatch = re.match(r'DBRelease-([\d\.]+)\.tar\.gz', path.basename(dbrelease))
                if dbdMatch:
                    msg.debug('DBRelease setting {0} matches classic tarball file'.format(dbrelease))
                    if not os.access(dbrelease, os.R_OK):
                        msg.warning('Transform was given tarball DBRelease file {0}, but this is not there'.format(dbrelease))
                        msg.warning('I will now try to find DBRelease {0} in cvmfs'.format(dbdMatch.group(1)))
                        dbrelease = dbdMatch.group(1)
                        dbsetup = cvmfsDBReleaseCheck(dbrelease)
                    else:
                        # Check if the DBRelease is setup
                        msg.debug('Setting up {0} from {1}'.format(dbdMatch.group(1), dbrelease))
                        unpacked, dbsetup = unpackDBRelease(tarball=dbrelease, dbversion=dbdMatch.group(1))
                        if unpacked:
                            # Now run the setup.py script to customise the paths to the current location...
                            setupDBRelease(dbsetup)
                # For cvmfs we want just the X.Y.Z release string (and also support 'current')
                else:
                    dbsetup = cvmfsDBReleaseCheck(dbrelease)
        
        ## Look for environment updates and perpare the athena command line
        self._envUpdate = trfEnv.environmentUpdate()
        self._envUpdate.setStandardEnvironment(self.conf.argdict, name=self.name, substep=self.substep)
        self._prepAthenaCommandLine() 
        
                
        super(athenaExecutor, self).preExecute(input, output)
        
        # Now we always write a wrapper, because it's very convenient for re-running individual substeps
        # This will have asetup and/or DB release setups in it
        # Do this last in this preExecute as the _cmd needs to be finalised
        msg.info('Now writing wrapper for substep executor {0}'.format(self._name))
        self._writeAthenaWrapper(asetup=asetupString, dbsetup=dbsetup)
        msg.info('Athena will be executed in a subshell via {0}'.format(self._cmd))
        
                
    def postExecute(self):
        super(athenaExecutor, self).postExecute()

        # If this was an athenaMP run then we need to update output files
        if self._athenaMP:
            outputDataDictionary = dict([ (dataType, self.conf.dataDictionary[dataType]) for dataType in self._output ])
            ## @note Update argFile values to have the correct outputs from the MP workers
            skipFileChecks=False
            if 'eventService' in self.conf.argdict and self.conf.argdict['eventService'].value:
                skipFileChecks=True
            athenaMPOutputHandler(self._athenaMPFileReport, self._athenaMPWorkerTopDir, outputDataDictionary, self._athenaMP, skipFileChecks, self.conf.argdict)
            for dataType in self._output:
                if self.conf.dataDictionary[dataType].io == "output" and len(self.conf.dataDictionary[dataType].value) > 1:
                    self._smartMerge(self.conf.dataDictionary[dataType])
        
        if 'TXT_JIVEXMLTGZ' in self.conf.dataDictionary:
            self._targzipJiveXML()


    def validate(self):
        self.setValStart()
        self._hasValidated = True
        deferredException = None
        
        ## Our parent will check the RC for us
        try:
            super(athenaExecutor, self).validate()
        except trfExceptions.TransformValidationException, e:
            # In this case we hold this exception until the logfile has been scanned
            msg.error('Validation of return code failed: {0!s}'.format(e))
            deferredException = e
                
        # Logfile scan setup
        # Always use ignorePatterns from the command line
        # For patterns in files, pefer the command line first, then any special settings for
        # this executor, then fallback to the standard default (atlas_error_mask.db)
        if 'ignorePatterns' in self.conf.argdict:
            igPat = self.conf.argdict['ignorePatterns'].value
        else:
            igPat = []
        if 'ignoreFiles' in self.conf.argdict:
            ignorePatterns = trfValidation.ignorePatterns(files = self.conf.argdict['ignoreFiles'].value, extraSearch=igPat)
        elif self._errorMaskFiles is not None:
            ignorePatterns = trfValidation.ignorePatterns(files = self._errorMaskFiles, extraSearch=igPat)
        else:
            ignorePatterns = trfValidation.ignorePatterns(files = athenaExecutor._defaultIgnorePatternFile, extraSearch=igPat)
        
        # Now actually scan my logfile
        msg.info('Scanning logfile {0} for errors in substep {1}'.format(self._logFileName, self._substep))
        self._logScan = trfValidation.athenaLogFileReport(logfile=self._logFileName, substepName=self._substep,
                                                          ignoreList=ignorePatterns)
        worstError = self._logScan.worstError()
        self._dbMonitor = self._logScan.dbMonitor()
        

        # In general we add the error message to the exit message, but if it's too long then don't do
        # that and just say look in the jobReport
        if worstError['firstError']:
            if len(worstError['firstError']['message']) > athenaExecutor._exitMessageLimit:
                if 'CoreDumpSvc' in worstError['firstError']['message']:
                    exitErrorMessage = "Core dump at line {0} (see jobReport for further details)".format(worstError['firstError']['firstLine'])
                elif 'G4Exception' in worstError['firstError']['message']:
                    exitErrorMessage = "G4 exception at line {0} (see jobReport for further details)".format(worstError['firstError']['firstLine'])
                else:
                    exitErrorMessage = "Long {0} message at line {1} (see jobReport for further details)".format(worstError['level'], worstError['firstError']['firstLine'])
            else:
                exitErrorMessage = "Logfile error in {0}: \"{1}\"".format(self._logFileName, worstError['firstError']['message'])
        else:
            exitErrorMessage = "Error level {0} found (see athena logfile for details)".format(worstError['level'])

        # If we failed on the rc, then abort now
        if deferredException is not None:
            # Add any logfile information we have
            if worstError['nLevel'] >= stdLogLevels['ERROR']:
                deferredException.errMsg = deferredException.errMsg + "; {0}".format(exitErrorMessage)
            raise deferredException
        
        
        # Very simple: if we get ERROR or worse, we're dead, except if ignoreErrors=True
        if worstError['nLevel'] == stdLogLevels['ERROR'] and ('ignoreErrors' in self.conf.argdict and self.conf.argdict['ignoreErrors'].value is True):
            msg.warning('Found ERRORs in the logfile, but ignoring this as ignoreErrors=True (see jobReport for details)')
        elif worstError['nLevel'] >= stdLogLevels['ERROR']:
            self._isValidated = False
            msg.error('Fatal error in athena logfile (level {0})'.format(worstError['level']))
            raise trfExceptions.TransformLogfileErrorException(trfExit.nameToCode('TRF_EXEC_LOGERROR'), 
                                                                   'Fatal error in athena logfile: "{0}"'.format(exitErrorMessage))

        # Must be ok if we got here!
        msg.info('Executor {0} has validated successfully'.format(self.name))
        self._isValidated = True

        self._valStop = os.times()
        msg.debug('valStop time is {0}'.format(self._valStop))

    ## @brief Prepare the correct command line to be used to invoke athena
    def _prepAthenaCommandLine(self):
        ## Start building up the command line
        #  N.B. it's possible we might have cases where 'athena' and 'athenaopt' should be substep args
        #  but at the moment this hasn't been requested.
        if 'athena' in self.conf.argdict:
            self._exe = self.conf.argdict['athena'].value
        self._cmd = [self._exe]
        
        # Find options for the current substep. Name is prioritised (e.g. RAWtoESD) over alias (e.g. r2e). Last look for 'all'
        currentSubstep = None
        if 'athenaopts' in self.conf.argdict:
            if self.name in self.conf.argdict['athenaopts'].value:
                currentSubstep = self.name
                if self.substep in self.conf.argdict['athenaopts'].value:
                    msg.info('Athenaopts found for {0} and {1}, joining options. '
                             'Consider changing your configuration to use just the name or the alias of the substep.'
                             .format(currentSubstep, self.substep))
                    self.conf.argdict['athenaopts'].value[currentSubstep].extend(self.conf.argdict['athenaopts'].value[self.substep])
                    del self.conf.argdict['athenaopts'].value[self.substep]
                    msg.debug('Athenaopts: {0}'.format(self.conf.argdict['athenaopts'].value))
            elif self.substep in self.conf.argdict['athenaopts'].value:
                currentSubstep = self.substep
            elif 'all' in self.conf.argdict['athenaopts'].value:
                currentSubstep = 'all'

        # See if there's a preloadlibs and a request to update LD_PRELOAD for athena
        preLoadUpdated = dict()
        if 'LD_PRELOAD' in self._envUpdate._envdict:
            preLoadUpdated[currentSubstep] = False
            if 'athenaopts' in self.conf.argdict:
                if currentSubstep is not None:
                    for athArg in self.conf.argdict['athenaopts'].value[currentSubstep]:
                        # This code is pretty ugly as the athenaopts argument contains
                        # strings which are really key/value pairs
                        if athArg.startswith('--preloadlib'):
                            try:
                                i = self.conf.argdict['athenaopts'].value[currentSubstep].index(athArg)
                                v = athArg.split('=', 1)[1]
                                msg.info('Updating athena --preloadlib option for substep {1} with: {0}'.format(self._envUpdate.value('LD_PRELOAD'), self.name))
                                newPreloads = ":".join(set(v.split(":")) | set(self._envUpdate.value('LD_PRELOAD').split(":")))
                                self.conf.argdict['athenaopts']._value[currentSubstep][i] = '--preloadlib={0}'.format(newPreloads)
                            except Exception, e:
                                msg.warning('Failed to interpret athena option: {0} ({1})'.format(athArg, e))
                            preLoadUpdated[currentSubstep] = True
                        break
            if not preLoadUpdated[currentSubstep]:
                msg.info('Setting athena preloadlibs for substep {1} to: {0}'.format(self._envUpdate.value('LD_PRELOAD'), self.name))
                if 'athenaopts' in self.conf.argdict:
                    if currentSubstep is not None:
                        self.conf.argdict['athenaopts'].value[currentSubstep].append("--preloadlib={0}".format(self._envUpdate.value('LD_PRELOAD')))
                    else:
                        self.conf.argdict['athenaopts'].value['all'] = ["--preloadlib={0}".format(self._envUpdate.value('LD_PRELOAD'))]
                else:
                    self.conf.argdict['athenaopts'] = trfArgClasses.argSubstepList(["--preloadlib={0}".format(self._envUpdate.value('LD_PRELOAD'))])

        # Now update command line with the options we have (including any changes to preload)
        if 'athenaopts' in self.conf.argdict:
            if currentSubstep is None and "all" in self.conf.argdict['athenaopts'].value:
                self._cmd.extend(self.conf.argdict['athenaopts'].value['all'])
            elif currentSubstep in self.conf.argdict['athenaopts'].value:
                self._cmd.extend(self.conf.argdict['athenaopts'].value[currentSubstep])
        
        ## Add --drop-and-reload if possible (and allowed!)
        if self._tryDropAndReload:
            if 'valgrind' in self.conf._argdict and self.conf._argdict['valgrind'].value is True:
                msg.info('Disabling "--drop-and-reload" because the job is configured to use Valgrind')
            elif 'athenaopts' in self.conf.argdict:
                athenaConfigRelatedOpts = ['--config-only','--drop-and-reload','--drop-configuration','--keep-configuration']
                # Note for athena options we split on '=' so that we properly get the option and not the whole "--option=value" string
                if currentSubstep is None:
                    currentSubstep = 'all'
                if currentSubstep in self.conf.argdict['athenaopts'].value:
                    conflictOpts = set(athenaConfigRelatedOpts).intersection(set([opt.split('=')[0] for opt in self.conf.argdict['athenaopts'].value[currentSubstep]]))
                    if len(conflictOpts) > 0:
                        msg.info('Not appending "--drop-and-reload" to athena command line because these options conflict: {0}'.format(list(conflictOpts)))
                    else:
                        msg.info('Appending "--drop-and-reload" to athena options')
                        self._cmd.append('--drop-and-reload')
                else:
                    msg.info('No Athenaopts for substep {0}, appending "--drop-and-reload" to athena options'.format(self.name))
                    self._cmd.append('--drop-and-reload')
            else:
                # This is the 'standard' case - so drop and reload should be ok
                msg.info('Appending "--drop-and-reload" to athena options')
                self._cmd.append('--drop-and-reload')
        else:
            msg.info('Skipping test for "--drop-and-reload" in this executor')
            
        # Add topoptions
        if self._skeleton is not None:
            self._cmd += self._topOptionsFiles
            msg.info('Updated script arguments with topoptions: %s' % self._cmd)


    ## @brief Write a wrapper script which runs asetup and then Athena.
    def _writeAthenaWrapper(
        self,
        asetup = None,
        dbsetup = None
        ):
        self._originalCmd = self._cmd
        self._asetup      = asetup
        self._dbsetup     = dbsetup
        self._wrapperFile = 'runwrapper.{name}.sh'.format(name = self._name)
        msg.debug(
            'Preparing wrapper file {wrapperFileName} with ' +
            'asetup={asetupStatus} and dbsetup={dbsetupStatus}'.format(
                wrapperFileName = self._wrapperFile,
                asetupStatus    = self._asetup,
                dbsetupStatus   = self._dbsetup
            )
        )
        try:
            with open(self._wrapperFile, 'w') as wrapper:
                print >>wrapper, '#! /bin/sh'
                if asetup:
                    print >>wrapper, "# asetup"
                    print >>wrapper, 'echo Sourcing {AtlasSetupDirectory}/scripts/asetup.sh {asetupStatus}'.format(
                        AtlasSetupDirectory = os.environ['AtlasSetup'],
                        asetupStatus        = asetup
                    )
                    print >>wrapper, 'source {AtlasSetupDirectory}/scripts/asetup.sh {asetupStatus}'.format(
                        AtlasSetupDirectory = os.environ['AtlasSetup'],
                        asetupStatus        = asetup
                    )
                    print >>wrapper, 'if [ ${?} != "0" ]; then exit 255; fi'
                if dbsetup:
                    dbroot = path.dirname(dbsetup)
                    dbversion = path.basename(dbroot)
                    print >>wrapper, "# DBRelease setup"
                    print >>wrapper, 'echo Setting up DBRelease {dbroot} environment'.format(dbroot = dbroot)
                    print >>wrapper, 'export DBRELEASE={dbversion}'.format(dbversion = dbversion)
                    print >>wrapper, 'export CORAL_AUTH_PATH={directory}'.format(directory = path.join(dbroot, 'XMLConfig'))
                    print >>wrapper, 'export CORAL_DBLOOKUP_PATH={directory}'.format(directory = path.join(dbroot, 'XMLConfig'))
                    print >>wrapper, 'export TNS_ADMIN={directory}'.format(directory = path.join(dbroot, 'oracle-admin'))
                    print >>wrapper, 'DATAPATH={dbroot}:$DATAPATH'.format(dbroot = dbroot)
                if self._disableMP:
                    print >>wrapper, "# AthenaMP explicitly disabled for this executor"
                    print >>wrapper, "export ATHENA_PROC_NUMBER=0"
                if self._envUpdate.len > 0:
                    print >>wrapper, "# Customised environment"
                    for envSetting in  self._envUpdate.values:
                        if not envSetting.startswith('LD_PRELOAD'):
                            print >>wrapper, "export", envSetting
                # If Valgrind is engaged, a serialised Athena configuration file
                # is generated for use with a subsequent run of Athena with
                # Valgrind.
                if 'valgrind' in self.conf._argdict and self.conf._argdict['valgrind'].value is True:
                    msg.info('Valgrind engaged')
                    # Define the file name of the serialised Athena
                    # configuration.
                    AthenaSerialisedConfigurationFile = "{name}Conf.pkl".format(
                        name = self._name
                    )
                    # Run Athena for generation of its serialised configuration.
                    print >>wrapper, ' '.join(self._cmd), "--config-only={0}".format(AthenaSerialisedConfigurationFile)
                    print >>wrapper, 'if [ $? != "0" ]; then exit 255; fi'
                    # Generate a Valgrind command, suppressing or ussing default
                    # options as requested and extra options as requested.
                    if 'valgrindDefaultOpts' in self.conf._argdict:
                        defaultOptions = self.conf._argdict['valgrindDefaultOpts'].value
                    else:
                        defaultOptions = True
                    if 'valgrindExtraOpts' in self.conf._argdict:
                        extraOptionsList = self.conf._argdict['valgrindExtraOpts'].value
                    else:
                        extraOptionsList = None
                    msg.debug("requested Valgrind command basic options: {options}".format(options = defaultOptions))
                    msg.debug("requested Valgrind command extra options: {options}".format(options = extraOptionsList))
                    command = ValgrindCommand(
                        defaultOptions = defaultOptions,
                        extraOptionsList = extraOptionsList,
                        AthenaSerialisedConfigurationFile = \
                            AthenaSerialisedConfigurationFile
                    )
                    msg.debug("Valgrind command: {command}".format(command = command))
                    print >>wrapper, command
                else:
                    msg.info('Valgrind not engaged')
                    # run Athena command
                    if 'checkpoint' in self.conf.argdict and self.conf._argdict['checkpoint'].value is True:
                        for port in range(7770,7790):
                            if bind_port("127.0.0.1",port)==0:
                                break
                        msg.info("Using port %s for dmtcp_launch."%port)
                        print >>wrapper,'dmtcp_launch -p %s'%port, ' '.join(self._cmd)
                    elif 'restart' in self.conf.argdict and self.conf._argdict['restart'].value is not None and 'MergeAthenaMP' not in self.name:
                        restartTarball = self.conf._argdict['restart'].value
                        print >>wrapper, 'tar -xf %s -C .' % restartTarball
                        for port in range(7770,7790):
                            if bind_port("127.0.0.1",port)==0:
                                break
                        msg.info("Using port %s for dmtcp_launch."%port)
                        print >>wrapper, './dmtcp_restart_script.sh -p %s -h 127.0.0.1'%port
                    else:
                        print >>wrapper, ' '.join(self._cmd)
            os.chmod(self._wrapperFile, 0755)
        except (IOError, OSError) as e:
            errMsg = 'error writing athena wrapper {fileName}: {error}'.format(
                fileName = self._wrapperFile,
                error = e
            )
            msg.error(errMsg)
            raise trfExceptions.TransformExecutionException(
                trfExit.nameToCode('TRF_EXEC_SETUP_WRAPPER'),
                errMsg
            )
        self._cmd = [path.join('.', self._wrapperFile)]


    ## @brief Manage smart merging of output files
    #  @param fileArg File argument to merge
    def _smartMerge(self, fileArg):
        ## @note only file arguments which support selfMerge() can be merged
        if 'selfMerge' not in dir(fileArg):
            msg.info('Files in {0} cannot merged (no selfMerge() method is implemented)'.format(fileArg.name))
            return
        
        if fileArg.mergeTargetSize == 0:
            msg.info('Files in {0} will not be merged as target size is set to 0'.format(fileArg.name))
            return

        ## @note Produce a list of merge jobs - this is a list of lists
        mergeCandidates = [list()]
        currentMergeSize = 0
        for fname in fileArg.value:
            size = fileArg.getSingleMetadata(fname, 'file_size')
            if type(size) not in (int, long):
                msg.warning('File size metadata for {0} was not correct, found type {1}. Aborting merge attempts.'.format(fileArg, type(size)))
                return
            # if there is no file in the job, then we must add it
            if len(mergeCandidates[-1]) == 0:
                msg.debug('Adding file {0} to current empty merge list'.format(fname))
                mergeCandidates[-1].append(fname)
                currentMergeSize += size
                continue
            # see if adding this file gets us closer to the target size (but always add if target size is negative)
            if fileArg.mergeTargetSize < 0 or math.fabs(currentMergeSize + size - fileArg.mergeTargetSize) < math.fabs(currentMergeSize - fileArg.mergeTargetSize):
                msg.debug('Adding file {0} to merge list {1} as it gets closer to the target size'.format(fname, mergeCandidates[-1]))
                mergeCandidates[-1].append(fname)
                currentMergeSize += size
                continue
            # close this merge list and start a new one
            msg.debug('Starting a new merge list with file {0}'.format(fname))
            mergeCandidates.append([fname])
            currentMergeSize = size
            
        msg.debug('First pass splitting will merge files in this way: {0}'.format(mergeCandidates))
        
        if len(mergeCandidates) == 1:
            # Merging to a single file, so use the original filename that the transform
            # was started with
            mergeNames = [fileArg.originalName]
        else:
            # Multiple merge targets, so we need a set of unique names
            counter = 0
            mergeNames = []
            for mergeGroup in mergeCandidates:
                # Note that the individual worker files get numbered with 3 digit padding,
                # so these non-padded merges should be fine
                mergeName = fileArg.originalName + '_{0}'.format(counter)
                while path.exists(mergeName):
                    counter += 1
                    mergeName = fileArg.originalName + '_{0}'.format(counter)
                mergeNames.append(mergeName)
                counter += 1
        # Now actually do the merges
        for targetName, mergeGroup, counter in zip(mergeNames, mergeCandidates, range(len(mergeNames))):
            msg.info('Want to merge files {0} to {1}'.format(mergeGroup, targetName))
            if len(mergeGroup) <= 1:
                msg.info('Skip merging for single file')
            else:
                ## We want to parallelise this part!
                self._myMerger.append(fileArg.selfMerge(output=targetName, inputs=mergeGroup, counter=counter, argdict=self.conf.argdict))


    def _targzipJiveXML(self):
        #tgzipping JiveXML files
        targetTGZName = self.conf.dataDictionary['TXT_JIVEXMLTGZ'].value[0]
        if os.path.exists(targetTGZName):
            os.remove(targetTGZName)

        import tarfile
        fNameRE = re.compile("JiveXML\_\d+\_\d+.xml")

        # force gz compression
        tar = tarfile.open(targetTGZName, "w:gz")
        for fName in os.listdir('.'):
            matches = fNameRE.findall(fName)
            if len(matches) > 0:
                if fNameRE.findall(fName)[0] == fName:
                    msg.info('adding %s to %s' % (fName, targetTGZName))
                    tar.add(fName)

        tar.close()
        msg.info('JiveXML compression: %s has been written and closed.' % (targetTGZName))


## @brief Athena executor where failure is not consisered fatal
class optionalAthenaExecutor(athenaExecutor):

    # Here we validate, but will suppress any errors
    def validate(self):
        self.setValStart()
        try:
            super(optionalAthenaExecutor, self).validate()
        except trfExceptions.TransformValidationException, e:
            # In this case we hold this exception until the logfile has been scanned
            msg.warning('Validation failed for {0}: {1}'.format(self._name, e))
            self._isValidated = False
            self._errMsg = e.errMsg
            self._rc = e.errCode
        self._valStop = os.times()
        msg.debug('valStop time is {0}'.format(self._valStop))


class hybridPOOLMergeExecutor(athenaExecutor):
    ## @brief Initialise hybrid POOL merger athena executor
    #  @param name Executor name
    #  @param trf Parent transform
    #  @param skeletonFile athena skeleton job options file
    #  @param exe Athena execution script
    #  @param exeArgs Transform argument names whose value is passed to athena
    #  @param substep The athena substep this executor represents
    #  @param inputEventTest Boolean switching the skipEvents < inputEvents test
    #  @param perfMonFile Name of perfmon file for this substep (used to retrieve vmem/rss information)
    #  @param tryDropAndReload Boolean switch for the attempt to add '--drop-and-reload' to athena args
    #  @param hybridMerge Boolean activating hybrid merger (if set to 'None' then the hybridMerge will
    #  be used if n_inputs <= 16, otherwise a classic merge will happen for better downstream i/o 
    #  performance) 
    def __init__(self, name = 'hybridPOOLMerge', trf = None, conf = None, skeletonFile = 'RecJobTransforms/skeleton.MergePool_tf.py', inData = set(), 
                 outData = set(), exe = 'athena.py', exeArgs = ['athenaopts'], substep = None, inputEventTest = True,
                 perfMonFile = None, tryDropAndReload = True, hybridMerge = None, extraRunargs = {},
                 manualDataDictionary = None, memMonitor = True):
        
        # By default we will do a hybridMerge
        self._hybridMerge = hybridMerge
        self._hybridMergeTmpFile = 'events.pool.root'
        super(hybridPOOLMergeExecutor, self).__init__(name, trf=trf, conf=conf, skeletonFile=skeletonFile, inData=inData, 
                                                      outData=outData, exe=exe, exeArgs=exeArgs, substep=substep,
                                                      inputEventTest=inputEventTest, perfMonFile=perfMonFile, 
                                                      tryDropAndReload=tryDropAndReload, extraRunargs=extraRunargs,
                                                      manualDataDictionary=manualDataDictionary, memMonitor=memMonitor)
    
    def preExecute(self, input = set(), output = set()):
        self.setPreExeStart()
        # Now check to see if the fastPoolMerger option was set
        if 'fastPoolMerge' in self.conf.argdict:
            msg.info('Setting hybrid merge to {0}'.format(self.conf.argdict['fastPoolMerge'].value))
            self._hybridMerge =  self.conf.argdict['fastPoolMerge'].value
        else:
            # Hybrid merging really needs some proper validation, so only use
            # it if specifically requested
            msg.info("Automatic hybrid merging is disabled use the '--fastPoolMerge' flag if you want to switch it on")
            self._hybridMerge = False
            
        if self._hybridMerge:
            # If hybridMerge is activated then we process no events at the athena step,
            # so set a ridiculous skipEvents value
            msg.info("Setting skipEvents=1000000 to skip event processing during athena metadata merge")
            self._extraRunargs.update({'skipEvents': 1000000})
        
        super(hybridPOOLMergeExecutor, self).preExecute(input=input, output=output)

    
    def execute(self):
        # First call the parent executor, which will manage the athena execution for us
        super(hybridPOOLMergeExecutor, self).execute()
        
        # Now, do we need to do the fast event merge?
        if not self._hybridMerge:
            return
        
        # Save the stub file for debugging...
        stubFile = self.conf.dataDictionary[list(self._output)[0]].value[0]
        stubFileSave = stubFile + ".tmp"
        msg.info('Saving metadata stub file {0} to {1}'.format(stubFile, stubFileSave))
        shutil.copy(stubFile, stubFileSave)

        # Now do the hybrid merge steps - note we disable checkEventCount for this - it doesn't make sense here
        fastConf = copy.copy(self.conf)
        fastConf.addToArgdict('checkEventCount', trfArgClasses.argSubstepBool("all:False", runarg=False))
        fastEventMerge1 = scriptExecutor(name='fastEventMerge_step1', conf=fastConf, inData=self._inData, outData=self._outData,
                                        exe='mergePOOL', exeArgs=None)
        fastEventMerge1._cmd = ['mergePOOL', '-o', self._hybridMergeTmpFile]
        for fname in self.conf.dataDictionary[list(self._input)[0]].value:
            fastEventMerge1._cmd.extend(['-i', fname])
        fastEventMerge1._cmd.extend(['-e', 'MetaData', '-e', 'MetaDataHdrDataHeaderForm', '-e', 'MetaDataHdrDataHeader', '-e', 'MetaDataHdr', '-e', 'MetaDataHdrForm'])

        msg.debug('Constructed this command line for fast event merge step 1: {0}'.format(fastEventMerge1._cmd))
        fastEventMerge1.doAll()
        

        fastEventMerge2 = scriptExecutor(name='fastEventMerge_step2', conf=fastConf, inData=self._inData, outData=self._outData,
                                        exe='mergePOOL', exeArgs=None)
        fastEventMerge2._cmd = ['mergePOOL', '-o', self._hybridMergeTmpFile]
        fastEventMerge2._cmd.extend(['-i', self.conf.dataDictionary[list(self._output)[0]].value[0]])

        msg.debug('Constructed this command line for fast event merge step 2: {0}'.format(fastEventMerge2._cmd))
        fastEventMerge2.doAll()
        
        # Ensure we count all the mergePOOL stuff in the resource report
        self._exeStop = os.times()
        msg.debug('exeStop time is {0}'.format(self._exeStop))

        # And finally...
        msg.info('Renaming {0} to {1}'.format(self._hybridMergeTmpFile, self.conf.dataDictionary[list(self._output)[0]].value[0]))
        try:
            os.rename(self._hybridMergeTmpFile, self.conf.dataDictionary[list(self._output)[0]].value[0])
            self.conf.dataDictionary[list(self._output)[0]]._resetMetadata()
            # Stupid PoolFileCatalog now has the wrong GUID for the output file. Delete it for safety.
            if os.access('PoolFileCatalog.xml', os.R_OK):
                os.unlink('PoolFileCatalog.xml')
        except (IOError, OSError) as e:
            raise trfExceptions.TransformExecutionException(trfExit.nameToCode('TRF_OUTPUT_FILE_ERROR'), 
                                                            'Exception raised when renaming {0} to {1}: {2}'.format(self._hybridMergeTmpFile, self.conf.dataDictionary[list(self._output)[0]].value[0], e))


## @brief Specialist executor to manage the handling of multiple implicit input
#  and output files within the reduction framework. 
class reductionFrameworkExecutor(athenaExecutor):
    
    ## @brief Take inputDAODFile and setup the actual outputs needed
    #  in this job.
    def preExecute(self, input=set(), output=set()):
        self.setPreExeStart()
        msg.debug('Preparing for execution of {0} with inputs {1} and outputs {2}'.format(self.name, input, output))

        if 'NTUP_PILEUP' not in output:
            if 'reductionConf' not in self.conf.argdict:
                raise trfExceptions.TransformExecutionException(trfExit.nameToCode('TRF_REDUCTION_CONFIG_ERROR'),
                                                                'No reduction configuration specified')

            if 'DAOD' not in output:
                raise trfExceptions.TransformExecutionException(trfExit.nameToCode('TRF_REDUCTION_CONFIG_ERROR'),
                                                                'No base name for DAOD reduction')
        
            for reduction in self.conf.argdict['reductionConf'].value:
                dataType = 'DAOD_' + reduction
                outputName = 'DAOD_' + reduction + '.' + self.conf.argdict['outputDAODFile'].value[0]
                msg.info('Adding reduction output type {0}'.format(dataType))
                output.add(dataType)
                newReduction = trfArgClasses.argPOOLFile(outputName, io='output', runarg=True, type='AOD',
                                                     name=reduction)
                # References to _trf - can this be removed?
                self.conf.dataDictionary[dataType] = newReduction
            
            # Clean up the stub file from the executor input and the transform's data dictionary
            # (we don't remove the actual argFile instance)
            output.remove('DAOD')
            del self.conf.dataDictionary['DAOD']
            del self.conf.argdict['outputDAODFile']
        
            msg.info('Data dictionary is now: {0}'.format(self.conf.dataDictionary))
            msg.info('Input/Output: {0}/{1}'.format(input, output))
        
        msg.info('Data dictionary is now: {0}'.format(self.conf.dataDictionary))
        msg.info('Input/Output: {0}/{1}'.format(input, output))
        super(reductionFrameworkExecutor, self).preExecute(input, output)


## @brief Specialist executor to manage the handling of multiple implicit input
#  and output files within the reduction framework. 
#  @note This is the temporary executor used for NTUP->DNTUP. It will be dropped
#  after the move to D(x)AOD.
class reductionFrameworkExecutorNTUP(athenaExecutor):
    
    ## @brief Take inputDNTUPFile and setup the actual outputs needed
    #  in this job.
    def preExecute(self, input=set(), output=set()):
        self.setPreExeStart()
        msg.debug('Preparing for execution of {0} with inputs {1} and outputs {2}'.format(self.name, input, output))

        if 'reductionConf' not in self.conf.argdict:
            raise trfExceptions.TransformExecutionException(trfExit.nameToCode('TRF_REDUCTION_CONFIG_ERROR'),
                                                            'No reduction configuration specified')
        if 'DNTUP' not in output:
            raise trfExceptions.TransformExecutionException(trfExit.nameToCode('TRF_REDUCTION_CONFIG_ERROR'),
                                                            'No base name for DNTUP reduction')
        
        for reduction in self.conf.argdict['reductionConf'].value:
            dataType = 'DNTUP_' + reduction
            # Prodsys 1 request - don't add a suffix, but replace DNTUP with DNTUP_TYPE
            outputName = self.conf.argdict['outputDNTUPFile'].value[0].replace('DNTUP', dataType)
            if outputName == self.conf.argdict['outputDNTUPFile'].value[0]:
                # Rename according to the old scheme
                outputName = self.conf.argdict['outputDNTUPFile'].value[0] + '_' + reduction + '.root'
            msg.info('Adding reduction output type {0}, target filename {1}'.format(dataType, outputName))
            output.add(dataType)
            newReduction = trfArgClasses.argNTUPFile(outputName, io='output', runarg=True, type='NTUP', subtype=dataType,
                                                     name=reduction, treeNames=['physics'])
            self.conf.dataDictionary[dataType] = newReduction
            
        # Clean up the stub file from the executor input and the transform's data dictionary
        # (we don't remove the actual argFile instance)
        output.remove('DNTUP')
        del self.conf.dataDictionary['DNTUP']
        del self.conf.argdict['outputDNTUPFile']
        
        msg.info('Data dictionary is now: {0}'.format(self.conf.dataDictionary))
        msg.info('Input/Output: {0}/{1}'.format(input, output))
        
        super(reductionFrameworkExecutorNTUP, self).preExecute(input, output)


## @brief Specialist execution class for merging DQ histograms
class DQMergeExecutor(scriptExecutor):
    def __init__(self, name='DQHistMerge', trf=None, conf=None, inData=set(['HIST_AOD', 'HIST_ESD']), outData=set(['HIST']),
                 exe='DQHistogramMerge.py', exeArgs = [], memMonitor = True):
        
        self._histMergeList = 'HISTMergeList.txt'
        
        super(DQMergeExecutor, self).__init__(name=name, trf=trf, conf=conf, inData=inData, outData=outData, exe=exe, 
                                              exeArgs=exeArgs, memMonitor=memMonitor)


    def preExecute(self, input = set(), output = set()):
        self.setPreExeStart()
        msg.debug('Preparing for execution of {0} with inputs {1} and outputs {2}'.format(self.name, input, output))

        super(DQMergeExecutor, self).preExecute(input=input, output=output)

        # Write the list of files to be merged
        with open(self._histMergeList, 'w') as DQMergeFile:
            for dataType in input:
                for fname in self.conf.dataDictionary[dataType].value:
                    self.conf.dataDictionary[dataType]._getNumberOfEvents([fname])
                    print >>DQMergeFile, fname
            
        self._cmd.append(self._histMergeList)
        
        # Add the output file
        if len(output) != 1:
            raise trfExceptions.TransformExecutionException(trfExit.nameToCode('TRF_EXEC_SETUP_FAIL'),
                                                            'One (and only one) output file must be given to {0} (got {1})'.format(self.name, len(output)))
        outDataType = list(output)[0]
        self._cmd.append(self.conf.dataDictionary[outDataType].value[0])
        
        # Set the run_post_processing to False
        self._cmd.append('False')

    def validate(self):
        self.setValStart()
        super(DQMergeExecutor, self).validate()

        exitErrorMessage = ''
        # Base class validation successful, Now scan the logfile for missed errors.
        try:
            logScan = trfValidation.scriptLogFileReport(self._logFileName)
            worstError = logScan.worstError()

            # In general we add the error message to the exit message, but if it's too long then don't do
            # that and just say look in the jobReport
            if worstError['firstError']:
                if len(worstError['firstError']['message']) > logScan._msgLimit:
                    exitErrorMessage = "Long {0} message at line {1}" \
                                       " (see jobReport for further details)".format(worstError['level'],
                                        worstError['firstError']['firstLine'])
                else:
                    exitErrorMessage = "Logfile error in {0}: \"{1}\"".format(self._logFileName,
                                                                              worstError['firstError']['message'])
        except (OSError, IOError) as e:
            exitCode = trfExit.nameToCode('TRF_EXEC_LOGERROR')
            raise trfExceptions.TransformValidationException(exitCode,
                  'Exception raised while attempting to scan logfile {0}: {1}'.format(self._logFileName, e))

        if worstError['nLevel'] == stdLogLevels['ERROR'] and (
                'ignoreErrors' in self.conf.argdict and self.conf.argdict['ignoreErrors'].value is True):
            msg.warning('Found ERRORs in the logfile, but ignoring this as ignoreErrors=True (see jobReport for details)')

        elif worstError['nLevel'] >= stdLogLevels['ERROR']:
            self._isValidated = False
            msg.error('Fatal error in script logfile (level {0})'.format(worstError['level']))
            exitCode = trfExit.nameToCode('TRF_EXEC_LOGERROR')
            raise trfExceptions.TransformLogfileErrorException(exitCode, 'Fatal error in script logfile: "{0}"'.format(exitErrorMessage))

        # Must be ok if we got here!
        msg.info('Executor {0} has validated successfully'.format(self.name))
        self._isValidated = True

        self._valStop = os.times()
        msg.debug('valStop time is {0}'.format(self._valStop))


## @brief Specialist execution class for merging NTUPLE files
class NTUPMergeExecutor(scriptExecutor):

    def preExecute(self, input = set(), output = set()):
        self.setPreExeStart()
        msg.debug('[NTUP] Preparing for execution of {0} with inputs {1} and outputs {2}'.format(self.name, input, output))

        # Basic command, and allow overwrite of the output file
        if self._exe is None:
            self._exe = 'hadd'
        self._cmd = [self._exe, "-f"]
        
        
        # Add the output file
        if len(output) != 1:
            raise trfExceptions.TransformExecutionException(trfExit.nameToCode('TRF_EXEC_SETUP_FAIL'),
                                                            'One (and only one) output file must be given to {0} (got {1})'.format(self.name, len(output)))
        outDataType = list(output)[0]
        self._cmd.append(self.conf.dataDictionary[outDataType].value[0])
        # Add to be merged to the cmd chain
        for dataType in input:
            self._cmd.extend(self.conf.dataDictionary[dataType].value)

        super(NTUPMergeExecutor, self).preExecute(input=input, output=output)


## @brief Specalise the script executor to deal with the BS merge oddity of excluding empty DRAWs 
class bsMergeExecutor(scriptExecutor):

    def preExecute(self, input = set(), output = set()):
        self.setPreExeStart()
        self._inputBS = list(input)[0]
        self._outputBS = list(output)[0]
        self._maskedFiles = []
        self._useStubFile = False
        if 'maskEmptyInputs' in self.conf.argdict and self.conf.argdict['maskEmptyInputs'].value is True:
            eventfullFiles = []
            for fname in self.conf.dataDictionary[self._inputBS].value:
                nEvents = self.conf.dataDictionary[self._inputBS].getSingleMetadata(fname, 'nentries')
                msg.debug('Found {0} events in file {1}'.format(nEvents, fname))
                if isinstance(nEvents, int) and nEvents > 0:
                    eventfullFiles.append(fname)
            self._maskedFiles = list(set(self.conf.dataDictionary[self._inputBS].value) - set(eventfullFiles))
            if len(self._maskedFiles) > 0:
                msg.info('The following input files are masked because they have 0 events: {0}'.format(' '.join(self._maskedFiles)))
                if len(eventfullFiles) == 0:
                    if 'emptyStubFile' in self.conf.argdict and path.exists(self.conf.argdict['emptyStubFile'].value):
                        self._useStubFile = True
                        msg.info("All input files are empty - will use stub file {0} as output".format(self.conf.argdict['emptyStubFile'].value))
                    else:
                        raise trfExceptions.TransformExecutionException(trfExit.nameToCode('TRF_INPUT_FILE_ERROR'), 
                                                                        'All input files had zero events - aborting BS merge')            
        
        # Write the list of input files to a text file, so that testMergedFiles can swallow it
        self._mergeBSFileList = '{0}.list'.format(self._name)
        self._mergeBSLogfile = '{0}.out'.format(self._name)
        try:
            with open(self._mergeBSFileList, 'w') as BSFileList:
                for fname in self.conf.dataDictionary[self._inputBS].value:
                    if fname not in self._maskedFiles:
                        print >>BSFileList, fname
        except (IOError, OSError) as e:
            errMsg = 'Got an error when writing list of BS files to {0}: {1}'.format(self._mergeBSFileList, e)
            msg.error(errMsg)
            raise trfExceptions.TransformExecutionException(trfExit.nameToCode('TRF_EXEC_SETUP_WRAPPER'), errMsg)
        
        # Hope that we were given a correct filename...
        self._outputFilename = self.conf.dataDictionary[self._outputBS].value[0]
        if self._outputFilename.endswith('._0001.data'):
            self._doRename = False
            self._outputFilename = self._outputFilename.split('._0001.data')[0]    
        elif self.conf.argdict['allowRename'].value == True:
            # OK, non-fatal, we go for a renaming
            msg.info('Output filename does not end in "._0001.data" will proceed, but be aware that the internal filename metadata will be wrong')
            self._doRename = True
        else:
            # No rename allowed, so we are dead...
            errmsg = 'Output filename for outputBS_MRGFile must end in "._0001.data" or infile metadata will be wrong'
            raise trfExceptions.TransformExecutionException(trfExit.nameToCode('TRF_OUTPUT_FILE_ERROR'), errmsg)
        
        # Set the correct command for execution
        self._cmd = [self._exe, self._mergeBSFileList, '0', self._outputFilename] 
        
        super(bsMergeExecutor, self).preExecute(input=input, output=output)
    
    def execute(self):
        if self._useStubFile:
            # Need to fake execution!
            self._exeStart = os.times()
            msg.debug('exeStart time is {0}'.format(self._exeStart))
            msg.info("Using stub file for empty BS output - execution is fake")
            if self._outputFilename != self.conf.argdict['emptyStubFile'].value:
                os.rename(self.conf.argdict['emptyStubFile'].value, self._outputFilename)            
            self._memMonitor = False
            self._hasExecuted = True
            self._rc = 0
            self._exeStop = os.times()
            msg.debug('exeStop time is {0}'.format(self._exeStop))
        else:
            super(bsMergeExecutor, self).execute()
        
    def postExecute(self):
        if self._useStubFile:
            pass
        elif self._doRename:
            self._expectedOutput = self._outputFilename + '._0001.data'
            msg.info('Renaming {0} to {1}'.format(self._expectedOutput, self.conf.dataDictionary[self._outputBS].value[0]))
            try:
                os.rename(self._outputFilename + '._0001.data', self.conf.dataDictionary[self._outputBS].value[0])
            except OSError, e:
                raise trfExceptions.TransformExecutionException(trfExit.nameToCode('TRF_OUTPUT_FILE_ERROR'), 
                                                                'Exception raised when renaming {0} to {1}: {2}'.format(self._outputFilename, self.conf.dataDictionary[self._outputBS].value[0], e))
        super(bsMergeExecutor, self).postExecute()
        
                

class tagMergeExecutor(scriptExecutor):
    
    def preExecute(self, input = set(), output = set()):
        self.setPreExeStart()
        # Just need to write the customised CollAppend command line
        self._cmd = [self._exe, '-src']
        for dataType in input:
            for fname in self.conf.dataDictionary[dataType].value:
                self._cmd.extend(['PFN:{0}'.format(fname), 'RootCollection'])
        self._cmd.extend(['-dst', 'PFN:{0}'.format(self.conf.dataDictionary[list(output)[0]].value[0]), 'RootCollection', '-nevtcached', '5000'])
        
        # In AthenaMP jobs the output file can be created empty, which CollAppend does not like
        # so remove it
        if os.access(self.conf.dataDictionary[list(output)[0]].value[0], os.F_OK):
            os.unlink(self.conf.dataDictionary[list(output)[0]].value[0]) 
        
        super(tagMergeExecutor, self).preExecute(input=input, output=output)

        
    def validate(self):
        self.setValStart()
        super(tagMergeExecutor, self).validate()
        
        # Now scan the logfile...
        try:
            msg.debug('Scanning TAG merging logfile {0}'.format(self._logFileName))
            with open(self._logFileName) as logfile:
                for line in logfile:
                    # Errors are signaled by 'error' (case independent) and NOT ('does not exist' or 'hlterror')
                    # Logic copied from Tier 0 TAGMerge_trf.py
                    if 'error' in line.lower():
                        if 'does not exist' in line:
                            continue
                        if 'hlterror' in line:
                            continue
                        raise trfExceptions.TransformValidationException(trfExit.nameToCode('TRF_EXEC_LOGERROR'),
                                                                         'Found this error message in the logfile {0}: {1}'.format(self._logFileName, line))
        except (OSError, IOError) as e:
                        raise trfExceptions.TransformValidationException(trfExit.nameToCode('TRF_EXEC_LOGERROR'),
                                                                         'Exception raised while attempting to scan logfile {0}: {1}'.format(self._logFileName, e))            
        self._valStop = os.times()
        msg.debug('valStop time is {0}'.format(self._valStop))


## @brief Archive transform - use tar
class archiveExecutor(scriptExecutor):

<<<<<<< HEAD
    def __init__(self, name = 'Archiver', exe = 'zip', inData = set(), outData = set()):
        super(archiveExecutor, self).__init__(name=name, exe=exe, memMonitor=False, inData=inData, outData=outData)

=======
>>>>>>> ecd946f4
    def preExecute(self, input = set(), output = set()):
        self.setPreExeStart()
        self._memMonitor = False

        if 'exe' in self.conf.argdict:
            self._exe = self.conf.argdict['exe']

        if self._exe == 'tar':
            self._cmd = [self._exe, '-c', '-v',]
            self._cmd.extend(['-f', self.conf.argdict['outputArchFile'].value[0]])
            if 'compressionType' in self.conf.argdict:
                if self.conf.argdict['compressionType'] == 'gzip':
                    self._cmd.append('-z')
                elif self.conf.argdict['compressionType'] == 'bzip2':
                    self._cmd.append('-j')
                elif self.conf.argdict['compressionType'] == 'none':
                    pass
        elif self._exe == 'zip':
            self._cmd = [self._exe]
            if 'compressionLevel' in self.conf.argdict:
                self._cmd.append(self.conf.argdict['compressionLevel'])
            self._cmd.extend([self.conf.argdict['outputArchFile'].value[0]])
            if '.' not in self.conf.argdict['outputArchFile'].value[0]:
                errmsg = 'Output filename must end in ".", ".zip" or ".anyname" '
                raise trfExceptions.TransformExecutionException(trfExit.nameToCode('TRF_OUTPUT_FILE_ERROR'), errmsg)
        self._cmd.extend(self.conf.argdict['inputDataFile'].value)
        super(archiveExecutor, self).preExecute(input=input, output=output)<|MERGE_RESOLUTION|>--- conflicted
+++ resolved
@@ -1872,12 +1872,9 @@
 ## @brief Archive transform - use tar
 class archiveExecutor(scriptExecutor):
 
-<<<<<<< HEAD
     def __init__(self, name = 'Archiver', exe = 'zip', inData = set(), outData = set()):
         super(archiveExecutor, self).__init__(name=name, exe=exe, memMonitor=False, inData=inData, outData=outData)
 
-=======
->>>>>>> ecd946f4
     def preExecute(self, input = set(), output = set()):
         self.setPreExeStart()
         self._memMonitor = False
