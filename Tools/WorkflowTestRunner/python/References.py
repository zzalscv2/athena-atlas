--- conflicted
+++ resolved
@@ -24,13 +24,8 @@
     # Reco
     "q442": "v21",
     "q443": "v17",
-<<<<<<< HEAD
     "q445": "v22",
     "q449": "v28",
-=======
-    "q445": "v23",
-    "q449": "v27",
->>>>>>> bc523f18
     # Derivations
     "data_PHYS_Run2": "v11",
     "data_PHYS_Run3": "v10",
