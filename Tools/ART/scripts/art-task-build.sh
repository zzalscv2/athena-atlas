#!/bin/bash
# Copyright (C) 2002-2018 CERN for the benefit of the ATLAS collaboration
# arguments: RELEASE_BASE, PROJECT, PLATFORM
# author : Tulay Cuhadar Donszelmann <tcuhadar@cern.ch>, Emil Obreshkov <Emil.Obreshkov@cern.ch>

echo "INFO: Script executed by $(whoami) on $(date)"

RELEASE_BASE=$1
PROJECT=$2
PLATFORM=$3

BRANCH="$(echo "${RELEASE_BASE}" | tr '/' ' ' | awk '{print $5}')"
echo BRANCH "${BRANCH}"

if [ -d /cvmfs/atlas.cern.ch/repo/sw/tdaq ]; then
   echo "WARNING: Setting TDAQ_RELEASE_BASE to /cvmfs/atlas.cern.ch/repo/sw/tdaq"
   export TDAQ_RELEASE_BASE=/cvmfs/atlas.cern.ch/repo/sw/tdaq
else
   echo "ERROR: Cannot find TDAQ software installation"
   return 1
fi

export ATLAS_LOCAL_ROOT_BASE="${ATLAS_LOCAL_ROOT_BASE:-/cvmfs/atlas.cern.ch/repo/ATLASLocalRootBase}"
# shellcheck source=/dev/null
source "${ATLAS_LOCAL_ROOT_BASE}"/user/atlasLocalSetup.sh --quiet
if [ "${BRANCH}" == "master" ]; then
   lsetup -a testing asetup
   echo "INFO: setting up for master"
else
   lsetup -a current asetup
   echo "INFO: setting up for ${BRANCH}"
fi
asetup "${PROJECT}" --platform "${PLATFORM}" --releasebase "${RELEASE_BASE}"/build/install --noLcgReleaseBase
<<<<<<< HEAD


# setup AtlasBuildBranch since that is not set bu the above asetup for the local build setup
export AtlasBuildBranch=${BRANCH}
# for nightly testing point AtlasVersion to AtlasBuildStamp
export AtlasVersion="${AtlasBuildStamp}"

echo "TDAQ_RELEASE_BASE = ${TDAQ_RELEASE_BASE}"
echo "AtlasBuildBranch = ${AtlasBuildBranch}"
echo "AtlasProject = ${AtlasProject}"
echo "AtlasBuildStamp  = ${AtlasBuildStamp}"
echo "AtlasVersion = ${AtlasVersion}"

ART_DIRECTORY=$(command -v art.py)
ART_VERSION=$(art.py --version)
echo "INFO: Using ART version ${ART_VERSION} in ${ART_DIRECTORY} directory"

# run build tests
SUBDIR=${AtlasBuildBranch}/${AtlasProject}/${PLATFORM}/${AtlasBuildStamp}
OUTDIR="${RELEASE_BASE}/art-build/${SUBDIR}"
CMD="art.py run ${RELEASE_BASE}/build/install/${AtlasProject}/*/InstallArea/${PLATFORM}/src ${OUTDIR}"
echo "${CMD}"
RESULT=$(eval "${CMD}")
echo "${RESULT}"
=======


# setup AtlasBuildBranch since that is not set bu the above asetup for the local build setup
export AtlasBuildBranch=${BRANCH}
# for nightly testing point AtlasVersion to AtlasBuildStamp
export AtlasVersion="${AtlasBuildStamp}"
>>>>>>> 8bf02afe

echo "TDAQ_RELEASE_BASE = ${TDAQ_RELEASE_BASE}"
echo "AtlasBuildBranch = ${AtlasBuildBranch}"
echo "AtlasProject = ${AtlasProject}"
echo "AtlasBuildStamp  = ${AtlasBuildStamp}"
echo "AtlasVersion = ${AtlasVersion}"

ART_DIRECTORY=$(command -v art.py)
ART_VERSION=$(art.py --version)
echo "INFO: Using ART version ${ART_VERSION} in ${ART_DIRECTORY} directory"

# configure MGM_URL
if [ -z "${EOS_MGM_URL}" ]; then
  echo "WARNING: EOS_MGM_URL variable is empty, setting it to root://eosatlas.cern.ch"
  export EOS_MGM_URL="root://eosatlas.cern.ch"
else
  echo "EOS_MGM_URL variable contains", ${EOS_MGM_URL}
fi

# run build tests
SUBDIR=${AtlasBuildBranch}/${AtlasProject}/${PLATFORM}/${AtlasBuildStamp}
OUTDIR="${RELEASE_BASE}/art-build/${SUBDIR}"
CMD="art.py run ${RELEASE_BASE}/build/install/${AtlasProject}/*/InstallArea/${PLATFORM}/src ${OUTDIR}"
echo "${CMD}"
RESULT=$(eval "${CMD}")
echo "${RESULT}"

# copy the test results to EOS area
TARGETDIR=/eos/atlas/atlascerngroupdisk/data-art/build-output/${SUBDIR}
if [[ ! -e ${TARGETDIR} ]]; then
  echo Target directory "${TARGETDIR}"
  eos mkdir -p "${TARGETDIR}"
  xrdcp -vr "${OUTDIR}" "${TARGETDIR}"
fi<|MERGE_RESOLUTION|>--- conflicted
+++ resolved
@@ -31,7 +31,6 @@
    echo "INFO: setting up for ${BRANCH}"
 fi
 asetup "${PROJECT}" --platform "${PLATFORM}" --releasebase "${RELEASE_BASE}"/build/install --noLcgReleaseBase
-<<<<<<< HEAD
 
 
 # setup AtlasBuildBranch since that is not set bu the above asetup for the local build setup
@@ -56,14 +55,6 @@
 echo "${CMD}"
 RESULT=$(eval "${CMD}")
 echo "${RESULT}"
-=======
-
-
-# setup AtlasBuildBranch since that is not set bu the above asetup for the local build setup
-export AtlasBuildBranch=${BRANCH}
-# for nightly testing point AtlasVersion to AtlasBuildStamp
-export AtlasVersion="${AtlasBuildStamp}"
->>>>>>> 8bf02afe
 
 echo "TDAQ_RELEASE_BASE = ${TDAQ_RELEASE_BASE}"
 echo "AtlasBuildBranch = ${AtlasBuildBranch}"
