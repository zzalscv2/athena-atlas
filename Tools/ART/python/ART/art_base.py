--- conflicted
+++ resolved
@@ -10,22 +10,14 @@
 import logging
 import os
 import re
-<<<<<<< HEAD
-import yaml
-=======
->>>>>>> 7b1d0f73
 
 try:
     import scandir as scan
 except ImportError:
     import os as scan
 
-<<<<<<< HEAD
-from art_misc import is_exe, run_command
-=======
 from art_configuration import ArtConfiguration
 # from art_diff import ArtDiff
->>>>>>> 7b1d0f73
 from art_header import ArtHeader
 from art_misc import is_exe, run_command
 
@@ -38,21 +30,6 @@
     """Base class for grid and (local) build submits."""
 
     def __init__(self, art_directory):
-<<<<<<< HEAD
-        """TBD."""
-        self.art_directory = art_directory
-
-    def task_list(self, job_type, sequence_tag):
-        """TBD."""
-        self.not_implemented()
-
-    def task(self, package, job_type, sequence_tag):
-        """TBD."""
-        self.not_implemented()
-
-    def job(self, package, job_type, sequence_tag, index, out):
-        """TBD."""
-=======
         """Keep arguments."""
         self.art_directory = art_directory
 
@@ -66,7 +43,6 @@
 
     def job(self, package, job_type, sequence_tag, index, out):
         """Default implementation."""
->>>>>>> 7b1d0f73
         self.not_implemented()
 
     def compare(self, package, test_name, days, file_names):
@@ -74,11 +50,7 @@
         self.not_implemented()
 
     def list(self, package, job_type, json_format=False):
-<<<<<<< HEAD
-        """TBD."""
-=======
-        """Default implementation."""
->>>>>>> 7b1d0f73
+        """Default implementation."""
         self.not_implemented()
 
     def log(self, package, test_name):
@@ -90,11 +62,7 @@
         self.not_implemented()
 
     def validate(self, script_directory):
-<<<<<<< HEAD
-        """TBD."""
-=======
         """Validate all tests in given script_directory."""
->>>>>>> 7b1d0f73
         log = logging.getLogger(MODULE)
         directories = self.get_test_directories(script_directory.rstrip("/"))
 
@@ -114,27 +82,6 @@
             return 0
 
         log.info("Scripts in %s directory are validated", script_directory)
-<<<<<<< HEAD
-        return 0
-
-    def included(self, script_directory, job_type, index_type, nightly_release, project, platform):
-        """TBD."""
-        log = logging.getLogger(MODULE)
-        directories = self.get_test_directories(script_directory.rstrip("/"))
-        for directory in directories.itervalues():
-            files = self.get_files(directory, job_type, index_type)
-            for fname in files:
-                test_name = os.path.join(directory, fname)
-                if self.is_included(test_name, nightly_release, project, platform):
-                    log.info("%s %s", test_name, ArtHeader(test_name).get(ArtHeader.ART_INCLUDE))
-        return 0
-
-    def download(self, input_file):
-        """TBD."""
-        return self.get_input(input_file)
-
-    def diff_pool(self, file_name, ref_file):
-=======
         return 0
 
     def included(self, script_directory, job_type, index_type, nightly_release, project, platform):
@@ -166,36 +113,9 @@
     # Default implementations
     #
     def compare_ref(self, path, ref_path, entries=-1):
->>>>>>> 7b1d0f73
         """TBD."""
         result = 0
 
-<<<<<<< HEAD
-        return stat
-
-    def diff_root(self, file_name, ref_file, entries=-1):
-        """TBD."""
-        log = logging.getLogger(MODULE)
-
-        # diff-root
-        (code, out, err) = run_command("acmd.py diff-root " + file_name + " " + ref_file + " --error-mode resilient --ignore-leaves RecoTimingObj_p1_HITStoRDO_timings RecoTimingObj_p1_RAWtoESD_mems RecoTimingObj_p1_RAWtoESD_timings RAWtoESD_mems RAWtoESD_timings ESDtoAOD_mems ESDtoAOD_timings HITStoRDO_timings RAWtoALL_mems RAWtoALL_timings RecoTimingObj_p1_RAWtoALL_mems RecoTimingObj_p1_RAWtoALL_timings RecoTimingObj_p1_EVNTtoHITS_timings --entries " + str(entries))
-        if code != 0:
-            log.error("Error: %d", code)
-            print(err)
-
-        log.info(out)
-        return code
-
-    #
-    # Default implementations
-    #
-    def compare_ref(self, file_name, ref_file, entries=-1):
-        """TBD."""
-        result = 0
-        result |= self.diff_pool(file_name, ref_file)
-
-        result |= self.diff_root(file_name, ref_file, entries)
-=======
         (exit_code, out, err) = run_command(' '.join(("art-diff.py", "--diff-type=diff-pool", path, ref_path)))
         if exit_code != 0:
             result |= exit_code
@@ -208,14 +128,13 @@
             print err
         print out
 
->>>>>>> 7b1d0f73
         return result
 
     #
     # Protected Methods
     #
-<<<<<<< HEAD
-    def get_art_results(self, output):
+    @staticmethod
+    def get_art_results(output):
         """
         Extract art-results.
 
@@ -239,55 +158,12 @@
 
         return result
 
-    def get_config(self):
-        """Retrieve dictionary of ART configuration file, or None if file does not exist."""
-        try:
-            config_file = open("art-configuration.yml", "r")
-            config = yaml.load(config_file)
-            config_file.close()
-            return config
-        except IOError:
-            return None
-
     def get_files(self, directory, job_type=None, index_type="all", nightly_release=None, project=None, platform=None):
         """
         Return a list of all test files matching 'test_*.sh' of given 'job_type', 'index_type' and nightly/project/platform.
 
         'index_type' can be 'all', 'batch' or 'single'.
 
-=======
-    @staticmethod
-    def get_art_results(output):
-        """
-        Extract art-results.
-
-        find all
-        'art-result: x' or 'art-result: x name' or 'art-result: [x]'
-        and append them to result list
-        """
-        result = []
-        for line in output.splitlines():
-            match = re.search(r"art-result: (\d+)\s*(.*)", line)
-            if match:
-                item = json.loads(match.group(1))
-                name = match.group(2)
-                result.append({'name': name, 'result': item})
-            else:
-                match = re.search(r"art-result: (\[.*\])", line)
-                if match:
-                    array = json.loads(match.group(1))
-                    for item in array:
-                        result.append({'name': '', 'result': item})
-
-        return result
-
-    def get_files(self, directory, job_type=None, index_type="all", nightly_release=None, project=None, platform=None):
-        """
-        Return a list of all test files matching 'test_*.sh' of given 'job_type', 'index_type' and nightly/project/platform.
-
-        'index_type' can be 'all', 'batch' or 'single'.
-
->>>>>>> 7b1d0f73
         If "given" is None, all files are returned.
 
         Only the filenames are returned.
@@ -335,11 +211,8 @@
         """
         result = {}
         for root, dirs, files in scan.walk(directory):
-<<<<<<< HEAD
-=======
             # exclude some directories
             dirs[:] = [d for d in dirs if not d.endswith('_test.dir')]
->>>>>>> 7b1d0f73
             if root.endswith('/test'):
                 package = os.path.basename(os.path.dirname(root))
                 result[package] = root
