--- conflicted
+++ resolved
@@ -18,18 +18,6 @@
 from parallelScheduler import ParallelScheduler
 
 MODULE = "art.build"
-<<<<<<< HEAD
-
-
-def run_job(art_directory, sequence_tag, script_directory, package, job_type, index, test_name, nightly_release, project, platform, nightly_tag):
-    """TBD."""
-    log = logging.getLogger(MODULE)
-
-    log.info("job started %s %s %s %s %s %d %s %s %s %s %s", art_directory, sequence_tag, script_directory, package, job_type, index, test_name, nightly_release, project, platform, nightly_tag)
-    (exit_code, out, err) = run_command(' '.join((os.path.join(art_directory, './art-internal.py'), "job", "build", script_directory, package, job_type, sequence_tag, str(index), "out", nightly_release, project, platform, nightly_tag)))
-    log.info("job ended %s %s %s %s %s %d %s %s %s %s %s", art_directory, sequence_tag, script_directory, package, job_type, index, test_name, nightly_release, project, platform, nightly_tag)
-
-=======
 
 
 def run_job(art_directory, sequence_tag, script_directory, package, job_type, job_index, test_name):
@@ -45,7 +33,6 @@
     (exit_code, out, err) = run_command(' '.join((os.path.join(art_directory, './art-internal.py'), "build", "job", script_directory, sequence_tag, package, "out", job_type, str(job_index))))
     log.info("job ended %s %s %s %s %s %d %s", art_directory, sequence_tag, script_directory, package, job_type, job_index, test_name)
 
->>>>>>> 7b1d0f73
     return (test_name, exit_code, out, err)
 
 
@@ -53,11 +40,7 @@
     """Class for (local) build submits."""
 
     def __init__(self, art_directory, nightly_release, project, platform, nightly_tag, script_directory, max_jobs=0, ci=False):
-<<<<<<< HEAD
-        """TBD."""
-=======
         """Keep arguments."""
->>>>>>> 7b1d0f73
         super(ArtBuild, self).__init__(art_directory)
         log = logging.getLogger(MODULE)
         log.debug("ArtBuild %s %s %d", art_directory, script_directory, max_jobs)
@@ -71,11 +54,7 @@
         self.ci = ci
 
     def task_list(self, job_type, sequence_tag):
-<<<<<<< HEAD
-        """TBD."""
-=======
         """Run a list of packages for given job_type with sequence_tag."""
->>>>>>> 7b1d0f73
         log = logging.getLogger(MODULE)
         log.debug("task_list %s %s", job_type, sequence_tag)
         test_directories = self.get_test_directories(self.script_directory)
@@ -90,16 +69,11 @@
             for job_result in job_results:
                 test_name = job_result[0]
                 status[package][test_name]['exit_code'] = job_result[1]
-<<<<<<< HEAD
-                status[package][test_name]['out'] = job_result[2]
-                status[package][test_name]['err'] = job_result[3]
-=======
                 # Removed, seem to give empty lines
                 # status[package][test_name]['out'] = job_result[2]
                 # status[package][test_name]['err'] = job_result[3]
                 fname = os.path.join(test_directory, test_name)
                 status[package][test_name]['description'] = ArtHeader(fname).get(ArtHeader.ART_DESCRIPTION)
->>>>>>> 7b1d0f73
                 status[package][test_name]['test_directory'] = test_directory
 
                 # gather results
@@ -107,15 +81,9 @@
                 log.debug("Looking for results for test %s", test_name)
                 with open(os.path.join(sequence_tag, package, os.path.splitext(test_name)[0], 'stdout.txt'), 'r') as f:
                     output = f.read()
-<<<<<<< HEAD
-                    result = self.get_art_results(output)
-
-                status[package][job_result[0]]['result'] = result
-=======
                     result = ArtBase.get_art_results(output)
 
                 status[package][test_name]['result'] = result
->>>>>>> 7b1d0f73
 
         mkdir_p(sequence_tag)
         with open(os.path.join(sequence_tag, "status.json"), 'w') as outfile:
@@ -124,11 +92,7 @@
         return 0
 
     def task(self, package, job_type, sequence_tag):
-<<<<<<< HEAD
-        """TBD."""
-=======
         """Run tests of a single package."""
->>>>>>> 7b1d0f73
         log = logging.getLogger(MODULE)
         log.debug("task %s %s %s", package, job_type, sequence_tag)
         test_directories = self.get_test_directories(self.script_directory)
@@ -155,25 +119,12 @@
                 log.warning("job skipped, file not executable: %s", fname)
 
             if schedule_test:
-<<<<<<< HEAD
-                scheduler.add_task(task_name="t" + str(index), dependencies=[], description="d", target_function=run_job, function_kwargs={'art_directory': self.art_directory, 'sequence_tag': sequence_tag, 'script_directory': self.script_directory, 'package': package, 'job_type': job_type, 'index': index, 'test_name': test_name, 'nightly_release': self.nightly_release, 'project': self.project, 'platform': self.platform, 'nightly_tag': self.nightly_tag})
-=======
                 scheduler.add_task(task_name="t" + str(index), dependencies=[], description="d", target_function=run_job, function_kwargs={'art_directory': self.art_directory, 'sequence_tag': sequence_tag, 'script_directory': self.script_directory, 'package': package, 'job_type': job_type, 'job_index': index, 'test_name': test_name})
->>>>>>> 7b1d0f73
             index += 1
 
         result = scheduler.run()
         return result
 
-<<<<<<< HEAD
-    def job(self, package, job_type, sequence_tag, index, out):
-        """TBD."""
-        log = logging.getLogger(MODULE)
-        log.debug("job %s %s %s %d %s", package, job_type, sequence_tag, index, out)
-        test_directories = self.get_test_directories(self.script_directory)
-        test_directory = os.path.abspath(test_directories[package])
-        test_name = self.get_files(test_directory, job_type, "all", self.nightly_release, self.project, self.platform)[int(index)]
-=======
     def job(self, sequence_tag, package, out, job_type, job_index):
         """Run a single test."""
         log = logging.getLogger(MODULE)
@@ -181,14 +132,10 @@
         test_directories = self.get_test_directories(self.script_directory)
         test_directory = os.path.abspath(test_directories[package])
         test_name = self.get_files(test_directory, job_type, "all", self.nightly_release, self.project, self.platform)[int(job_index)]
->>>>>>> 7b1d0f73
 
         work_directory = os.path.join(sequence_tag, package, os.path.splitext(test_name)[0])
         mkdir_p(work_directory)
 
-<<<<<<< HEAD
-        (exit_code, output, err) = run_command(' '.join((os.path.join(test_directory, test_name), '.', package, job_type, test_name, self.nightly_release, self.project, self.platform, self.nightly_tag)), dir=work_directory)
-=======
         # Tests are called with arguments: PACKAGE TEST_NAME SCRIPT_DIRECTORY TYPE
         script_directory = '.'
         env = os.environ.copy()
@@ -198,7 +145,6 @@
         env['ArtJobName'] = test_name
         cmd = ' '.join((os.path.join(test_directory, test_name), package, test_name, script_directory, job_type))
         (exit_code, output, err) = run_command(cmd, dir=work_directory, env=env)
->>>>>>> 7b1d0f73
 
         with open(os.path.join(work_directory, "stdout.txt"), "w") as text_file:
             text_file.write(output)
