#!/usr/bin/env python
# Copyright (C) 2002-2017 CERN for the benefit of the ATLAS collaboration
"""Class to handle art-headers."""

__author__ = "Tulay Cuhadar Donszelmann <tcuhadar@cern.ch>"

import logging
import re

from types import IntType
from types import ListType
from types import StringType

MODULE = "art.header"


class ArtHeader(object):
    """Class to handle art-headers."""

    ART_CI = 'art-ci'
    ART_DESCRIPTION = 'art-description'
    ART_INCLUDE = 'art-include'
    ART_INPUT = 'art-input'
    ART_INPUT_NFILES = 'art-input-nfiles'
    ART_INPUT_SPLIT = 'art-input-split'
    ART_OUTPUT = 'art-output'
    ART_TYPE = 'art-type'

    ART_CI = 'art-ci'
    ART_DESCRIPTION = 'art-description'
    ART_INCLUDE = 'art-include'
    ART_INPUT = 'art-input'
    ART_INPUT_NFILES = 'art-input-nfiles'
    ART_INPUT_SPLIT = 'art-input-split'
    ART_OUTPUT = 'art-output'
    ART_TYPE = 'art-type'

    def __init__(self, filename):
<<<<<<< HEAD
        """TBD."""
        self.header_format = re.compile(r'#\s(art-[\w-]+):\s+(.+)$')
        self.header_format_error1 = re.compile(r'#(art-[\w-]+):\s*(.+)$')
        self.header_format_error2 = re.compile(r'#\s\s+(art-[\w-]+):\s*(.+)$')
        self.header_format_error3 = re.compile(r'#\s(art-[\w-]+):\S(.*)$')
=======
        """Keep arguments, setup patterns for re-use, define possible art-header definitions."""
        self.header_format = re.compile(r'#\s(art-[\w-]+):\s+(.+)$')
        self.header_format_error1 = re.compile(r'#(art-[\w-]*):\s*(.+)$')
        self.header_format_error2 = re.compile(r'#\s\s+(art-[\w-]*):\s*(.+)$')
        self.header_format_error3 = re.compile(r'#\s(art-[\w-]*):\S(.*)$')
>>>>>>> 7b1d0f73

        self.filename = filename

        self.header = {}

        # general
        self.add(ArtHeader.ART_DESCRIPTION, StringType, '')
        self.add(ArtHeader.ART_TYPE, StringType, None, ['build', 'grid'])
        self.add(ArtHeader.ART_INCLUDE, ListType, ['*'])
<<<<<<< HEAD

        # "build" type only
        self.add(ArtHeader.ART_CI, ListType, [])

=======

        # "build" type only
        self.add(ArtHeader.ART_CI, ListType, [])

>>>>>>> 7b1d0f73
        # "grid" type only
        self.add(ArtHeader.ART_OUTPUT, ListType, [])
        self.add(ArtHeader.ART_INPUT, StringType, None)
        self.add(ArtHeader.ART_INPUT_NFILES, IntType, 1)
        self.add(ArtHeader.ART_INPUT_SPLIT, IntType, 0)

        self.read(filename)

    def add(self, key, value_type, default_value=None, constraint=None):
<<<<<<< HEAD
        """TBD."""
=======
        """Add a single header definition."""
>>>>>>> 7b1d0f73
        self.header[key] = {}
        self.header[key]['type'] = value_type
        self.header[key]['default'] = default_value
        self.header[key]['constraint'] = constraint
        self.header[key]['value'] = None    # e.g. the value was never set

    def is_list(self, key):
<<<<<<< HEAD
        """TBD."""
=======
        """Return true if key exists and is of ListType."""
>>>>>>> 7b1d0f73
        return self.header[key]['type'] is ListType if key in self.header else False

    def read(self, filename):
        """Read all headers from file."""
        log = logging.getLogger(MODULE)
        for line in open(filename, "r"):
            line_match = self.header_format.match(line)
            if line_match:
                try:
                    key = line_match.group(1)
                    value = line_match.group(2)
                    if key in self.header:
                        if self.header[key]['type'] == StringType:
                            value = value.strip()
                        elif self.header[key]['type'] == IntType:
                            value = int(value)

                    if self.is_list(key):
                        # handle list types
                        if self.header[key]['value'] is None:
                            self.header[key]['value'] = []
                        self.header[key]['value'].append(value)
                    else:
                        # handle values
                        if key not in self.header:
                            log.warning("Unknown art-header %s: %s in file %s", key, value, filename)
                            self.header[key] = {}
<<<<<<< HEAD
                        self.header[key]['value'] = value
=======
                            self.header[key]['value'] = None
                        if self.header[key]['value'] is None:
                            self.header[key]['value'] = value
                        else:
                            log.warning("key %s: already set to %s in file %s", key, self.header[key]['value'], filename)
>>>>>>> 7b1d0f73
                except ValueError:
                    log.error("Invalid value in art-header %s: %s in file %s", key, value, filename)

    def get(self, key):
<<<<<<< HEAD
        """TBD."""
=======
        """
        Get the value of a header by key.

        Return default if header not specified.
        Warn and return None if header is not defined.
        """
>>>>>>> 7b1d0f73
        log = logging.getLogger(MODULE)
        if key not in self.header:
            log.warning("Art seems to look for a header key %s which is not in the list of defined headers.", key)
            return None

        if self.header[key]['value'] is None:
            return self.header[key]['default']

        return self.header[key]['value']

    def print_it(self):
<<<<<<< HEAD
        """TBD."""
=======
        """Print content of the headers for this file."""
>>>>>>> 7b1d0f73
        log = logging.getLogger(MODULE)
        for key in self.header:
            log.info("%s: %s %s %s %s", key, self.header[key]['type'], self.header[key]['default'], self.header[key]['value'], self.header[key]['constraint'])

    def validate(self):
        """
        Validate the '# art-*' headers in the file.

        Validation fails if:
        - a header is spaced correctly (e.g. '#art-header: value')
        - a value in a header is not spaced correctly (e.g. '# art-header:value')
        - a key is found which is not defined
        - a value is found of the wrong value_type
        - a value is found outside the constraint
        """
        log = logging.getLogger(MODULE)
        for line in open(self.filename, "r"):
            if self.header_format_error1.match(line):
                log.error("LINE: %s", line.rstrip())
                log.error("Header Validation - invalid header format, use space between '# and art-xxx' in file %s", self.filename)
                log.error("")
            if self.header_format_error2.match(line):
                log.error("LINE: %s", line.rstrip())
                log.error("Header Validation - invalid header format, too many spaces between '# and art-xxx' in file %s", self.filename)
                log.error("")
            if self.header_format_error3.match(line):
                log.error("LINE: %s", line.rstrip())
                log.error("Header Validation - invalid header format, use at least one space between ': and value' in file %s", self.filename)
                log.error("")

        for key in self.header:
            if 'type' not in self.header[key]:
                log.error("Header Validation - Invalid key: %s in file %s", key, self.filename)
                log.error("")
                continue
            if type(self.header[key]['value']) != self.header[key]['type']:
                if not isinstance(self.header[key]['value'], type(None)):
                    log.error("Header Validation - value_type: %s not valid for key: %s, expected value_type: %s in file %s", type(self.header[key]['value']), key, self.header[key]['type'], self.filename)
                    log.error("")
            if self.header[key]['constraint'] is not None and self.header[key]['value'] not in self.header[key]['constraint']:
                if self.header[key]['value'] is None:
                    log.error("Header Validation - missing key: %s in file %s", key, self.filename)
                else:
                    log.error("Header Validation - value: %s for key: %s not in constraints: %s in file %s", self.header[key]['value'], key, self.header[key]['constraint'], self.filename)
                log.error("")

        return 0<|MERGE_RESOLUTION|>--- conflicted
+++ resolved
@@ -36,19 +36,11 @@
     ART_TYPE = 'art-type'
 
     def __init__(self, filename):
-<<<<<<< HEAD
-        """TBD."""
-        self.header_format = re.compile(r'#\s(art-[\w-]+):\s+(.+)$')
-        self.header_format_error1 = re.compile(r'#(art-[\w-]+):\s*(.+)$')
-        self.header_format_error2 = re.compile(r'#\s\s+(art-[\w-]+):\s*(.+)$')
-        self.header_format_error3 = re.compile(r'#\s(art-[\w-]+):\S(.*)$')
-=======
         """Keep arguments, setup patterns for re-use, define possible art-header definitions."""
         self.header_format = re.compile(r'#\s(art-[\w-]+):\s+(.+)$')
         self.header_format_error1 = re.compile(r'#(art-[\w-]*):\s*(.+)$')
         self.header_format_error2 = re.compile(r'#\s\s+(art-[\w-]*):\s*(.+)$')
         self.header_format_error3 = re.compile(r'#\s(art-[\w-]*):\S(.*)$')
->>>>>>> 7b1d0f73
 
         self.filename = filename
 
@@ -58,17 +50,10 @@
         self.add(ArtHeader.ART_DESCRIPTION, StringType, '')
         self.add(ArtHeader.ART_TYPE, StringType, None, ['build', 'grid'])
         self.add(ArtHeader.ART_INCLUDE, ListType, ['*'])
-<<<<<<< HEAD
 
         # "build" type only
         self.add(ArtHeader.ART_CI, ListType, [])
 
-=======
-
-        # "build" type only
-        self.add(ArtHeader.ART_CI, ListType, [])
-
->>>>>>> 7b1d0f73
         # "grid" type only
         self.add(ArtHeader.ART_OUTPUT, ListType, [])
         self.add(ArtHeader.ART_INPUT, StringType, None)
@@ -78,11 +63,7 @@
         self.read(filename)
 
     def add(self, key, value_type, default_value=None, constraint=None):
-<<<<<<< HEAD
-        """TBD."""
-=======
         """Add a single header definition."""
->>>>>>> 7b1d0f73
         self.header[key] = {}
         self.header[key]['type'] = value_type
         self.header[key]['default'] = default_value
@@ -90,11 +71,7 @@
         self.header[key]['value'] = None    # e.g. the value was never set
 
     def is_list(self, key):
-<<<<<<< HEAD
-        """TBD."""
-=======
         """Return true if key exists and is of ListType."""
->>>>>>> 7b1d0f73
         return self.header[key]['type'] is ListType if key in self.header else False
 
     def read(self, filename):
@@ -122,29 +99,21 @@
                         if key not in self.header:
                             log.warning("Unknown art-header %s: %s in file %s", key, value, filename)
                             self.header[key] = {}
-<<<<<<< HEAD
-                        self.header[key]['value'] = value
-=======
                             self.header[key]['value'] = None
                         if self.header[key]['value'] is None:
                             self.header[key]['value'] = value
                         else:
                             log.warning("key %s: already set to %s in file %s", key, self.header[key]['value'], filename)
->>>>>>> 7b1d0f73
                 except ValueError:
                     log.error("Invalid value in art-header %s: %s in file %s", key, value, filename)
 
     def get(self, key):
-<<<<<<< HEAD
-        """TBD."""
-=======
         """
         Get the value of a header by key.
 
         Return default if header not specified.
         Warn and return None if header is not defined.
         """
->>>>>>> 7b1d0f73
         log = logging.getLogger(MODULE)
         if key not in self.header:
             log.warning("Art seems to look for a header key %s which is not in the list of defined headers.", key)
@@ -156,11 +125,7 @@
         return self.header[key]['value']
 
     def print_it(self):
-<<<<<<< HEAD
-        """TBD."""
-=======
         """Print content of the headers for this file."""
->>>>>>> 7b1d0f73
         log = logging.getLogger(MODULE)
         for key in self.header:
             log.info("%s: %s %s %s %s", key, self.header[key]['type'], self.header[key]['default'], self.header[key]['value'], self.header[key]['constraint'])
