#!/usr/bin/env python
# Copyright (C) 2002-2017 CERN for the benefit of the ATLAS collaboration
"""Miscellaneous functions."""

__author__ = "Tulay Cuhadar Donszelmann <tcuhadar@cern.ch>"

import errno
import logging
import os
import shlex
import subprocess
import sys
<<<<<<< HEAD

MODULE = "art.misc"


def set_log(kwargs):
    """TBD."""
    level = logging.DEBUG if kwargs['verbose'] else logging.WARN if kwargs['quiet'] else logging.INFO
    log = logging.getLogger("art")
    log.setLevel(level)

    # create and attach new handler, disable propagation to root logger to avoid double messages
    handler = logging.StreamHandler(sys.stdout)
    format_string = "%(asctime)s %(name)15s.%(funcName)-15s %(levelname)8s %(message)s"
    date_format_string = None
    formatter = logging.Formatter(format_string, date_format_string)
    handler.setFormatter(formatter)
    log.addHandler(handler)
    log.propagate = False
=======
>>>>>>> 7b1d0f73

MODULE = "art.misc"

<<<<<<< HEAD
def run_command(cmd, dir=None, shell=False, env=None):
=======

def set_log(kwargs):
    """Set the default log level and message format depending on --verbose or --quiet options."""
    level = logging.DEBUG if kwargs['verbose'] else logging.WARN if kwargs['quiet'] else logging.INFO
    log = logging.getLogger("art")
    log.setLevel(level)

    # create and attach new handler, disable propagation to root logger to avoid double messages
    handler = logging.StreamHandler(sys.stdout)
    format_string = "%(asctime)s %(name)15s.%(funcName)-15s %(levelname)8s %(message)s"
    date_format_string = None
    formatter = logging.Formatter(format_string, date_format_string)
    handler.setFormatter(formatter)
    log.addHandler(handler)
    log.propagate = False


def get_atlas_env():
    """Get all environment variables."""
    log = logging.getLogger(MODULE)
    try:
        nightly_release = os.environ['AtlasBuildBranch']
        project = os.environ['AtlasProject']
        platform = os.environ[project + '_PLATFORM']
        nightly_tag = os.environ['AtlasBuildStamp']
        return (nightly_release, project, platform, nightly_tag)
    except KeyError, e:
        log.critical("Environment variable not set %s", e)
        sys.exit(1)


def run_command(cmd, dir=None, shell=False, env=None, verbose=True):
>>>>>>> 7b1d0f73
    """
    Run the given command locally.

    The command runs as separate subprocesses for every piped command.
    Returns tuple of exit_code, output and err.
    """
<<<<<<< HEAD
    log = logging.getLogger(MODULE)
    log.debug("Execute: %s", cmd)
=======
    # leave at print for basic debugging, log sometimes lost
    if verbose:
        print "Execute:", cmd
>>>>>>> 7b1d0f73
    if "|" in cmd:
        cmd_parts = cmd.split('|')
    else:
        cmd_parts = []
        cmd_parts.append(cmd)
    i = 0
    p = {}
    for cmd_part in cmd_parts:
        cmd_part = cmd_part.strip()
        if i == 0:
            p[i] = subprocess.Popen(shlex.split(cmd_part), stdin=None, stdout=subprocess.PIPE, stderr=subprocess.PIPE, cwd=dir, shell=shell, env=env)
        else:
            p[i] = subprocess.Popen(shlex.split(cmd_part), stdin=p[i - 1].stdout, stdout=subprocess.PIPE, stderr=subprocess.PIPE, cwd=dir, shell=shell, env=env)
        i = i + 1
    (output, err) = p[i - 1].communicate()
    exit_code = p[0].wait()

    return exit_code, str(output), str(err)


<<<<<<< HEAD
def is_exe(fpath):
    """Return True if fpath is executable."""
    return os.path.isfile(fpath) and os.access(fpath, os.X_OK)
=======
def is_exe(path):
    """Return True if path is executable."""
    return os.path.isfile(path) and os.access(path, os.X_OK)
>>>>>>> 7b1d0f73


def make_executable(path):
    """Make file executable (chmod +x)."""
    mode = os.stat(path).st_mode
    mode |= (mode & 0o444) >> 2    # copy R bits to X
    os.chmod(path, mode)


def mkdir_p(path):
    """Make (missing) directories."""
    try:
        os.makedirs(path)
    except OSError as exc:  # Python >2.5
        if exc.errno == errno.EEXIST and os.path.isdir(path):
            pass
        else:
            raise


def which(program):
    """Show which program is actually found on the PATH."""
    fpath, fname = os.path.split(program)
    if fpath:
        if is_exe(program):
            return program
    else:
        for path in os.environ["PATH"].split(os.pathsep):
            path = path.strip('"')
            exe_file = os.path.join(path, program)
            if is_exe(exe_file):
                return exe_file

    return None<|MERGE_RESOLUTION|>--- conflicted
+++ resolved
@@ -10,33 +10,9 @@
 import shlex
 import subprocess
 import sys
-<<<<<<< HEAD
 
 MODULE = "art.misc"
 
-
-def set_log(kwargs):
-    """TBD."""
-    level = logging.DEBUG if kwargs['verbose'] else logging.WARN if kwargs['quiet'] else logging.INFO
-    log = logging.getLogger("art")
-    log.setLevel(level)
-
-    # create and attach new handler, disable propagation to root logger to avoid double messages
-    handler = logging.StreamHandler(sys.stdout)
-    format_string = "%(asctime)s %(name)15s.%(funcName)-15s %(levelname)8s %(message)s"
-    date_format_string = None
-    formatter = logging.Formatter(format_string, date_format_string)
-    handler.setFormatter(formatter)
-    log.addHandler(handler)
-    log.propagate = False
-=======
->>>>>>> 7b1d0f73
-
-MODULE = "art.misc"
-
-<<<<<<< HEAD
-def run_command(cmd, dir=None, shell=False, env=None):
-=======
 
 def set_log(kwargs):
     """Set the default log level and message format depending on --verbose or --quiet options."""
@@ -69,21 +45,15 @@
 
 
 def run_command(cmd, dir=None, shell=False, env=None, verbose=True):
->>>>>>> 7b1d0f73
     """
     Run the given command locally.
 
     The command runs as separate subprocesses for every piped command.
     Returns tuple of exit_code, output and err.
     """
-<<<<<<< HEAD
-    log = logging.getLogger(MODULE)
-    log.debug("Execute: %s", cmd)
-=======
     # leave at print for basic debugging, log sometimes lost
     if verbose:
         print "Execute:", cmd
->>>>>>> 7b1d0f73
     if "|" in cmd:
         cmd_parts = cmd.split('|')
     else:
@@ -104,15 +74,9 @@
     return exit_code, str(output), str(err)
 
 
-<<<<<<< HEAD
-def is_exe(fpath):
-    """Return True if fpath is executable."""
-    return os.path.isfile(fpath) and os.access(fpath, os.X_OK)
-=======
 def is_exe(path):
     """Return True if path is executable."""
     return os.path.isfile(path) and os.access(path, os.X_OK)
->>>>>>> 7b1d0f73
 
 
 def make_executable(path):
