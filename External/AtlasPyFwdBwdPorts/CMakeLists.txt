--- conflicted
+++ resolved
@@ -168,40 +168,28 @@
 _setup_python_package( configparser
    ${CMAKE_CURRENT_SOURCE_DIR}/src/configparser-3.5.0.tar.gz
    cfdd915a5b7a6c09917a64a573140538
-<<<<<<< HEAD
-=======
-   DEPENDS distribute
->>>>>>> 22645257
+   DEPENDS distribute
    SINGLE_VERSION )
 
 # Install enum34:
 _setup_python_package( enum34
    ${CMAKE_CURRENT_SOURCE_DIR}/src/enum34-1.1.6.tar.gz
    5f13a0841a61f7fc295c514490d120d0
-<<<<<<< HEAD
-=======
-   DEPENDS distribute
->>>>>>> 22645257
+   DEPENDS distribute
    SINGLE_VERSION )
 
 # Install mccabe:
 _setup_python_package( mccabe
    ${CMAKE_CURRENT_SOURCE_DIR}/src/mccabe-0.6.1.tar.gz
    723df2f7b1737b8887475bac4c763e1e
-<<<<<<< HEAD
-=======
-   DEPENDS distribute
->>>>>>> 22645257
+   DEPENDS distribute
    SINGLE_VERSION )
 
 # Install :
 _setup_python_package( pycodestyle 
    ${CMAKE_CURRENT_SOURCE_DIR}/src/pycodestyle-2.3.1.tar.gz
    240e342756af30cae0983b16303a2055
-<<<<<<< HEAD
-=======
-   DEPENDS distribute
->>>>>>> 22645257
+   DEPENDS distribute
    SINGLE_VERSION )
 
 # Install pyinotify:
