/*
  Copyright (C) 2002-2017 CERN for the benefit of the ATLAS collaboration
*/

#include "TrigL1TopoROBMonitor.h"
#include "L1TopoRDO/L1TopoRDOCollection.h"
#include "L1TopoRDO/Helpers.h"
#include "L1TopoRDO/Header.h"
#include "L1TopoRDO/Fibre.h"
#include "L1TopoRDO/Status.h"
#include "L1TopoRDO/L1TopoTOB.h"
#include "L1TopoRDO/BlockTypes.h"
#include "TrigT1Result/CTP_RDO.h"
#include "TrigT1Result/CTP_Decoder.h"
#include "TrigT1Result/RoIBResult.h"
#include "TrigT1Interfaces/FrontPanelCTP.h"
#include "TrigT1Interfaces/TrigT1StoreGateKeys.h"
#include "TrigConfInterfaces/IL1TopoConfigSvc.h"
#include "L1TopoConfig/L1TopoMenu.h"
#include "EventInfo/EventInfo.h"
#include "EventInfo/EventID.h"

#include "GaudiKernel/ThreadGaudi.h"
#include "AthenaKernel/Timeout.h"
#include "ByteStreamCnvSvcBase/IROBDataProviderSvc.h"
//#include "TrigROBDataProviderSvc/ITrigROBDataProviderSvc.h"
#include "GaudiKernel/ITHistSvc.h"
#include <TH1F.h>
//#include <TH2F.h>
//#include <TProfile.h>

#include "TrigMonitorBase/TrigLockedHist.h"
#include "eformat/eformat.h"
//#include "eformat/index.h"
#include "eformat/DetectorMask.h"

#include "TrigSteering/Scaler.h"
#include "TrigSteering/PeriodicScaler.h"
#include "TrigSteeringEvent/HLTResult.h"
#include "TrigSteeringEvent/HLTExtraData.h"

#include <algorithm>
#include <vector>
#include <map>
#include <iomanip>
#include <sstream>
#include <string>

// To be moved to L1TopoRDO Helpers.cxx
namespace L1Topo{
  const std::string formatVecHex8(const std::vector<uint32_t>& vec)
  {
    std::ostringstream s;
    s << "[ ";
    for (auto elem: vec){
      s << std::hex << std::showbase << std::setfill('0') << std::setw(10) 
        << elem << " " << std::dec << std::noshowbase;
    }
    s << "]";
    return s.str();
  }
}
namespace L1Topo{
  const std::string formatHex1(const uint32_t word)
  {
    std::ostringstream s;
    s << std::hex << std::showbase << std::setfill('0') << std::setw(3) 
        << word << std::dec << std::noshowbase;
    return s.str();
  }
}


TrigL1TopoROBMonitor::TrigL1TopoROBMonitor(const std::string& name, ISvcLocator* pSvcLocator) :
  AthAlgorithm(name, pSvcLocator), 
  m_robDataProviderSvc( "ROBDataProviderSvc", name ),
  m_l1topoConfigSvc("TrigConf::TrigConfigSvc/TrigConfigSvc", name),
  //m_histPropNoBins(Gaudi::Histo1DDef("",0,1,1)), //! generic for labelled bins set at fill time
  m_histSIDsViaConverters(0),
  m_histSIDsDirectFromROBs(0),
  m_histCTPSignalPartFromROIConv(0),
  m_histOverflowBitsFromROIConv(0),
  m_histTriggerBitsFromROIConv(0),
  m_histPayloadCRCFromDAQConv(0),
  m_histFibreStatusFlagsFromDAQConv(0),
  m_histTOBCountsFromROIROB(0),
  m_histTOBCountsFromDAQROB(0),
  m_histPayloadSizeDAQROB(0),
  m_histPayloadSizeROIROB(0),
  m_histBCNsFromDAQConv(0),
  m_histTopoSimHdwStatComparison(0),
  m_histTopoSimHdwEventComparison(0),
  m_histTopoSimHdwEventOverflowComparison(0),
  m_histTopoCtpSimHdwEventComparison(0),
  m_histTopoCtpHdwEventComparison(0),
  m_histTopoDaqRobEventComparison(0),
  m_histDaqRobCtpEventComparison(0),
  m_histTopoSimResult(0),
  m_histTopoHdwResult(0),
  m_histTopoSimNotHdwResult(0),
  m_histTopoHdwNotSimResult(0),
  m_histTopoSimOverflow(0),
  m_histTopoHdwOverflow(0),
  m_histTopoSimNotHdwOverflow(0),
  m_histTopoHdwNotSimOverflow(0),
  m_histTopoProblems(0),
  m_histInputLinkCRCfromROIConv(0),
<<<<<<< HEAD
=======
  m_histTopoDaqRobSimResult(0),
  m_histTopoDaqRobHdwResult(0),
  m_histTopoDaqRobSimNotHdwResult(0),
  m_histTopoDaqRobHdwNotSimResult(0),
>>>>>>> 1d00aeb1
  m_setTopoSimResult(false),
  m_firstEvent(true)
{
  m_scaler = new HLT::PeriodicScaler();
  declareProperty("L1TopoDAQROBIDs", m_vDAQROBIDs = {0x00910000, 0x00910010, 0x00910020}, "L1TOPO DAQ ROB IDs");
  declareProperty("L1TopoROIROBIDs", m_vROIROBIDs = {0x00910081, 0x00910082, 0x00910091, 0x00910092, 0x009100a1, 0x009100a2}, "L1Topo ROI ROB IDs");
  declareProperty("PrescaleDAQROBAccess", m_prescaleForDAQROBAccess = 4, "Prescale factor for requests for DAQ ROBs: can be used to avoid overloading ROS. Zero means disabled, 1 means always, N means sample only 1 in N events");
  declareProperty("doRawMon", m_doRawMon = true, "enable L1Topo monitoring direct from ROB fragments");
  declareProperty("doCnvMon", m_doCnvMon = true, "enable L1Topo monitoring via converters");
  declareProperty("doSimMon", m_doSimMon = true, "enable L1Topo hardware vs simulation comparison");
  declareProperty("doSimDaq", m_doSimDaq = true, "enable L1Topo DAQ hardware vs simulation comparison");
  declareProperty("doWriteValData", m_doWriteValData = true, "write L1Topo simulation/validation data into HLTResult"); 
  declareProperty("useDetMask", m_useDetMask = true, "only monitor if L1Topo is included in the event according to the detector mask; this can disable monitoring automatically in spite of other options");
  declareProperty("SimTopoCTPLocation", m_simTopoCTPLocation = LVL1::DEFAULT_L1TopoCTPLocation, "StoreGate key of simulated topo decision output for CTP, defaults to default output key of L1TopoSimulation" );
  declareProperty("SimTopoOverflowCTPLocation", m_simTopoOverflowCTPLocation = LVL1::DEFAULT_L1TopoOverflowCTPLocation,
                  "StoreGate key of simulated topo overflow output for CTP" );
  declareProperty("HLTResultName", m_HltResultName = "HLTResult_HLT", "StoreGate key of HLT result" );
}

StatusCode TrigL1TopoROBMonitor::initialize(){
  ATH_MSG_INFO ("initialize");
  CHECK( m_robDataProviderSvc.retrieve() );
  ATH_MSG_DEBUG ("Properties:" );
  ATH_MSG_DEBUG ( m_doRawMon );
  ATH_MSG_DEBUG ( m_doCnvMon );
  ATH_MSG_DEBUG ( m_doSimMon );
  ATH_MSG_DEBUG ( m_doSimDaq );
  ATH_MSG_DEBUG ( m_doWriteValData );
  ATH_MSG_DEBUG ( m_useDetMask );
  ATH_MSG_DEBUG ( m_vDAQROBIDs );
  ATH_MSG_DEBUG ( m_vROIROBIDs );
  ATH_MSG_DEBUG ( m_prescaleForDAQROBAccess );
  ATH_MSG_DEBUG ( m_simTopoCTPLocation );
  return StatusCode::SUCCESS;
}

/* The execute method just decides whether to run any monitoring at
   all, requiring that L1Topo is included in the run via the detector
   mask, and if so, calls methods to run monitoring raw (direct via
   ROBs) and via converters, if they are enabled by properties of this
   algorithm.
 */
StatusCode TrigL1TopoROBMonitor::execute() {

  ATH_MSG_DEBUG ("execute");

  //--------------------------------------------------------------------------
  // check that there is still time left
  //--------------------------------------------------------------------------
  if (Athena::Timeout::instance().reached()) {
    ATH_MSG_INFO( " Time out reached in entry to execute." );
    return StatusCode::SUCCESS;
  }

  if (m_useDetMask){
    ATH_MSG_VERBOSE( "Using DetMask to decide whether to monitor this event" );

    // Check L1Topo detector is present
    // get event information
    const EventInfo* event;
    CHECK_RECOVERABLE( evtStore()->retrieve(event) );
    if(! event){
      ATH_MSG_WARNING( "Could not retrieve EventInfo object" );
      return StatusCode::SUCCESS;
    }
    // get event ID
    EventID* eventId;
    if ( !(eventId = event->event_ID())){
      ATH_MSG_WARNING( "Could not find EventID object" );
      return StatusCode::SUCCESS;
    }
    // check detector mask
    uint64_t mask64 = ((uint64_t)eventId->detector_mask0()) | (((uint64_t)eventId->detector_mask1()) << 32);
    eformat::helper::DetectorMask detMask(mask64);
    ATH_MSG_VERBOSE ( "DetectorMask " << detMask.string() << " is_set(TDAQ_CALO_TOPO_PROC): " << detMask.is_set(eformat::TDAQ_CALO_TOPO_PROC) );
    if (! detMask.is_set(eformat::TDAQ_CALO_TOPO_PROC) ){
      if(m_firstEvent)
        ATH_MSG_INFO( "SubDetector::TDAQ_CALO_TOPO_PROC not included so do nothing and return" );
      m_firstEvent = false;
      return StatusCode::SUCCESS;
    }
  }
  else {
    ATH_MSG_VERBOSE( "Not using DetMask - monitor this event regardless" );
  }


  bool prescaleForDAQROBAccess=false;
  if (m_prescaleForDAQROBAccess>0){
    prescaleForDAQROBAccess = m_scaler->decision(m_prescaleForDAQROBAccess);
  }
  ATH_MSG_DEBUG( "Prescale for DAQ ROB access: " << std::boolalpha << prescaleForDAQROBAccess << std::noboolalpha );

  if (m_doRawMon){
    CHECK( doRawMon(prescaleForDAQROBAccess) );
  }

  if (m_doCnvMon){
    CHECK( doCnvMon(prescaleForDAQROBAccess) );
  }

  if (m_doSimMon){
    CHECK( doSimMon(prescaleForDAQROBAccess) );
    CHECK( doOverflowSimMon() );
<<<<<<< HEAD
=======
  }
  if(m_doSimDaq){
      CHECK(doSimDaq(prescaleForDAQROBAccess));
>>>>>>> 1d00aeb1
  }
 
  if (m_doWriteValData){
    CHECK( doWriteValData() );
  }
 
  return StatusCode::SUCCESS;
}

StatusCode TrigL1TopoROBMonitor::finalize() {
  ATH_MSG_INFO ("finalize");
  delete m_scaler;
  m_scaler=0;
  return StatusCode::SUCCESS;
}

StatusCode TrigL1TopoROBMonitor::bookAndRegisterHist(ServiceHandle<ITHistSvc>& rootHistSvc, TH1F*& hist, const Histo1DProperty& prop, std::string extraName, std::string extraTitle){
  auto p = prop.value();
  return bookAndRegisterHist(rootHistSvc, hist, p.title()+extraName, p.title()+extraTitle, p.bins(), p.lowEdge(), p.highEdge());
}

StatusCode TrigL1TopoROBMonitor::bookAndRegisterHist(ServiceHandle<ITHistSvc>& rootHistSvc, TH1F*& hist, std::string hName, std::string hTitle, int bins, float lowEdge, float highEdge){

  // *-- booking path
  std::string path = std::string("/EXPERT/")+getGaudiThreadGenericName(name())+"/";
  ATH_MSG_VERBOSE( "Booking monitoring histogram " << hName );
  hist = new TH1F(hName.c_str(), hTitle.c_str(), bins, lowEdge, highEdge);
  if (hist) {
    if ( rootHistSvc->regHist(path + hist->GetName(), hist).isFailure() ){
      ATH_MSG_WARNING( "Can not register monitoring histogram" <<  hist->GetName() );
      return StatusCode::RECOVERABLE;
    }
  }
  else{
    ATH_MSG_WARNING( "Failed to create new monitoring histogram" << hName );
    return StatusCode::RECOVERABLE;
  }
  return StatusCode::SUCCESS;
}

StatusCode TrigL1TopoROBMonitor::beginRun() {

  ATH_MSG_INFO ("beginRun");
  ServiceHandle<ITHistSvc> rootHistSvc("THistSvc", name());
  CHECK( rootHistSvc.retrieve() );
  
  m_scaler->reset();

  // fill map of all ROB SIDs from properties, mapping to an integer counter for use as a bin index.
  unsigned int nROBs = 0;
  m_allSIDLabelsToInts.clear();
  for (auto sid: m_vDAQROBIDs.value()){
    ATH_MSG_VERBOSE( "sid=" << L1Topo::formatHex8(sid) << " nROBs=" << nROBs);
    m_allSIDLabelsToInts.insert(std::pair<unsigned int,unsigned int>(sid,nROBs));
    ++nROBs;
  }
  for (auto sid: m_vROIROBIDs.value()){
    ATH_MSG_VERBOSE( "sid=" << L1Topo::formatHex8(sid) << " nROBs=" << nROBs);
    m_allSIDLabelsToInts.insert(std::pair<unsigned int,unsigned int>(sid,nROBs));
    ++nROBs;
  }
  ATH_MSG_VERBOSE( "allSIDLabelsToInts.size() and nROBs " << m_allSIDLabelsToInts.size() << " " << nROBs );
  ATH_MSG_VERBOSE( "ROB source ID labels for histograms: " << m_allSIDLabelsToInts );
  

  CHECK( bookAndRegisterHist(rootHistSvc, m_histSIDsViaConverters, "ROB_src_IDs_fromCnv", "L1Topo ROB source IDs received via converters;ROB ID", nROBs, 0, nROBs ) );
  CHECK( bookAndRegisterHist(rootHistSvc, m_histSIDsDirectFromROBs, "ROB_src_IDs_fromROB", "L1Topo ROB source IDs received direct from ROBs;ROB ID", nROBs, 0, nROBs ) );
  CHECK( bookAndRegisterHist(rootHistSvc, m_histCTPSignalPartFromROIConv, "CTP_sig_part_fromROICnv", "4-bit CTP signal part from ROI via converter;CTP signal part", 16, 0, 16) ); // 4 bits
  CHECK( bookAndRegisterHist(rootHistSvc, m_histOverflowBitsFromROIConv, "CTP_Overflow_fromROICnv", "L1Topo CTP signal overflow bits from ROI via converter;overflow bits", m_nTopoCTPOutputs, 0, m_nTopoCTPOutputs) );
  CHECK( bookAndRegisterHist(rootHistSvc, m_histTriggerBitsFromROIConv, "CTP_Trigger_fromROICnv", "L1Topo CTP signal trigger bits from ROI via converter;trigger bits", m_nTopoCTPOutputs, 0, m_nTopoCTPOutputs) );
  CHECK( bookAndRegisterHist(rootHistSvc, m_histPayloadCRCFromDAQConv, "CRC_fromDAQCnv", "non zero payload CRCs via converter;Payload CRC", 256, 0, 256 ) ); // CRC is 8 bits
  CHECK( bookAndRegisterHist(rootHistSvc, m_histFibreStatusFlagsFromDAQConv, "NonZero_FibreStatus_fromDAQCnv", "L1Topo Non-zero Fibre status flags from DAQ via converter; fibre status flags", 70, 0, 70) );
  CHECK( bookAndRegisterHist(rootHistSvc, m_histTOBCountsFromROIROB, "TOBtype_fromROIROB", "4-bit TOB type via ROI ROB;TOB type", 16, 0, 16) );
  CHECK( bookAndRegisterHist(rootHistSvc, m_histTOBCountsFromDAQROB, "TOBtype_fromDAQROB", "4-bit TOB type via DAQ ROB;TOB type", 16, 0, 16) );
  CHECK( bookAndRegisterHist(rootHistSvc, m_histPayloadSizeDAQROB, "DAQ_ROB_payload_size", "L1Topo DAQ ROB payload size;number of words", 300, 0, 300) );
  CHECK( bookAndRegisterHist(rootHistSvc, m_histPayloadSizeROIROB, "ROI_ROB_payload_size", "L1Topo ROI ROB payload size;number of words", 300, 0, 300) );
  CHECK( bookAndRegisterHist(rootHistSvc, m_histBCNsFromDAQConv, "DAQ_ROB_rel_bx_fromCnv", "L1Topo DAQ ROB relative bunch crossings sent via converter;relative bunch crossing", 10,-5,5) );
  CHECK( bookAndRegisterHist(rootHistSvc, m_histTopoSimHdwStatComparison, "Hdw_vs_Sim_Stat", "L1Topo decisions hardware - simulation statistical differences, events with no overflows", m_nTopoCTPOutputs, 0, m_nTopoCTPOutputs) ) ;
  CHECK( bookAndRegisterHist(rootHistSvc, m_histTopoSimHdwEventComparison, "Hdw_vs_Sim_Events", "L1Topo decisions hardware XOR simulation event-by-event differences, events with no overflows", m_nTopoCTPOutputs, 0, m_nTopoCTPOutputs) ) ;
  CHECK( bookAndRegisterHist(rootHistSvc, m_histTopoSimHdwEventOverflowComparison, "Hdw_vs_Sim_EventOverflow", "L1Topo overflow hardware XOR simulation event-by-event differences", m_nTopoCTPOutputs, 0, m_nTopoCTPOutputs) ) ;
  CHECK( bookAndRegisterHist(rootHistSvc, m_histTopoCtpSimHdwEventComparison, "CTP_Hdw_vs_Sim_Events", "L1Topo decisions CTP hardware XOR simulation event-by-event differences, events with no overflows", m_nTopoCTPOutputs, 0, m_nTopoCTPOutputs) ) ;
  CHECK( bookAndRegisterHist(rootHistSvc, m_histTopoCtpHdwEventComparison, "CTP_Hdw_vs_L1Topo_Hdw_Events", "L1Topo decisions hardware (trigger|overflow) XOR CTP TIP hardware event-by-event differences, events with no overflows", m_nTopoCTPOutputs, 0, m_nTopoCTPOutputs) ) ;
  CHECK( bookAndRegisterHist(rootHistSvc, m_histTopoDaqRobEventComparison, "DAQ_ROB_Hdw_vs_L1Topo_Hdw_Events", "L1Topo decisions hardware XOR DAQ ROB hardware event-by-event differences", m_nTopoCTPOutputs, 0, m_nTopoCTPOutputs) ) ;
  CHECK( bookAndRegisterHist(rootHistSvc, m_histDaqRobCtpEventComparison, "DAQ_ROB_Hdw_vs_CTP_Hdw_Events", "L1Topo DAQ ROB hardware XOR CTP TIP hardware event-by-event differences", m_nTopoCTPOutputs, 0, m_nTopoCTPOutputs) ) ;
  CHECK( bookAndRegisterHist(rootHistSvc, m_histTopoSimResult, "SimResults", "L1Topo simulation accepts, events with no overflows", m_nTopoCTPOutputs, 0, m_nTopoCTPOutputs) );
  CHECK( bookAndRegisterHist(rootHistSvc, m_histTopoHdwResult, "HdwResults", "L1Topo hardware accepts, events with no overflows", m_nTopoCTPOutputs, 0, m_nTopoCTPOutputs) ) ;
  CHECK( bookAndRegisterHist(rootHistSvc, m_histTopoSimNotHdwResult, "SimNotHdwResult", "L1Topo events with simulation accept and hardware fail, events with no overflows", m_nTopoCTPOutputs, 0, m_nTopoCTPOutputs) );
  CHECK( bookAndRegisterHist(rootHistSvc, m_histTopoHdwNotSimResult, "HdwNotSimResult", "L1Topo events with hardware accept and simulation fail, events with no overflows", m_nTopoCTPOutputs, 0, m_nTopoCTPOutputs) );
  CHECK( bookAndRegisterHist(rootHistSvc, m_histTopoSimOverflow, "SimOverflows", "L1Topo simulation overflows", m_nTopoCTPOutputs, 0, m_nTopoCTPOutputs) );
  CHECK( bookAndRegisterHist(rootHistSvc, m_histTopoHdwOverflow, "HdwOverflows", "L1Topo hardware overflows", m_nTopoCTPOutputs, 0, m_nTopoCTPOutputs) ) ;
  CHECK( bookAndRegisterHist(rootHistSvc, m_histTopoSimNotHdwOverflow, "SimNotHdwOverflow", "L1Topo events with overflow simulation=1  and hardware=0", m_nTopoCTPOutputs, 0, m_nTopoCTPOutputs) );
  CHECK( bookAndRegisterHist(rootHistSvc, m_histTopoHdwNotSimOverflow, "HdwNotSimOverflow", "L1Topo events with overflow hardware=1  and simulation=0", m_nTopoCTPOutputs, 0, m_nTopoCTPOutputs) );
  unsigned int nProblems=m_problems.size();
  CHECK( bookAndRegisterHist(rootHistSvc, m_histTopoProblems, "Problems", "Counts of various problems", nProblems, 0, nProblems) ) ;
  CHECK( bookAndRegisterHist(rootHistSvc, m_histInputLinkCRCfromROIConv, "InputLinkCRCs","CRC flags for input links, from ROI via converter", 5, 0, 5) );
  CHECK( bookAndRegisterHist(rootHistSvc, m_histTopoDaqRobSimResult, "SimDaqRobResults", "L1Topo simulation accepts, events with no overflows (DAQ ROB)", m_nTopoCTPOutputs, 0, m_nTopoCTPOutputs) );
  CHECK( bookAndRegisterHist(rootHistSvc, m_histTopoDaqRobHdwResult, "HdwDaqRobResults", "L1Topo hardware accepts, events with no overflows (DAQ ROB)", m_nTopoCTPOutputs, 0, m_nTopoCTPOutputs) ) ;
  CHECK( bookAndRegisterHist(rootHistSvc, m_histTopoDaqRobSimNotHdwResult, "SimNotHdwDaqRobResult", "L1Topo events with simulation accept and hardware fail, events with no overflows (DAQ ROB)", m_nTopoCTPOutputs, 0, m_nTopoCTPOutputs) );
  CHECK( bookAndRegisterHist(rootHistSvc, m_histTopoDaqRobHdwNotSimResult, "HdwNotSimDaqRobResult", "L1Topo events with hardware accept and simulation fail, events with no overflows (DAQ ROB)", m_nTopoCTPOutputs, 0, m_nTopoCTPOutputs) );

  // Next, apply x-bin labels to some histograms

  for (unsigned int i=0; i<nProblems; ++i){
    m_histTopoProblems->GetXaxis()->SetBinLabel(i+1,m_problems.at(i).c_str());
  }

  std::vector<std::string> tobLabels = {"EM","TAU","MU","0x3","JETc1","JETc2","ENERGY","0x7","L1TOPO","0x9","0xa","0xb","HEADER","FIBRE","STATUS","0xf"};  
  for (unsigned int i=0; i<tobLabels.size(); ++i){
    //ATH_MSG_VERBOSE ("bin " << i+1 << " " << tobLabels.at(i));
    m_histTOBCountsFromROIROB->GetXaxis()->SetBinLabel(i+1,tobLabels.at(i).c_str());
    m_histTOBCountsFromDAQROB->GetXaxis()->SetBinLabel(i+1,tobLabels.at(i).c_str());
  }

  std::vector<std::string> crcLabels = {"EM", "Tau", "Muon", "Jet", "Energy"};
  for (unsigned int i=0; i<crcLabels.size(); ++i){
    m_histInputLinkCRCfromROIConv->GetXaxis()->SetBinLabel(i+1,crcLabels.at(i).c_str());
  }

  for( const auto & it : m_allSIDLabelsToInts){
    std::string label = L1Topo::formatHex8(it.first);
    unsigned int binIndex = it.second+1;
    m_histSIDsViaConverters->GetXaxis()->SetBinLabel(binIndex,label.c_str());
    m_histSIDsDirectFromROBs->GetXaxis()->SetBinLabel(binIndex,label.c_str());
    ATH_MSG_VERBOSE( "bin " << binIndex << " label " << label );
  }
  
  // Get L1Topo output bit names
  const TXC::L1TopoMenu *topoMenu = m_l1topoConfigSvc->menu();
  if(topoMenu == nullptr) {
    ATH_MSG_WARNING("No L1Topo menu from " << m_l1topoConfigSvc->name());
  } else {
    const std::vector<TXC::TriggerLine> & topoTriggers = topoMenu->getL1TopoConfigOutputList().getTriggerLines();
    ATH_MSG_DEBUG( "Number of trigger lines configured " << topoTriggers.size() );
    // Label histogram bins
    std::map<unsigned int, std::string> topoCounterToName;
    for(const TXC::TriggerLine tl : topoTriggers) {
      ATH_MSG_VERBOSE( tl.name() << " " << tl.counter() );
      topoCounterToName.emplace(tl.counter(), tl.name());
    }
    for (unsigned int binIndex=0; binIndex<m_nTopoCTPOutputs; ++binIndex){ 
      auto it = topoCounterToName.find(binIndex);
      std::string label;
      if (it != topoCounterToName.end()){
        label=it->second;
      }
      else {
        label=std::to_string(binIndex); // do not add 1 because TriggerLines are numbered from zero. The bin label is thus in effect the counter value that is not assigned to any TriggerLine.
      }
      ATH_MSG_VERBOSE("L1topo bit "<<binIndex<<" label: "<<label);
      m_histTriggerBitsFromROIConv->GetXaxis()->SetBinLabel(binIndex+1,label.c_str());
      m_histOverflowBitsFromROIConv->GetXaxis()->SetBinLabel(binIndex+1,label.c_str());
      m_histTopoSimResult->GetXaxis()->SetBinLabel(binIndex+1,label.c_str());
      m_histTopoHdwResult->GetXaxis()->SetBinLabel(binIndex+1,label.c_str());
      m_histTopoSimNotHdwResult->GetXaxis()->SetBinLabel(binIndex+1,label.c_str());
      m_histTopoHdwNotSimResult->GetXaxis()->SetBinLabel(binIndex+1,label.c_str());
      m_histTopoSimOverflow->GetXaxis()->SetBinLabel(binIndex+1,label.c_str());
      m_histTopoHdwOverflow->GetXaxis()->SetBinLabel(binIndex+1,label.c_str());
      m_histTopoSimNotHdwOverflow->GetXaxis()->SetBinLabel(binIndex+1,label.c_str());
      m_histTopoHdwNotSimOverflow->GetXaxis()->SetBinLabel(binIndex+1,label.c_str());
      m_histTopoSimHdwStatComparison->GetXaxis()->SetBinLabel(binIndex+1,label.c_str());
      m_histTopoSimHdwEventComparison->GetXaxis()->SetBinLabel(binIndex+1,label.c_str());
      m_histTopoSimHdwEventOverflowComparison->GetXaxis()->SetBinLabel(binIndex+1,label.c_str());
      m_histTopoCtpSimHdwEventComparison->GetXaxis()->SetBinLabel(binIndex+1,label.c_str());
      m_histTopoCtpHdwEventComparison->GetXaxis()->SetBinLabel(binIndex+1,label.c_str());
      m_histTopoDaqRobEventComparison->GetXaxis()->SetBinLabel(binIndex+1,label.c_str());
      m_histDaqRobCtpEventComparison->GetXaxis()->SetBinLabel(binIndex+1,label.c_str());
      m_histTopoDaqRobSimResult->GetXaxis()->SetBinLabel(binIndex+1,label.c_str());
      m_histTopoDaqRobHdwResult->GetXaxis()->SetBinLabel(binIndex+1,label.c_str());
      m_histTopoDaqRobSimNotHdwResult->GetXaxis()->SetBinLabel(binIndex+1,label.c_str());
      m_histTopoDaqRobHdwNotSimResult->GetXaxis()->SetBinLabel(binIndex+1,label.c_str());
    }
  }

  // release histogramming service
  rootHistSvc.release().ignore();

  return StatusCode::SUCCESS;
}

StatusCode TrigL1TopoROBMonitor::endRun() {

  ATH_MSG_INFO ("endRun");

  return StatusCode::SUCCESS;
}

StatusCode TrigL1TopoROBMonitor::doRawMon(bool prescalForDAQROBAccess) {
  ATH_MSG_DEBUG( "doRawMon" );
  
  CHECK( monitorROBs(m_vROIROBIDs.value(),true) ); //isROIROB=true
  
  if (prescalForDAQROBAccess){
    CHECK( monitorROBs(m_vDAQROBIDs.value(),false) ); //isROIROB=false
  }
  return StatusCode::SUCCESS;
}

StatusCode TrigL1TopoROBMonitor::monitorROBs(const std::vector<uint32_t>& vROBIDs, bool isROIROB){

  // Iterate over the ROB fragments and histogram their source IDs
  ATH_MSG_VERBOSE( "ROB IDs of type " << (isROIROB?"ROI":"DAQ") << " requested: " << L1Topo::formatVecHex8(vROBIDs));

  // Fetch the ROB fragments
  std::vector<const OFFLINE_FRAGMENTS_NAMESPACE::ROBFragment*> vRobFrags;
  vRobFrags.reserve(vROBIDs.size());
  m_robDataProviderSvc->getROBData(vROBIDs,vRobFrags);
  if (vRobFrags.empty()) {
    ATH_MSG_INFO( "None of these ROBs found" );
  }

  // loop over ROB fragments
  for (auto & rob : vRobFrags){

    ATH_MSG_DEBUG( "RawMon: found ROB ID " << L1Topo::formatHex8(rob->source_id()) << " hist bin " << m_allSIDLabelsToInts.at(rob->source_id()) );
    m_histSIDsDirectFromROBs->Fill(m_allSIDLabelsToInts.at(rob->source_id()));
    
    // Go through the data words in the ROB and histogram the word types 
    // (TOB type etc.).
    OFFLINE_FRAGMENTS_NAMESPACE::PointerType it_data = rob->rod_data();
    const uint32_t ndata = rob->rod_ndata();
    ATH_MSG_VERBOSE( "L1Topo data words: " << MSG::dec << ndata);

    // loop over data words
    for ( unsigned int i = 0; i < ndata; ++i, ++it_data ) {
      ATH_MSG_VERBOSE( L1Topo::formatHex8(*it_data) );
      auto blockType = L1Topo::blockType(static_cast<uint32_t>(*it_data));
      if (isROIROB){
        m_histTOBCountsFromROIROB->Fill(static_cast<float>(blockType),1.);
      } 
      else {
        m_histTOBCountsFromDAQROB->Fill(static_cast<float>(blockType),1.);
      }
    } // loop over data words

    // histogram the data size
    if (isROIROB){
      m_histPayloadSizeROIROB->Fill(ndata);
    }
    else {
      m_histPayloadSizeDAQROB->Fill(ndata);
    }

  }//  loop over rob fragments
  
  return StatusCode::SUCCESS;
}
  
StatusCode TrigL1TopoROBMonitor::doCnvMon(bool prescalForDAQROBAccess) {

  ATH_MSG_DEBUG( "doCnvMon" );
  
  // reset bitsets holding trigger and overflow bits
  m_triggerBits.reset();
  m_overflowBits.reset();
  m_topoSimResult.reset();
  m_topoCtpResult.reset();
  m_triggerBitsDaqRob.reset();
  m_overflowBitsDaqRob.reset();
  m_setTopoSimResult=false;

  // Retrieve and print the L1Topo RDOs from the ROI RODs
  std::vector<L1Topo::L1TopoTOB> roiTobs;
  const ROIB::RoIBResult* roibresult = 0;
  CHECK (evtStore()->retrieve(roibresult) );
  const std::vector< ROIB::L1TopoResult > l1TopoResults = roibresult->l1TopoResult();
  ATH_MSG_DEBUG( "Number of L1Topo ROI RODs found: " << l1TopoResults.size() );
  if (l1TopoResults.size()==0){
      m_histTopoProblems->Fill(static_cast<float>(Problems::ROI_NO_RDO));
  }
  for (auto & r : l1TopoResults){
    //ATH_MSG_VERBOSE( r.dump() );
    auto rdo=r.rdo();
    ATH_MSG_DEBUG( "Found ROI RDO with source ID " << L1Topo::formatHex8(rdo.getSourceID()) );
    m_histSIDsViaConverters->Fill(m_allSIDLabelsToInts.at(rdo.getSourceID()));
    auto errors = rdo.getErrors();
    if (! errors.empty()){
      ATH_MSG_INFO( "ROI Converter errors reported: " << errors );
      m_histTopoProblems->Fill(static_cast<float>(Problems::ROI_CNV_ERR));
    }
    const std::vector<uint32_t> cDataWords = rdo.getDataWords();
    if ( cDataWords.empty() ) {
      ATH_MSG_INFO( "L1TopoRDO ROI payload is empty" );
      m_histTopoProblems->Fill(static_cast<float>(Problems::ROI_PAYLOAD_EMPTY));
    }
    for (auto word : cDataWords){
      ATH_MSG_VERBOSE( "got ROI word: " << L1Topo::formatHex8(word) );
      switch (L1Topo::blockType(word)){
      case L1Topo::BlockTypes::L1TOPO_TOB:
	{
	  auto tob = L1Topo::L1TopoTOB(word);
	  ATH_MSG_DEBUG( tob );
	  roiTobs.push_back(tob);
	  m_histCTPSignalPartFromROIConv->Fill(tob.ctp_signal());
	  // Check for CRC errors on input links which are flagged in header
	  int ibin(0);
	  for (bool crc: {tob.crc_EM(), tob.crc_Tau(), tob.crc_Muon(), tob.crc_Jet(), tob.crc_Energy()}){
	    if (crc){
	      m_histInputLinkCRCfromROIConv->Fill(ibin);
	    }
        ibin++;
	  }
	  // collect trigger and overflow bits in bitsets
	  for (unsigned int i=0; i<8; ++i){
            unsigned int index = L1Topo::triggerBitIndexNew(rdo.getSourceID(),tob,i);
            //m_histTriggerBitsFromROIConv->Fill(index+i,(tob.trigger_bits()>>i)&1);
            //m_histOverflowBitsFromROIConv->Fill(index+i,(tob.overflow_bits()>>i)&1);
            ATH_MSG_VERBOSE( "filling index " << index << " with value " << ((tob.trigger_bits()>>i)&1) << " sourceID " << L1Topo::formatHex8(rdo.getSourceID()) << " tob: idx clk fpga " << tob.index() << " " << tob.clock() << " " << tob.fpga() << " bit " << i);
            m_triggerBits[index]  = (tob.trigger_bits()>>i)&1;
            m_overflowBits[index] = (tob.overflow_bits()>>i)&1;
	  }
          break;
	}
      default:
	{
	  ATH_MSG_WARNING( "unexpected TOB type in ROI: " << L1Topo::formatHex8(word) );
          m_histTopoProblems->Fill(static_cast<float>(Problems::ROI_BAD_TOB));
	  break;
	}
      }
    }
  }

  // record any set trigger and overflow bits in histograms
  for (unsigned int i=0; i<m_nTopoCTPOutputs; ++i){
    if (m_triggerBits.test(i)!=0){
      m_histTriggerBitsFromROIConv->Fill(i,1.0);
    }
    if (m_overflowBits.test(i)!=0){
      m_histOverflowBitsFromROIConv->Fill(i,1.0);
    }
  }

  ATH_MSG_VERBOSE( "trigger  bits from RoI Cnv: " << m_triggerBits );
  ATH_MSG_VERBOSE( "overflow bits from RoI Cnv: " << m_overflowBits );

  if (m_overflowBits.any())
    ATH_MSG_DEBUG("There is at least one item with overflow");
  

  // Only check DAQ ROBs if prescaler said yes
  if (prescalForDAQROBAccess){

    std::vector<L1Topo::L1TopoTOB> daqTobsBC0; // to compute m_triggerBitsDaqRob, m_overflowBitsDaqRob
    std::vector<uint32_t> tobsbc0SourceIds; // to compute bit indices
    
    // Retrieve the L1Topo RDOs from the DAQ RODs
    const DataHandle<L1TopoRDOCollection> rdos = 0;
    StatusCode sc = StatusCode::SUCCESS;
    sc = evtStore()->retrieve(rdos);
    if (sc.isFailure() or 0 == rdos) {
      ATH_MSG_INFO ( "Could not retrieve L1Topo DAQ RDO collection from StoreGate" );
      m_histTopoProblems->Fill(static_cast<float>(Problems::DAQ_NO_RDO));
    }
    else if (rdos->empty()) {
      ATH_MSG_INFO ( "L1Topo DAQ RDO collection is empty" );
      m_histTopoProblems->Fill(static_cast<float>(Problems::DAQ_COLL_EMPTY));
    }
    else {
      // loop over and print RDOs
      for (auto & rdo : *rdos){
        ATH_MSG_VERBOSE( *rdo );
        ATH_MSG_DEBUG( "CnvMon: Found DAQ RDO with source ID " << L1Topo::formatHex8(rdo->getSourceID()) );
        m_histSIDsViaConverters->Fill(m_allSIDLabelsToInts.at(rdo->getSourceID()));
        auto errors = rdo->getErrors();
        if (! errors.empty()){
          ATH_MSG_INFO( "DAQ Converter errors reported: " << errors );
          m_histTopoProblems->Fill(static_cast<float>(Problems::DAQ_CNV_ERR));
        }
        const std::vector<uint32_t> cDataWords = rdo->getDataWords();
      
        if ( cDataWords.empty() ) {
          ATH_MSG_INFO ( "L1TopoRDO DAQ payload is empty" );
          m_histTopoProblems->Fill(static_cast<float>(Problems::DAQ_PAYLOAD_EMPTY));
        }
        // initialise collections filled for each block
        std::vector<L1Topo::L1TopoTOB> daqTobs;
        std::vector<uint32_t> vFibreSizes;
        std::vector<uint32_t> vFibreStatus;
        // initialise header: beware, this can make a valid-looking header and be misinterpreted; set version 15, BCN -7, which is unlikely:
        L1Topo::Header header(0xf,0,0,0,0,1,0x7); 
        bool firstWord=true;
        for (auto word : cDataWords){
          switch (L1Topo::blockType(word)){
          case L1Topo::BlockTypes::HEADER:
            {
              // New block detected, so send the one just completed for monitoring
              if (! firstWord){
                CHECK( monitorBlock(rdo->getSourceID(),header,vFibreSizes,vFibreStatus,daqTobs) );
              }
              header = L1Topo::Header(word);
              // reset containers
              vFibreSizes.clear();
              vFibreStatus.clear();
              daqTobs.clear();
              break;
            }
          case L1Topo::BlockTypes::FIBRE:
            {
              auto fibreBlock = L1Topo::Fibre(word);
              //unsigned int nFibres = fibreBlock.count().size();
              for (auto fsize: fibreBlock.count()){
                vFibreSizes.push_back(fsize);
              }
              for (auto fstatus: fibreBlock.status()){
                vFibreStatus.push_back(fstatus);
              }
              break;
            }
          case L1Topo::BlockTypes::STATUS:
            {
              auto status = L1Topo::Status(word);
	      //IR  Fill overflow variable but it doesn-t seem it works as it does not run
	      //IR  if (status.overflow()) m_nTopoOverflow = 1;
              ATH_MSG_DEBUG( "fibre overflow: " << status.overflow() << " fibre crc: " << status.crc() );
              if (status.overflow()){
                m_histTopoProblems->Fill(static_cast<float>(Problems::FIBRE_OVERFLOW));
              }
              if (status.crc()){
                m_histTopoProblems->Fill(static_cast<float>(Problems::FIBRE_CRC));
              }
              break;
            }
          case L1Topo::BlockTypes::L1TOPO_TOB:
            {
              auto tob = L1Topo::L1TopoTOB(word);
              daqTobs.push_back(tob);
              if (header.bcn_offset()==0){
                daqTobsBC0.push_back(tob);
                tobsbc0SourceIds.push_back(rdo->getSourceID());
              }
              break;
            }
          default:
            {
              // perhaps count other TOB types?
              break;
            }
          }
          firstWord=false;
        } // for word
        // monitor last block
        
	  CHECK( monitorBlock(rdo->getSourceID(),header,vFibreSizes,vFibreStatus,daqTobs) );
      }
    }
    
  // Compare ROI and DAQ L1Topo TOBS
      if (roiTobs.empty() and daqTobsBC0.empty()){
	ATH_MSG_DEBUG( "L1Topo TOBs from both ROI and DAQ via converters are empty: zero supression or problem?" );
      } 
    /*
      if (daqTobsBC0==roiTobs){
      ATH_MSG_DEBUG( "DAQ L1Topo TOBs from BC0 are the same as ROI L1Topo TOBs" );
      }
      else {
      ATH_MSG_WARNING( "DAQ L1Topo TOBs from BC0 are NOT the same as ROI L1Topo TOBs" );
      }
      //compareL1TopoTOBs(daqTobsBC0,roiTobs);
    */

      // the comparison of all words is non-trivial, because of
      // different ordering and zero suppression (some TOBs could be
      // missing from the DAQ output).
      // So we just compare the decision bits.
      ATH_MSG_DEBUG("Assigning trigger and overflow bitsets from "<<daqTobsBC0.size()<<" words from the DAQ ROB");
      for(uint32_t iTob=0; iTob<daqTobsBC0.size(); ++iTob){
          const L1Topo::L1TopoTOB &tob = daqTobsBC0[iTob];
          const uint32_t &sourceId = tobsbc0SourceIds[iTob];
          for(unsigned int i=0; i<8; ++i){
              unsigned int index = L1Topo::triggerBitIndexNew(sourceId, tob, i);
              m_triggerBitsDaqRob[index]  = (tob.trigger_bits()>>i)&1;
              m_overflowBitsDaqRob[index] = (tob.overflow_bits()>>i)&1;
          }
      } // for(tob)
      ATH_MSG_VERBOSE("trigger  bits from DAQ ROB Cnv: "<<m_triggerBitsDaqRob);
      ATH_MSG_VERBOSE("overflow bits from DAQ ROB Cnv: "<<m_overflowBitsDaqRob);
      compBitSets("L1Topo hardware", "L1Topo DAQ ROB",
                  m_triggerBits, m_triggerBitsDaqRob,
                  m_histTopoDaqRobEventComparison);
  } // if(prescalForDAQROBAccess)
  else {
    ATH_MSG_DEBUG( "L1Topo DAQ ROB access via converter skipped due to prescale" );
  }

  return StatusCode::SUCCESS;

}

  StatusCode TrigL1TopoROBMonitor::monitorBlock(uint32_t sourceID, L1Topo::Header& header, std::vector<uint32_t>& /* vFibreSizes */, std::vector<uint32_t>& vFibreStatus, std::vector<L1Topo::L1TopoTOB>& /* daqTobs */) {
  ATH_MSG_DEBUG( "monitorBlock" );
  ATH_MSG_DEBUG( header );
  if (header.payload_crc()!=0){
    ATH_MSG_INFO( "header payload CRC not zero: " << L1Topo::formatHex8(header.payload_crc()) );
    m_histPayloadCRCFromDAQConv->Fill(header.payload_crc(), 1. );
  }
  // This is to be expected; not an error.
  //if (vFibreStatus.size()!=header.active_fibres()){
  //  ATH_MSG_WARNING( "Mismatch between number of fibres declared in header " << header.active_fibres() << " and number found " << vFibreStatus.size() );
  //}
  for (unsigned int i=0; i<vFibreStatus.size(); ++i){
    if (vFibreStatus.at(i)!=0){
      ATH_MSG_DEBUG( " Warning: Fibre status set for fibre " << i << " of ROB " << L1Topo::formatHex8(sourceID) << " header " << header );
    }
    m_histFibreStatusFlagsFromDAQConv->Fill(i,vFibreStatus.at(i));
  }
  // bcns
  m_histBCNsFromDAQConv->Fill(header.bcn(),1.);
  return StatusCode::SUCCESS;
}


StatusCode TrigL1TopoROBMonitor::doSimMon(bool prescalForDAQROBAccess){
  ATH_MSG_DEBUG( "doSimMon" );
  // Retrieve L1Topo CTP simulated decision if present
  if ( ! evtStore()->contains<LVL1::FrontPanelCTP>(m_simTopoCTPLocation.value()) ){
    ATH_MSG_INFO("Could not retrieve LVL1::FrontPanelCTP with key '" << m_simTopoCTPLocation.value() << "'. Perhaps it was prescaled? Skipping simulation comparison." );
  }
  else {
    const DataHandle< LVL1::FrontPanelCTP > simTopoCTP; ///! simulation output
    CHECK_RECOVERABLE( evtStore()->retrieve(simTopoCTP,m_simTopoCTPLocation.value()) );
    if (!simTopoCTP){
      ATH_MSG_INFO( "Retrieve of LVL1::FrontPanelCTP failed. Skipping simulation comparison." );
    }
    else {
        m_setTopoSimResult=true;
        // From L1CaloL1TopoMon code (simulated result)
        for(unsigned int i=0; i<32; ++i) {
          uint32_t mask = 0x1; mask <<= i;
          if( (simTopoCTP->cableWord1(0) & mask) != 0 )
            m_topoSimResult[i] = 1; // cable 1, clock 0
          if( (simTopoCTP->cableWord1(1) & mask) != 0 )
            m_topoSimResult[32 + i] = 1; // cable 1, clock 1
          if( (simTopoCTP->cableWord2(0) & mask) != 0 )
            m_topoSimResult[64 + i] = 1; // cable 2, clock 0
          if( (simTopoCTP->cableWord2(1) & mask) != 0 )
            m_topoSimResult[96 + i] = 1; // cable 2, clock 1
        }

      // New code to fill histograms of simulated L1Topo decisions bits and comparison
      // Do the comparison and fill histograms only if the L1Topo items did not overflow
      if (m_overflowBits.none()){
        // fill histograms
        for (unsigned int i=0; i< m_nTopoCTPOutputs; ++i){
          m_histTopoHdwResult->Fill(i,m_triggerBits.test(i)); 
        }
        for (unsigned int i=0; i< m_nTopoCTPOutputs; ++i){
          m_histTopoSimResult->Fill(i,m_topoSimResult.test(i)); 
        }
        for (unsigned int i=0; i< m_nTopoCTPOutputs; ++i){
          m_histTopoSimNotHdwResult->Fill(i, m_topoSimResult.test(i) and not m_triggerBits.test(i));
          m_histTopoHdwNotSimResult->Fill(i, m_triggerBits.test(i) and not m_topoSimResult.test(i));
        }

        // debug printout
        ATH_MSG_DEBUG("Simulated output from L1Topo from StoreGate with key "
                      << m_simTopoCTPLocation);
        ATH_MSG_DEBUG("L1Topo word 1 at clock 0 is: 0x"
                      << std::hex << std::setw( 8 ) << std::setfill( '0' )
                      << simTopoCTP->cableWord1(0));
        ATH_MSG_DEBUG("L1Topo word 2 at clock 0 is: 0x"
                      << std::hex << std::setw( 8 ) << std::setfill( '0' )
                      << simTopoCTP->cableWord2(0));
        ATH_MSG_DEBUG("L1Topo word 1 at clock 1 is: 0x"
                      << std::hex << std::setw( 8 ) << std::setfill( '0' )
                      << simTopoCTP->cableWord1(1));
        ATH_MSG_DEBUG("L1Topo word 2 at clock 1 is: 0x"
                      << std::hex << std::setw( 8 ) << std::setfill( '0' )
                      << simTopoCTP->cableWord2(1));
      } 


      // Perform the hardware versus simulation comparison
      for (unsigned int i=1; i<=m_nTopoCTPOutputs;++i) {
        float diff=fabs(m_histTopoHdwResult->GetBinContent(i)-
                        m_histTopoSimResult->GetBinContent(i));
        if (diff>0.1){
          m_histTopoSimHdwStatComparison->SetBinContent(i,diff);
        }
      }
      compBitSets("L1Topo hardware", "L1Topo simulation",
                  m_triggerBits, m_topoSimResult,
                  m_histTopoSimHdwEventComparison);

    }
  }

  // Retrieve CTP DAQ data for comparison, if ROB access not prescaled and no overflows
  // Do the comparison and fill histograms only if the L1Topo items did not overflow
  if (prescalForDAQROBAccess){
    const CTP_RDO* ctpRDO; 
    ctpRDO = evtStore()->tryConstRetrieve<CTP_RDO>();
    if (!ctpRDO){
      ATH_MSG_INFO( "Retrieve of CTP_RDO (converted from CTP DAQ ROB) failed. Skipping CTP hardware comparison." );
    }
    else {
      // CTP RDO contains 17 TIP words for a number of BCs, so use CTP_Decoder to access accepted BC
      CTP_Decoder ctp;
      ctp.setRDO(ctpRDO);
      const uint16_t l1aPos = ctpRDO->getL1AcceptBunchPosition();
      if (l1aPos >= ctp.getBunchCrossings().size()) {
        ATH_MSG_INFO( "CTP_RDO gave invalid l1aPos. Skipping CTP hardware comparison" );
      }
      else {
        ATH_MSG_DEBUG( "CTP l1aPos, size : " << l1aPos << ", " << ctp.getBunchCrossings().size() );
        const CTP_BC& ctpL1a = ctp.getBunchCrossings().at(l1aPos);
        std::bitset<512> tip = ctpL1a.getTIP();
        ATH_MSG_VERBOSE( "got CTP TIP bits: " << tip.to_string() );
        const unsigned int topoTipStart(384);
        for (unsigned int i=0; i<m_nTopoCTPOutputs; ++i){
          m_topoCtpResult[i]=tip.test(i+topoTipStart);
        }
     
	// Compare L1Topo trigger bits 
        compBitSets("L1Topo hardware trigger|overflow", "CTP TIP hardware",
                    m_triggerBits|m_overflowBits, m_topoCtpResult,
                    m_histTopoCtpHdwEventComparison);
        compBitSets("L1Topo DAQ ROB trigger|overflow", "CTP TIP hardware",
                    m_triggerBitsDaqRob|m_overflowBitsDaqRob, m_topoCtpResult,
                    m_histDaqRobCtpEventComparison);
	if (m_overflowBits.none() && m_setTopoSimResult){
	  // Compare L1Topo outputs from simulation with those at the CTP
	  compBitSets("L1Topo CTP TIP hardware", "L1Topo CTP simulation",
		      m_topoCtpResult, m_topoSimResult,
		      m_histTopoCtpSimHdwEventComparison);
	}
      }
    }
  }
  else {
    ATH_MSG_DEBUG( "CTP DAQ ROB access via converter skipped due to prescale" );
  }

  return StatusCode::SUCCESS;

}
//----------------------------------------------------------
StatusCode TrigL1TopoROBMonitor::doSimDaq(bool prescalForDAQROBAccess){
    ATH_MSG_DEBUG( "doSimDaq" );
    if(prescalForDAQROBAccess and m_setTopoSimResult and m_overflowBitsDaqRob.none()){
        for (unsigned int i=0; i< m_nTopoCTPOutputs; ++i){
            m_histTopoDaqRobHdwResult->Fill(i,m_triggerBitsDaqRob.test(i));
        }
        for (unsigned int i=0; i< m_nTopoCTPOutputs; ++i){
            m_histTopoDaqRobSimResult->Fill(i,m_topoSimResult.test(i));
        }
        for (unsigned int i=0; i< m_nTopoCTPOutputs; ++i){
            m_histTopoDaqRobSimNotHdwResult->Fill(i,
                                                  m_topoSimResult.test(i) and not
                                                  m_triggerBitsDaqRob.test(i));
            m_histTopoDaqRobHdwNotSimResult->Fill(i,
                                                  m_triggerBitsDaqRob.test(i)
                                                  and not m_topoSimResult.test(i));
        }
    } // if(overflow.none)
    return StatusCode::SUCCESS;
}
//----------------------------------------------------------
StatusCode TrigL1TopoROBMonitor::doWriteValData(){
  ATH_MSG_DEBUG( "doWriteValData" );

  // Retrieve HLTResuly
  DataHandle<HLT::HLTResult> hltResult; ///! HLTResult object
  if ( ! evtStore()->transientContains<HLT::HLTResult>(m_HltResultName.value()) ) {
    ATH_MSG_INFO("Could not find HLTResult with key " << m_HltResultName.value() << "in SG." );
  } else {
    CHECK_RECOVERABLE( evtStore()->retrieve(hltResult,m_HltResultName.value()) );
    if (!hltResult){
      ATH_MSG_INFO( "Retrieve of HLT::HLTResult failed. No data are written to HLTResult" );
      return StatusCode::RECOVERABLE;
    }
  }

  // Retrieve L1Topo CTP simulated decision if present
  const DataHandle< LVL1::FrontPanelCTP > simTopoCTP; ///! simulation output
  if ( ! evtStore()->contains<LVL1::FrontPanelCTP>(m_simTopoCTPLocation.value()) ){
    ATH_MSG_INFO("Could not find LVL1::FrontPanelCTP with key " << m_simTopoCTPLocation.value() << "in SG." );
  } else {
    CHECK_RECOVERABLE( evtStore()->retrieve(simTopoCTP,m_simTopoCTPLocation.value()) );
    if (!simTopoCTP){
      ATH_MSG_INFO( "Retrieve of LVL1::FrontPanelCTP failed. No data are written to HLTResult" );
      return StatusCode::RECOVERABLE;
    }
  }

  // Write the L1Topo simulation data into the HLTResult
  hltResult->getExtraData().anonymous.push_back( 4 );                         // number of words to be written
  hltResult->getExtraData().anonymous.push_back( simTopoCTP->cableWord1(0) ); // L1Topo simulation words
  hltResult->getExtraData().anonymous.push_back( simTopoCTP->cableWord1(1) );
  hltResult->getExtraData().anonymous.push_back( simTopoCTP->cableWord2(0) );
  hltResult->getExtraData().anonymous.push_back( simTopoCTP->cableWord2(1) );

  return StatusCode::SUCCESS;
}

// compare two bitsets and histogram the differences
// return true if the same, otherwise false
void TrigL1TopoROBMonitor::compBitSets(std::string leftLabel, std::string rightLabel,
                                       const std::bitset<m_nTopoCTPOutputs>& left, 
                                       const std::bitset<m_nTopoCTPOutputs>& right, 
                                       TH1F*& hist){
  // Compare L1Topo outputs from simulation with those at the CTP
  if (left!=right){
    std::bitset<m_nTopoCTPOutputs> diff = (left ^ right);
    ATH_MSG_DEBUG( "compBitSets: " << leftLabel << " and " << rightLabel << " differ in this event:\n" << left << "\n" << right);
    ATH_MSG_VERBOSE("Differences (XOR):\n" << diff);
    for (unsigned int i=0; i<m_nTopoCTPOutputs;++i) {
      if (diff.test(i)){
        ATH_MSG_VERBOSE("Bit " << i << " differs");
        if (hist !=0){
          hist->Fill(i,1.);
        }
      }
    }
  }
  else {
    ATH_MSG_DEBUG( "compBitSets: " << leftLabel << " and " << rightLabel << " are the same" );
  }
  return;
}

StatusCode TrigL1TopoROBMonitor::doOverflowSimMon()
{
    ATH_MSG_DEBUG( "doOverflowSimMon" );
    if(evtStore()->contains<LVL1::FrontPanelCTP>(m_simTopoOverflowCTPLocation.value())){
        const DataHandle< LVL1::FrontPanelCTP > simTopoOverflowCTP;
        CHECK_RECOVERABLE( evtStore()->retrieve(simTopoOverflowCTP, m_simTopoOverflowCTPLocation.value()) );
        if(simTopoOverflowCTP){
            for(unsigned int i=0; i<32; ++i) { // store words
                uint32_t mask = 0x1; mask <<= i;
                if( (simTopoOverflowCTP->cableWord1(0) & mask) != 0 ) m_topoSimOverfl[i] = 1; // cable 1, clock 0
                if( (simTopoOverflowCTP->cableWord1(1) & mask) != 0 ) m_topoSimOverfl[32 + i] = 1; // cable 1, clock 1
                if( (simTopoOverflowCTP->cableWord2(0) & mask) != 0 ) m_topoSimOverfl[64 + i] = 1; // cable 2, clock 0
                if( (simTopoOverflowCTP->cableWord2(1) & mask) != 0 ) m_topoSimOverfl[96 + i] = 1; // cable 2, clock 1
            }
            for (unsigned int i=0; i< m_nTopoCTPOutputs; ++i){ // fill histograms
                m_histTopoHdwOverflow->Fill(i,m_overflowBits.test(i));
                m_histTopoSimOverflow->Fill(i,m_topoSimOverfl.test(i));
                m_histTopoSimNotHdwOverflow->Fill(i, m_topoSimOverfl.test(i) and not m_overflowBits.test(i));
                m_histTopoHdwNotSimOverflow->Fill(i, m_overflowBits.test(i) and not m_topoSimOverfl.test(i));
            }
            // debug printout
            const auto sw8 = std::setw( 8 );
            const auto sf0 = std::setfill('0');
            ATH_MSG_DEBUG("Simulated overflow from L1Topo from StoreGate with key "<< m_simTopoOverflowCTPLocation);
            ATH_MSG_DEBUG("L1Topo overflow word 1 clk 0 : 0x"<< std::hex << sw8 << sf0<< simTopoOverflowCTP->cableWord1(0));
            ATH_MSG_DEBUG("L1Topo overflow word 2 clk 0 : 0x"<< std::hex << sw8 << sf0<< simTopoOverflowCTP->cableWord2(0));
            ATH_MSG_DEBUG("L1Topo overflow word 1 clk 1 : 0x"<< std::hex << sw8 << sf0<< simTopoOverflowCTP->cableWord1(1));
            ATH_MSG_DEBUG("L1Topo overflow word 2 clk 1 : 0x"<< std::hex << sw8 << sf0<< simTopoOverflowCTP->cableWord2(1));
            compBitSets("L1Topo hardware", "L1Topo simulation",
                        m_overflowBits,
                        m_topoSimOverfl,
                        m_histTopoSimHdwEventOverflowComparison);
        } else {
            ATH_MSG_INFO("Oveflow bits from LVL1::FrontPanelCTP not available. Skipping overflow comparison.");
        }
    } else {
        ATH_MSG_INFO("Could not retrieve LVL1::FrontPanelCTP with key '" << m_simTopoOverflowCTPLocation.value()<<"'."
                     <<" Skipping simulation comparison.");
    }
    return StatusCode::SUCCESS;
}

<|MERGE_RESOLUTION|>--- conflicted
+++ resolved
@@ -105,13 +105,10 @@
   m_histTopoHdwNotSimOverflow(0),
   m_histTopoProblems(0),
   m_histInputLinkCRCfromROIConv(0),
-<<<<<<< HEAD
-=======
   m_histTopoDaqRobSimResult(0),
   m_histTopoDaqRobHdwResult(0),
   m_histTopoDaqRobSimNotHdwResult(0),
   m_histTopoDaqRobHdwNotSimResult(0),
->>>>>>> 1d00aeb1
   m_setTopoSimResult(false),
   m_firstEvent(true)
 {
@@ -216,12 +213,9 @@
   if (m_doSimMon){
     CHECK( doSimMon(prescaleForDAQROBAccess) );
     CHECK( doOverflowSimMon() );
-<<<<<<< HEAD
-=======
   }
   if(m_doSimDaq){
       CHECK(doSimDaq(prescaleForDAQROBAccess));
->>>>>>> 1d00aeb1
   }
  
   if (m_doWriteValData){
