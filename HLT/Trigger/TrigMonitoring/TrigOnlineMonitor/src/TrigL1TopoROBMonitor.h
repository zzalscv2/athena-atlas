/*
  Copyright (C) 2002-2017 CERN for the benefit of the ATLAS collaboration
*/

#ifndef TRIGONLINEMONITOR_TRIGL1TOPOROBMONITOR_H
#define TRIGONLINEMONITOR_TRIGL1TOPOROBMONITOR_H 1

#include "AthenaBaseComps/AthAlgorithm.h"
#include "GaudiKernel/HistoProperty.h"
#include <vector>
#include <map>

class ITHistSvc;
class IROBDataProviderSvc;
class ITrigROBDataProviderSvc;
class TH1F;    /// for monitoring purposes
class TH2F;    /// for monitoring purposes
class TProfile;/// for monitoring purposes

namespace L1Topo {
  class Header;
  class L1TopoTOB;
}

namespace HLT {
  class IScaler;
}

namespace TrigConf {
  class IL1TopoConfigSvc;
}

class TrigL1TopoROBMonitor:public AthAlgorithm {
 public:
  TrigL1TopoROBMonitor(const std::string& name, ISvcLocator* pSvcLocator);
  StatusCode initialize();
  StatusCode execute();
  StatusCode finalize();
  StatusCode beginRun();  
  StatusCode endRun();
 private:
  static const unsigned int m_nTopoCTPOutputs = 128; //! Number of CTP outputs, used for histogram ranges and loops
  StatusCode doCnvMon(bool);
  StatusCode doRawMon(bool);
  StatusCode doSimMon(bool);
  StatusCode doOverflowSimMon();
  StatusCode doWriteValData();
  StatusCode monitorROBs(const std::vector<uint32_t>&, bool);
  StatusCode monitorBlock(uint32_t sourceID, L1Topo::Header& header, std::vector<uint32_t>& vFibreSizes, std::vector<uint32_t>& vFibreStatus, std::vector<L1Topo::L1TopoTOB>& daqTobs);
  StatusCode bookAndRegisterHist(ServiceHandle<ITHistSvc>&, TH1F*& , const Histo1DProperty& prop, std::string extraName, std::string extraTitle);
  StatusCode bookAndRegisterHist(ServiceHandle<ITHistSvc>&, TH1F*& , std::string hName, std::string hTitle, int bins, float lowEdge, float highEdge);
  void compBitSets(std::string leftLabel, std::string rightLabel,
                   const std::bitset<m_nTopoCTPOutputs>& left, 
                   const std::bitset<m_nTopoCTPOutputs>& right, 
                   TH1F*& hist);
  ServiceHandle<IROBDataProviderSvc> m_robDataProviderSvc;
  ServiceHandle<TrigConf::IL1TopoConfigSvc> m_l1topoConfigSvc;
  BooleanProperty m_doRawMon;
  BooleanProperty m_doCnvMon;
  BooleanProperty m_doSimMon;
  BooleanProperty m_doWriteValData;
  UnsignedIntegerArrayProperty m_vDAQROBIDs;
  UnsignedIntegerArrayProperty m_vROIROBIDs;
  UnsignedIntegerProperty m_prescaleForDAQROBAccess;
  StringProperty m_simTopoCTPLocation;
  StringProperty m_simTopoOverflowCTPLocation;
  StringProperty m_HltResultName;
  HLT::IScaler* m_scaler; //! prescale decision tool
  BooleanProperty m_useDetMask;
  std::map<unsigned int,unsigned int> m_allSIDLabelsToInts;
  //Histo1DProperty m_histPropNoBins; // obsolete?
  TH1F* m_histSIDsViaConverters;
  TH1F* m_histSIDsDirectFromROBs;
  TH1F* m_histCTPSignalPartFromROIConv;
  TH1F* m_histOverflowBitsFromROIConv;
  TH1F* m_histTriggerBitsFromROIConv;
  TH1F* m_histPayloadCRCFromDAQConv;
  TH1F* m_histFibreStatusFlagsFromDAQConv;
  TH1F* m_histTOBCountsFromROIROB;
  TH1F* m_histTOBCountsFromDAQROB;
  TH1F* m_histPayloadSizeDAQROB;
  TH1F* m_histPayloadSizeROIROB;
  TH1F* m_histBCNsFromDAQConv;
  TH1F* m_histTopoSimHdwStatComparison;
  TH1F* m_histTopoSimHdwEventComparison;
  TH1F* m_histTopoSimHdwEventOverflowComparison;
  TH1F* m_histTopoCtpSimHdwEventComparison;
  TH1F* m_histTopoCtpHdwEventComparison;
  TH1F* m_histTopoSimResult;
  TH1F* m_histTopoHdwResult;
  TH1F* m_histTopoSimNotHdwResult;
  TH1F* m_histTopoHdwNotSimResult;
  TH1F* m_histTopoSimOverflow;
  TH1F* m_histTopoHdwOverflow;
  TH1F* m_histTopoSimNotHdwOverflow;
  TH1F* m_histTopoHdwNotSimOverflow;
  TH1F* m_histTopoProblems;
  TH1F* m_histInputLinkCRCfromROIConv;
  TH1F* m_histTopoSimOverfl;
  TH1F* m_histTopoHdwOverfl;
  std::bitset<m_nTopoCTPOutputs> m_triggerBits; //! trigger bits sent to CTP
  std::bitset<m_nTopoCTPOutputs> m_overflowBits; //! overflow bits corresponding to CTP output
  std::bitset<m_nTopoCTPOutputs> m_topoSimResult; //! simulation of CTP output
  std::bitset<m_nTopoCTPOutputs> m_topoSimOverfl; //! simulation of overflow bits
  std::bitset<m_nTopoCTPOutputs> m_topoCtpResult; //! actual hardware CTP output
<<<<<<< HEAD
  bool m_setTopoSimResult; //! keep track of whether this event's sim results had been stored
=======
  bool m_setTopoSimResult;
  bool m_firstEvent; //! used to toggle the ATH_MSG_INFO only on the first event
>>>>>>> a53da4bf
  enum class Problems {
    ROI_NO_RDO=0,
    ROI_CNV_ERR,
    ROI_PAYLOAD_EMPTY,
    ROI_BAD_TOB,
    DAQ_NO_RDO,
    DAQ_COLL_EMPTY,
    DAQ_CNV_ERR,
    DAQ_PAYLOAD_EMPTY,
    DAQ_BAD_TOB,
    FIBRE_OVERFLOW,
    FIBRE_CRC
  }; //! used to assign an integer ID and histogram bin to various types of problem that arise and should be reported.
  const std::vector<std::string> m_problems = {
    "ROI no RDO",
    "ROI converter error",
    "ROI payload empty",
    "ROI invalid TOB type",
    "DAQ no RDO",
    "DAQ collection empty",
    "DAQ converter error",
    "DAQ payload empty",
    "DAQ invalid TOB type",
    "Fibre overflow",
    "Fibre CRC"
  }; //! bin labels for problem histograms
};

#endif // TRIGONLINEMONITOR<|MERGE_RESOLUTION|>--- conflicted
+++ resolved
@@ -103,12 +103,8 @@
   std::bitset<m_nTopoCTPOutputs> m_topoSimResult; //! simulation of CTP output
   std::bitset<m_nTopoCTPOutputs> m_topoSimOverfl; //! simulation of overflow bits
   std::bitset<m_nTopoCTPOutputs> m_topoCtpResult; //! actual hardware CTP output
-<<<<<<< HEAD
   bool m_setTopoSimResult; //! keep track of whether this event's sim results had been stored
-=======
-  bool m_setTopoSimResult;
   bool m_firstEvent; //! used to toggle the ATH_MSG_INFO only on the first event
->>>>>>> a53da4bf
   enum class Problems {
     ROI_NO_RDO=0,
     ROI_CNV_ERR,
