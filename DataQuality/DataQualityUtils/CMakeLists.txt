--- conflicted
+++ resolved
@@ -4,11 +4,7 @@
 atlas_subdir( DataQualityUtils )
 
 # External dependencies:
-<<<<<<< HEAD
-find_package( Boost COMPONENTS regex thread )
-=======
-find_package( Boost COMPONENTS thread system )
->>>>>>> 98264836
+find_package( Boost COMPONENTS thread )
 find_package( COOL COMPONENTS CoolKernel CoolApplication )
 find_package( CORAL COMPONENTS CoralBase CoralKernel RelationalAccess )
 find_package( ROOT COMPONENTS Graf Gpad MathCore RooFit RooFitCore Minuit Cint Core Tree TreePlayer Hist RIO pthread MathMore Minuit2 Matrix Physics HistPainter Rint Graf3d Html Postscript Gui GX11TTF GX11 )
