--- conflicted
+++ resolved
@@ -3344,19 +3344,6 @@
           output = LAr/LAR_GLOBAL/Baseline
 	  }
     }
-<<<<<<< HEAD
-    dir AllCaloNoTrigSel {
-       hist hprof1d_pedestalMonEM_AllEta {
-          output = LAr/LAR_GLOBAL/Baseline
-	  }
-       hist hprof1d_pedestalMonHEC+FCal_AllEta {
-          output = LAr/LAR_GLOBAL/Baseline
-	  }
-       hist hprof1d_pedestalMonEM_LB {
-          output = LAr/LAR_GLOBAL/Baseline
-	  }
-       hist hprof1d_pedestalMonHEC+FCal_LB {
-=======
     dir AllCalo.* {
        hist hprof1d_pedestalMon_EM_AllEta {
           output = LAr/LAR_GLOBAL/Baseline
@@ -3368,7 +3355,6 @@
           output = LAr/LAR_GLOBAL/Baseline
 	  }
        hist hprof1d_pedestalMon_HEC+FCal_LB {
->>>>>>> 065aef22
           output = LAr/LAR_GLOBAL/Baseline
 	  }
        hist hprof1d_pedestalMon_EM_eta.* {
@@ -3377,18 +3363,6 @@
        hist hprof1d_pedestalMon_HEC+FCal_eta.* {
           output = LAr/LAR_GLOBAL/Baseline/perBCID
 	  }
-<<<<<<< HEAD
-       hist hprof1d_bcidtoolMonEM_AllEta {
-          output = LAr/LAR_GLOBAL/Baseline
-	  }
-       hist hprof1d_bcidtoolMonHEC+FCal_AllEta {
-          output = LAr/LAR_GLOBAL/Baseline
-	  }
-       hist hprof1d_bcidtoolMonEM_LB {
-          output = LAr/LAR_GLOBAL/Baseline
-	  }
-       hist hprof1d_bcidtoolMonHEC+FCal_LB {
-=======
        hist hprof1d_bcidtoolMon_EM_AllEta {
           output = LAr/LAR_GLOBAL/Baseline
 	  }
@@ -3399,7 +3373,6 @@
           output = LAr/LAR_GLOBAL/Baseline
 	  }
        hist hprof1d_bcidtoolMon_HEC+FCal_LB {
->>>>>>> 065aef22
           output = LAr/LAR_GLOBAL/Baseline
 	  }
        hist hprof1d_bcidtoolMon_EM_eta.* {
