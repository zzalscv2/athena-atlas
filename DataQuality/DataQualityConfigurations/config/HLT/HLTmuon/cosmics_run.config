# **********************************************************************
# $Id: cosmics_run.config 655110 2015-03-18 16:37:15Z auker $
# **********************************************************************

#######################
# HLTmuon
#######################

#######################
# Output
#######################

output top_level {

  output HLT {

    output TRMUO {
      algorithm = TRMUO_WorstCaseSummary  
      output Shifter {
        output L2MuonSA {
          algorithm = TRMUO_WorstCaseSummary  
        }
        output L2muonCB {
          algorithm = TRMUO_WorstCaseSummary  
        }
        output MuonEF {
          algorithm = TRMUO_WorstCaseSummary  
        }
      }
      output Expert {
        algorithm = TRMUO_AlwaysGreenSummary  

        output L2MuonSA {
          algorithm = TRMUO_WorstCaseSummary  
        }
        output L2muonCB {
          algorithm = TRMUO_WorstCaseSummary  
        }
        output TileMu {
          algorithm = TRMUO_WorstCaseSummary  
        }
        output MuonEF {
          algorithm = TRMUO_WorstCaseSummary  
        }
        output muChain1 {
          algorithm = TRMUO_WorstCaseSummary  
        }
        output muChainMSonly1 {
          algorithm = TRMUO_AlwaysGreenSummary  
        }
      }
    }
  }
}

#######################
# Histogram Assessments
#######################

dir HLT {
  algorithm = HLT_Histogram_Not_Empty&GatherData

  dir MuonMon {
    algorithm = Muon_Bins_LessThan_Threshold&GatherData
    output = HLT/TRMUO
# L2MuonSA 
    dir L2MuonSA {
      hist L2MuonSA_MDT_Mid_residual_barrel {
        output = HLT/TRMUO/Shifter/L2MuonSA
        algorithm = alg_L2MuonSA_residual_barrel
        weight = 0.0
        reference = stream=physics_Main:CentrallyManagedReferences_Main;CentrallyManagedReferences
      }
      hist L2MuonSA_MDT_Mid_residual_endcap {
        output = HLT/TRMUO/Shifter/L2MuonSA
        algorithm = alg_L2MuonSA_residual_endcap
        weight = 0.0
        reference = stream=physics_Main:CentrallyManagedReferences_Main;CentrallyManagedReferences
      }
      hist L2MuonSA_eta_vs_phi {
        output = HLT/TRMUO/Shifter/L2MuonSA
        algorithm = alg_eta_vs_phi
        reference = stream=physics_Main:CentrallyManagedReferences_Main;CentrallyManagedReferences
      }
# L2MuonSA expert
      hist L2MuonSA_proc_flow {
        output = HLT/TRMUO/Expert/L2MuonSA
	algorithm = TRMUO_GatherData
        reference = stream=physics_Main:CentrallyManagedReferences_Main;CentrallyManagedReferences
      }
      hist L2MuonSA_pt {
        output = HLT/TRMUO/Expert/L2MuonSA
	algorithm = TRMUO_GatherData
        reference = stream=physics_Main:CentrallyManagedReferences_Main;CentrallyManagedReferences
      }
      hist L2MuonSA_eta {
        output = HLT/TRMUO/Expert/L2MuonSA
	algorithm = TRMUO_GatherData
        reference = stream=physics_Main:CentrallyManagedReferences_Main;CentrallyManagedReferences
      }
      hist L2MuonSA_phi {
        output = HLT/TRMUO/Expert/L2MuonSA
	algorithm = TRMUO_GatherData
        reference = stream=physics_Main:CentrallyManagedReferences_Main;CentrallyManagedReferences
      }
      hist L2MuonSA_MDT_Inn_residual_barrel {
        output = HLT/TRMUO/Expert/L2MuonSA
        algorithm = alg_L2MuonSA_residual_barrel
        weight = 0.0
        reference = stream=physics_Main:CentrallyManagedReferences_Main;CentrallyManagedReferences
      }
      hist L2MuonSA_MDT_Inn_residual_endcap {
        output = HLT/TRMUO/Expert/L2MuonSA
        algorithm = alg_L2MuonSA_residual_endcap
        weight = 0.0
        reference = stream=physics_Main:CentrallyManagedReferences_Main;CentrallyManagedReferences
      }
      hist L2MuonSA_MDT_Out_residual_barrel {
        output = HLT/TRMUO/Expert/L2MuonSA
        algorithm = alg_L2MuonSA_residual_barrel
        weight = 0.0
        reference = stream=physics_Main:CentrallyManagedReferences_Main;CentrallyManagedReferences
      }
      hist L2MuonSA_MDT_Out_residual_endcap {
        output = HLT/TRMUO/Expert/L2MuonSA
        algorithm = alg_L2MuonSA_residual_endcap
        weight = 0.0
<<<<<<< HEAD
=======
        reference = stream=physics_Main:CentrallyManagedReferences_Main;CentrallyManagedReferences
      }
    }
# muComb
    dir muComb {
      hist muComb_pt {
        output = HLT/TRMUO/Shifter/L2muonCB
	algorithm = TRMUO_HistNotEmpty_YellowEmpty&GatherData
        reference = stream=physics_Main:CentrallyManagedReferences_Main;CentrallyManagedReferences
      }
      hist muComb_eta_vs_phi {
        output = HLT/TRMUO/Shifter/L2muonCB
	algorithm = TRMUO_HistNotEmpty_YellowEmpty&GatherData
        reference = stream=physics_Main:CentrallyManagedReferences_Main;CentrallyManagedReferences
      }
#     hist muComb_eta {
#       output = HLT/TRMUO/muComb
#       reference = CentrallyManagedReferences
#     }
#     hist muComb_phi {
#       output = HLT/TRMUO/muComb
#       reference = CentrallyManagedReferences
#     }
      hist muComb_dR_toMF {
        output = HLT/TRMUO/Shifter/L2muonCB
	algorithm = TRMUO_HistNotEmpty_YellowEmpty&GatherData
        reference = stream=physics_Main:CentrallyManagedReferences_Main;CentrallyManagedReferences
      }
      hist muComb_ptratio_toMF {
        output = HLT/TRMUO/Shifter/L2muonCB
	algorithm = TRMUO_HistNotEmpty_YellowEmpty&GatherData
        reference = stream=physics_Main:CentrallyManagedReferences_Main;CentrallyManagedReferences
      }
      hist muComb_TRKpt {
        output = HLT/TRMUO/Expert/L2muonCB
	algorithm = TRMUO_HistNotEmpty_YellowEmpty&GatherData
        reference = stream=physics_Main:CentrallyManagedReferences_Main;CentrallyManagedReferences
      }
      hist muComb_TRKeta {
        output = HLT/TRMUO/Expert/L2muonCB
	algorithm = TRMUO_HistNotEmpty_YellowEmpty&GatherData
        reference = stream=physics_Main:CentrallyManagedReferences_Main;CentrallyManagedReferences
      }
      hist muComb_TRKphi {
        output = HLT/TRMUO/Expert/L2muonCB
	algorithm = TRMUO_HistNotEmpty_YellowEmpty&GatherData
        reference = stream=physics_Main:CentrallyManagedReferences_Main;CentrallyManagedReferences
      }
      hist muComb_dR_toOffl {
        output = HLT/TRMUO/Expert/L2muonCB
        reference = stream=physics_Main:CentrallyManagedReferences_Main;CentrallyManagedReferences
      }
      hist muComb_ptresol_toOffl {
        output = HLT/TRMUO/Expert/L2muonCB
        reference = stream=physics_Main:CentrallyManagedReferences_Main;CentrallyManagedReferences
      }

    }
# TileMu Expert
    dir TileMu {
      hist TileMu_Ene {
        output = HLT/TRMUO/Expert/TileMu
	algorithm = TRMUO_GatherData
        weight = 0.0
        reference = stream=physics_Main:CentrallyManagedReferences_Main;CentrallyManagedReferences
      }
      hist TileMu_Eta_Phi {
        output = HLT/TRMUO/Expert/TileMu
	algorithm = TRMUO_GatherData
        reference = stream=physics_Main:CentrallyManagedReferences_Main;CentrallyManagedReferences
      }
      hist TileMu_N {
        output = HLT/TRMUO/Expert/TileMu
	algorithm = TRMUO_GatherData
        reference = stream=physics_Main:CentrallyManagedReferences_Main;CentrallyManagedReferences
      }
    }
# MuonEF
    dir MuonEF {
      hist EFMS_eta_vs_phi {
        output = HLT/TRMUO/Shifter/MuonEF
	algorithm = alg_eta_vs_phi
        reference = stream=physics_Main:CentrallyManagedReferences_Main;CentrallyManagedReferences
      }
      hist EFSA_eta_vs_phi {
        output = HLT/TRMUO/Shifter/MuonEF
	algorithm = alg_eta_vs_phi
        reference = stream=physics_Main:CentrallyManagedReferences_Main;CentrallyManagedReferences
      }
      hist EFCB_eta_vs_phi {
        output = HLT/TRMUO/Shifter/MuonEF
	algorithm = alg_eta_vs_phi
        reference = stream=physics_Main:CentrallyManagedReferences_Main;CentrallyManagedReferences
        weight = 0.0
        reference = stream=physics_Main:CentrallyManagedReferences_Main;CentrallyManagedReferences
      }
      hist EFMS_pt {
        output = HLT/TRMUO/Shifter/MuonEF
	algorithm = TRMUO_GatherData
        weight = 0.0
        reference = stream=physics_Main:CentrallyManagedReferences_Main;CentrallyManagedReferences
      }
      hist EFSA_pt {
        output = HLT/TRMUO/Shifter/MuonEF
	algorithm = TRMUO_GatherData
        weight = 0.0
>>>>>>> 26bcb305
        reference = stream=physics_Main:CentrallyManagedReferences_Main;CentrallyManagedReferences
      }
    }
# muComb
    dir muComb {
      hist muComb_pt {
        output = HLT/TRMUO/Shifter/L2muonCB
	algorithm = TRMUO_HistNotEmpty_YellowEmpty&GatherData
        reference = stream=physics_Main:CentrallyManagedReferences_Main;CentrallyManagedReferences
      }
      hist muComb_eta_vs_phi {
        output = HLT/TRMUO/Shifter/L2muonCB
	algorithm = TRMUO_HistNotEmpty_YellowEmpty&GatherData
        reference = stream=physics_Main:CentrallyManagedReferences_Main;CentrallyManagedReferences
      }
#     hist muComb_eta {
#       output = HLT/TRMUO/muComb
#       reference = CentrallyManagedReferences
#     }
#     hist muComb_phi {
#       output = HLT/TRMUO/muComb
#       reference = CentrallyManagedReferences
#     }
      hist muComb_dR_toMF {
        output = HLT/TRMUO/Shifter/L2muonCB
	algorithm = TRMUO_HistNotEmpty_YellowEmpty&GatherData
        reference = stream=physics_Main:CentrallyManagedReferences_Main;CentrallyManagedReferences
      }
      hist muComb_ptratio_toMF {
        output = HLT/TRMUO/Shifter/L2muonCB
	algorithm = TRMUO_HistNotEmpty_YellowEmpty&GatherData
        reference = stream=physics_Main:CentrallyManagedReferences_Main;CentrallyManagedReferences
      }
      hist muComb_TRKpt {
        output = HLT/TRMUO/Expert/L2muonCB
	algorithm = TRMUO_HistNotEmpty_YellowEmpty&GatherData
        reference = stream=physics_Main:CentrallyManagedReferences_Main;CentrallyManagedReferences
      }
      hist muComb_TRKeta {
        output = HLT/TRMUO/Expert/L2muonCB
	algorithm = TRMUO_HistNotEmpty_YellowEmpty&GatherData
        reference = stream=physics_Main:CentrallyManagedReferences_Main;CentrallyManagedReferences
      }
      hist muComb_TRKphi {
        output = HLT/TRMUO/Expert/L2muonCB
	algorithm = TRMUO_HistNotEmpty_YellowEmpty&GatherData
        reference = stream=physics_Main:CentrallyManagedReferences_Main;CentrallyManagedReferences
      }
      hist muComb_dR_toOffl {
        output = HLT/TRMUO/Expert/L2muonCB
        reference = stream=physics_Main:CentrallyManagedReferences_Main;CentrallyManagedReferences
      }
      hist muComb_ptresol_toOffl {
        output = HLT/TRMUO/Expert/L2muonCB
        reference = stream=physics_Main:CentrallyManagedReferences_Main;CentrallyManagedReferences
      }

    }
# TileMu Expert
    dir TileMu {
      hist TileMu_Ene {
        output = HLT/TRMUO/Expert/TileMu
	algorithm = TRMUO_GatherData
        weight = 0.0
        reference = stream=physics_Main:CentrallyManagedReferences_Main;CentrallyManagedReferences
      }
      hist TileMu_Eta_Phi {
        output = HLT/TRMUO/Expert/TileMu
	algorithm = TRMUO_GatherData
        reference = stream=physics_Main:CentrallyManagedReferences_Main;CentrallyManagedReferences
      }
      hist TileMu_N {
        output = HLT/TRMUO/Expert/TileMu
	algorithm = TRMUO_GatherData
        reference = stream=physics_Main:CentrallyManagedReferences_Main;CentrallyManagedReferences
      }
    }
# MuonEF
    dir MuonEF {
      hist EFMS_eta_vs_phi {
        output = HLT/TRMUO/Shifter/MuonEF
	algorithm = alg_eta_vs_phi
        reference = stream=physics_Main:CentrallyManagedReferences_Main;CentrallyManagedReferences
      }
      hist EFSA_eta_vs_phi {
        output = HLT/TRMUO/Shifter/MuonEF
	algorithm = alg_eta_vs_phi
        reference = stream=physics_Main:CentrallyManagedReferences_Main;CentrallyManagedReferences
      }
      hist EFCB_eta_vs_phi {
        output = HLT/TRMUO/Shifter/MuonEF
	algorithm = alg_eta_vs_phi
        reference = stream=physics_Main:CentrallyManagedReferences_Main;CentrallyManagedReferences
        weight = 0.0
      }
      hist EFMS_pt {
        output = HLT/TRMUO/Shifter/MuonEF
	algorithm = TRMUO_GatherData
        weight = 0.0
        reference = stream=physics_Main:CentrallyManagedReferences_Main;CentrallyManagedReferences
      }
<<<<<<< HEAD
      hist EFSA_pt {
        output = HLT/TRMUO/Shifter/MuonEF
	algorithm = TRMUO_GatherData
        weight = 0.0
        reference = stream=physics_Main:CentrallyManagedReferences_Main;CentrallyManagedReferences
      }
      hist EFCB_pt {
        output = HLT/TRMUO/Shifter/MuonEF
	algorithm = TRMUO_GatherData
        weight = 0.0
        reference = stream=physics_Main:CentrallyManagedReferences_Main;CentrallyManagedReferences
      }
=======
>>>>>>> 26bcb305
# MuonEF Expert
      hist EFMS_signed_pt {
        output = HLT/TRMUO/Expert/MuonEF
	algorithm = TRMUO_GatherData
        reference = stream=physics_Main:CentrallyManagedReferences_Main;CentrallyManagedReferences
      }
      hist EFSA_signed_pt {
        output = HLT/TRMUO/Expert/MuonEF
	algorithm = TRMUO_GatherData
        reference = stream=physics_Main:CentrallyManagedReferences_Main;CentrallyManagedReferences
      }
      hist EFCB_signed_pt {
        output = HLT/TRMUO/Expert/MuonEF
	algorithm = TRMUO_GatherData
        reference = stream=physics_Main:CentrallyManagedReferences_Main;CentrallyManagedReferences
      }

<<<<<<< HEAD
    }
# efficiency
    dir Efficiency {

# muChainMSonly1 wrt upstream
      hist muChainMSonly1_L2MuonSA_Turn_On_Curve_wrt_L1 {
        output = HLT/TRMUO/Expert/muChainMSonly1
        algorithm = TRMUO_fermi_fit_mu10_MSonly_L2MuonSA_upstream
      }
      hist muChainMSonly1_MuonEFMS_Turn_On_Curve_wrt_L2MuonSA {
        output = HLT/TRMUO/Expert/muChainMSonly1
        algorithm = TRMUO_fermi_fit_mu10_MSonly_MuonEFMS_upstream
      }
      hist muChainMSonly1_MuonEFSA_Turn_On_Curve_wrt_L2MuonSA {
        output = HLT/TRMUO/Expert/muChainMSonly1
        algorithm = TRMUO_fermi_fit_mu10_MSonly_MuonEFSA_upstream
      }

# muChainMSonly1 wrt offline (biased)
      hist muChainMSonly1_L2MuonSA_Turn_On_Curve_wrt_MuidSA {
        output = HLT/TRMUO/Expert/muChainMSonly1
        algorithm = TRMUO_fermi_fit_mu10_MSonly_L2MuonSA
      }
      hist muChainMSonly1_MuonEFMS_Turn_On_Curve_wrt_MuidSA {
        output = HLT/TRMUO/Expert/muChainMSonly1
        algorithm = TRMUO_fermi_fit_mu10_MSonly_MuonEFMS
      }
      hist muChainMSonly1_MuonEFSA_Turn_On_Curve_wrt_MuidSA {
        output = HLT/TRMUO/Expert/muChainMSonly1
        algorithm = TRMUO_fermi_fit_mu10_MSonly_MuonEFSA
      }

### muChainMSonly1 wrt offline selected by other triggers (unbiased)
##      hist muChainMSonly1_L2MuonSA_Turn_On_Curve_wrt_MuidSA_EGamma_Triggered {
##        output = HLT/TRMUO/Expert/muChainMSonly1/SelectedByOtherTriggers
##        algorithm = TRMUO_fermi_fit_mu10_MSonly_L2MuonSA
##      }
##      hist muChainMSonly1_MuonEFMS_Turn_On_Curve_wrt_MuidSA_EGamma_Triggered {
##        output = HLT/TRMUO/Expert/muChainMSonly1/SelectedByOtherTriggers
##        algorithm = TRMUO_fermi_fit_mu10_MSonly_MuonEFMS
##      }
##      hist muChainMSonly1_MuonEFSA_Turn_On_Curve_wrt_MuidSA_EGamma_Triggered {
##        output = HLT/TRMUO/Expert/muChainMSonly1/SelectedByOtherTriggers
##        algorithm = TRMUO_fermi_fit_mu10_MSonly_MuonEFSA
##      }
##
##      hist muChainMSonly1_L2MuonSA_Turn_On_Curve_wrt_MuidSA_Jet_Triggered {
##        output = HLT/TRMUO/Expert/muChainMSonly1/SelectedByOtherTriggers
##        algorithm = TRMUO_fermi_fit_mu10_MSonly_L2MuonSA
##      }
##      hist muChainMSonly1_MuonEFMS_Turn_On_Curve_wrt_MuidSA_Jet_Triggered {
##        output = HLT/TRMUO/Expert/muChainMSonly1/SelectedByOtherTriggers
##        algorithm = TRMUO_fermi_fit_mu10_MSonly_MuonEFMS
##      }
##      hist muChainMSonly1_MuonEFSA_Turn_On_Curve_wrt_MuidSA_Jet_Triggered {
##        output = HLT/TRMUO/Expert/muChainMSonly1/SelectedByOtherTriggers
##        algorithm = TRMUO_fermi_fit_mu10_MSonly_MuonEFSA
##      }
##
##      hist muChainMSonly1_L2MuonSA_Turn_On_Curve_wrt_MuidSA_MET_Triggered {
##        output = HLT/TRMUO/Expert/muChainMSonly1/SelectedByOtherTriggers
##        algorithm = TRMUO_fermi_fit_mu10_MSonly_L2MuonSA
##      }
##      hist muChainMSonly1_MuonEFMS_Turn_On_Curve_wrt_MuidSA_MET_Triggered {
##        output = HLT/TRMUO/Expert/muChainMSonly1/SelectedByOtherTriggers
##        algorithm = TRMUO_fermi_fit_mu10_MSonly_MuonEFMS
##      }
##      hist muChainMSonly1_MuonEFSA_Turn_On_Curve_wrt_MuidSA_MET_Triggered {
##        output = HLT/TRMUO/Expert/muChainMSonly1/SelectedByOtherTriggers
##        algorithm = TRMUO_fermi_fit_mu10_MSonly_MuonEFSA
##      }
##
##      hist muChainMSonly1_L2MuonSA_Turn_On_Curve_wrt_MuidSA_MinBias_Triggered {
##        output = HLT/TRMUO/Expert/muChainMSonly1/SelectedByOtherTriggers
##        algorithm = TRMUO_fermi_fit_mu10_MSonly_L2MuonSA
##      }
##      hist muChainMSonly1_MuonEFMS_Turn_On_Curve_wrt_MuidSA_MinBias_Triggered {
##        output = HLT/TRMUO/Expert/muChainMSonly1/SelectedByOtherTriggers
##        algorithm = TRMUO_fermi_fit_mu10_MSonly_MuonEFMS
##      }
##      hist muChainMSonly1_MuonEFSA_Turn_On_Curve_wrt_MuidSA_MinBias_Triggered {
##        output = HLT/TRMUO/Expert/muChainMSonly1/SelectedByOtherTriggers
##        algorithm = TRMUO_fermi_fit_mu10_MSonly_MuonEFSA
##      }
##
##      hist muChainMSonly1_L2MuonSA_Turn_On_Curve_wrt_MuidSA_Orthog_Triggered {
##        output = HLT/TRMUO/Expert/muChainMSonly1/SelectedByOtherTriggers
##        algorithm = TRMUO_fermi_fit_mu10_MSonly_L2MuonSA
##      }
##      hist muChainMSonly1_MuonEFMS_Turn_On_Curve_wrt_MuidSA_Orthog_Triggered {
##        output = HLT/TRMUO/Expert/muChainMSonly1/SelectedByOtherTriggers
##        algorithm = TRMUO_fermi_fit_mu10_MSonly_MuonEFMS
##      }
##      hist muChainMSonly1_MuonEFSA_Turn_On_Curve_wrt_MuidSA_Orthog_Triggered {
##        output = HLT/TRMUO/Expert/muChainMSonly1/SelectedByOtherTriggers
##        algorithm = TRMUO_fermi_fit_mu10_MSonly_MuonEFSA
##      }
##
##      hist muChainMSonly1_L2MuonSA_Turn_On_Curve_wrt_MuidSA_Tau_Triggered {
##        output = HLT/TRMUO/Expert/muChainMSonly1/SelectedByOtherTriggers
##        algorithm = TRMUO_fermi_fit_mu10_MSonly_L2MuonSA
##      }
##      hist muChainMSonly1_MuonEFMS_Turn_On_Curve_wrt_MuidSA_Tau_Triggered {
##        output = HLT/TRMUO/Expert/muChainMSonly1/SelectedByOtherTriggers
##        algorithm = TRMUO_fermi_fit_mu10_MSonly_MuonEFMS
##      }
##      hist muChainMSonly1_MuonEFSA_Turn_On_Curve_wrt_MuidSA_Tau_Triggered {
##        output = HLT/TRMUO/Expert/muChainMSonly1/SelectedByOtherTriggers
##        algorithm = TRMUO_fermi_fit_mu10_MSonly_MuonEFSA
##      }

# muChain1 wrt upstream
      hist muChain1_L2MuonSA_Turn_On_Curve_wrt_L1 {
        output = HLT/TRMUO/Expert/muChain1
        algorithm = TRMUO_fermi_fit_mu6_MSonly_L2MuonSA_upstream
      }

### muChain1 wrt offline selected by other triggers (unbiased)
##      hist muChain1_L2MuonSA_Turn_On_Curve_wrt_MuidSA_EGamma_Triggered {
##        output = HLT/TRMUO/Expert/muChain1/SelectedByOtherTriggers
##        algorithm = TRMUO_fermi_fit_mu6_MSonly_L2MuonSA
##      }
##      hist muChain1_MuonEFMS_Turn_On_Curve_wrt_MuidSA_EGamma_Triggered {
##        output = HLT/TRMUO/Expert/muChain1/SelectedByOtherTriggers
##        algorithm = TRMUO_fermi_fit_mu6_MSonly_MuonEFMS
##      }
##      hist muChain1_MuonEFSA_Turn_On_Curve_wrt_MuidSA_EGamma_Triggered {
##        output = HLT/TRMUO/Expert/muChain1/SelectedByOtherTriggers
##        algorithm = TRMUO_fermi_fit_mu6_MSonly_MuonEFSA
##      }
##
##      hist muChain1_L2MuonSA_Turn_On_Curve_wrt_MuidSA_Jet_Triggered {
##        output = HLT/TRMUO/Expert/muChain1/SelectedByOtherTriggers
##        algorithm = TRMUO_fermi_fit_mu6_MSonly_L2MuonSA
##      }
##      hist muChain1_MuonEFMS_Turn_On_Curve_wrt_MuidSA_Jet_Triggered {
##        output = HLT/TRMUO/Expert/muChain1/SelectedByOtherTriggers
##        algorithm = TRMUO_fermi_fit_mu6_MSonly_MuonEFMS
##      }
##      hist muChain1_MuonEFSA_Turn_On_Curve_wrt_MuidSA_Jet_Triggered {
##        output = HLT/TRMUO/Expert/muChain1/SelectedByOtherTriggers
##        algorithm = TRMUO_fermi_fit_mu6_MSonly_MuonEFSA
##      }
##
##      hist muChain1_L2MuonSA_Turn_On_Curve_wrt_MuidSA_MET_Triggered {
##        output = HLT/TRMUO/Expert/muChain1/SelectedByOtherTriggers
##        algorithm = TRMUO_fermi_fit_mu6_MSonly_L2MuonSA
##      }
##      hist muChain1_MuonEFMS_Turn_On_Curve_wrt_MuidSA_MET_Triggered {
##        output = HLT/TRMUO/Expert/muChain1/SelectedByOtherTriggers
##        algorithm = TRMUO_fermi_fit_mu6_MSonly_MuonEFMS
##      }
##      hist muChain1_MuonEFSA_Turn_On_Curve_wrt_MuidSA_MET_Triggered {
##        output = HLT/TRMUO/Expert/muChain1/SelectedByOtherTriggers
##        algorithm = TRMUO_fermi_fit_mu6_MSonly_MuonEFSA
##      }
##
##      hist muChain1_L2MuonSA_Turn_On_Curve_wrt_MuidSA_MinBias_Triggered {
##        output = HLT/TRMUO/Expert/muChain1/SelectedByOtherTriggers
##        algorithm = TRMUO_fermi_fit_mu6_MSonly_L2MuonSA
##      }
##      hist muChain1_MuonEFMS_Turn_On_Curve_wrt_MuidSA_MinBias_Triggered {
##        output = HLT/TRMUO/Expert/muChain1/SelectedByOtherTriggers
##        algorithm = TRMUO_fermi_fit_mu6_MSonly_MuonEFMS
##      }
##      hist muChain1_MuonEFSA_Turn_On_Curve_wrt_MuidSA_MinBias_Triggered {
##        output = HLT/TRMUO/Expert/muChain1/SelectedByOtherTriggers
##        algorithm = TRMUO_fermi_fit_mu6_MSonly_MuonEFSA
##      }
##
##      hist muChain1_L2MuonSA_Turn_On_Curve_wrt_MuidSA_Orthog_Triggered {
##        output = HLT/TRMUO/Expert/muChain1/SelectedByOtherTriggers
##        algorithm = TRMUO_fermi_fit_mu6_MSonly_L2MuonSA
##      }
##      hist muChain1_MuonEFMS_Turn_On_Curve_wrt_MuidSA_Orthog_Triggered {
##        output = HLT/TRMUO/Expert/muChain1/SelectedByOtherTriggers
##        algorithm = TRMUO_fermi_fit_mu6_MSonly_MuonEFMS
##      }
##      hist muChain1_MuonEFSA_Turn_On_Curve_wrt_MuidSA_Orthog_Triggered {
##        output = HLT/TRMUO/Expert/muChain1/SelectedByOtherTriggers
##        algorithm = TRMUO_fermi_fit_mu6_MSonly_MuonEFSA
##      }
##
##      hist muChain1_L2MuonSA_Turn_On_Curve_wrt_MuidSA_Tau_Triggered {
##        output = HLT/TRMUO/Expert/muChain1/SelectedByOtherTriggers
##        algorithm = TRMUO_fermi_fit_mu6_MSonly_L2MuonSA
##      }
##      hist muChain1_MuonEFMS_Turn_On_Curve_wrt_MuidSA_Tau_Triggered {
##        output = HLT/TRMUO/Expert/muChain1/SelectedByOtherTriggers
##        algorithm = TRMUO_fermi_fit_mu6_MSonly_MuonEFMS
##      }
##      hist muChain1_MuonEFSA_Turn_On_Curve_wrt_MuidSA_Tau_Triggered {
##        output = HLT/TRMUO/Expert/muChain1/SelectedByOtherTriggers
##        algorithm = TRMUO_fermi_fit_mu6_MSonly_MuonEFSA
##      }
##
    }
=======
    }
# efficiency
    dir Efficiency {

# muChainMSonly1 wrt upstream
      hist muChainMSonly1_L2MuonSA_Turn_On_Curve_wrt_L1 {
        output = HLT/TRMUO/Expert/muChainMSonly1
        algorithm = TRMUO_fermi_fit_mu10_MSonly_L2MuonSA_upstream
      }
      hist muChainMSonly1_MuonEFMS_Turn_On_Curve_wrt_L2MuonSA {
        output = HLT/TRMUO/Expert/muChainMSonly1
        algorithm = TRMUO_fermi_fit_mu10_MSonly_MuonEFMS_upstream
      }
      hist muChainMSonly1_MuonEFSA_Turn_On_Curve_wrt_L2MuonSA {
        output = HLT/TRMUO/Expert/muChainMSonly1
        algorithm = TRMUO_fermi_fit_mu10_MSonly_MuonEFSA_upstream
      }

# muChainMSonly1 wrt offline (biased)
      hist muChainMSonly1_L2MuonSA_Turn_On_Curve_wrt_MuidSA {
        output = HLT/TRMUO/Expert/muChainMSonly1
        algorithm = TRMUO_fermi_fit_mu10_MSonly_L2MuonSA
      }
      hist muChainMSonly1_MuonEFMS_Turn_On_Curve_wrt_MuidSA {
        output = HLT/TRMUO/Expert/muChainMSonly1
        algorithm = TRMUO_fermi_fit_mu10_MSonly_MuonEFMS
      }
      hist muChainMSonly1_MuonEFSA_Turn_On_Curve_wrt_MuidSA {
        output = HLT/TRMUO/Expert/muChainMSonly1
        algorithm = TRMUO_fermi_fit_mu10_MSonly_MuonEFSA
      }

### muChainMSonly1 wrt offline selected by other triggers (unbiased)
##      hist muChainMSonly1_L2MuonSA_Turn_On_Curve_wrt_MuidSA_EGamma_Triggered {
##        output = HLT/TRMUO/Expert/muChainMSonly1/SelectedByOtherTriggers
##        algorithm = TRMUO_fermi_fit_mu10_MSonly_L2MuonSA
##      }
##      hist muChainMSonly1_MuonEFMS_Turn_On_Curve_wrt_MuidSA_EGamma_Triggered {
##        output = HLT/TRMUO/Expert/muChainMSonly1/SelectedByOtherTriggers
##        algorithm = TRMUO_fermi_fit_mu10_MSonly_MuonEFMS
##      }
##      hist muChainMSonly1_MuonEFSA_Turn_On_Curve_wrt_MuidSA_EGamma_Triggered {
##        output = HLT/TRMUO/Expert/muChainMSonly1/SelectedByOtherTriggers
##        algorithm = TRMUO_fermi_fit_mu10_MSonly_MuonEFSA
##      }
##
##      hist muChainMSonly1_L2MuonSA_Turn_On_Curve_wrt_MuidSA_Jet_Triggered {
##        output = HLT/TRMUO/Expert/muChainMSonly1/SelectedByOtherTriggers
##        algorithm = TRMUO_fermi_fit_mu10_MSonly_L2MuonSA
##      }
##      hist muChainMSonly1_MuonEFMS_Turn_On_Curve_wrt_MuidSA_Jet_Triggered {
##        output = HLT/TRMUO/Expert/muChainMSonly1/SelectedByOtherTriggers
##        algorithm = TRMUO_fermi_fit_mu10_MSonly_MuonEFMS
##      }
##      hist muChainMSonly1_MuonEFSA_Turn_On_Curve_wrt_MuidSA_Jet_Triggered {
##        output = HLT/TRMUO/Expert/muChainMSonly1/SelectedByOtherTriggers
##        algorithm = TRMUO_fermi_fit_mu10_MSonly_MuonEFSA
##      }
##
##      hist muChainMSonly1_L2MuonSA_Turn_On_Curve_wrt_MuidSA_MET_Triggered {
##        output = HLT/TRMUO/Expert/muChainMSonly1/SelectedByOtherTriggers
##        algorithm = TRMUO_fermi_fit_mu10_MSonly_L2MuonSA
##      }
##      hist muChainMSonly1_MuonEFMS_Turn_On_Curve_wrt_MuidSA_MET_Triggered {
##        output = HLT/TRMUO/Expert/muChainMSonly1/SelectedByOtherTriggers
##        algorithm = TRMUO_fermi_fit_mu10_MSonly_MuonEFMS
##      }
##      hist muChainMSonly1_MuonEFSA_Turn_On_Curve_wrt_MuidSA_MET_Triggered {
##        output = HLT/TRMUO/Expert/muChainMSonly1/SelectedByOtherTriggers
##        algorithm = TRMUO_fermi_fit_mu10_MSonly_MuonEFSA
##      }
##
##      hist muChainMSonly1_L2MuonSA_Turn_On_Curve_wrt_MuidSA_MinBias_Triggered {
##        output = HLT/TRMUO/Expert/muChainMSonly1/SelectedByOtherTriggers
##        algorithm = TRMUO_fermi_fit_mu10_MSonly_L2MuonSA
##      }
##      hist muChainMSonly1_MuonEFMS_Turn_On_Curve_wrt_MuidSA_MinBias_Triggered {
##        output = HLT/TRMUO/Expert/muChainMSonly1/SelectedByOtherTriggers
##        algorithm = TRMUO_fermi_fit_mu10_MSonly_MuonEFMS
##      }
##      hist muChainMSonly1_MuonEFSA_Turn_On_Curve_wrt_MuidSA_MinBias_Triggered {
##        output = HLT/TRMUO/Expert/muChainMSonly1/SelectedByOtherTriggers
##        algorithm = TRMUO_fermi_fit_mu10_MSonly_MuonEFSA
##      }
##
##      hist muChainMSonly1_L2MuonSA_Turn_On_Curve_wrt_MuidSA_Orthog_Triggered {
##        output = HLT/TRMUO/Expert/muChainMSonly1/SelectedByOtherTriggers
##        algorithm = TRMUO_fermi_fit_mu10_MSonly_L2MuonSA
##      }
##      hist muChainMSonly1_MuonEFMS_Turn_On_Curve_wrt_MuidSA_Orthog_Triggered {
##        output = HLT/TRMUO/Expert/muChainMSonly1/SelectedByOtherTriggers
##        algorithm = TRMUO_fermi_fit_mu10_MSonly_MuonEFMS
##      }
##      hist muChainMSonly1_MuonEFSA_Turn_On_Curve_wrt_MuidSA_Orthog_Triggered {
##        output = HLT/TRMUO/Expert/muChainMSonly1/SelectedByOtherTriggers
##        algorithm = TRMUO_fermi_fit_mu10_MSonly_MuonEFSA
##      }
##
##      hist muChainMSonly1_L2MuonSA_Turn_On_Curve_wrt_MuidSA_Tau_Triggered {
##        output = HLT/TRMUO/Expert/muChainMSonly1/SelectedByOtherTriggers
##        algorithm = TRMUO_fermi_fit_mu10_MSonly_L2MuonSA
##      }
##      hist muChainMSonly1_MuonEFMS_Turn_On_Curve_wrt_MuidSA_Tau_Triggered {
##        output = HLT/TRMUO/Expert/muChainMSonly1/SelectedByOtherTriggers
##        algorithm = TRMUO_fermi_fit_mu10_MSonly_MuonEFMS
##      }
##      hist muChainMSonly1_MuonEFSA_Turn_On_Curve_wrt_MuidSA_Tau_Triggered {
##        output = HLT/TRMUO/Expert/muChainMSonly1/SelectedByOtherTriggers
##        algorithm = TRMUO_fermi_fit_mu10_MSonly_MuonEFSA
##      }

# muChain1 wrt upstream
      hist muChain1_L2MuonSA_Turn_On_Curve_wrt_L1 {
        output = HLT/TRMUO/Expert/muChain1
        algorithm = TRMUO_fermi_fit_mu6_MSonly_L2MuonSA_upstream
      }

### muChain1 wrt offline selected by other triggers (unbiased)
##      hist muChain1_L2MuonSA_Turn_On_Curve_wrt_MuidSA_EGamma_Triggered {
##        output = HLT/TRMUO/Expert/muChain1/SelectedByOtherTriggers
##        algorithm = TRMUO_fermi_fit_mu6_MSonly_L2MuonSA
##      }
##      hist muChain1_MuonEFMS_Turn_On_Curve_wrt_MuidSA_EGamma_Triggered {
##        output = HLT/TRMUO/Expert/muChain1/SelectedByOtherTriggers
##        algorithm = TRMUO_fermi_fit_mu6_MSonly_MuonEFMS
##      }
##      hist muChain1_MuonEFSA_Turn_On_Curve_wrt_MuidSA_EGamma_Triggered {
##        output = HLT/TRMUO/Expert/muChain1/SelectedByOtherTriggers
##        algorithm = TRMUO_fermi_fit_mu6_MSonly_MuonEFSA
##      }
##
##      hist muChain1_L2MuonSA_Turn_On_Curve_wrt_MuidSA_Jet_Triggered {
##        output = HLT/TRMUO/Expert/muChain1/SelectedByOtherTriggers
##        algorithm = TRMUO_fermi_fit_mu6_MSonly_L2MuonSA
##      }
##      hist muChain1_MuonEFMS_Turn_On_Curve_wrt_MuidSA_Jet_Triggered {
##        output = HLT/TRMUO/Expert/muChain1/SelectedByOtherTriggers
##        algorithm = TRMUO_fermi_fit_mu6_MSonly_MuonEFMS
##      }
##      hist muChain1_MuonEFSA_Turn_On_Curve_wrt_MuidSA_Jet_Triggered {
##        output = HLT/TRMUO/Expert/muChain1/SelectedByOtherTriggers
##        algorithm = TRMUO_fermi_fit_mu6_MSonly_MuonEFSA
##      }
##
##      hist muChain1_L2MuonSA_Turn_On_Curve_wrt_MuidSA_MET_Triggered {
##        output = HLT/TRMUO/Expert/muChain1/SelectedByOtherTriggers
##        algorithm = TRMUO_fermi_fit_mu6_MSonly_L2MuonSA
##      }
##      hist muChain1_MuonEFMS_Turn_On_Curve_wrt_MuidSA_MET_Triggered {
##        output = HLT/TRMUO/Expert/muChain1/SelectedByOtherTriggers
##        algorithm = TRMUO_fermi_fit_mu6_MSonly_MuonEFMS
##      }
##      hist muChain1_MuonEFSA_Turn_On_Curve_wrt_MuidSA_MET_Triggered {
##        output = HLT/TRMUO/Expert/muChain1/SelectedByOtherTriggers
##        algorithm = TRMUO_fermi_fit_mu6_MSonly_MuonEFSA
##      }
##
##      hist muChain1_L2MuonSA_Turn_On_Curve_wrt_MuidSA_MinBias_Triggered {
##        output = HLT/TRMUO/Expert/muChain1/SelectedByOtherTriggers
##        algorithm = TRMUO_fermi_fit_mu6_MSonly_L2MuonSA
##      }
##      hist muChain1_MuonEFMS_Turn_On_Curve_wrt_MuidSA_MinBias_Triggered {
##        output = HLT/TRMUO/Expert/muChain1/SelectedByOtherTriggers
##        algorithm = TRMUO_fermi_fit_mu6_MSonly_MuonEFMS
##      }
##      hist muChain1_MuonEFSA_Turn_On_Curve_wrt_MuidSA_MinBias_Triggered {
##        output = HLT/TRMUO/Expert/muChain1/SelectedByOtherTriggers
##        algorithm = TRMUO_fermi_fit_mu6_MSonly_MuonEFSA
##      }
##
##      hist muChain1_L2MuonSA_Turn_On_Curve_wrt_MuidSA_Orthog_Triggered {
##        output = HLT/TRMUO/Expert/muChain1/SelectedByOtherTriggers
##        algorithm = TRMUO_fermi_fit_mu6_MSonly_L2MuonSA
##      }
##      hist muChain1_MuonEFMS_Turn_On_Curve_wrt_MuidSA_Orthog_Triggered {
##        output = HLT/TRMUO/Expert/muChain1/SelectedByOtherTriggers
##        algorithm = TRMUO_fermi_fit_mu6_MSonly_MuonEFMS
##      }
##      hist muChain1_MuonEFSA_Turn_On_Curve_wrt_MuidSA_Orthog_Triggered {
##        output = HLT/TRMUO/Expert/muChain1/SelectedByOtherTriggers
##        algorithm = TRMUO_fermi_fit_mu6_MSonly_MuonEFSA
##      }
##
##      hist muChain1_L2MuonSA_Turn_On_Curve_wrt_MuidSA_Tau_Triggered {
##        output = HLT/TRMUO/Expert/muChain1/SelectedByOtherTriggers
##        algorithm = TRMUO_fermi_fit_mu6_MSonly_L2MuonSA
##      }
##      hist muChain1_MuonEFMS_Turn_On_Curve_wrt_MuidSA_Tau_Triggered {
##        output = HLT/TRMUO/Expert/muChain1/SelectedByOtherTriggers
##        algorithm = TRMUO_fermi_fit_mu6_MSonly_MuonEFMS
##      }
##      hist muChain1_MuonEFSA_Turn_On_Curve_wrt_MuidSA_Tau_Triggered {
##        output = HLT/TRMUO/Expert/muChain1/SelectedByOtherTriggers
##        algorithm = TRMUO_fermi_fit_mu6_MSonly_MuonEFSA
##      }
##
    }
>>>>>>> 26bcb305
### rate
##    dir Rate {
##      dir Ratio {
### muChainMSonly1
##        hist L2_muChainMSonly1_Triggers_Per_Event {
##          output = HLT/TRMUO/Expert/muChainMSonly1
##	  algorithm = TRMUO_GatherData
##	  display = TCanvas(900,490)
##        }
##        hist EF_muChainMSonly1_Triggers_Per_Event {
##          output = HLT/TRMUO/Expert/muChainMSonly1
##	  algorithm = TRMUO_GatherData
##	  display = TCanvas(900,490)
##        }
### muChain1
##        hist L2_muChain1_Triggers_Per_Event {
##          output = HLT/TRMUO/Expert/muChain1
##	  algorithm = TRMUO_GatherData
##	  display = TCanvas(900,490)
##        }
##        hist EF_muChain1_Triggers_Per_Event {
##          output = HLT/TRMUO/Expert/muChain1
##	  algorithm = TRMUO_GatherData
##	  display = TCanvas(900,490)
##        }
##      }
##    }
  }
}

##############
# Algorithms
##############

algorithm TRMUO_GatherData {
  libname = libdqm_algorithms.so
  name = GatherData
}

compositeAlgorithm TRMUO_HistNotEmpty_YellowEmpty&GatherData {
  subalgs = Bins_GreaterThan_Threshold,GatherData
  libnames = libdqm_algorithms.so
}

algorithm TRMUO_HistNotEmpty_YellowEmpty&GatherData {
  name = TRMUO_HistNotEmpty_YellowEmpty&GatherData
  BinThreshold = 0
  thresholds = TRMUO_HistNotEmpty_YellowEmpty_Threshold 
}

compositeAlgorithm Muon_Bins_LessThan_Threshold&GatherData {
  subalgs = Bins_LessThan_Threshold,GatherData
  libnames = libdqm_algorithms.so
}

algorithm Muon_Bins_LessThan_Threshold&GatherData {
  name = Muon_Bins_LessThan_Threshold&GatherData
  BinThreshold = -1
  thresholds = th_Muon_Bins_LessThan_Threshold&GatherData
}

algorithm alg_L2MuonSA_residual_barrel {
  libname = libdqm_algorithms.so
  name = Simple_gaus_Fit
  SubtractFromMean = 0.
  MinStat = 1000
#  reference = IDPerf_Jpsi_mass_Ref
  thresholds = th_L2MuonSA_residual_barrel
}

algorithm alg_L2MuonSA_residual_endcap {
  libname = libdqm_algorithms.so
  name = Simple_gaus_Fit
  SubtractFromMean = 0.
  MinStat = 1000
#  reference = IDPerf_Jpsi_mass_Ref
  thresholds = th_L2MuonSA_residual_endcap
}

algorithm alg_eta_vs_phi {
  libname = libdqm_algorithms.so
  name = Bins_GreaterThanNonZeroMedian_Threshold
  thresholds = th_eta_vs_phi
  BinThreshold = 0.02
  MinBinThreshold = 1
  MinStat = 20000
# 108*96 = 10368
# no trigger for |eta|>2.45 --> 10bins
# 98*96 = 9408
# 10% due to barrel holes
# 8468
  TotalBins = 8468
<<<<<<< HEAD
=======
}

algorithm alg_muComb_ptratio {
  libname = libdqm_algorithms.so
  name = Simple_gaus_Fit
  SubtractFromMean = 1.
  MinStat = 1000
#  reference = IDPerf_Jpsi_mass_Ref
  thresholds = th_muComb_ptratio
}

# muChainMSonly1
algorithm TRMUO_fermi_fit_mu10_MSonly_L2MuonSA_upstream {
  libname = libdqm_algorithms.so
  name = Simple_fermi_Fit
  thresholds = th_TRMUO_fermi_fit_mu10_MSonly_L2MuonSA_upstream
  MinStat = 1000
  LikelihoodFit = 2.0
}

algorithm TRMUO_fermi_fit_mu10_MSonly_MuonEFMS_upstream {
  libname = libdqm_algorithms.so
  name = Simple_fermi_Fit
  thresholds = th_TRMUO_fermi_fit_mu10_MSonly_MuonEFMS_upstream
  MinStat = 1000
  LikelihoodFit = 2.0
}

algorithm TRMUO_fermi_fit_mu10_MSonly_MuonEFSA_upstream {
  libname = libdqm_algorithms.so
  name = Simple_fermi_Fit
  thresholds = th_TRMUO_fermi_fit_mu10_MSonly_MuonEFSA_upstream
  MinStat = 1000
  LikelihoodFit = 2.0
}

# muChainMSonly1 wrt offline
algorithm TRMUO_fermi_fit_mu10_MSonly_L2MuonSA {
  libname = libdqm_algorithms.so
  name = Simple_fermi_Fit
  thresholds = th_TRMUO_fermi_fit_mu10_MSonly_L2MuonSA
  MinStat = 1000
  LikelihoodFit = 2.0
}

algorithm TRMUO_fermi_fit_mu10_MSonly_MuonEFMS {
  libname = libdqm_algorithms.so
  name = Simple_fermi_Fit
  thresholds = th_TRMUO_fermi_fit_mu10_MSonly_MuonEFMS
  MinStat = 1000
  LikelihoodFit = 2.0
}

algorithm TRMUO_fermi_fit_mu10_MSonly_MuonEFSA {
  libname = libdqm_algorithms.so
  name = Simple_fermi_Fit
  thresholds = th_TRMUO_fermi_fit_mu10_MSonly_MuonEFSA
  MinStat = 1000
  LikelihoodFit = 2.0
}

# muChain1
algorithm TRMUO_fermi_fit_mu6_MSonly_L2MuonSA_upstream {
  libname = libdqm_algorithms.so
  name = Simple_fermi_Fit
  thresholds = th_TRMUO_fermi_fit_mu6_MSonly_L2MuonSA_upstream
  MinStat = 1000
  LikelihoodFit = 2.0
}

algorithm TRMUO_fermi_fit_mu6_MSonly_MuonEFMS_upstream {
  libname = libdqm_algorithms.so
  name = Simple_fermi_Fit
  thresholds = th_TRMUO_fermi_fit_mu6_MSonly_MuonEFMS_upstream
  MinStat = 1000
  LikelihoodFit = 2.0
}

algorithm TRMUO_fermi_fit_mu6_MSonly_MuonEFSA_upstream {
  libname = libdqm_algorithms.so
  name = Simple_fermi_Fit
  thresholds = th_TRMUO_fermi_fit_mu6_MSonly_MuonEFSA_upstream
  MinStat = 1000
  LikelihoodFit = 2.0
}

# muChain1 wrt offline
algorithm TRMUO_fermi_fit_mu6_MSonly_L2MuonSA {
  libname = libdqm_algorithms.so
  name = Simple_fermi_Fit
  thresholds = th_TRMUO_fermi_fit_mu6_MSonly_L2MuonSA
  MinStat = 1000
  LikelihoodFit = 2.0
>>>>>>> 26bcb305
}

algorithm alg_muComb_ptratio {
  libname = libdqm_algorithms.so
  name = Simple_gaus_Fit
  SubtractFromMean = 1.
  MinStat = 1000
#  reference = IDPerf_Jpsi_mass_Ref
  thresholds = th_muComb_ptratio
}

# muChainMSonly1
algorithm TRMUO_fermi_fit_mu10_MSonly_L2MuonSA_upstream {
  libname = libdqm_algorithms.so
  name = Simple_fermi_Fit
  thresholds = th_TRMUO_fermi_fit_mu10_MSonly_L2MuonSA_upstream
  MinStat = 1000
  LikelihoodFit = 2.0
}

algorithm TRMUO_fermi_fit_mu10_MSonly_MuonEFMS_upstream {
  libname = libdqm_algorithms.so
  name = Simple_fermi_Fit
  thresholds = th_TRMUO_fermi_fit_mu10_MSonly_MuonEFMS_upstream
  MinStat = 1000
  LikelihoodFit = 2.0
}

algorithm TRMUO_fermi_fit_mu10_MSonly_MuonEFSA_upstream {
  libname = libdqm_algorithms.so
  name = Simple_fermi_Fit
  thresholds = th_TRMUO_fermi_fit_mu10_MSonly_MuonEFSA_upstream
  MinStat = 1000
  LikelihoodFit = 2.0
}

# muChainMSonly1 wrt offline
algorithm TRMUO_fermi_fit_mu10_MSonly_L2MuonSA {
  libname = libdqm_algorithms.so
  name = Simple_fermi_Fit
  thresholds = th_TRMUO_fermi_fit_mu10_MSonly_L2MuonSA
  MinStat = 1000
  LikelihoodFit = 2.0
}

algorithm TRMUO_fermi_fit_mu10_MSonly_MuonEFMS {
  libname = libdqm_algorithms.so
  name = Simple_fermi_Fit
  thresholds = th_TRMUO_fermi_fit_mu10_MSonly_MuonEFMS
  MinStat = 1000
  LikelihoodFit = 2.0
}

algorithm TRMUO_fermi_fit_mu10_MSonly_MuonEFSA {
  libname = libdqm_algorithms.so
  name = Simple_fermi_Fit
  thresholds = th_TRMUO_fermi_fit_mu10_MSonly_MuonEFSA
  MinStat = 1000
  LikelihoodFit = 2.0
}

# muChain1
algorithm TRMUO_fermi_fit_mu6_MSonly_L2MuonSA_upstream {
  libname = libdqm_algorithms.so
  name = Simple_fermi_Fit
  thresholds = th_TRMUO_fermi_fit_mu6_MSonly_L2MuonSA_upstream
  MinStat = 1000
  LikelihoodFit = 2.0
}

algorithm TRMUO_fermi_fit_mu6_MSonly_MuonEFMS_upstream {
  libname = libdqm_algorithms.so
  name = Simple_fermi_Fit
  thresholds = th_TRMUO_fermi_fit_mu6_MSonly_MuonEFMS_upstream
  MinStat = 1000
  LikelihoodFit = 2.0
}

algorithm TRMUO_fermi_fit_mu6_MSonly_MuonEFSA_upstream {
  libname = libdqm_algorithms.so
  name = Simple_fermi_Fit
  thresholds = th_TRMUO_fermi_fit_mu6_MSonly_MuonEFSA_upstream
  MinStat = 1000
  LikelihoodFit = 2.0
}

# muChain1 wrt offline
algorithm TRMUO_fermi_fit_mu6_MSonly_L2MuonSA {
  libname = libdqm_algorithms.so
  name = Simple_fermi_Fit
  thresholds = th_TRMUO_fermi_fit_mu6_MSonly_L2MuonSA
  MinStat = 1000
  LikelihoodFit = 2.0
}

algorithm TRMUO_fermi_fit_mu6_MSonly_MuonEFMS {
  libname = libdqm_algorithms.so
  name = Simple_fermi_Fit
  thresholds = th_TRMUO_fermi_fit_mu6_MSonly_MuonEFMS
  MinStat = 1000
  LikelihoodFit = 2.0
}

algorithm TRMUO_fermi_fit_mu6_MSonly_MuonEFSA {
  libname = libdqm_algorithms.so
  name = Simple_fermi_Fit
  thresholds = th_TRMUO_fermi_fit_mu6_MSonly_MuonEFSA
  MinStat = 1000
  LikelihoodFit = 2.0
}

#
# summary
#
algorithm TRMUO_WorstCaseSummary {
  libname = libdqm_summaries.so
  name = WorstCaseSummary
}
algorithm TRMUO_SimpleSummary {
  libname = libdqm_summaries.so
  name = SimpleSummary
}

algorithm TRMUO_AlwaysGreenSummary {
  libname = libdqm_summaries.so
  name = AlwaysGreenSummary
}

algorithm TRMUO_AlwaysUndefinedSummary {
  libname = libdqm_summaries.so
  name = AlwaysUndefinedSummary
}

###############
# Thresholds
###############

thresholds TRMUO_HistNotEmpty_YellowEmpty_Threshold {
  limits NBins {
    error = -0.5
    warning = 0.5
  }
}

thresholds th_Muon_Bins_LessThan_Threshold&GatherData {
<<<<<<< HEAD
=======
  limits NBins {
    warning = 100
    error = 1000
  }
}

thresholds th_L2MuonSA_residual_barrel {
 limits Sigma {
    warning = 3.0
    error = 5.0
  }
  limits AbsMean {
    warning = 3.0
    error = 5.0
  }
#  limits Chi2_per_NDF {
#    warning = 30.
#    error = 50.
#  }
}
thresholds th_L2MuonSA_residual_endcap {
 limits Sigma {
    warning = 3.0
    error = 5.0
  }
  limits AbsMean {
    warning = 3.0
    error = 5.0
  }
#  limits Chi2_per_NDF {
#    warning = 30.
#    error = 50.
#  }
}

thresholds th_eta_vs_phi {
>>>>>>> 26bcb305
  limits NBins {
    warning = 100
    error = 1000
  }
}

thresholds th_L2MuonSA_residual_barrel {
 limits Sigma {
    warning = 3.0
    error = 5.0
  }
  limits AbsMean {
    warning = 3.0
    error = 5.0
  }
#  limits Chi2_per_NDF {
#    warning = 30.
#    error = 50.
#  }
}
thresholds th_L2MuonSA_residual_endcap {
 limits Sigma {
    warning = 3.0
    error = 5.0
  }
  limits AbsMean {
    warning = 3.0
    error = 5.0
  }
#  limits Chi2_per_NDF {
#    warning = 30.
#    error = 50.
#  }
}

<<<<<<< HEAD
thresholds th_eta_vs_phi {
  limits NBins {
# 8468*0.8 = 6774.4
    warning = 6774
    error = 6773.9
  }
}

thresholds th_muComb_ptratio {
 limits Sigma {
    warning = 0.4
    error = 0.6
  }
  limits AbsMean {
    warning = 0.4
    error = 0.6
  }
#  limits Chi2_per_NDF {
#    warning = 30.
#    error = 50.
#  }
}

=======
>>>>>>> 26bcb305
# muChainMSonly1
thresholds th_TRMUO_fermi_fit_mu10_MSonly_L2MuonSA_upstream {
  limits Plateau {
    warning = 0.8
    error = 0.799
  }
  limits Threshold {
    warning = 8.0
    error   = 7.0
  }
  limits Resolution {
    warning = 2.0
    error   = 3.0
  }
}

thresholds th_TRMUO_fermi_fit_mu10_MSonly_MuonEFMS_upstream {
  limits Plateau {
    warning = 0.8
    error = 0.799
  }
  limits Threshold {
    warning = 8.0
    error   = 7.0
  }
  limits Resolution {
    warning = 2.0
    error   = 3.0
  }
}

thresholds th_TRMUO_fermi_fit_mu10_MSonly_MuonEFSA_upstream {
  limits Plateau {
    warning = 0.8
    error = 0.799
  }
  limits Threshold {
    warning = 8.0
    error   = 7.0
  }
  limits Resolution {
    warning = 2.0
    error   = 3.0
  }
}

# muChainMSonly1 wrt offline

thresholds th_TRMUO_fermi_fit_mu10_MSonly_L2MuonSA {
  limits Plateau {
    warning = 0.6
    error = 0.599
  }
  limits Threshold {
    warning = 8.0
    error   = 7.0
  }
  limits Resolution {
    warning = 2.0
    error   = 3.0
  }
}

thresholds th_TRMUO_fermi_fit_mu10_MSonly_MuonEFMS {
  limits Plateau {
    warning = 0.6
    error = 0.599
  }
  limits Threshold {
    warning = 8.0
    error   = 7.0
  }
  limits Resolution {
    warning = 2.0
    error   = 3.0
  }
}

thresholds th_TRMUO_fermi_fit_mu10_MSonly_MuonEFSA {
  limits Plateau {
    warning = 0.6
    error = 0.599
  }
  limits Threshold {
    warning = 8.0
    error   = 7.0
  }
  limits Resolution {
    warning = 2.0
    error   = 3.0
  }
}



# muChain1
thresholds th_TRMUO_fermi_fit_mu6_MSonly_L2MuonSA_upstream {
  limits Plateau {
    warning = 0.8
    error = 0.799
  }
  limits Threshold {
    warning = 16.0
    error   = 15.0
  }
  limits Resolution {
    warning = 3.0
    error   = 4.0
  }
}

thresholds th_TRMUO_fermi_fit_mu6_MSonly_MuonEFMS_upstream {
  limits Plateau {
    warning = 0.8
    error = 0.799
  }
  limits Threshold {
    warning = 16.0
    error   = 15.0
  }
  limits Resolution {
    warning = 3.0
    error   = 4.0
  }
}

thresholds th_TRMUO_fermi_fit_mu6_MSonly_MuonEFSA_upstream {
  limits Plateau {
    warning = 0.8
    error = 0.799
  }
  limits Threshold {
    warning = 16.0
    error   = 15.0
  }
  limits Resolution {
    warning = 3.0
    error   = 4.0
  }
}

# muChain1 wrt offline

thresholds th_TRMUO_fermi_fit_mu6_MSonly_L2MuonSA {
  limits Plateau {
    warning = 0.6
    error = 0.599
  }
  limits Threshold {
    warning = 16.0
    error   = 15.0
  }
  limits Resolution {
    warning = 3.0
    error   = 4.0
  }
}

thresholds th_TRMUO_fermi_fit_mu6_MSonly_MuonEFMS {
  limits Plateau {
    warning = 0.6
    error = 0.599
  }
  limits Threshold {
    warning = 16.0
    error   = 15.0
  }
  limits Resolution {
    warning = 3.0
    error   = 4.0
  }
}

thresholds th_TRMUO_fermi_fit_mu6_MSonly_MuonEFSA {
  limits Plateau {
    warning = 0.6
    error = 0.599
  }
  limits Threshold {
    warning = 16.0
    error   = 15.0
  }
  limits Resolution {
    warning = 3.0
    error   = 4.0
  }
}<|MERGE_RESOLUTION|>--- conflicted
+++ resolved
@@ -6,60 +6,24 @@
 # HLTmuon
 #######################
 
-#######################
+#############
 # Output
-#######################
+#############
 
 output top_level {
-
   output HLT {
-
     output TRMUO {
       algorithm = TRMUO_WorstCaseSummary  
-      output Shifter {
-        output L2MuonSA {
-          algorithm = TRMUO_WorstCaseSummary  
-        }
-        output L2muonCB {
-          algorithm = TRMUO_WorstCaseSummary  
-        }
-        output MuonEF {
-          algorithm = TRMUO_WorstCaseSummary  
-        }
-      }
-      output Expert {
-        algorithm = TRMUO_AlwaysGreenSummary  
-
-        output L2MuonSA {
-          algorithm = TRMUO_WorstCaseSummary  
-        }
-        output L2muonCB {
-          algorithm = TRMUO_WorstCaseSummary  
-        }
-        output TileMu {
-          algorithm = TRMUO_WorstCaseSummary  
-        }
-        output MuonEF {
-          algorithm = TRMUO_WorstCaseSummary  
-        }
-        output muChain1 {
-          algorithm = TRMUO_WorstCaseSummary  
-        }
-        output muChainMSonly1 {
-          algorithm = TRMUO_AlwaysGreenSummary  
-        }
-      }
     }
   }
 }
+
 
 #######################
 # Histogram Assessments
 #######################
 
 dir HLT {
-  algorithm = HLT_Histogram_Not_Empty&GatherData
-
   dir MuonMon {
     algorithm = Muon_Bins_LessThan_Threshold&GatherData
     output = HLT/TRMUO
@@ -125,8 +89,6 @@
         output = HLT/TRMUO/Expert/L2MuonSA
         algorithm = alg_L2MuonSA_residual_endcap
         weight = 0.0
-<<<<<<< HEAD
-=======
         reference = stream=physics_Main:CentrallyManagedReferences_Main;CentrallyManagedReferences
       }
     }
@@ -233,123 +195,14 @@
         output = HLT/TRMUO/Shifter/MuonEF
 	algorithm = TRMUO_GatherData
         weight = 0.0
->>>>>>> 26bcb305
-        reference = stream=physics_Main:CentrallyManagedReferences_Main;CentrallyManagedReferences
-      }
-    }
-# muComb
-    dir muComb {
-      hist muComb_pt {
-        output = HLT/TRMUO/Shifter/L2muonCB
-	algorithm = TRMUO_HistNotEmpty_YellowEmpty&GatherData
-        reference = stream=physics_Main:CentrallyManagedReferences_Main;CentrallyManagedReferences
-      }
-      hist muComb_eta_vs_phi {
-        output = HLT/TRMUO/Shifter/L2muonCB
-	algorithm = TRMUO_HistNotEmpty_YellowEmpty&GatherData
-        reference = stream=physics_Main:CentrallyManagedReferences_Main;CentrallyManagedReferences
-      }
-#     hist muComb_eta {
-#       output = HLT/TRMUO/muComb
-#       reference = CentrallyManagedReferences
-#     }
-#     hist muComb_phi {
-#       output = HLT/TRMUO/muComb
-#       reference = CentrallyManagedReferences
-#     }
-      hist muComb_dR_toMF {
-        output = HLT/TRMUO/Shifter/L2muonCB
-	algorithm = TRMUO_HistNotEmpty_YellowEmpty&GatherData
-        reference = stream=physics_Main:CentrallyManagedReferences_Main;CentrallyManagedReferences
-      }
-      hist muComb_ptratio_toMF {
-        output = HLT/TRMUO/Shifter/L2muonCB
-	algorithm = TRMUO_HistNotEmpty_YellowEmpty&GatherData
-        reference = stream=physics_Main:CentrallyManagedReferences_Main;CentrallyManagedReferences
-      }
-      hist muComb_TRKpt {
-        output = HLT/TRMUO/Expert/L2muonCB
-	algorithm = TRMUO_HistNotEmpty_YellowEmpty&GatherData
-        reference = stream=physics_Main:CentrallyManagedReferences_Main;CentrallyManagedReferences
-      }
-      hist muComb_TRKeta {
-        output = HLT/TRMUO/Expert/L2muonCB
-	algorithm = TRMUO_HistNotEmpty_YellowEmpty&GatherData
-        reference = stream=physics_Main:CentrallyManagedReferences_Main;CentrallyManagedReferences
-      }
-      hist muComb_TRKphi {
-        output = HLT/TRMUO/Expert/L2muonCB
-	algorithm = TRMUO_HistNotEmpty_YellowEmpty&GatherData
-        reference = stream=physics_Main:CentrallyManagedReferences_Main;CentrallyManagedReferences
-      }
-      hist muComb_dR_toOffl {
-        output = HLT/TRMUO/Expert/L2muonCB
-        reference = stream=physics_Main:CentrallyManagedReferences_Main;CentrallyManagedReferences
-      }
-      hist muComb_ptresol_toOffl {
-        output = HLT/TRMUO/Expert/L2muonCB
-        reference = stream=physics_Main:CentrallyManagedReferences_Main;CentrallyManagedReferences
-      }
-
-    }
-# TileMu Expert
-    dir TileMu {
-      hist TileMu_Ene {
-        output = HLT/TRMUO/Expert/TileMu
-	algorithm = TRMUO_GatherData
-        weight = 0.0
-        reference = stream=physics_Main:CentrallyManagedReferences_Main;CentrallyManagedReferences
-      }
-      hist TileMu_Eta_Phi {
-        output = HLT/TRMUO/Expert/TileMu
-	algorithm = TRMUO_GatherData
-        reference = stream=physics_Main:CentrallyManagedReferences_Main;CentrallyManagedReferences
-      }
-      hist TileMu_N {
-        output = HLT/TRMUO/Expert/TileMu
-	algorithm = TRMUO_GatherData
-        reference = stream=physics_Main:CentrallyManagedReferences_Main;CentrallyManagedReferences
-      }
-    }
-# MuonEF
-    dir MuonEF {
-      hist EFMS_eta_vs_phi {
-        output = HLT/TRMUO/Shifter/MuonEF
-	algorithm = alg_eta_vs_phi
-        reference = stream=physics_Main:CentrallyManagedReferences_Main;CentrallyManagedReferences
-      }
-      hist EFSA_eta_vs_phi {
-        output = HLT/TRMUO/Shifter/MuonEF
-	algorithm = alg_eta_vs_phi
-        reference = stream=physics_Main:CentrallyManagedReferences_Main;CentrallyManagedReferences
-      }
-      hist EFCB_eta_vs_phi {
-        output = HLT/TRMUO/Shifter/MuonEF
-	algorithm = alg_eta_vs_phi
-        reference = stream=physics_Main:CentrallyManagedReferences_Main;CentrallyManagedReferences
-        weight = 0.0
-      }
-      hist EFMS_pt {
-        output = HLT/TRMUO/Shifter/MuonEF
-	algorithm = TRMUO_GatherData
-        weight = 0.0
-        reference = stream=physics_Main:CentrallyManagedReferences_Main;CentrallyManagedReferences
-      }
-<<<<<<< HEAD
-      hist EFSA_pt {
-        output = HLT/TRMUO/Shifter/MuonEF
-	algorithm = TRMUO_GatherData
-        weight = 0.0
-        reference = stream=physics_Main:CentrallyManagedReferences_Main;CentrallyManagedReferences
-      }
-      hist EFCB_pt {
-        output = HLT/TRMUO/Shifter/MuonEF
-	algorithm = TRMUO_GatherData
-        weight = 0.0
-        reference = stream=physics_Main:CentrallyManagedReferences_Main;CentrallyManagedReferences
-      }
-=======
->>>>>>> 26bcb305
+        reference = stream=physics_Main:CentrallyManagedReferences_Main;CentrallyManagedReferences
+      }
+      hist EFCB_eta_vs_phi_in_10LBs {
+        output = HLT/TRMUO
+        algorithm = alg_eta_vs_phi
+        weight = 0.0
+        reference = stream=physics_Main:CentrallyManagedReferences_Main;CentrallyManagedReferences
+      }
 # MuonEF Expert
       hist EFMS_signed_pt {
         output = HLT/TRMUO/Expert/MuonEF
@@ -367,7 +220,6 @@
         reference = stream=physics_Main:CentrallyManagedReferences_Main;CentrallyManagedReferences
       }
 
-<<<<<<< HEAD
     }
 # efficiency
     dir Efficiency {
@@ -565,205 +417,6 @@
 ##      }
 ##
     }
-=======
-    }
-# efficiency
-    dir Efficiency {
-
-# muChainMSonly1 wrt upstream
-      hist muChainMSonly1_L2MuonSA_Turn_On_Curve_wrt_L1 {
-        output = HLT/TRMUO/Expert/muChainMSonly1
-        algorithm = TRMUO_fermi_fit_mu10_MSonly_L2MuonSA_upstream
-      }
-      hist muChainMSonly1_MuonEFMS_Turn_On_Curve_wrt_L2MuonSA {
-        output = HLT/TRMUO/Expert/muChainMSonly1
-        algorithm = TRMUO_fermi_fit_mu10_MSonly_MuonEFMS_upstream
-      }
-      hist muChainMSonly1_MuonEFSA_Turn_On_Curve_wrt_L2MuonSA {
-        output = HLT/TRMUO/Expert/muChainMSonly1
-        algorithm = TRMUO_fermi_fit_mu10_MSonly_MuonEFSA_upstream
-      }
-
-# muChainMSonly1 wrt offline (biased)
-      hist muChainMSonly1_L2MuonSA_Turn_On_Curve_wrt_MuidSA {
-        output = HLT/TRMUO/Expert/muChainMSonly1
-        algorithm = TRMUO_fermi_fit_mu10_MSonly_L2MuonSA
-      }
-      hist muChainMSonly1_MuonEFMS_Turn_On_Curve_wrt_MuidSA {
-        output = HLT/TRMUO/Expert/muChainMSonly1
-        algorithm = TRMUO_fermi_fit_mu10_MSonly_MuonEFMS
-      }
-      hist muChainMSonly1_MuonEFSA_Turn_On_Curve_wrt_MuidSA {
-        output = HLT/TRMUO/Expert/muChainMSonly1
-        algorithm = TRMUO_fermi_fit_mu10_MSonly_MuonEFSA
-      }
-
-### muChainMSonly1 wrt offline selected by other triggers (unbiased)
-##      hist muChainMSonly1_L2MuonSA_Turn_On_Curve_wrt_MuidSA_EGamma_Triggered {
-##        output = HLT/TRMUO/Expert/muChainMSonly1/SelectedByOtherTriggers
-##        algorithm = TRMUO_fermi_fit_mu10_MSonly_L2MuonSA
-##      }
-##      hist muChainMSonly1_MuonEFMS_Turn_On_Curve_wrt_MuidSA_EGamma_Triggered {
-##        output = HLT/TRMUO/Expert/muChainMSonly1/SelectedByOtherTriggers
-##        algorithm = TRMUO_fermi_fit_mu10_MSonly_MuonEFMS
-##      }
-##      hist muChainMSonly1_MuonEFSA_Turn_On_Curve_wrt_MuidSA_EGamma_Triggered {
-##        output = HLT/TRMUO/Expert/muChainMSonly1/SelectedByOtherTriggers
-##        algorithm = TRMUO_fermi_fit_mu10_MSonly_MuonEFSA
-##      }
-##
-##      hist muChainMSonly1_L2MuonSA_Turn_On_Curve_wrt_MuidSA_Jet_Triggered {
-##        output = HLT/TRMUO/Expert/muChainMSonly1/SelectedByOtherTriggers
-##        algorithm = TRMUO_fermi_fit_mu10_MSonly_L2MuonSA
-##      }
-##      hist muChainMSonly1_MuonEFMS_Turn_On_Curve_wrt_MuidSA_Jet_Triggered {
-##        output = HLT/TRMUO/Expert/muChainMSonly1/SelectedByOtherTriggers
-##        algorithm = TRMUO_fermi_fit_mu10_MSonly_MuonEFMS
-##      }
-##      hist muChainMSonly1_MuonEFSA_Turn_On_Curve_wrt_MuidSA_Jet_Triggered {
-##        output = HLT/TRMUO/Expert/muChainMSonly1/SelectedByOtherTriggers
-##        algorithm = TRMUO_fermi_fit_mu10_MSonly_MuonEFSA
-##      }
-##
-##      hist muChainMSonly1_L2MuonSA_Turn_On_Curve_wrt_MuidSA_MET_Triggered {
-##        output = HLT/TRMUO/Expert/muChainMSonly1/SelectedByOtherTriggers
-##        algorithm = TRMUO_fermi_fit_mu10_MSonly_L2MuonSA
-##      }
-##      hist muChainMSonly1_MuonEFMS_Turn_On_Curve_wrt_MuidSA_MET_Triggered {
-##        output = HLT/TRMUO/Expert/muChainMSonly1/SelectedByOtherTriggers
-##        algorithm = TRMUO_fermi_fit_mu10_MSonly_MuonEFMS
-##      }
-##      hist muChainMSonly1_MuonEFSA_Turn_On_Curve_wrt_MuidSA_MET_Triggered {
-##        output = HLT/TRMUO/Expert/muChainMSonly1/SelectedByOtherTriggers
-##        algorithm = TRMUO_fermi_fit_mu10_MSonly_MuonEFSA
-##      }
-##
-##      hist muChainMSonly1_L2MuonSA_Turn_On_Curve_wrt_MuidSA_MinBias_Triggered {
-##        output = HLT/TRMUO/Expert/muChainMSonly1/SelectedByOtherTriggers
-##        algorithm = TRMUO_fermi_fit_mu10_MSonly_L2MuonSA
-##      }
-##      hist muChainMSonly1_MuonEFMS_Turn_On_Curve_wrt_MuidSA_MinBias_Triggered {
-##        output = HLT/TRMUO/Expert/muChainMSonly1/SelectedByOtherTriggers
-##        algorithm = TRMUO_fermi_fit_mu10_MSonly_MuonEFMS
-##      }
-##      hist muChainMSonly1_MuonEFSA_Turn_On_Curve_wrt_MuidSA_MinBias_Triggered {
-##        output = HLT/TRMUO/Expert/muChainMSonly1/SelectedByOtherTriggers
-##        algorithm = TRMUO_fermi_fit_mu10_MSonly_MuonEFSA
-##      }
-##
-##      hist muChainMSonly1_L2MuonSA_Turn_On_Curve_wrt_MuidSA_Orthog_Triggered {
-##        output = HLT/TRMUO/Expert/muChainMSonly1/SelectedByOtherTriggers
-##        algorithm = TRMUO_fermi_fit_mu10_MSonly_L2MuonSA
-##      }
-##      hist muChainMSonly1_MuonEFMS_Turn_On_Curve_wrt_MuidSA_Orthog_Triggered {
-##        output = HLT/TRMUO/Expert/muChainMSonly1/SelectedByOtherTriggers
-##        algorithm = TRMUO_fermi_fit_mu10_MSonly_MuonEFMS
-##      }
-##      hist muChainMSonly1_MuonEFSA_Turn_On_Curve_wrt_MuidSA_Orthog_Triggered {
-##        output = HLT/TRMUO/Expert/muChainMSonly1/SelectedByOtherTriggers
-##        algorithm = TRMUO_fermi_fit_mu10_MSonly_MuonEFSA
-##      }
-##
-##      hist muChainMSonly1_L2MuonSA_Turn_On_Curve_wrt_MuidSA_Tau_Triggered {
-##        output = HLT/TRMUO/Expert/muChainMSonly1/SelectedByOtherTriggers
-##        algorithm = TRMUO_fermi_fit_mu10_MSonly_L2MuonSA
-##      }
-##      hist muChainMSonly1_MuonEFMS_Turn_On_Curve_wrt_MuidSA_Tau_Triggered {
-##        output = HLT/TRMUO/Expert/muChainMSonly1/SelectedByOtherTriggers
-##        algorithm = TRMUO_fermi_fit_mu10_MSonly_MuonEFMS
-##      }
-##      hist muChainMSonly1_MuonEFSA_Turn_On_Curve_wrt_MuidSA_Tau_Triggered {
-##        output = HLT/TRMUO/Expert/muChainMSonly1/SelectedByOtherTriggers
-##        algorithm = TRMUO_fermi_fit_mu10_MSonly_MuonEFSA
-##      }
-
-# muChain1 wrt upstream
-      hist muChain1_L2MuonSA_Turn_On_Curve_wrt_L1 {
-        output = HLT/TRMUO/Expert/muChain1
-        algorithm = TRMUO_fermi_fit_mu6_MSonly_L2MuonSA_upstream
-      }
-
-### muChain1 wrt offline selected by other triggers (unbiased)
-##      hist muChain1_L2MuonSA_Turn_On_Curve_wrt_MuidSA_EGamma_Triggered {
-##        output = HLT/TRMUO/Expert/muChain1/SelectedByOtherTriggers
-##        algorithm = TRMUO_fermi_fit_mu6_MSonly_L2MuonSA
-##      }
-##      hist muChain1_MuonEFMS_Turn_On_Curve_wrt_MuidSA_EGamma_Triggered {
-##        output = HLT/TRMUO/Expert/muChain1/SelectedByOtherTriggers
-##        algorithm = TRMUO_fermi_fit_mu6_MSonly_MuonEFMS
-##      }
-##      hist muChain1_MuonEFSA_Turn_On_Curve_wrt_MuidSA_EGamma_Triggered {
-##        output = HLT/TRMUO/Expert/muChain1/SelectedByOtherTriggers
-##        algorithm = TRMUO_fermi_fit_mu6_MSonly_MuonEFSA
-##      }
-##
-##      hist muChain1_L2MuonSA_Turn_On_Curve_wrt_MuidSA_Jet_Triggered {
-##        output = HLT/TRMUO/Expert/muChain1/SelectedByOtherTriggers
-##        algorithm = TRMUO_fermi_fit_mu6_MSonly_L2MuonSA
-##      }
-##      hist muChain1_MuonEFMS_Turn_On_Curve_wrt_MuidSA_Jet_Triggered {
-##        output = HLT/TRMUO/Expert/muChain1/SelectedByOtherTriggers
-##        algorithm = TRMUO_fermi_fit_mu6_MSonly_MuonEFMS
-##      }
-##      hist muChain1_MuonEFSA_Turn_On_Curve_wrt_MuidSA_Jet_Triggered {
-##        output = HLT/TRMUO/Expert/muChain1/SelectedByOtherTriggers
-##        algorithm = TRMUO_fermi_fit_mu6_MSonly_MuonEFSA
-##      }
-##
-##      hist muChain1_L2MuonSA_Turn_On_Curve_wrt_MuidSA_MET_Triggered {
-##        output = HLT/TRMUO/Expert/muChain1/SelectedByOtherTriggers
-##        algorithm = TRMUO_fermi_fit_mu6_MSonly_L2MuonSA
-##      }
-##      hist muChain1_MuonEFMS_Turn_On_Curve_wrt_MuidSA_MET_Triggered {
-##        output = HLT/TRMUO/Expert/muChain1/SelectedByOtherTriggers
-##        algorithm = TRMUO_fermi_fit_mu6_MSonly_MuonEFMS
-##      }
-##      hist muChain1_MuonEFSA_Turn_On_Curve_wrt_MuidSA_MET_Triggered {
-##        output = HLT/TRMUO/Expert/muChain1/SelectedByOtherTriggers
-##        algorithm = TRMUO_fermi_fit_mu6_MSonly_MuonEFSA
-##      }
-##
-##      hist muChain1_L2MuonSA_Turn_On_Curve_wrt_MuidSA_MinBias_Triggered {
-##        output = HLT/TRMUO/Expert/muChain1/SelectedByOtherTriggers
-##        algorithm = TRMUO_fermi_fit_mu6_MSonly_L2MuonSA
-##      }
-##      hist muChain1_MuonEFMS_Turn_On_Curve_wrt_MuidSA_MinBias_Triggered {
-##        output = HLT/TRMUO/Expert/muChain1/SelectedByOtherTriggers
-##        algorithm = TRMUO_fermi_fit_mu6_MSonly_MuonEFMS
-##      }
-##      hist muChain1_MuonEFSA_Turn_On_Curve_wrt_MuidSA_MinBias_Triggered {
-##        output = HLT/TRMUO/Expert/muChain1/SelectedByOtherTriggers
-##        algorithm = TRMUO_fermi_fit_mu6_MSonly_MuonEFSA
-##      }
-##
-##      hist muChain1_L2MuonSA_Turn_On_Curve_wrt_MuidSA_Orthog_Triggered {
-##        output = HLT/TRMUO/Expert/muChain1/SelectedByOtherTriggers
-##        algorithm = TRMUO_fermi_fit_mu6_MSonly_L2MuonSA
-##      }
-##      hist muChain1_MuonEFMS_Turn_On_Curve_wrt_MuidSA_Orthog_Triggered {
-##        output = HLT/TRMUO/Expert/muChain1/SelectedByOtherTriggers
-##        algorithm = TRMUO_fermi_fit_mu6_MSonly_MuonEFMS
-##      }
-##      hist muChain1_MuonEFSA_Turn_On_Curve_wrt_MuidSA_Orthog_Triggered {
-##        output = HLT/TRMUO/Expert/muChain1/SelectedByOtherTriggers
-##        algorithm = TRMUO_fermi_fit_mu6_MSonly_MuonEFSA
-##      }
-##
-##      hist muChain1_L2MuonSA_Turn_On_Curve_wrt_MuidSA_Tau_Triggered {
-##        output = HLT/TRMUO/Expert/muChain1/SelectedByOtherTriggers
-##        algorithm = TRMUO_fermi_fit_mu6_MSonly_L2MuonSA
-##      }
-##      hist muChain1_MuonEFMS_Turn_On_Curve_wrt_MuidSA_Tau_Triggered {
-##        output = HLT/TRMUO/Expert/muChain1/SelectedByOtherTriggers
-##        algorithm = TRMUO_fermi_fit_mu6_MSonly_MuonEFMS
-##      }
-##      hist muChain1_MuonEFSA_Turn_On_Curve_wrt_MuidSA_Tau_Triggered {
-##        output = HLT/TRMUO/Expert/muChain1/SelectedByOtherTriggers
-##        algorithm = TRMUO_fermi_fit_mu6_MSonly_MuonEFSA
-##      }
-##
-    }
->>>>>>> 26bcb305
 ### rate
 ##    dir Rate {
 ##      dir Ratio {
@@ -843,21 +496,22 @@
   thresholds = th_L2MuonSA_residual_endcap
 }
 
+#############
+##Algorithms
+#############
 algorithm alg_eta_vs_phi {
   libname = libdqm_algorithms.so
   name = Bins_GreaterThanNonZeroMedian_Threshold
   thresholds = th_eta_vs_phi
   BinThreshold = 0.02
   MinBinThreshold = 1
-  MinStat = 20000
-# 108*96 = 10368
-# no trigger for |eta|>2.45 --> 10bins
-# 98*96 = 9408
+  MinStat = 2000
+# 16*27 = 432
+# no trigger for |eta|>2.45 --> 2bins
+# 16*25 = 400
 # 10% due to barrel holes
 # 8468
   TotalBins = 8468
-<<<<<<< HEAD
-=======
 }
 
 algorithm alg_muComb_ptratio {
@@ -951,116 +605,19 @@
   thresholds = th_TRMUO_fermi_fit_mu6_MSonly_L2MuonSA
   MinStat = 1000
   LikelihoodFit = 2.0
->>>>>>> 26bcb305
-}
-
-algorithm alg_muComb_ptratio {
-  libname = libdqm_algorithms.so
-  name = Simple_gaus_Fit
-  SubtractFromMean = 1.
-  MinStat = 1000
-#  reference = IDPerf_Jpsi_mass_Ref
-  thresholds = th_muComb_ptratio
-}
-
-# muChainMSonly1
-algorithm TRMUO_fermi_fit_mu10_MSonly_L2MuonSA_upstream {
-  libname = libdqm_algorithms.so
-  name = Simple_fermi_Fit
-  thresholds = th_TRMUO_fermi_fit_mu10_MSonly_L2MuonSA_upstream
-  MinStat = 1000
-  LikelihoodFit = 2.0
-}
-
-algorithm TRMUO_fermi_fit_mu10_MSonly_MuonEFMS_upstream {
-  libname = libdqm_algorithms.so
-  name = Simple_fermi_Fit
-  thresholds = th_TRMUO_fermi_fit_mu10_MSonly_MuonEFMS_upstream
-  MinStat = 1000
-  LikelihoodFit = 2.0
-}
-
-algorithm TRMUO_fermi_fit_mu10_MSonly_MuonEFSA_upstream {
-  libname = libdqm_algorithms.so
-  name = Simple_fermi_Fit
-  thresholds = th_TRMUO_fermi_fit_mu10_MSonly_MuonEFSA_upstream
-  MinStat = 1000
-  LikelihoodFit = 2.0
-}
-
-# muChainMSonly1 wrt offline
-algorithm TRMUO_fermi_fit_mu10_MSonly_L2MuonSA {
-  libname = libdqm_algorithms.so
-  name = Simple_fermi_Fit
-  thresholds = th_TRMUO_fermi_fit_mu10_MSonly_L2MuonSA
-  MinStat = 1000
-  LikelihoodFit = 2.0
-}
-
-algorithm TRMUO_fermi_fit_mu10_MSonly_MuonEFMS {
-  libname = libdqm_algorithms.so
-  name = Simple_fermi_Fit
-  thresholds = th_TRMUO_fermi_fit_mu10_MSonly_MuonEFMS
-  MinStat = 1000
-  LikelihoodFit = 2.0
-}
-
-algorithm TRMUO_fermi_fit_mu10_MSonly_MuonEFSA {
-  libname = libdqm_algorithms.so
-  name = Simple_fermi_Fit
-  thresholds = th_TRMUO_fermi_fit_mu10_MSonly_MuonEFSA
-  MinStat = 1000
-  LikelihoodFit = 2.0
-}
-
-# muChain1
-algorithm TRMUO_fermi_fit_mu6_MSonly_L2MuonSA_upstream {
-  libname = libdqm_algorithms.so
-  name = Simple_fermi_Fit
-  thresholds = th_TRMUO_fermi_fit_mu6_MSonly_L2MuonSA_upstream
-  MinStat = 1000
-  LikelihoodFit = 2.0
-}
-
-algorithm TRMUO_fermi_fit_mu6_MSonly_MuonEFMS_upstream {
-  libname = libdqm_algorithms.so
-  name = Simple_fermi_Fit
-  thresholds = th_TRMUO_fermi_fit_mu6_MSonly_MuonEFMS_upstream
-  MinStat = 1000
-  LikelihoodFit = 2.0
-}
-
-algorithm TRMUO_fermi_fit_mu6_MSonly_MuonEFSA_upstream {
-  libname = libdqm_algorithms.so
-  name = Simple_fermi_Fit
-  thresholds = th_TRMUO_fermi_fit_mu6_MSonly_MuonEFSA_upstream
-  MinStat = 1000
-  LikelihoodFit = 2.0
-}
-
-# muChain1 wrt offline
-algorithm TRMUO_fermi_fit_mu6_MSonly_L2MuonSA {
-  libname = libdqm_algorithms.so
-  name = Simple_fermi_Fit
-  thresholds = th_TRMUO_fermi_fit_mu6_MSonly_L2MuonSA
-  MinStat = 1000
-  LikelihoodFit = 2.0
-}
-
-algorithm TRMUO_fermi_fit_mu6_MSonly_MuonEFMS {
-  libname = libdqm_algorithms.so
-  name = Simple_fermi_Fit
-  thresholds = th_TRMUO_fermi_fit_mu6_MSonly_MuonEFMS
-  MinStat = 1000
-  LikelihoodFit = 2.0
-}
-
-algorithm TRMUO_fermi_fit_mu6_MSonly_MuonEFSA {
-  libname = libdqm_algorithms.so
-  name = Simple_fermi_Fit
-  thresholds = th_TRMUO_fermi_fit_mu6_MSonly_MuonEFSA
-  MinStat = 1000
-  LikelihoodFit = 2.0
+}
+
+algorithm alg_eta_vs_phi_tilemu {
+  libname = libdqm_algorithms.so
+  name = Bins_GreaterThanNonZeroMedian_Threshold
+  thresholds = th_eta_vs_phi_tilemu
+  BinThreshold = 0.02
+  MinBinThreshold = 1
+  MinStat = 2000
+# 16*27 = 432
+# no trigger for |eta|>1.5 --> 14bins
+# 16*13 = 208
+  TotalBins = 208
 }
 
 #
@@ -1097,8 +654,6 @@
 }
 
 thresholds th_Muon_Bins_LessThan_Threshold&GatherData {
-<<<<<<< HEAD
-=======
   limits NBins {
     warning = 100
     error = 1000
@@ -1135,68 +690,13 @@
 }
 
 thresholds th_eta_vs_phi {
->>>>>>> 26bcb305
   limits NBins {
-    warning = 100
-    error = 1000
-  }
-}
-
-thresholds th_L2MuonSA_residual_barrel {
- limits Sigma {
-    warning = 3.0
-    error = 5.0
-  }
-  limits AbsMean {
-    warning = 3.0
-    error = 5.0
-  }
-#  limits Chi2_per_NDF {
-#    warning = 30.
-#    error = 50.
-#  }
-}
-thresholds th_L2MuonSA_residual_endcap {
- limits Sigma {
-    warning = 3.0
-    error = 5.0
-  }
-  limits AbsMean {
-    warning = 3.0
-    error = 5.0
-  }
-#  limits Chi2_per_NDF {
-#    warning = 30.
-#    error = 50.
-#  }
-}
-
-<<<<<<< HEAD
-thresholds th_eta_vs_phi {
-  limits NBins {
-# 8468*0.8 = 6774.4
-    warning = 6774
-    error = 6773.9
-  }
-}
-
-thresholds th_muComb_ptratio {
- limits Sigma {
-    warning = 0.4
-    error = 0.6
-  }
-  limits AbsMean {
-    warning = 0.4
-    error = 0.6
-  }
-#  limits Chi2_per_NDF {
-#    warning = 30.
-#    error = 50.
-#  }
-}
-
-=======
->>>>>>> 26bcb305
+# 360*0.9 = 324
+    warning = 324
+    error = 323
+  }
+}
+
 # muChainMSonly1
 thresholds th_TRMUO_fermi_fit_mu10_MSonly_L2MuonSA_upstream {
   limits Plateau {
