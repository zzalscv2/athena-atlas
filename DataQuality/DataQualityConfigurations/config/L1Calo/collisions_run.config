--- conflicted
+++ resolved
@@ -6167,9 +6167,6 @@
   } #end dir METMon
 } #end dir HLT
 
-<<<<<<< HEAD
-
-HLT/EgammaMon/Shifter/HLT_e26_lhtight_ivarloose_L1eEM26M/Efficiency/L1Calo/pt_passed_vs_pt
 # # # # # # # # # # # # # # # # # # # # # # #
 # Eletron Trigger Efficiency Monitoring Histos
 # # # # # # # # # # # # # # # # # # # # # # #
@@ -6191,8 +6188,6 @@
 } #end dir HLT
 
 
-=======
->>>>>>> 7046f25a
 # # # # # # # # # # # # # # # # # # # # # # #
 # Phase 1 eFEX Monitoring Histos
 # # # # # # # # # # # # # # # # # # # # # # #
