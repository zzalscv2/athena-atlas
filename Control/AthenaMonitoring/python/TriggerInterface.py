#
#  Copyright (C) 2002-2019 CERN for the benefit of the ATLAS collaboration
#

'''@file TriggerInterface.py
@author P. Onyisi
@date 2019-04-12
@brief Simple new configuration framework functions for getting a TrigDecisionTool. Probably do not work except for reading ESD and AOD. Will be superseded by proper code from Trigger.
'''

def getTrigDecisionTool(flags):
    ''' Setup a TrigDecisionTool. Short-cuts deduplication with memoization.'''
    if getTrigDecisionTool.rv:
        return getTrigDecisionTool.rv
    from AthenaConfiguration.ComponentAccumulator import ComponentAccumulator
    from AthenaConfiguration.ComponentFactory import CompFactory
 
    rv = ComponentAccumulator()

    if flags.DQ.isReallyOldStyle:
        from AthenaCommon.AppMgr import ToolSvc
        rv.addPublicTool(ToolSvc.TrigDecisionTool)
        getTrigDecisionTool.rv = rv
        return getTrigDecisionTool.rv

<<<<<<< HEAD
    from TrigConfxAOD.TrigConfxAODConf import TrigConf__xAODConfigSvc
    cfgsvc = TrigConf__xAODConfigSvc('xAODConfigSvc')
    rv.addService(cfgsvc)

    from TrigDecisionTool.TrigDecisionToolConf import Trig__TrigDecisionTool
    tdt = Trig__TrigDecisionTool('TrigDecisionTool')
    tdt.TrigConfigSvc = cfgsvc
=======
    cfgtool = CompFactory.TrigConf__xAODConfigTool('xAODConfigTool')
    rv.addPublicTool(cfgtool)

    tdt = CompFactory.Trig__TrigDecisionTool('TrigDecisionTool')
    tdt.ConfigTool = cfgtool
>>>>>>> 8520db2e
    tdt.NavigationFormat = "TrigComposite" if 'HLTNav_Summary' in flags.Input.Collections else "TriggerElement"
    rv.addPublicTool(tdt)
    # Other valid option of NavigationFormat is "TriggerElement" for Run 2 navigation. 
    # This option to be removed and "TrigComposite" the only valid choice once a R2->R3 converter is put in place. 
    # For now, it is assumed that any Run 2 AOD will be used with the legacy monitoring

    from TrigEDMConfig.TriggerEDM import EDMLibraries
    tdt.Navigation.Dlls = [e for e in  EDMLibraries if 'TPCnv' not in e]

    # Minimal config needed to read metadata: MetaDataSvc & ProxyProviderSvc
    from AthenaServices.MetaDataSvcConfig import MetaDataSvcCfg
    rv.merge(MetaDataSvcCfg(flags))

    getTrigDecisionTool.rv = rv
    return rv
getTrigDecisionTool.rv = None<|MERGE_RESOLUTION|>--- conflicted
+++ resolved
@@ -23,21 +23,12 @@
         getTrigDecisionTool.rv = rv
         return getTrigDecisionTool.rv
 
-<<<<<<< HEAD
-    from TrigConfxAOD.TrigConfxAODConf import TrigConf__xAODConfigSvc
-    cfgsvc = TrigConf__xAODConfigSvc('xAODConfigSvc')
+    cfgsvc = CompFactory.TrigConf__xAODConfigSvc('xAODConfigSvc')
     rv.addService(cfgsvc)
 
-    from TrigDecisionTool.TrigDecisionToolConf import Trig__TrigDecisionTool
-    tdt = Trig__TrigDecisionTool('TrigDecisionTool')
+    tdt = CompFactory.Trig__TrigDecisionTool('TrigDecisionTool')
     tdt.TrigConfigSvc = cfgsvc
-=======
-    cfgtool = CompFactory.TrigConf__xAODConfigTool('xAODConfigTool')
-    rv.addPublicTool(cfgtool)
 
-    tdt = CompFactory.Trig__TrigDecisionTool('TrigDecisionTool')
-    tdt.ConfigTool = cfgtool
->>>>>>> 8520db2e
     tdt.NavigationFormat = "TrigComposite" if 'HLTNav_Summary' in flags.Input.Collections else "TriggerElement"
     rv.addPublicTool(tdt)
     # Other valid option of NavigationFormat is "TriggerElement" for Run 2 navigation. 
