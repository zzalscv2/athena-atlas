--- conflicted
+++ resolved
@@ -49,7 +49,6 @@
     }
   
   };  
-<<<<<<< HEAD
 
    // Step Name, Component name and event number triple. e.g. Execute - StoreGateSvc - 3 
   struct StepCompEvent {
@@ -64,8 +63,6 @@
     }
   };
 
-=======
->>>>>>> 75019769
 
   // Basic Measurement
   struct Measurement {
@@ -77,30 +74,19 @@
     double wall_time;
     memory_map_t mem_stats; // Vmem, Rss, Pss, Swap
     
-<<<<<<< HEAD
     // Event level measurements
     event_meas_map_t eventLevel_meas_map; // [Event count so far]: Measurement
 
     // Component level measurements for the parallel steps
     std::map< StepCompEvent, Measurement > compLevel_meas_map;
-=======
-    // This map stores the measurements captured in the event loop
-    //std::map< int, Measurement > parallel_meas_map; // [Event count so far]: Measurement
-    event_meas_map_t parallel_meas_map; // [Event count so far]: Measurement
->>>>>>> 75019769
 
     // Peak values for Vmem, Rss and Pss
     long vmemPeak = LONG_MIN;
     long rssPeak = LONG_MIN;
     long pssPeak = LONG_MIN;
 
-<<<<<<< HEAD
     // [Component Level Monitoring - Serial Steps] : Record the measurement for the current state 
     void capture_compLevel_serial() {
-=======
-    // Capture for serial steps
-    void capture() {
->>>>>>> 75019769
       cpu_time = get_process_cpu_time();
       wall_time = get_wall_time();
 
@@ -113,24 +99,28 @@
         if(mem_stats["pss"] > pssPeak)
           pssPeak = mem_stats["pss"];
       }
-<<<<<<< HEAD
     }
 
     // [Component Level Monitoring - Parallel Steps] : Record the measurement for the current state 
     void capture_compLevel_MT (StepCompEvent sce ) {
           
       cpu_time = get_thread_cpu_time();
-=======
-        
-    }
-
-    // Capture for serial steps
-    void capture_MT ( int eventCount ) {
+      wall_time = get_wall_time(); 
+
+      Measurement meas;
+      
+      meas.cpu_time = cpu_time;
+      meas.wall_time = wall_time;
+
+      // Capture for component level measurements
+      compLevel_meas_map[sce] = meas;
+    }
+
+    // [Event Level Monitoring - Parallel Steps] : Record the measurement for the current checkpoint
+    void capture_eventLevel_MT (int eventCount) {
           
       cpu_time = get_process_cpu_time();
->>>>>>> 75019769
       wall_time = get_wall_time(); 
-
       Measurement meas;
 
       if(doesDirectoryExist("/proc")){
@@ -148,36 +138,6 @@
       meas.cpu_time = cpu_time;
       meas.wall_time = wall_time;
 
-<<<<<<< HEAD
-      // Capture for component level measurements
-      compLevel_meas_map[sce] = meas;
-=======
-      parallel_meas_map[eventCount] = meas;
->>>>>>> 75019769
-    }
-
-    // [Event Level Monitoring - Parallel Steps] : Record the measurement for the current checkpoint
-    void capture_eventLevel_MT (int eventCount) {
-          
-      cpu_time = get_process_cpu_time();
-      wall_time = get_wall_time(); 
-      Measurement meas;
-
-      if(doesDirectoryExist("/proc")){
-        mem_stats = get_mem_stats();
-        meas.mem_stats = mem_stats;
-
-        if(mem_stats["vmem"] > vmemPeak)
-          vmemPeak = mem_stats["vmem"];
-        if(mem_stats["rss"] > rssPeak)
-          rssPeak = mem_stats["rss"];
-        if(mem_stats["pss"] > pssPeak)
-          pssPeak = mem_stats["pss"];
-      }
-      
-      meas.cpu_time = cpu_time;
-      meas.wall_time = wall_time;
-
       // Capture for event level measurements
       eventLevel_meas_map[eventCount] = meas;
     }    
@@ -188,11 +148,7 @@
   // Basic Data
   struct MeasurementData {
 
-<<<<<<< HEAD
     typedef std::map< uint64_t, Measurement > event_meas_map_t; // Event number: Measurement
-=======
-    typedef std::map< int, Measurement > event_meas_map_t; // Event number: Measurement
->>>>>>> 75019769
 
     // These variables are used to calculate and store the serial component level measurements
     double m_tmp_cpu, m_delta_cpu;
@@ -201,7 +157,6 @@
     memory_map_t m_memMon_delta_map;
 
     // This map is used to store the event level measurements
-<<<<<<< HEAD
     event_meas_map_t m_eventLevel_delta_map;
 
     // These maps are used to calculate component level measurements inside the event loop
@@ -212,15 +167,6 @@
     double m_offset_wall;
 
     // [Component Level Monitoring - Serial Steps] : Record the measurement for the current state 
-=======
-    event_meas_map_t m_parallel_delta_map;
-
-    // Offset variables
-    double m_offset_cpu;
-    double m_offset_wall;
-    memory_map_t m_offset_mem;
-    
->>>>>>> 75019769
     void addPointStart(const Measurement& meas) {          
 
       m_tmp_cpu = meas.cpu_time;
@@ -238,7 +184,6 @@
 
       if(doesDirectoryExist("/proc"))
         m_memMon_delta_map = meas.mem_stats - m_memMon_tmp_map;  
-<<<<<<< HEAD
     }
 
     // [Component Level Monitoring - Parallel Steps] : Record the measurement for the current state 
@@ -317,44 +262,6 @@
       return m_delta_wall;
     }
 
-=======
-    }
-
-    // Record the event level measurements
-    void record_MT(Measurement& meas, int eventCount ){
-
-      // If it is the first event, set it as offset
-      if(eventCount == 0){
-        m_offset_cpu = meas.parallel_meas_map[eventCount].cpu_time;
-        m_offset_wall = meas.parallel_meas_map[eventCount].wall_time;
-        m_offset_mem = meas.parallel_meas_map[eventCount].mem_stats;
-      }
-
-      m_parallel_delta_map[eventCount].cpu_time = meas.parallel_meas_map[eventCount].cpu_time - m_offset_cpu;
-      m_parallel_delta_map[eventCount].wall_time = meas.parallel_meas_map[eventCount].wall_time - m_offset_wall;
-
-      if(doesDirectoryExist("/proc")){
-        m_parallel_delta_map[eventCount].mem_stats["vmem"] = meas.parallel_meas_map[eventCount].mem_stats["vmem"] - m_offset_mem["vmem"];
-        m_parallel_delta_map[eventCount].mem_stats["rss"] = meas.parallel_meas_map[eventCount].mem_stats["rss"] - m_offset_mem["rss"];
-        m_parallel_delta_map[eventCount].mem_stats["pss"] = meas.parallel_meas_map[eventCount].mem_stats["pss"] - m_offset_mem["pss"];
-        m_parallel_delta_map[eventCount].mem_stats["swap"] = meas.parallel_meas_map[eventCount].mem_stats["swap"] - m_offset_mem["swap"];
-      }
-
-    }
-
-    event_meas_map_t getParallelDeltaMap() const{
-      return m_parallel_delta_map;
-    }
-
-    double getDeltaCPU() const{
-      return m_delta_cpu;
-    }
-
-    double getDeltaWall() const{
-      return m_delta_wall;
-    }
-
->>>>>>> 75019769
     long getMemMonDeltaMap(std::string mem_stat) {
       return m_memMon_delta_map[mem_stat];
     }
