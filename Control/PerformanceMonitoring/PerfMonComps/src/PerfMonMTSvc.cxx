--- conflicted
+++ resolved
@@ -105,13 +105,9 @@
   if( compName != "AthenaHiveEventLoopMgr" && compName != "PerfMonMTSvc" ){
     startSnapshotAud(stepName, compName);
 
-<<<<<<< HEAD
     if( isLoop() &&  m_doEventLoopMonitoring == true)
       startCompAud_MT(stepName, compName);
     else
-=======
-    if( !isLoop() ) 
->>>>>>> 75019769
       startCompAud_serial(stepName, compName);
      
   }
@@ -126,13 +122,9 @@
   if( compName != "AthenaHiveEventLoopMgr" && compName != "PerfMonMTSvc" ){
     stopSnapshotAud(stepName, compName);
 
-<<<<<<< HEAD
     if( isLoop() &&  m_doEventLoopMonitoring == true)
       stopCompAud_MT(stepName, compName);
     else
-=======
-    if( !isLoop() ) 
->>>>>>> 75019769
       stopCompAud_serial(stepName, compName);
   }
 }
@@ -203,55 +195,32 @@
   m_compLevelDataMap[currentState]->addPointStop(m_measurement);
 }
 
-
-void PerfMonMTSvc::eventLevelMon() {
+void PerfMonMTSvc::startCompAud_MT(const std::string& stepName,
+                                   const std::string& compName) {
+
+
   std::lock_guard<std::mutex> lock( m_mutex_capture );
 
-<<<<<<< HEAD
   uint64_t eventID = getEventID();
 
   PMonMT::StepCompEvent currentState = generate_parallel_state(stepName, compName, eventID); 
   m_measurement.capture_compLevel_MT( currentState );    
   m_parallelCompLevelData.addPointStart_MT(m_measurement, currentState);
-=======
-  // If enabled, do event level monitoring
-  if( m_doEventLoopMonitoring ){
-    if(isCheckPoint()){
-      m_measurement.capture_MT( m_eventCounter ); 
-      m_eventLevelData.record_MT(m_measurement, m_eventCounter);
-    }
-  }
-  incrementEventCounter();
->>>>>>> 75019769
-}
-
-void PerfMonMTSvc::incrementEventCounter(){
-  m_eventCounter++;
-}
-
-bool PerfMonMTSvc::isCheckPoint(){
-
-<<<<<<< HEAD
+}
+
+void PerfMonMTSvc::stopCompAud_MT(const std::string& stepName,
+                                   const std::string& compName) {
+
+
+  std::lock_guard<std::mutex> lock( m_mutex_capture );
+
   uint64_t eventID = getEventID();
 
   PMonMT::StepCompEvent currentState = generate_parallel_state(stepName, compName, eventID);   
   m_measurement.capture_compLevel_MT( currentState );
   m_parallelCompLevelData.addPointStop_MT(m_measurement, currentState);
-=======
-  if(m_checkPointType == "Arithmetic")
-    return  (m_eventCounter % m_checkPointFactor == 0);
-  else
-    return isPower(m_eventCounter, m_checkPointFactor);
-
-  
->>>>>>> 75019769
-}
-
-bool PerfMonMTSvc::isPower(int input, int base){
-  while(input >= base  && input % base == 0)
-    input /= base;
-  return (input == 1);
-}
+}
+
 
 void PerfMonMTSvc::eventLevelMon() {
   std::lock_guard<std::mutex> lock( m_mutex_capture );
@@ -304,18 +273,6 @@
 
   // Detailed tables
   if(m_printDetailedTables) {
-<<<<<<< HEAD
-=======
-    report2Log_Time_Serial();
-  
-    // If Event Loop Monitoring option is ON
-    if(m_doEventLoopMonitoring){
-      report2Log_Time_Parallel();
-      if(doesDirectoryExist("/proc"))
-        report2Log_Mem_Parallel(); // !!!!!!!
-    }
-
->>>>>>> 75019769
     if(doesDirectoryExist("/proc"))
       report2Log_Time_Mem_Serial();
     else
@@ -376,17 +333,12 @@
     // Sort the results by the sum of all time and memory metrics
     sort(pairs.begin(), pairs.end(), [=](std::pair<PMonMT::StepComp , PMonMT::MeasurementData*>& a, std::pair<PMonMT::StepComp , PMonMT::MeasurementData*>& b)
     {
-<<<<<<< HEAD
       return a.second->getDeltaCPU() + a.second->getMemMonDeltaMap("vmem") + a.second->getMemMonDeltaMap("rss") + a.second->getMemMonDeltaMap("pss") + a.second->getMemMonDeltaMap("swap") > \
              b.second->getDeltaCPU() + b.second->getMemMonDeltaMap("vmem") + b.second->getMemMonDeltaMap("rss") + b.second->getMemMonDeltaMap("pss") + b.second->getMemMonDeltaMap("swap");
-=======
-      return a.second->getDeltaCPU() + a.second->getDeltaWall() > b.second->getDeltaCPU() + b.second->getDeltaWall();
->>>>>>> 75019769
     }
     ); 
     for(auto it : pairs){
 
-<<<<<<< HEAD
       ATH_MSG_INFO(format("%1% %|15t|%2% %|31t|%3% %|42t|%4% %|53t|%5% %|64t|%6% %|75t|%7%") % it.first.stepName
                                                                                              % it.second->getDeltaCPU() 
                                                                                              % it.second->getMemMonDeltaMap("vmem")    
@@ -394,9 +346,6 @@
                                                                                              % it.second->getMemMonDeltaMap("pss")     
                                                                                              % it.second->getMemMonDeltaMap("swap")     
                                                                                              % it.first.compName);      
-=======
-      ATH_MSG_INFO(format("%1% %|17t|%2% %|37t|%3% %|57t|%4%") % it.first.stepName % it.second->getDeltaCPU() % it.second->getDeltaWall() % it.first.compName);      
->>>>>>> 75019769
 
     }
     ATH_MSG_INFO("=======================================================================================");
@@ -426,7 +375,6 @@
  
   ATH_MSG_INFO("                                Event Level Monitoring                                 ");
   ATH_MSG_INFO("=======================================================================================");
-<<<<<<< HEAD
 
   ATH_MSG_INFO(format("%1% %|16t|%2$.2f %|28t|%3$.2f %|40t|%4% %|52t|%5% %|64t|%6% %|76t|%7%")    % "Event" \
                                                                                               % "CPU [ms]" \
@@ -480,83 +428,8 @@
       ATH_MSG_INFO(format("%1%  %|22t|%2$.2f  %|47t|%3%") % it.first.stepName % it.second.cpu_time % it.first.compName);    
     }
     ATH_MSG_INFO("=======================================================================================");
-=======
-  ATH_MSG_INFO("Event CheckPoint             CPU Time [ms]       Wall Time [ms]");
->>>>>>> 75019769
-
-  for(const auto& it : m_eventLevelData.getParallelDeltaMap()){
-    ATH_MSG_INFO(format("%1%  %|29t|%2$.2f  %|49t|%3% ") % it.first % it.second.cpu_time % it.second.wall_time );
-  }
-  ATH_MSG_INFO("=======================================================================================");
-
-}
-<<<<<<< HEAD
-
-
-=======
-void PerfMonMTSvc::report2Log_Mem_Serial() { 
-
-  using boost::format;
-
-  ATH_MSG_INFO("=======================================================================================");
-  ATH_MSG_INFO("                                  Memory Monitoring                                    ");
-  ATH_MSG_INFO("                                   (Serial Steps)                                      ");
-  ATH_MSG_INFO("                                     Units: kB                                         ");
-  ATH_MSG_INFO("=======================================================================================");
-  ATH_MSG_INFO("Step           Vmem      Rss       Pss       Swap      Component");
-                //Initialize     6144      6184      6184      0         AthDictLoaderSvc 
-
-  
-  for(auto vec_itr : m_stdoutVec_serial){
-    // Sort the results
-    std::vector<std::pair<PMonMT::StepComp , PMonMT::MeasurementData*>> pairs;
-    for (auto itr = vec_itr.begin(); itr != vec_itr.end(); ++itr)
-      pairs.push_back(*itr);
-
-    sort(pairs.begin(), pairs.end(), [=](std::pair<PMonMT::StepComp , PMonMT::MeasurementData*>& a, std::pair<PMonMT::StepComp , PMonMT::MeasurementData*>& b)
-    {
-      return a.second->getMemMonDeltaMap("vmem") + a.second->getMemMonDeltaMap("rss") + a.second->getMemMonDeltaMap("pss") + a.second->getMemMonDeltaMap("swap") > \
-             b.second->getMemMonDeltaMap("vmem") + b.second->getMemMonDeltaMap("rss") + b.second->getMemMonDeltaMap("pss") + b.second->getMemMonDeltaMap("swap");
-    }
-    ); 
-    for(auto it : pairs){
-
-      ATH_MSG_INFO(format("%1% %|15t|%2% %|25t|%3% %|35t|%4% %|45t|%5% %|55t|%6%") % it.first.stepName \
-                                                                                   % it.second->getMemMonDeltaMap("vmem")    \
-                                                                                   % it.second->getMemMonDeltaMap("rss")     \
-                                                                                   % it.second->getMemMonDeltaMap("pss")     \
-                                                                                   % it.second->getMemMonDeltaMap("swap")    \
-                                                                                   % it.first.compName);      
-
-    }
-    ATH_MSG_INFO("=======================================================================================");
-
-  }  
-}
-
-void PerfMonMTSvc::report2Log_Mem_Parallel(){
-  
-  using boost::format;
- 
-  ATH_MSG_INFO("                                  Memory Monitoring                                    ");
-  ATH_MSG_INFO("                                    (Event Loop)                                       ");
-  ATH_MSG_INFO("=======================================================================================");
-  ATH_MSG_INFO("Event CheckPoint           Vmem      Rss       Pss       Swap      ");
-
-
-  for(const auto& it : m_eventLevelData.getParallelDeltaMap()){
-    ATH_MSG_INFO(format("%1% %|27t|%2% %|37t|%3% %|47t|%4% %|57t|%5%")             % it.first \
-                                                                                   % it.second.mem_stats.at("vmem")   \
-                                                                                   % it.second.mem_stats.at("rss")    \
-                                                                                   % it.second.mem_stats.at("pss")    \
-                                                                                   % it.second.mem_stats.at("swap"));
-  }
-  ATH_MSG_INFO("=======================================================================================");
-
-
-  return;  
-}
->>>>>>> 75019769
+  }
+}
 
 void PerfMonMTSvc::report2Log_Summary() {
 
@@ -629,14 +502,8 @@
   if(doesDirectoryExist("/proc")){
     report2JsonFile_Mem_Serial(j);
     if(m_doEventLoopMonitoring)
-<<<<<<< HEAD
       report2JsonFile_EventLevel_Mem_Parallel(j);
   }
-=======
-      report2JsonFile_Mem_Parallel(j);
-  }
-
->>>>>>> 75019769
 
 
   if(m_doEventLoopMonitoring){
@@ -698,17 +565,20 @@
 
 void PerfMonMTSvc::report2JsonFile_CompLevel_Time_Parallel(nlohmann::json& j) const {
 
-  // Report event level CPU measurements
-  for(const auto& it : m_eventLevelData.getParallelDeltaMap()){
-
-    std::string checkPoint = std::to_string(it.first);
+  // Report component level time measurements in parallel steps
+  for(auto& it : m_aggParallelCompLevelDataMap){
+
+    std::string stepName = it.first.stepName;
+    std::string compName = it.first.compName;
+
+    double wall_time = it.second.wall_time;
     double cpu_time = it.second.cpu_time;
-    double wall_time = it.second.wall_time;
-
-    j["TimeMon_Parallel"][checkPoint] = { {"cpu_time", cpu_time}, {"wall_time", wall_time} } ;
-
-  }
-}
+
+    j["TimeMon_Parallel"][stepName][compName] = { {"cpu_time", cpu_time}, {"wall_time", wall_time} } ; 
+
+  }
+}
+
 
 void PerfMonMTSvc::report2JsonFile_Mem_Serial(nlohmann::json& j) const{
   
@@ -731,17 +601,10 @@
   }
 }
 
-<<<<<<< HEAD
 void PerfMonMTSvc::report2JsonFile_EventLevel_Mem_Parallel(nlohmann::json& j){
   
   // Report event level memory measurements
   for(const auto& it : m_eventLevelData.getEventLevelData()){
-=======
-void PerfMonMTSvc::report2JsonFile_Mem_Parallel(nlohmann::json& j){
-  
-  // Report event level memory measurements
-  for(const auto& it : m_eventLevelData.getParallelDeltaMap()){
->>>>>>> 75019769
 
     std::string checkPoint = std::to_string(it.first);
     
@@ -780,7 +643,6 @@
   return currentState;
 }
 
-<<<<<<< HEAD
 PMonMT::StepCompEvent PerfMonMTSvc::generate_parallel_state( const std::string& stepName,
                                                              const std::string& compName,
                                                              const uint64_t& eventNumber) const {
@@ -819,8 +681,6 @@
 }
 
 
-=======
->>>>>>> 75019769
 void PerfMonMTSvc::divideData2Steps_serial(){
   for(auto it : m_compLevelDataMap){
 
@@ -846,7 +706,29 @@
   m_stdoutVec_serial.push_back(m_compLevelDataMap_cbk);
 }
 
-std::string PerfMonMTSvc::scaleTime(double timeMeas){
+void PerfMonMTSvc::divideData2Steps_parallel(){
+  for(auto it : m_aggParallelCompLevelDataMap){
+
+    if(it.first.stepName == "Execute")
+      m_aggParallelCompLevelDataMap_evt[it.first] = it.second;
+    if(it.first.stepName == "Stop")
+      m_aggParallelCompLevelDataMap_stop[it.first] = it.second;
+    if(it.first.stepName == "preLoadProxy")
+      m_aggParallelCompLevelDataMap_plp[it.first] = it.second;
+    if(it.first.stepName == "Callback")
+      m_aggParallelCompLevelDataMap_cbk[it.first] = it.second;
+
+  }
+
+  m_stdoutVec_parallel.push_back(m_aggParallelCompLevelDataMap_evt);
+  //m_stdoutVec_parallel.push_back(m_aggParallelCompLevelDataMap_stop);
+  m_stdoutVec_parallel.push_back(m_aggParallelCompLevelDataMap_plp);
+  m_stdoutVec_parallel.push_back(m_aggParallelCompLevelDataMap_cbk);
+
+}
+
+
+std::string PerfMonMTSvc::scaleTime(double timeMeas) const{
 
   std::ostringstream ss;
   ss << std::fixed;
@@ -854,7 +736,7 @@
 
   double result = 0;
 
-  std::string significance[5] = {"ms", "seconds", "mins", "hours", "days"};
+  std::string significance[5] = {"ms", "sec", "mins", "hours", "days"};
   int scaleFactor = 0;
 
   if(timeMeas > 1000*60*60*24){
@@ -893,71 +775,9 @@
   return stringObj;
 
 
-<<<<<<< HEAD
-  m_stdoutVec_parallel.push_back(m_aggParallelCompLevelDataMap_evt);
-  //m_stdoutVec_parallel.push_back(m_aggParallelCompLevelDataMap_stop);
-  m_stdoutVec_parallel.push_back(m_aggParallelCompLevelDataMap_plp);
-  m_stdoutVec_parallel.push_back(m_aggParallelCompLevelDataMap_cbk);
-
-}
-
-
-
-std::string PerfMonMTSvc::scaleTime(double timeMeas) const{
-
-  std::ostringstream ss;
-  ss << std::fixed;
-  ss << std::setprecision(2);
-
-  double result = 0;
-
-  std::string significance[5] = {"ms", "sec", "mins", "hours", "days"};
-  int scaleFactor = 0;
-
-  if(timeMeas > 1000*60*60*24){
-    int dayCount = timeMeas/(1000*60*60*24);
-    timeMeas = std::fmod(timeMeas,(1000*60*60*24)); 
-    result += dayCount;
-    scaleFactor++;
-  }
-  if(timeMeas > 1000*60*60){
-    int hourCount = timeMeas/(1000*60*60);
-    timeMeas = std::fmod(timeMeas,(1000*60*60));
-    result += hourCount*1.e-3;
-    scaleFactor++;
-  }
-  if(timeMeas > 1000*60){
-    int minCount = timeMeas/(1000*60);
-    timeMeas = std::fmod(timeMeas,(1000*60));
-    result += minCount*1.e-6;
-    scaleFactor++;
-  }
-  if(timeMeas > 1000){
-    int secCount = timeMeas/1000;
-    timeMeas = std::fmod(timeMeas,1000);
-    result += secCount*1.e-9;
-    scaleFactor++;
-  }
-  if(timeMeas >= 0){
-    result += timeMeas*1.e-12;
-    scaleFactor++;
-  }
-  result = result * std::pow(1000,(5 - scaleFactor));
-
-  ss << result;
-  std::string stringObj = ss.str() + " " + significance[scaleFactor - 1];
-
-  return stringObj;
-
-
 }
 
 std::string PerfMonMTSvc::scaleMem(long memMeas) const{
-=======
-}
-
-std::string PerfMonMTSvc::scaleMem(long memMeas){
->>>>>>> 75019769
 
   std::ostringstream ss;
   ss << std::fixed;
