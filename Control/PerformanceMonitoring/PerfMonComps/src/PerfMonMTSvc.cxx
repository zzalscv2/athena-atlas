--- conflicted
+++ resolved
@@ -14,10 +14,6 @@
 #include "PerfMonUtils.h" // borrow from existing code
 
 
-<<<<<<< HEAD
-
-=======
->>>>>>> 8307cdea
 using json = nlohmann::json; // for convenience
 
 /*
@@ -126,22 +122,11 @@
   if( compName != "PerfMonMTSvc" ){
     stopSnapshotAud(stepName, compName);
 
-<<<<<<< HEAD
-    /*
-    if( isLoop() &&  m_isEventLoopMonitoring == true)
-      //stopCompAud_MT(stepName, compName);
-    else
-      stopCompAud_serial(stepName, compName);
-    */
-=======
     if( !isLoop() ) 
       stopCompAud_serial(stepName, compName);
-    else if( m_doEventLoopMonitoring == true )
-      stopCompAud_MT(stepName, compName);
->>>>>>> 8307cdea
-
-    if(!( isLoop() &&  m_isEventLoopMonitoring == true))
-      stopCompAud_serial(stepName, compName);
+    //else if( m_doEventLoopMonitoring == true )
+      //stopCompAud_MT(stepName, compName);
+
   }
 }
 
@@ -216,39 +201,19 @@
 
 
   std::lock_guard<std::mutex> lock( m_mutex_capture );
-<<<<<<< HEAD
-=======
-   
-  int eventNumber = getEventNumber();
-
-  PMonMT::StepCompEvent currentState = generate_parallel_state(stepName, compName, eventNumber);
-  m_measurement.capture_MT( currentState );    
-  m_parallelCompLevelData.addPointStart_MT(m_measurement, currentState);
-}
->>>>>>> 8307cdea
-
-  /*
-    eventID is the event id of the event. It doesnt have to be start from 0 and increment accordingly.
-    eventCount is the number of events which started to execute so far. It starts from 0 and inrement accordingly.
-  */
-  int eventID = getEventID();
-  int eventCount = eventCounter(eventID);
-
-  if(isCheckPoint(eventID, eventCount)){
-    m_measurement.capture_MT( eventCount ); 
-    m_eventLevelData.record_MT(m_measurement, eventCount);
-  }
-}
-
-bool PerfMonMTSvc::isCheckPoint(int eventID, int eventCount){
-  // Since we are capturing the beginning of 0th, kth, 2kth... event, we check if it's beginning or not with the following line.
-  bool isBeginning = (m_eventIDsSeenSoFar.find(eventID) == m_eventIDsSeenSoFar.end());
-  m_eventIDsSeenSoFar.insert(eventID); // not clear
+
+  if(isCheckPoint(m_eventCounter)){
+    m_measurement.capture_MT( m_eventCounter ); 
+    m_eventLevelData.record_MT(m_measurement, m_eventCounter);
+  }
+}
+
+bool PerfMonMTSvc::isCheckPoint(int eventCounter){
 
   if(m_checkPointType == "Arithmetic")
-    return  (eventCount % m_checkPointFactor == 0) && isBeginning;
+    return  (eventCounter % m_checkPointFactor == 0);
   else
-    return isPower(eventCount, m_checkPointFactor) && isBeginning;
+    return isPower(eventCounter, m_checkPointFactor);
 
   
 }
@@ -270,25 +235,6 @@
 
 void PerfMonMTSvc::report2Log() { 
 
-<<<<<<< HEAD
-  report2Stdout_Description();
-
-  report2Stdout_Time_Serial();
-  
-  // If Event Loop Monitoring option is ON
-  if(m_isEventLoopMonitoring)
-    report2Stdout_Time_Parallel();
-
-  if(isDirectoryExist("/proc")){
-    report2Stdout_Mem_Serial();
-    if(m_isEventLoopMonitoring)
-      report2Stdout_Mem_Parallel();
-  }    
-  else{
-    ATH_MSG_INFO("There is no /proc/ directory in this machine, therefore memory monitoring is failed!");
-  }
-
-=======
   // Header
   report2Log_Description();
 
@@ -297,9 +243,11 @@
     report2Log_Time_Serial();
   
     // If Event Loop Monitoring option is ON
-    if(m_doEventLoopMonitoring)
+    if(m_doEventLoopMonitoring){
       report2Log_Time_Parallel();
->>>>>>> 8307cdea
+      if(doesDirectoryExist("/proc"))
+        report2Log_Mem_Parallel(); // !!!!!!!
+    }
 
     if(doesDirectoryExist("/proc"))
       report2Log_Mem_Serial();
@@ -307,42 +255,26 @@
       ATH_MSG_INFO("There is no /proc/ directory in this machine, therefore memory monitoring is failed!");
   }
 
-<<<<<<< HEAD
-void PerfMonMTSvc::report2Stdout_Description() const {
-=======
   // Summary and system information
   report2Log_Summary();
   report2Log_CpuInfo();
 }
 
 void PerfMonMTSvc::report2Log_Description() const {
->>>>>>> 8307cdea
  
   ATH_MSG_INFO("=======================================================================================");
   ATH_MSG_INFO("                                 PerfMonMTSvc Report                                   ");
   ATH_MSG_INFO("=======================================================================================");
-<<<<<<< HEAD
-  ATH_MSG_INFO("*** Important information is presented below ******************************************");
-  ATH_MSG_INFO("*** Full output is inside: PerfMonMTSvc_result.json ***********************************");
-  ATH_MSG_INFO("*** In order to make plots out of results run the following commands:");
-  ATH_MSG_INFO("*** $ get_files PerfMonMTSvc_plotter.py");
-  ATH_MSG_INFO("*** $ python PerfMonMTSvc_plotter PerfMonMTSvc_result.json");
-=======
   ATH_MSG_INFO("!!! PLEASE NOTE THAT THIS SERVICE IS CURRENTLY IN R&D PHASE");
   ATH_MSG_INFO("=======================================================================================");
   ATH_MSG_INFO("*** Full set of information can also be found in: PerfMonMTSvc_result.json");
   ATH_MSG_INFO("*** In order to make plots using the results run the following commands:");
   ATH_MSG_INFO("*** $ perfmonmt-plotter PerfMonMTSvc_result.json");
->>>>>>> 8307cdea
-  ATH_MSG_INFO("=======================================================================================");
-
-}
-
-<<<<<<< HEAD
-void PerfMonMTSvc::report2Stdout_Time_Serial() { 
-=======
+  ATH_MSG_INFO("=======================================================================================");
+
+}
+
 void PerfMonMTSvc::report2Log_Time_Serial() { 
->>>>>>> 8307cdea
 
   using boost::format;
 
@@ -374,18 +306,13 @@
   }
   
 }
-<<<<<<< HEAD
-void PerfMonMTSvc::report2Stdout_Time_Parallel() {
-=======
 void PerfMonMTSvc::report2Log_Time_Parallel() {
->>>>>>> 8307cdea
 
   using boost::format;
  
   ATH_MSG_INFO("                             CPU & Wall Time Monitoring                                ");
   ATH_MSG_INFO("                                    (Event Loop)                                       ");
   ATH_MSG_INFO("=======================================================================================");
-<<<<<<< HEAD
   ATH_MSG_INFO("Event CheckPoint             CPU Time [ms]");
 
   for(auto it : m_eventLevelData.m_parallel_delta_map){
@@ -394,12 +321,9 @@
   ATH_MSG_INFO("=======================================================================================");
 
 }
-void PerfMonMTSvc::report2Stdout_Mem_Serial() { 
+void PerfMonMTSvc::report2Log_Mem_Serial() { 
 
   using boost::format;
-=======
-  ATH_MSG_INFO("Step             CPU Time [ms]       Wall Time [ms]      Component");
->>>>>>> 8307cdea
 
   ATH_MSG_INFO("=======================================================================================");
   ATH_MSG_INFO("                                  Memory Monitoring                                    ");
@@ -424,7 +348,6 @@
     ); 
     for(auto it : pairs){
 
-<<<<<<< HEAD
       ATH_MSG_INFO(format("%1% %|15t|%2% %|25t|%3% %|35t|%4% %|45t|%5% %|55t|%6%") % it.first.stepName \
                                                                                    % it.second->m_memMon_delta_map["vmem"]    \
                                                                                    % it.second->m_memMon_delta_map["rss"]     \
@@ -438,7 +361,7 @@
   }  
 }
 
-void PerfMonMTSvc::report2Stdout_Mem_Parallel(){
+void PerfMonMTSvc::report2Log_Mem_Parallel(){
   
   using boost::format;
  
@@ -457,114 +380,7 @@
   }
   ATH_MSG_INFO("=======================================================================================");
 
-=======
-      ATH_MSG_INFO(format("%1%  %|17t|%2$.2f  %|37t|%3% %|57t|%4% ") % it.first.stepName % it.second.cpu_time % it.second.wall_time % it.first.compName);
-    }
-    ATH_MSG_INFO("=======================================================================================");
-
-  }
->>>>>>> 8307cdea
-
-  return;  
-}
-<<<<<<< HEAD
-
-void PerfMonMTSvc::report2Stdout_Summary() {
-=======
-void PerfMonMTSvc::report2Log_Mem_Serial() { 
->>>>>>> 8307cdea
-
-  using boost::format;
- 
-  ATH_MSG_INFO("                              PerfMonMT Results Summary                                ");
-  ATH_MSG_INFO("=======================================================================================");
-
-<<<<<<< HEAD
-  ATH_MSG_INFO(format( "%1% %|30t|%2% %|55t|%3% ") % "CPU time" % "@Initialize:" % scaleTime(m_snapshotData[0].m_delta_cpu));
-  ATH_MSG_INFO(format( "%1% %|30t|%2% %|55t|%3% ") % "Wall time" % "@Initialize:" % scaleTime(m_snapshotData[0].m_delta_wall));
-  ATH_MSG_INFO(format( "%1% %|30t|%2% %|55t|%3% ") % "Virtual Memory Size" % "@Initialize:" % scaleMem(m_snapshotData[0].m_memMon_delta_map["vmem"]));
-  ATH_MSG_INFO(format( "%1% %|30t|%2% %|55t|%3% ") % "Resident Set Size(Rss)" % "@Initialize:" % scaleMem(m_snapshotData[0].m_memMon_delta_map["rss"]));
-  ATH_MSG_INFO(format( "%1% %|30t|%2% %|55t|%3% ") % "Proportional Set Size(Pss)" % "@Initialize:" % scaleMem(m_snapshotData[0].m_memMon_delta_map["pss"]));
-  ATH_MSG_INFO(format( "%1% %|30t|%2% %|55t|%3% ") % "Swap Size" % "@Initialize:" % scaleMem(m_snapshotData[0].m_memMon_delta_map["swap"]));
-  ATH_MSG_INFO(format( "%1% %|30t|%2% %|55t|%3% ") % "Effective CPU Utilization" % "@Initialize:" % (m_snapshotData[0].m_delta_cpu/m_snapshotData[0].m_delta_wall));
-=======
-  ATH_MSG_INFO("=======================================================================================");
-  ATH_MSG_INFO("                                  Memory Monitoring                                    ");
-  ATH_MSG_INFO("                                   (Serial Steps)                                      ");
-  ATH_MSG_INFO("                                     Units: kB                                         ");
-  ATH_MSG_INFO("=======================================================================================");
-  ATH_MSG_INFO("Step           Vmem      Rss       Pss       Swap      Component");
-                //Initialize     6144      6184      6184      0         AthDictLoaderSvc 
-
-  
-  for(auto vec_itr : m_stdoutVec_serial){
-    // Sort the results
-    std::vector<std::pair<PMonMT::StepComp , PMonMT::MeasurementData*>> pairs;
-    for (auto itr = vec_itr.begin(); itr != vec_itr.end(); ++itr)
-      pairs.push_back(*itr);
->>>>>>> 8307cdea
-
-    sort(pairs.begin(), pairs.end(), [=](std::pair<PMonMT::StepComp , PMonMT::MeasurementData*>& a, std::pair<PMonMT::StepComp , PMonMT::MeasurementData*>& b)
-    {
-      return a.second->m_memMon_delta_map["vmem"] + a.second->m_memMon_delta_map["rss"] + a.second->m_memMon_delta_map["pss"] + a.second->m_memMon_delta_map["swap"] > \
-             b.second->m_memMon_delta_map["vmem"] + b.second->m_memMon_delta_map["rss"] + b.second->m_memMon_delta_map["pss"] + b.second->m_memMon_delta_map["swap"];
-    }
-    ); 
-    for(auto it : pairs){
-
-<<<<<<< HEAD
-  ATH_MSG_INFO("");
-
-  ATH_MSG_INFO(format( "%1% %|30t|%2% %|55t|%3% ") % "CPU time" % "@Event Loop:" % scaleTime(m_snapshotData[1].m_delta_cpu));
-  ATH_MSG_INFO(format( "%1% %|30t|%2% %|55t|%3% ") % "Wall time" % "@Event Loop:" % scaleTime(m_snapshotData[1].m_delta_wall));
-  ATH_MSG_INFO(format( "%1% %|30t|%2% %|55t|%3% ") % "Virtual Memory Size" % "@Event Loop:" % scaleMem(m_snapshotData[1].m_memMon_delta_map["vmem"]));
-  ATH_MSG_INFO(format( "%1% %|30t|%2% %|55t|%3% ") % "Resident Set Size(Rss)" % "@Event Loop:" % scaleMem(m_snapshotData[1].m_memMon_delta_map["rss"]));
-  ATH_MSG_INFO(format( "%1% %|30t|%2% %|55t|%3% ") % "Proportional Set Size(Pss)" % "@Event Loop:" % scaleMem(m_snapshotData[1].m_memMon_delta_map["pss"]));
-  ATH_MSG_INFO(format( "%1% %|30t|%2% %|55t|%3% ") % "Swap Size" % "@Event Loop:" % scaleMem(m_snapshotData[1].m_memMon_delta_map["swap"]));
-  ATH_MSG_INFO(format( "%1% %|30t|%2% %|55t|%3% ") % "Effective CPU Utilization" % "@Event Loop:" % (m_snapshotData[1].m_delta_cpu/m_snapshotData[1].m_delta_wall));
-
-  ATH_MSG_INFO("");
-
-  ATH_MSG_INFO(format( "%1% %|30t|%2% %|55t|%3% ") % "CPU time" % "@Finalize:" % scaleTime(m_snapshotData[2].m_delta_cpu));
-  ATH_MSG_INFO(format( "%1% %|30t|%2% %|55t|%3% ") % "Wall time" % "@Finalize:" % scaleTime(m_snapshotData[2].m_delta_wall));
-  ATH_MSG_INFO(format( "%1% %|30t|%2% %|55t|%3% ") % "Virtual Memory Size" % "@Finalize:" % scaleMem(m_snapshotData[2].m_memMon_delta_map["vmem"]));
-  ATH_MSG_INFO(format( "%1% %|30t|%2% %|55t|%3% ") % "Resident Set Size(Rss)" % "@Finalize:" % scaleMem(m_snapshotData[2].m_memMon_delta_map["rss"]));
-  ATH_MSG_INFO(format( "%1% %|30t|%2% %|55t|%3% ") % "Proportional Set Size(Pss)" % "@Finalize:" % scaleMem(m_snapshotData[2].m_memMon_delta_map["pss"]));
-  ATH_MSG_INFO(format( "%1% %|30t|%2% %|55t|%3% ") % "Swap Size" % "@Finalize:" % scaleMem(m_snapshotData[2].m_memMon_delta_map["swap"]));
-  ATH_MSG_INFO(format( "%1% %|30t|%2% %|55t|%3% ") % "Effective CPU Utilization" % "@Finalize:" % (m_snapshotData[2].m_delta_cpu/m_snapshotData[2].m_delta_wall));
-
-  ATH_MSG_INFO("");
-
-  ATH_MSG_INFO(format( "%1% %|30t|%2% ") % "Max Vmem: " % scaleMem(m_measurement.vmemPeak));
-  ATH_MSG_INFO(format( "%1% %|30t|%2% ") % "Max Rss: " % scaleMem(m_measurement.rssPeak));
-  ATH_MSG_INFO(format( "%1% %|30t|%2% ") % "Max Pss: " % scaleMem(m_measurement.pssPeak));
-
-  ATH_MSG_INFO("");
-
-  
-  ATH_MSG_INFO(format( "%1% %|55t|%2% ") % "Number of Events processed:" %  m_eventIDsSeenSoFar.size());
-  ATH_MSG_INFO(format( "%1% %|55t|%2$.2f ms ") % "CPU Usage per Event:" %  (m_snapshotData[1].m_delta_cpu / m_eventIDsSeenSoFar.size()));
-  ATH_MSG_INFO(format( "%1% %|55t|%2% ") % "Events per second:" %  (m_eventIDsSeenSoFar.size() / m_snapshotData[1].m_delta_wall  ));
-
-  ATH_MSG_INFO(format( "%1% %|55t|%2% ") % "Number of Threads in the air:" %  (int) m_nThreads);
-
-  ATH_MSG_INFO("=======================================================================================");
-=======
-      ATH_MSG_INFO(format("%1% %|15t|%2% %|25t|%3% %|35t|%4% %|45t|%5% %|55t|%6%") % it.first.stepName \
-                                                                                   % it.second->m_memMon_delta_map["vmem"]    \
-                                                                                   % it.second->m_memMon_delta_map["rss"]     \
-                                                                                   % it.second->m_memMon_delta_map["pss"]     \
-                                                                                   % it.second->m_memMon_delta_map["swap"]    \
-                                                                                   % it.first.compName);      
-
-    }
-    ATH_MSG_INFO("=======================================================================================");
-
-  }  
-}
-
-void report2Log_Mem_Parallel(){
-  // to implement ...
+
   return;  
 }
 
@@ -585,7 +401,6 @@
                                                                                                    % "dSwap [kB]");
 
   ATH_MSG_INFO("---------------------------------------------------------------------------------------");
->>>>>>> 8307cdea
 
   for(unsigned int idx=0; idx<3; idx++)  {
     ATH_MSG_INFO(format("%1% %|13t|%2% %|25t|%3% %|37t|%4$.2f %|44t|%5% %|55t|%6% %|66t|%7% %|77t|%8%") % m_snapshotStepNames[idx] 
@@ -604,6 +419,15 @@
   ATH_MSG_INFO(format( "%1% %|35t|%2$.0f ") % "CPU usage per event [ms]:" % (m_snapshotData[1].m_delta_cpu / m_eventCounter));
   ATH_MSG_INFO(format( "%1% %|35t|%2$.3f ") % "Events per second:" % (m_eventCounter / m_snapshotData[1].m_delta_wall * 1000.));
 
+  ATH_MSG_INFO("");
+
+  ATH_MSG_INFO(format( "%1% %|30t|%2% ") % "Max Vmem: " % scaleMem(m_measurement.vmemPeak));
+  ATH_MSG_INFO(format( "%1% %|30t|%2% ") % "Max Rss: " % scaleMem(m_measurement.rssPeak));
+  ATH_MSG_INFO(format( "%1% %|30t|%2% ") % "Max Pss: " % scaleMem(m_measurement.pssPeak));
+
+  ATH_MSG_INFO("");
+
+
   ATH_MSG_INFO("=======================================================================================");
 }
 
@@ -614,13 +438,8 @@
   ATH_MSG_INFO("                                  System Information                                   ");
   ATH_MSG_INFO("=======================================================================================");
 
-<<<<<<< HEAD
-  ATH_MSG_INFO(format( "%1% %|54t|%2% ") % "CPU Model:" % get_cpu_model_info());
-  ATH_MSG_INFO(format( "%1% %|55t|%2% ") % "Number of Logical Cores:" % get_cpu_core_info());
-=======
   ATH_MSG_INFO(format( "%1% %|34t|%2% ") % "CPU Model:" % get_cpu_model_info());
   ATH_MSG_INFO(format( "%1% %|35t|%2% ") % "Number of Available Cores:" % get_cpu_core_info());
->>>>>>> 8307cdea
 
   ATH_MSG_INFO("=======================================================================================");
 }
@@ -632,22 +451,15 @@
 
   report2JsonFile_Summary(j);
   report2JsonFile_Time_Serial(j);
-<<<<<<< HEAD
-
-  if(isDirectoryExist("/proc")){
+
+  if(doesDirectoryExist("/proc")){
     report2JsonFile_Mem_Serial(j);
-    if(m_isEventLoopMonitoring)
+    if(m_doEventLoopMonitoring)
       report2JsonFile_Mem_Parallel(j);
   }
-  
-  if(m_isEventLoopMonitoring)
-=======
-
-  if(doesDirectoryExist("/proc"))
-    report2JsonFile_Mem_Serial(j);
+
 
   if(m_doEventLoopMonitoring)
->>>>>>> 8307cdea
     report2JsonFile_Time_Parallel(j);
  
 
@@ -687,25 +499,6 @@
   }
 }
 
-<<<<<<< HEAD
-/*
-  {
-    "TimeMon_Parallel" : {
-      "0" : {
-        cpu : 0
-      }
-    }
-
-  }
-=======
-void PerfMonMTSvc::report2JsonFile_Time_Parallel(nlohmann::json& j) const {
-
-  // Report component level time measurements in parallel steps
-  for(auto& it : m_aggParallelCompLevelDataMap){
->>>>>>> 8307cdea
-
-*/
-
 void PerfMonMTSvc::report2JsonFile_Time_Parallel(nlohmann::json& j) const {
 
   // Report event level CPU measurements
@@ -714,7 +507,6 @@
     std::string checkPoint = std::to_string(it.first);
     double cpu_time = it.second.cpu_time;
 
-<<<<<<< HEAD
     j["TimeMon_Parallel"][checkPoint] = { {"cpu_time", cpu_time} } ;
 
   }
@@ -724,9 +516,6 @@
   
   // Report component level memory measurements in serial steps
   for(auto& it : m_compLevelDataMap){
-=======
-    j["TimeMon_Parallel"][stepName][compName] = { {"cpu_time", cpu_time}, {"wall_time", wall_time} } ; 
->>>>>>> 8307cdea
 
     std::string stepName = it.first.stepName;
     std::string compName = it.first.compName;
@@ -744,27 +533,6 @@
   }
 }
 
-void PerfMonMTSvc::report2JsonFile_Mem_Serial(nlohmann::json& j) const{
-  
-  // Report component level memory measurements in serial steps
-  for(auto& it : m_compLevelDataMap){
-
-    std::string stepName = it.first.stepName;
-    std::string compName = it.first.compName;
-    
-    long vmem = it.second->m_memMon_delta_map["vmem"];
-    long rss = it.second->m_memMon_delta_map["rss"];
-    long pss = it.second->m_memMon_delta_map["pss"];
-    long swap = it.second->m_memMon_delta_map["swap"];
-    
-    // nlohmann::json syntax
-    j["MemMon_Serial"][stepName][compName] =  { {"vmem", vmem}, {"rss", rss}, {"pss", pss}, {"swap", swap} } ; 
-
-    // Free the dynamically allocated space
-    delete it.second;
-  }
-}
-
 void PerfMonMTSvc::report2JsonFile_Mem_Parallel(nlohmann::json& j){
   
   // Report event level memory measurements
@@ -817,42 +585,6 @@
   return currentState;
 }
 
-<<<<<<< HEAD
-=======
-PMonMT::StepCompEvent PerfMonMTSvc::generate_parallel_state( const std::string& stepName,
-                                                             const std::string& compName,
-                                                             const int& eventNumber) const {
-
-  PMonMT::StepCompEvent currentState;
-  currentState.stepName = stepName;
-  currentState.compName = compName;
-  currentState.eventNumber = eventNumber;
-  return currentState;
-}
-
-void PerfMonMTSvc::parallelDataAggregator(){
-
-  std::map< PMonMT::StepComp, PMonMT::Measurement >::iterator sc_itr;
-
-  for(auto& sce_itr : m_parallelCompLevelData.m_timeMon_delta_map ){
-
-    PMonMT::StepComp currentState = generate_serial_state (sce_itr.first.stepName, sce_itr.first.compName);
- 
-    // If the current state exists in the map, then aggregate it. o/w create a instance for it.
-    sc_itr = m_aggParallelCompLevelDataMap.find(currentState);
-    if(sc_itr != m_aggParallelCompLevelDataMap.end()){
-      m_aggParallelCompLevelDataMap[currentState].cpu_time += sce_itr.second.cpu_time;
-      m_aggParallelCompLevelDataMap[currentState].wall_time += sce_itr.second.wall_time;
-    }
-    else{
-      m_aggParallelCompLevelDataMap[currentState] = sce_itr.second;      
-    }
-      
-  } 
-
-}
-
->>>>>>> 8307cdea
 void PerfMonMTSvc::divideData2Steps_serial(){
   for(auto it : m_compLevelDataMap){
 
@@ -1019,13 +751,4 @@
     std::cout << "Unable to open /proc/cpuinfo" << std::endl;
     return -1;
   }
-<<<<<<< HEAD
-}
-
-int PerfMonMTSvc::eventCounter(int eventID) {
-  int size = m_eventIDsSeenSoFar.size();
-  return size;
-}
-=======
-}
->>>>>>> 8307cdea
+}