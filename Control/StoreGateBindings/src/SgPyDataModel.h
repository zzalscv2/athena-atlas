// -*- C++ -*-

/*
  Copyright (C) 2002-2022 CERN for the benefit of the ATLAS collaboration
*/

#ifndef STOREGATEBINDINGS_SGPYDATAMODEL_H
#define STOREGATEBINDINGS_SGPYDATAMODEL_H 1

#include "Python.h"

#include "StoreGateBindingsDict.h"
#include "SgPyMsg.h"

// Framework includes
#include "GaudiKernel/Bootstrap.h"
#include "GaudiKernel/ClassID.h"
#include "GaudiKernel/DataObject.h"
#include "GaudiKernel/IClassIDSvc.h"
#include "AthenaKernel/IDictLoaderSvc.h"
#include "AthenaKernel/DataBucketBase.h"
#include "AthenaKernel/BaseInfo.h"

#include "RootUtils/PyAthenaGILStateEnsure.h"

<<<<<<< HEAD
extern const CLID PyCLID;
=======
extern CLID PyCLID;
>>>>>>> f814470b


// ROOT includes
#include "TClass.h"
#include "TClassEdit.h"
#include "TClassRef.h"
#include "TROOT.h"
#include "TMethod.h"
#include "TMethodCall.h"

// PyROOT includes
#include "AthenaPyRoot.h"
#include "CPyCppyy/PyException.h"

#include <unordered_map>

// Called from python, so only excuted single-threaded (GIL).
#include "CxxUtils/checker_macros.h"
ATLAS_NO_CHECK_FILE_THREAD_SAFETY;

// fwd declares
namespace SG { struct PyProxyMgr; }
namespace SG { struct PyProxyDict; }

namespace {
  /** @brief replace all occurences of 'from' with 'to' in 's'
   */
  std::string::size_type 
  cxx_replace(std::string& s,
              const std::string& from,
              const std::string& to)
  {
    std::string::size_type cnt(std::string::npos);

    if(from != to && !from.empty()) {
      std::string::size_type pos1(0);
      std::string::size_type pos2(0);
      const std::string::size_type from_len(from.size());
      const std::string::size_type to_len(to.size());
      cnt = 0;

      while((pos1 = s.find(from, pos2)) != std::string::npos) {
        s.replace(pos1, from_len, to);
        pos2 = pos1 + to_len;
        ++cnt;
      }
    }
    return cnt;
  }
}

namespace SG {
  
  /**
   * @brief Concrete @c DataBucket that holds the object via a @c void*
   *        and uses the Root dictionary to do conversions.
   *
   * A concrete @c DataBucket instance holds a pointer to an arbitrary
   * object, and is able to further convert it to pointers to other
   * types related by inheritance.  This variant is used for PyAthena,
   * where don't have the type available at compile time and thus cannot
   * use templates.  However, we know that we do have the Root dictionary
   * available for the types, so we can use that information for the
   * conversions.
   */
  class PyDataBucket : public DataBucketBase
  {
  public:
    /**
     * @brief Constructor.
     * @param pyObj The (pyroot) object proxy to hold.
     * @param clid The class ID of the wrapped object.
     */
    PyDataBucket( PyObject* obj,
                  CLID clid );


    /**
     * @brief Destructor.
     */
    virtual ~PyDataBucket() override { 
      RootUtils::PyGILStateEnsure gil;
      Py_DECREF( m_pyObj ); 
    }

    /**
     * @brief Return the held object.
     */
    virtual void* object() override
    { 
      return m_clid != PyCLID
        ? CPPInstance_ASVOIDPTR(m_pyObj)
        : m_pyObj; 
    }


    using DataBucketBase::cast;


    /**
     * @brief Return the contents of the @c DataBucket,
     *        converted to type given by @a clid.  Note that only
     *        derived->base conversions are allowed here.
     * @param clid The class ID to which to convert.
     * @param irt To be called if we make a new instance.
     * @param isConst True if the object being converted is regarded as const.
     */
    virtual void* cast (CLID clid, IRegisterTransient* itr = 0,
                        bool isConst = true) override;


    /**
     * @brief Return the contents of the @c DataBucket,
     *        converted to type given by @c std::type_info.  Note that only
     *        derived->base conversions are allowed here.
     * @param tinfo The @c std::type_info of the type to which to convert.
     * @param irt To be called if we make a new instance.
     * @param isConst True if the object being converted is regarded as const.
     */
    virtual void* cast (const std::type_info& tinfo,
                        IRegisterTransient* itr = 0,
                        bool isConst = true) override;

    /**
     * @brief Retrieve reference to class definition structure
     */
    virtual const CLID& clID() const override { return m_clid; }

    /**
     * @brief Return the @c type_info for the stored object.
     */
    virtual const std::type_info& tinfo() const override
    {
      return m_bib->typeinfo();
    }

    /**
     * @brief Give up ownership of the  @c DataBucket contents.
     */
    virtual void relinquish() override
    {
      Py_DECREF( m_pyObj );
    }

    /**
     * If the held object derives from @c ILockable, call @c lock() on it.
     */
    virtual void lock() override;

  private:
    /// Pointer to the held pyroot object (or 'regular' PyObject)
    PyObject* m_pyObj;

    /// The class ID of the wrapped object.
    CLID m_clid;

    /// pointer to the @c SG::BaseInfoBase structure holding the converter
    /// functions for objects held by StoreGate
    const SG::BaseInfoBase* m_bib;
  };

  /**
   * @brief A helper class to manage accesses to PyProxies
   */
  struct PyProxyMgr
  {
    IDictLoaderSvc * m_dictSvc;
    IClassIDSvc* m_clidSvc;
    /// a dictionary of "typedef'ed typename" -> "typename"
    PyObject* m_aliases;

    /// a dictionary of 'typename' -> CLID (and reverse CLID->'typename')
    PyObject* m_clids;

    typedef std::unordered_map<StoreGateSvc*,SG::PyProxyDict*> PyProxyMap_t;
    PyProxyMap_t m_proxyMap;
    
    /// a dictionary of CLID -> reflex typename
    typedef std::unordered_map<CLID, std::string> ClidMap_t;
    ClidMap_t m_clidMap;

    static
    PyProxyMgr& instance()
    { static PyProxyMgr mgr; return mgr; }

    PyProxyMgr();
    ~PyProxyMgr();

    SG::PyProxyDict* pyproxy( StoreGateSvc* sg );

    /// returns a borrowed reference
    inline
    PyObject* pyclid(PyObject* tp)
    {
      PyObject* clid = PyDict_GetItem(m_clids, tp);
      if ( NULL == clid ) {
        const CLID id = this->clid(tp);
        if ( id == CLID_NULL ) {
          return NULL;
        }
        clid = PyLong_FromLong(id);
        PyDict_SetItem(m_clids, tp, clid);
        // add reverse look-up entry too
        PyDict_SetItem(m_clids, clid, tp);
        //Py_INCREF(clid);
      }
      return clid;
    }

    /// returns a borrowed reference
    inline
    PyObject* pytp(PyObject* clid)
    {
      PyObject* tp = PyDict_GetItem(m_clids, clid);
      if ( NULL == tp ) {
        std::string cpp_tp;
        if (!m_clidSvc->getTypeNameOfID(PyLong_AsUnsignedLong(clid), 
                                        cpp_tp).isSuccess()) {
          return NULL;
        }
        PyObject* alias = PyDict_GetItemString(m_aliases, cpp_tp.c_str());
        if ( alias ) {
          tp = alias;
        } else {
#if PY_VERSION_HEX < 0x03000000
          tp = PyString_FromString(cpp_tp.c_str());
#else
          tp = PyUnicode_FromString(cpp_tp.c_str());
#endif
        }
        PyDict_SetItem(m_clids, clid, tp);
        // reverse look-up
        PyDict_SetItem(m_clids, tp, clid);
        if (!alias) {
          Py_DECREF(tp);
        }
      }
      return tp;
    }

    /// returns a borrowed reference
    inline 
    PyObject* pytp(CLID clid)
    {
      PyObject* pyclid = PyLong_FromLong(clid);
      PyObject* o = this->pytp(pyclid);
      Py_DECREF(pyclid);
      return o;
    }

    inline
    CLID clid(PyObject* tp)
    {
      CLID id = CLID_NULL;
      // FIXME: get rid of this massaging when/if ROOT finally
      // standardize on keeping the std:: namespace...
      std::string tpstr = RootUtils::PyGetString(tp).first;
      std::string tn;
      {
        // Protect against data race inside TClassEdit.
        // https://github.com/root-project/root/issues/10353
        // Should be fixed in root 6.26.02.
        R__WRITE_LOCKGUARD(ROOT::gCoreMutex);
        tn = TClassEdit::ShortType(tpstr.c_str(),
                                   TClassEdit::kDropAllDefault);
      }
      m_clidSvc->getIDOfTypeName(tn, id).ignore();
      if ( id == CLID_NULL ) {
        // try an alias...
        PyObject* alias = PyDict_GetItemString(m_aliases, tn.c_str());
        if ( alias ){
          std::string aliasstr = RootUtils::PyGetString(alias).first;
          m_clidSvc->getIDOfTypeName(aliasstr, id).ignore();
        }
      }
      if (id == CLID_NULL) {
        // then try a type-id name...
        return this->clid_from_tid (tp);
      }
      return id;
    }

    inline
    CLID clid_from_tid (PyObject* tp)
    {
      CLID id = CLID_NULL;
      // FIXME: get rid of this massaging when/if ROOT finally
      // standardize on keeping the std:: namespace...
      std::string tpstr = RootUtils::PyGetString(tp).first;
      std::string tn;
      {
        // Protect against data race inside TClassEdit.
        // https://github.com/root-project/root/issues/10353
        // Should be fixed in root 6.26.02.
        R__WRITE_LOCKGUARD(ROOT::gCoreMutex);
        tn = TClassEdit::ShortType(tpstr.c_str(),
                                   TClassEdit::kDropAllDefault);
      }
      m_clidSvc->getIDOfTypeInfoName(tn, id).ignore();
      if ( id == CLID_NULL ) {
        // try an alias...
        PyObject* alias = PyDict_GetItemString(m_aliases, tn.c_str());
        if ( alias ){
          std::string aliasstr = RootUtils::PyGetString(alias).first;
          m_clidSvc->getIDOfTypeInfoName(aliasstr,
                                         id).ignore();
        }
      }
      return id;
    }

    /** ensure everything has been loaded for the clid id (classid,
     *  reflex dict, baseinfobase,...)
     *  @return the reflex typename associated with that clid
     */
    inline
    const char* load_type(CLID id)
    {
      typedef ClidMap_t::iterator Itr_t;
      Itr_t i = m_clidMap.find(id);
      if (i != m_clidMap.end()) {
        return i->second.c_str();
      }
      // Reflex now returns std::basic_string<char> instead of std::string
      std::string tname = m_dictSvc->load_type(id).Name(Reflex::SCOPED);
      // handle '> >'. order MATTERS!
      ::cxx_replace(tname, "basic_string<char> >", "string>");
      ::cxx_replace(tname, "basic_string<char>",   "string");
      m_clidMap[id] = tname;

      // Try to make sure the BIB is initialized.
      std::string bibname = "SG::BaseInfo<" + tname + ">";
      TClass* bibcl = gROOT->GetClass (bibname.c_str());
      if (bibcl) {
        TMethod* m = bibcl->GetMethodAny ("baseinfo");
        if (m) {
          TMethodCall call (m);
          call.Execute();
        }
      }

      return m_clidMap[id].c_str();
    }

  private:
    /// import the dictionary of aliases from a well known location
    PyObject* importDictAliases()
    {
      const std::string moduleName = "AthenaPython.Bindings";
      PyObject* module = PyImport_ImportModule
        ( const_cast<char*>(moduleName.c_str()) );
      if ( !module || !PyModule_Check(module) ) {
        std::cerr << "SG::PyProxyDict WARNING: could not import module '"
                  << moduleName << "' !\n";
        Py_XDECREF(module);
        m_aliases = PyDict_New();
        return m_aliases;
      }

      m_aliases = PyDict_GetItemString(PyModule_GetDict(module),
                                       (char*)"_clid_typename_aliases");
      // borrowed ref. so we increment it
      Py_XINCREF(m_aliases);
      // don't need this one anymore
      Py_DECREF(module);
      
      if ( !m_aliases ) {
        std::cerr << "SG::PyProxyDict WARNING: could not retrieve the "
                  << "dictionary of aliases from '"
                  << moduleName << "' !\n";
        Py_XDECREF(m_aliases);
        m_aliases = PyDict_New();
      }
      return m_aliases;
    }
    
  }; //> class PyProxyMgr

  /** @brief a python front-end to the @c IProxyDict interface
   *  PyProxyDict encapsulates getting python objects from
   *  the raw C++ ones ones gets from the C++ store.
   */
  struct PyProxyDict
  {
    StoreGateSvc* m_sgSvc;

    PyProxyDict( StoreGateSvc* sgSvc ) : 
      m_sgSvc( sgSvc )
    {}

    ~PyProxyDict() 
    {}

    inline
    PyObject* proxy( PyObject* pyclid, PyObject* pykey )
    {
      _SGPY_MSG("PyProxyDict::proxy(...)...");

      PyObject* pyproxy = NULL;

      unsigned int id_tmp = 0;
      if (!PyArg_Parse( pyclid, "I", &id_tmp )) {
        return nullptr;
      }
          
      CLID id = id_tmp;
      std::string skey;
      if (pykey != Py_None) {
        skey = RootUtils::PyGetString (pykey).first;
      }
      SG::DataProxy* proxy = skey.empty()
        ? m_sgSvc->proxy(id)
        : m_sgSvc->proxy(id, skey);
      _SGPY_MSG("PyProxyDict::proxy(" 
                << (proxy ? proxy->clID() : id)   << ", "
                << (proxy ? proxy->name() : skey) << ")...");
      pyproxy = TPython::CPPInstance_FromVoidPtr((void*)proxy, 
                                                 "SG::DataProxy");

      _SGPY_MSG("PyProxyDict::proxy(...)... [done]");
      return pyproxy;
    }

    inline
    PyObject* newPyDataObject( const char* klass, void* addr=0 )
    {
      PyObject* obj = NULL;
      if ( !(obj = TPython::CPPInstance_FromVoidPtr((void*)addr, klass)) ) {
        throw CPyCppyy::PyException();
      }
      return obj;
    }
  }; //> struct PyProxyDict



  // -------- inlines ----------------------
  inline
  PyProxyDict* 
  PyProxyMgr::pyproxy(StoreGateSvc* sg)
  {
    SG::PyProxyDict* p = 0;
    PyProxyMap_t::iterator i = m_proxyMap.find(sg);
    if ( i == m_proxyMap.end() ) {
      m_proxyMap[sg] = p = new SG::PyProxyDict(sg);
    } else {
      p = i->second;
    }
    return p;
  }
  

} //> end namespace SG

#endif // !STOREGATEBINDINGS_SGPYDATAMODEL_H
<|MERGE_RESOLUTION|>--- conflicted
+++ resolved
@@ -23,11 +23,7 @@
 
 #include "RootUtils/PyAthenaGILStateEnsure.h"
 
-<<<<<<< HEAD
 extern const CLID PyCLID;
-=======
-extern CLID PyCLID;
->>>>>>> f814470b
 
 
 // ROOT includes
