--- conflicted
+++ resolved
@@ -46,16 +46,8 @@
 atlas_install_scripts( share/clid test/_clid_unittest.py )
 atlas_install_joboptions( share/*.opts )
 
-<<<<<<< HEAD
 #need to ensure the joboption is installed by the time the genCLIDDB is compiled
 #otherwise genCLIDDB will crash
 if( TARGET genCLIDDB )
   add_dependencies( genCLIDDB CLIDCompsJobOptInstall )
-=======
-# Make sure that the jobOptions are installed before building genCLIDDB.
-# Otherwise the build system may try to use it before everything needed
-# by it is in place.
-if( TARGET genCLIDDB )
-   add_dependencies( genCLIDDB CLIDCompsJobOptInstall )
->>>>>>> 491cc3e5
 endif()