--- conflicted
+++ resolved
@@ -230,18 +230,9 @@
     # otherwise, manually do it...
     dumpSequence( AthSequencer ("AthMasterSeq"), indent=0 )
     dumpSequence( AthSequencer ("AthFilterSeq"), indent=1 )
-<<<<<<< HEAD
-    dumpSequence( AlgSequence  ("AthBeginSeq"),  indent=2 )
-    dumpSequence( AlgSequence  ("AthCondSeq"),   indent=3 )
-    dumpSequence( AlgSequence  ("TopAlg"),       indent=3 )
-    dumpSequence( AlgSequence  ("AthEndSeq"),    indent=2 )
-    dumpSequence( AthSequencer ("AthOutSeq"),    indent=2 )
-    dumpSequence( AthSequencer ("AthRegSeq"),    indent=2 )
-=======
     dumpSequence( AthSequencer ("AthBeginSeq"),  indent=2 )
     dumpSequence( AthSequencer ("AthCondSeq"),   indent=3 )
     dumpSequence( AlgSequence  ("TopAlg"),       indent=3 )
     dumpSequence( AthSequencer ("AthEndSeq"),    indent=2 )
     dumpSequence( AthSequencer ("AthOutSeq"),    indent=1 )
-    dumpSequence( AthSequencer ("AthRegSeq"),    indent=1 )
->>>>>>> 8cfc3beb
+    dumpSequence( AthSequencer ("AthRegSeq"),    indent=1 )