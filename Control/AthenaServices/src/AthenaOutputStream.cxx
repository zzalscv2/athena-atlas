--- conflicted
+++ resolved
@@ -315,73 +315,6 @@
    return(status);
 }
 
-<<<<<<< HEAD
-StatusCode AthenaOutputStream::stop()
-{
-   ATH_MSG_INFO("AthenaOutputStream " << this->name() << " ::stop()");
-   for (std::vector<ToolHandle<IAthenaOutputTool> >::iterator iter = m_helperTools.begin();
-        iter != m_helperTools.end(); iter++) {
-      if (!(*iter)->preFinalize().isSuccess()) {
-          ATH_MSG_ERROR("Cannot finalize helper tool");
-      }
-   }
-   FileIncident fileInc(name(),"MetaDataStop","","Serial");
-   ServiceHandle<MetaDataSvc> mdsvc("MetaDataSvc", name());
-   if (mdsvc.retrieve().isFailure()) {
-      ATH_MSG_ERROR("Could not retrieve MetaDataSvc for stop actions");
-   }
-   else {
-      ATH_CHECK(mdsvc->prepareOutput(fileInc));
-   }
-   // Always force a final commit in stop - mainly applies to AthenaPool
-   if (m_writeOnFinalize) {
-      if (write().isFailure()) {  // true mean write AND commit
-         ATH_MSG_ERROR("Cannot write on finalize");
-      }
-      ATH_MSG_INFO("Records written: " << m_events);
-   }
-
-   if (!m_metadataItemList.value().empty()) {
-      m_currentStore = &m_metadataStore;
-      StatusCode status = m_streamer->connectServices(m_metadataStore.type(), m_persName, false);
-      if (status.isFailure()) {
-         throw GaudiException("Unable to connect metadata services", name(), StatusCode::FAILURE);
-      }
-      m_checkNumberOfWrites = false;
-      m_outputAttributes = "[OutputCollection=ROOTTREE:MetaDataHdr][PoolContainerPrefix=ROOTTREE:MetaData][AttributeListKey=]";
-      m_p2BWritten->clear();
-      IProperty *pAsIProp(nullptr);
-      if ((m_p2BWritten.retrieve()).isFailure() ||
-                     nullptr == (pAsIProp = dynamic_cast<IProperty*>(&*m_p2BWritten)) ||
-                     (pAsIProp->setProperty("ItemList", m_metadataItemList.toString())).isFailure()) {
-         throw GaudiException("Folder property [metadataItemList] not found", name(), StatusCode::FAILURE);
-      }
-      if (write().isFailure()) {  // true mean write AND commit
-         ATH_MSG_ERROR("Cannot write metadata");
-      }
-      m_outputAttributes.clear();
-      m_currentStore = &m_dataStore;
-      status = m_streamer->connectServices(m_dataStore.type(), m_persName, m_extendProvenanceRecord);
-      if (status.isFailure()) {
-         throw GaudiException("Unable to re-connect services", name(), StatusCode::FAILURE);
-      }
-      m_p2BWritten->clear();
-      if ((pAsIProp->setProperty(m_itemList)).isFailure()) {
-         throw GaudiException("Folder property [itemList] not found", name(), StatusCode::FAILURE);
-      }
-      ATH_MSG_INFO("Records written: " << m_events);
-      for (std::vector<ToolHandle<IAthenaOutputTool> >::iterator iter = m_helperTools.begin();
-          iter != m_helperTools.end(); iter++) {
-         if (!(*iter)->postInitialize().isSuccess()) {
-             ATH_MSG_ERROR("Cannot initialize helper tool");
-         }
-      }
-   }
-   return StatusCode::SUCCESS;
-}
-
-=======
->>>>>>> 7b4fa137
 void AthenaOutputStream::handle(const Incident& inc) {
    ATH_MSG_DEBUG("handle() incident type: " << inc.type());
    if (inc.type() == "MetaDataStop") {
