--- conflicted
+++ resolved
@@ -119,15 +119,7 @@
       ATH_MSG_FATAL("Cannot get " << m_metaDataTools);
       return(StatusCode::FAILURE);
    }
-<<<<<<< HEAD
-
-   incsvc->addListener(this, "FirstInputFile", 90);
-   incsvc->addListener(this, "BeginTagFile", 90);
-   incsvc->addListener(this, "BeginInputFile", 90);
-   incsvc->addListener(this, "EndInputFile", 10);
-   incsvc->addListener(this, "EndTagFile", 10);
-   incsvc->addListener(this, "LastInputFile", 10);
-=======
+
    m_incSvc->addListener(this, "FirstInputFile", 90);
    m_incSvc->addListener(this, "BeginTagFile", 90);
    m_incSvc->addListener(this, "BeginInputFile", 90);
@@ -135,7 +127,7 @@
    m_incSvc->addListener(this, "EndTagFile", 10);
    m_incSvc->addListener(this, "LastInputFile", 10);
    m_incSvc->addListener(this, "ShmProxy", 90);
->>>>>>> f850582f
+
    // Register this service for 'I/O' events
    ServiceHandle<IIoComponentMgr> iomgr("IoComponentMgr", this->name());
    if (!iomgr.retrieve().isSuccess()) {
@@ -352,17 +344,13 @@
    }
    // Set to be listener for end of event
    Incident metaDataStopIncident(name(), "MetaDataStop");
-<<<<<<< HEAD
-   incsvc->fireIncident(metaDataStopIncident);
+   m_incSvc->fireIncident(metaDataStopIncident);
    for (auto it = m_metaDataTools.begin(); it != m_metaDataTools.end(); ++it) {
       ATH_MSG_INFO("MDS: calling metaDataStop for " << (*it)->name());
       if ( (*it)->metaDataStop().isFailure() ) {
          ATH_MSG_ERROR("Unable to call metaDataStop for " << it->name());
       }
    }
-=======
-   m_incSvc->fireIncident(metaDataStopIncident);
->>>>>>> f850582f
    if (!m_metaDataTools.release().isSuccess()) {
       ATH_MSG_WARNING("Cannot release " << m_metaDataTools);
    }
@@ -394,15 +382,9 @@
    ATH_MSG_INFO("I/O reinitialization...");
    ATH_MSG_INFO("Dumping InputMetaDataStore: " << m_inputDataStore->dump());
    ATH_MSG_INFO("Dumping OutputMetaDataStore: " << m_outputDataStore->dump());
-<<<<<<< HEAD
    for (auto iter = m_metaDataTools.begin(),
  	     last = m_metaDataTools.end(); iter != last; iter++) {
-      ATH_MSG_INFO("Attched MetadDataTool: " << (*iter)->name());
-=======
-   for (ToolHandleArray<IAlgTool>::iterator iter = m_metaDataTools.begin(),
-		   last = m_metaDataTools.end(); iter != last; iter++) {
       ATH_MSG_INFO("Attached MetadDataTool: " << (*iter)->name());
->>>>>>> f850582f
    }
    return(StatusCode::SUCCESS);
 }
@@ -433,7 +415,7 @@
    IOpaqueAddress* opqAddr = nullptr;
    if (clid == 167728019) { // EventStreamInfo, will change tool to combine input metadata, clearing things before...
       bool foundTool = false;
-      for (ToolHandleArray<IAlgTool>::const_iterator iter = m_metaDataTools.begin(), iterEnd = m_metaDataTools.end(); iter != iterEnd; iter++) {
+      for (auto iter = m_metaDataTools.begin(), iterEnd = m_metaDataTools.end(); iter != iterEnd; iter++) {
          if ((*iter)->name() == "ToolSvc.CopyEventStreamInfo") foundTool = true;
       }
       if (!foundTool) {
@@ -453,11 +435,11 @@
    const std::string toolName = m_toolForClid[clid];
    if (!toolName.empty()) {
       bool foundTool = false;
-      for (ToolHandleArray<IAlgTool>::const_iterator iter = m_metaDataTools.begin(), iterEnd = m_metaDataTools.end(); iter != iterEnd; iter++) {
+      for (auto iter = m_metaDataTools.begin(), iterEnd = m_metaDataTools.end(); iter != iterEnd; iter++) {
          if ((*iter)->name() == "ToolSvc." + toolName) foundTool = true;
       }
       if (!foundTool) {
-         ToolHandle<IAlgTool> metadataTool(toolName);
+         ToolHandle<IMetaDataTool> metadataTool(toolName);
          m_metaDataTools.push_back(metadataTool);
          if (!metadataTool.retrieve().isSuccess()) {
             ATH_MSG_FATAL("Cannot get " << toolName);
