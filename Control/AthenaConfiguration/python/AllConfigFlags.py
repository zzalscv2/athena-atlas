--- conflicted
+++ resolved
@@ -66,17 +66,12 @@
     acf.addFlag('Input.TypedCollections', lambda prevFlags : _typedInputCollections(prevFlags.Input.Files) )
     acf.addFlag('Input.SecondaryTypedCollections', lambda prevFlags : _typedInputCollections(prevFlags.Input.SecondaryFiles) )
 
-<<<<<<< HEAD
     def _metadataItems(inputFile):
         return GetFileMD(inputFile).get("metadata_items", {})
 
     acf.addFlag('Input.MetadataItems', lambda prevFlags : _metadataItems(prevFlags.Input.Files) )
-=======
-
     acf.addFlag('Input.Release',  lambda prevFlags : GetFileMD(prevFlags.Input.Files).get("AtlasRelease", None))
     acf.addFlag('Input.AODFixesDone', lambda prevFlags : GetFileMD(prevFlags.Input.Files).get("AODFixVersion", ""))
-
->>>>>>> 3f87ba6e
 
     acf.addFlag('Concurrency.NumProcs', 0)
     acf.addFlag('Concurrency.NumThreads', 0 )
