# Copyright (C) 2002-2020 CERN for the benefit of the ATLAS collaboration

from __future__ import print_function
from AthenaConfiguration.ComponentFactory import CompFactory

from AthenaConfiguration.ComponentAccumulator import ComponentAccumulator

AthSequencer=CompFactory.AthSequencer

def MainServicesMiniCfg(loopMgr='AthenaEventLoopMgr', masterSequence='AthAlgSeq'):
    #Mininmal basic config, just good enough for HelloWorld and alike
    cfg=ComponentAccumulator(masterSequence)
    cfg.setAsTopLevel()
    cfg.setAppProperty('TopAlg',['AthSequencer/'+masterSequence])
    cfg.setAppProperty('MessageSvcType', 'MessageSvc')
    cfg.setAppProperty('EventLoop', loopMgr)
    cfg.setAppProperty('ExtSvcCreates', 'False')
    cfg.setAppProperty('JobOptionsSvcType', 'JobOptionsSvc')
    cfg.setAppProperty('JobOptionsType', 'NONE')
    cfg.setAppProperty('JobOptionsPostAction', '')
    cfg.setAppProperty('JobOptionsPreAction', '')
    cfg.setAppProperty('PrintAlgsSequence', True)
    return cfg

from AthenaConfiguration.AthConfigFlags import AthConfigFlags

def MainServicesSerialCfg():
    serialflags=AthConfigFlags()
    serialflags.addFlag('Concurrency.NumProcs', 0)
    serialflags.addFlag('Concurrency.NumThreads', 0)
    serialflags.addFlag('Concurrency.NumConcurrentEvents', 0)
    return MainServicesThreadedCfg(serialflags)

def MainServicesThreadedCfg(cfgFlags):

    # Run a serial job for threads=0
    LoopMgr = 'AthenaEventLoopMgr'
    if cfgFlags.Concurrency.NumThreads>0:
        if cfgFlags.Concurrency.NumConcurrentEvents==0:
            # In a threaded job this will mess you up because no events will be processed
            raise Exception("Requested Concurrency.NumThreads>0 and Concurrency.NumConcurrentEvents==0, which will not process events!")
        LoopMgr = "AthenaHiveEventLoopMgr"

    ########################################################################
    # Core components needed for serial and threaded jobs
    cfg=MainServicesMiniCfg(loopMgr=LoopMgr, masterSequence='AthMasterSeq')
    cfg.setAppProperty('OutStreamType', 'AthenaOutputStream')

    #Build standard sequences:
    cfg.addSequence(AthSequencer('AthAlgEvtSeq',Sequential=True, StopOverride=True),parentName="AthMasterSeq") 
    cfg.addSequence(AthSequencer('AthOutSeq',StopOverride=True),parentName="AthMasterSeq")
    cfg.addSequence(AthSequencer('AthRegSeq',StopOverride=True),parentName="AthMasterSeq")

    cfg.addSequence(AthSequencer('AthBeginSeq',Sequential=True),parentName='AthAlgEvtSeq')
    cfg.addSequence(AthSequencer('AthAllAlgSeq',StopOverride=True),parentName='AthAlgEvtSeq') 

    if cfgFlags.Concurrency.NumThreads==0:
        # For serial execution, we need the CondAlgs to execute first.
        cfg.addSequence(AthSequencer('AthCondSeq',StopOverride=True),parentName='AthAllAlgSeq')
        cfg.addSequence(AthSequencer('AthAlgSeq',IgnoreFilterPassed=True,StopOverride=True),parentName='AthAllAlgSeq')
    else:
        # In MT, the order of execution is irrelevant (determined by data deps).
        # We add the conditions sequence later such that the CondInputLoader gets
        # initialized after all other user Algorithms for MT, so the base classes
        # of data deps can be correctly determined. 
        cfg.addSequence(AthSequencer('AthAlgSeq',IgnoreFilterPassed=True,StopOverride=True),parentName='AthAllAlgSeq')
        cfg.addSequence(AthSequencer('AthCondSeq',StopOverride=True),parentName='AthAllAlgSeq')

    cfg.addSequence(AthSequencer('AthEndSeq',Sequential=True),parentName='AthAlgEvtSeq') 
    cfg.setAppProperty('PrintAlgsSequence', True)
    
    #Set up incident firing:
    AthIncFirerAlg=CompFactory.AthIncFirerAlg
    IncidentProcAlg=CompFactory.IncidentProcAlg

    cfg.addEventAlgo(AthIncFirerAlg("BeginIncFiringAlg",FireSerial=False,Incidents=['BeginEvent']),sequenceName='AthBeginSeq')
    cfg.addEventAlgo(IncidentProcAlg('IncidentProcAlg1'),sequenceName='AthBeginSeq')

    cfg.addEventAlgo(AthIncFirerAlg('EndIncFiringAlg',FireSerial=False,Incidents=['EndEvent']), sequenceName="AthEndSeq")
    cfg.addEventAlgo(IncidentProcAlg('IncidentProcAlg2'),sequenceName="AthEndSeq")

    #Basic services:
    ClassIDSvc=CompFactory.ClassIDSvc
    cfg.addService(ClassIDSvc(CLIDDBFiles= ['clid.db',"Gaudi_clid.db" ]))

    StoreGateSvc=CompFactory.StoreGateSvc
    cfg.addService(StoreGateSvc())
    cfg.addService(StoreGateSvc("DetectorStore"))
    cfg.addService(StoreGateSvc("HistoryStore"))
    cfg.addService( StoreGateSvc("ConditionStore") )
    
    CoreDumpSvc=CompFactory.CoreDumpSvc
    #438 is the logical or of  FATAL_ON_QUIT, FATAL_ON_INT, FATAL_DUMP_SIG, FATAL_DUMP_STACK, FATAL_DUMP_CONTEXT, FATAL_AUTO_EXIT
    #as defiend in Control/AthenaServices/src/SetFatalHandler.h 
    cfg.addService(CoreDumpSvc(FatalHandler = 438))

    cfg.setAppProperty('InitializationLoopCheck',False)

    ########################################################################
    # Additional components needed for threaded jobs only
    if cfgFlags.Concurrency.NumThreads>0:

        # Migrated code from AtlasThreadedJob.py
        MessageSvc=CompFactory.MessageSvc
        AuditorSvc=CompFactory.AuditorSvc

        msgsvc = MessageSvc()
        msgsvc.defaultLimit = 0
        msgsvc.Format = "% F%40W%S%4W%R%e%s%8W%R%T %0W%M"
        cfg.addService(msgsvc)

<<<<<<< HEAD
        scsvc = StatusCodeSvc()
        scsvc.AbortOnError = False
        cfg.addService(scsvc)
        cfg.setAppProperty('StatusCodeCheck',False)

        SG__HiveMgrSvc=CompFactory.SG.HiveMgrSvc
=======
        SG__HiveMgrSvc=CompFactory.SG__HiveMgrSvc
>>>>>>> a5b6349c
        hivesvc = SG__HiveMgrSvc("EventDataSvc")
        hivesvc.NSlots = cfgFlags.Concurrency.NumConcurrentEvents
        cfg.addService( hivesvc )

        AlgResourcePool=CompFactory.AlgResourcePool
        from AthenaCommon.Constants import INFO
        arp=AlgResourcePool( OutputLevel = INFO )
        arp.TopAlg=["AthMasterSeq"] #this should enable control flow
        cfg.addService( arp )

        AvalancheSchedulerSvc=CompFactory.AvalancheSchedulerSvc
        scheduler = AvalancheSchedulerSvc()
        scheduler.CheckDependencies    = cfgFlags.Scheduler.CheckDependencies
        scheduler.ShowDataDependencies = cfgFlags.Scheduler.ShowDataDeps
        scheduler.ShowDataFlow         = cfgFlags.Scheduler.ShowDataFlow
        scheduler.ShowControlFlow      = cfgFlags.Scheduler.ShowControlFlow
        scheduler.ThreadPoolSize       = cfgFlags.Concurrency.NumThreads
        cfg.addService(scheduler)

        SGInputLoader=CompFactory.SGInputLoader
        # FailIfNoProxy=False makes it a warning, not an error, if unmet data
        # dependencies are not found in the store.  It should probably be changed
        # to True eventually.
        inputloader = SGInputLoader (FailIfNoProxy = False)
        cfg.addEventAlgo( inputloader, "AthAlgSeq" )
        scheduler.DataLoaderAlg = inputloader.getName()

        AthenaHiveEventLoopMgr=CompFactory.AthenaHiveEventLoopMgr

        elmgr = AthenaHiveEventLoopMgr()
        elmgr.WhiteboardSvc = "EventDataSvc"
        elmgr.SchedulerSvc = scheduler.getName()
        cfg.addService( elmgr )

        # enable timeline recording
        TimelineSvc=CompFactory.TimelineSvc
        cfg.addService( TimelineSvc( RecordTimeline = True, Partial = False ) )

        #
        ## Setup SGCommitAuditor to sweep new DataObjects at end of Alg execute
        #
        SGCommitAuditor=CompFactory.SGCommitAuditor
        cfg.addService( AuditorSvc(Auditors=[SGCommitAuditor().getFullJobOptName(),]))
        cfg.setAppProperty("AuditAlgorithms", True)

    return cfg
    <|MERGE_RESOLUTION|>--- conflicted
+++ resolved
@@ -109,16 +109,7 @@
         msgsvc.Format = "% F%40W%S%4W%R%e%s%8W%R%T %0W%M"
         cfg.addService(msgsvc)
 
-<<<<<<< HEAD
-        scsvc = StatusCodeSvc()
-        scsvc.AbortOnError = False
-        cfg.addService(scsvc)
-        cfg.setAppProperty('StatusCodeCheck',False)
-
         SG__HiveMgrSvc=CompFactory.SG.HiveMgrSvc
-=======
-        SG__HiveMgrSvc=CompFactory.SG__HiveMgrSvc
->>>>>>> a5b6349c
         hivesvc = SG__HiveMgrSvc("EventDataSvc")
         hivesvc.NSlots = cfgFlags.Concurrency.NumConcurrentEvents
         cfg.addService( hivesvc )
