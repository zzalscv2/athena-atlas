--- conflicted
+++ resolved
@@ -503,16 +503,13 @@
 
         if not isinstance(other,ComponentAccumulator):
             raise TypeError("Attempt merge wrong type %s. Only instances of ComponentAccumulator can be added" % type(other).__name__)
-<<<<<<< HEAD
 
         privTool=self._privateTools or other._privateTools
         if (privTool is not None):
             raise RuntimeError("merge called on a ComponentAccumulator with and dangling private tool %s/%s" % (privTool.getType(),privTool.getName()))
-=======
         
         if not other._isMergable:
             raise ConfigurationError("Attempted to merge the accumulator that was unsafely manipulated (likely with foreach_component, ...)")
->>>>>>> 3f8439eb
 
         if not Configurable.configurableRun3Behavior:
             raise ConfigurationError("discoverd Configurable.configurableRun3Behavior=False while working woth ComponentAccumulator")
