--- conflicted
+++ resolved
@@ -21,12 +21,8 @@
 _basicServicesToCreateOrder=("CoreDumpSvc/CoreDumpSvc", "GeoModelSvc/GeoModelSvc", "DetDescrCnvSvc/DetDescrCnvSvc")
 
 
-<<<<<<< HEAD
-
-def printProperties(msg, c, nestLevel = 0, printDefaults=False, onlyComponents=False):
-=======
-def printProperties(msg, c, nestLevel = 0, printDefaults=False):
->>>>>>> 9b5a4109
+
+def printProperties(msg, c, nestLevel = 0, printDefaults=False, onlyComponentsOnly=False):
     # Iterate in sorted order.
     propnames= sorted(c._descriptors.keys())
     for propname in propnames:
@@ -56,7 +52,7 @@
             propstr = "PrivateToolHandleArray([ {0} ])".format(', '.join(ths))
         elif isinstance(propval,GaudiHandles.GaudiHandle): # Any other handle
             propstr = "Handle( {0} )".format(propval.typeAndName)
-        elif not onlyComponents:
+        elif not onlyComponentsOnly:
             propstr = str(propval)
         if propstr:
             msg.info( " "*nestLevel +"    * {}: {} {}".format(propname,
@@ -149,12 +145,12 @@
         self._msg=logging.getLogger('ComponentAccumulator')
 
 
-    def printCondAlgs(self, summariseProps=False, onlyComponents=[], printDefaults=False):
+    def printCondAlgs(self, summariseProps=False, onlyComponents=[], printDefaults=False, printComponentsOnly=False):
         self._msg.info( "Condition Algorithms" )
         for (c, flag) in filterComponents (self._conditionsAlgs, onlyComponents):
             self._msg.info( " \\__ %s (cond alg)", c.name )
             if summariseProps and flag:
-                printProperties(self._msg, c, 1, printDefaults)
+                printProperties(self._msg, c, 1, printDefaults, printComponentsOnly)
         return
         
 
@@ -163,7 +159,7 @@
     # in the list with a trailing `-', then only the name of the component
     # will be printed, not its properties.
     def printConfig(self, withDetails=False, summariseProps=False,
-                    onlyComponents = [], printDefaults=False):
+                    onlyComponents = [], printDefaults=False, printComponentsOnly=False):
         self._msg.info( "Event Inputs" )
         self._msg.info( "Event Algorithm Sequences" )
 
@@ -188,7 +184,7 @@
                     else:
                         self._msg.info( "%s\\__ %s (alg)", " "*nestLevel, c.name )
                         if summariseProps and flag:
-                            printProperties(self._msg, c, nestLevel, printDefaults)
+                            printProperties(self._msg, c, nestLevel, printDefaults, printComponentsOnly)
 
             for n,s in enumerate(self._allSequences):
                 self._msg.info( "Top sequence %s", n )
@@ -205,7 +201,7 @@
             self._msg.info( "  %s,", t.getFullJobOptName() )
             # Not nested, for now
             if summariseProps and flag:
-                printProperties(self._msg, t, printDefaults)
+                printProperties(self._msg, t, printDefaults, printComponentsOnly)
         self._msg.info( "]" )
         self._msg.info( "Private Tools")
         self._msg.info( "[" )
@@ -214,12 +210,12 @@
                 self._msg.info( "  %s,", t.getFullJobOptsName() )
                 # Not nested, for now
                 if summariseProps and flag:
-                    printProperties(self._msg, t, printDefaults)
+                    printProperties(self._msg, t, printDefaults, printComponentsOnly)
         else:
             if self._privateTools is not None:
                 self._msg.info( "  %s,", self._privateTools.getFullJobOptName() )
                 if summariseProps:
-                    printProperties(self._msg, self._privateTools, printDefaults)
+                    printProperties(self._msg, self._privateTools, printDefaults, printComponentsOnly)
         self._msg.info( "]" )
         self._msg.info( "theApp properties" )
         for k, v in self._theAppProps.items():
