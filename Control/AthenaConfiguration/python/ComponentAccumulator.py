
# Copyright (C) 2002-2022 CERN for the benefit of the ATLAS collaboration

import GaudiConfig2
import GaudiKernel.GaudiHandles as GaudiHandles

import AthenaPython.Configurables
from AthenaCommon.Logging import logging
from AthenaCommon.Debugging import DbgStage
from AthenaCommon.CFElements import (isSequence, findSubSequence, findAlgorithm, flatSequencers,
                                     checkSequenceConsistency, findAllAlgorithmsByName)

from AthenaConfiguration.ComponentFactory import CompFactory
from AthenaConfiguration.Deduplication import deduplicate, deduplicateOne, DeduplicationFailed
from AthenaConfiguration.DebuggingContext import (Context, raiseWithCurrentContext, shortCallStack,
                                                  createContextForDeduplication)
from collections import OrderedDict
from collections.abc import Sequence
import sys

class ConfigurationError(RuntimeError):
    pass

# Always create these services in this order:
_basicServicesToCreateOrder=("CoreDumpSvc/CoreDumpSvc",
                             "GeoModelSvc/GeoModelSvc",
                             "DetDescrCnvSvc/DetDescrCnvSvc")


def printProperties(msg, c, nestLevel = 0, printDefaults=False, onlyComponentsOnly=False):
    # Iterate in sorted order.
    propnames= sorted(c._descriptors.keys())
    for propname in propnames:

        if not printDefaults and not c.is_property_set(propname):
            continue

        propval=getattr(c,propname)
        # Ignore empty lists

        if isinstance(propval,(GaudiConfig2.semantics._ListHelper,
                               GaudiConfig2.semantics._DictHelper)) and propval.data is None:
            continue
        # Printing EvtStore could be relevant for Views?
        if not c.is_property_set(propname) and propname in ["DetStore","EvtStore", "AuditFinalize", "AuditInitialize", "AuditReinitialize", "AuditRestart", "AuditStart", "AuditStop", "AuditTools", "ExtraInputs", "ExtraOutputs"]:
            continue

        if isinstance(propval, GaudiConfig2.Configurable):
            msg.info("%s    * %s: %s/%s", " "*nestLevel, propname, propval.__cpp_type__, propval.getName())
            printProperties(msg, propval, nestLevel+3)
            continue

        propstr = ""
        if isinstance(propval, GaudiHandles.PublicToolHandleArray):
            ths = [th.getName() for th in propval]
            propstr = "PublicToolHandleArray([ {0} ])".format(', '.join(ths))
        elif isinstance(propval, GaudiHandles.PrivateToolHandleArray):
            msg.info( "%s    * %s: PrivateToolHandleArray of size %s", " "*nestLevel, propname, len(propval))
            for el in propval:
                msg.info( "%s    * %s/%s", " "*(nestLevel+3), el.__cpp_type__, el.getName())
                printProperties(msg, el, nestLevel+6)
        elif isinstance(propval, GaudiHandles.GaudiHandle): # Any other handle
            propstr = "Handle( {0} )".format(propval.typeAndName)
        elif not onlyComponentsOnly:
            propstr = str(propval)
        if propstr:
            msg.info("%s    * %s: %s", " "*nestLevel, propname, propstr)
    return


def filterComponents (comps, onlyComponents = []):
    ret = []
    for c in comps:
        if not onlyComponents or c.getName() in onlyComponents:
            ret.append((c, True))
        elif c.getName()+'-' in onlyComponents:
            ret.append((c, False))
    return ret


class ComponentAccumulator:
    # the debug mode is combination of the following strings:
    # trackCA - to track CA creation,
    # track[EventAlgo|CondAlgo|PublicTool|PrivateTool|Service|Sequence] - to track categories components addition
    debugMode=""
    def __init__(self,sequence='AthAlgSeq'):
        self._msg=logging.getLogger('ComponentAccumulator')
        if isinstance(sequence, str):
            kwargs={'IgnoreFilterPassed' : True,
                    'StopOverride'       : True }
            if sequence == 'AthAlgSeq' :
                kwargs.setdefault('ProcessDynamicDataDependencies',True)
                kwargs.setdefault('ExtraDataForDynamicConsumers',[])

            # (Nested) default sequence of event processing algorithms per sequence + their private tools
            sequence = CompFactory.AthSequencer(sequence, **kwargs)

        self._sequence = sequence
        self._allSequences = [self._sequence]
        self._algorithms = {}            #Flat algorithms list, useful for merging
        self._conditionsAlgs = []        #Unordered list of conditions algorithms + their private tools
        self._services = []              #List of service, not yet sure if the order matters here in the MT age
        self._servicesToCreate = []
        self._auditors = []              #List of auditors
        self._privateTools = None        #A placeholder to carry a private tool(s) not yet attached to its parent
        self._primaryComp = None         #A placeholder to designate the primary service
        self._currentDomain = None       #Currently marked PerfMon domain
        self._domainsRegistry = {}       #PerfMon domains registry

        self._theAppProps = dict()        #Properties of the ApplicationMgr

        #Backward compatibility hack: Allow also public tools:
        self._publicTools = []

        #To check if this accumulator was merged:
        self._wasMerged = False
        self._isMergable = True
        self._lastAddedComponent = "Unknown"
        self._creationCallStack = Context.hint if "trackCA" not in ComponentAccumulator.debugMode else shortCallStack()
        self._componentsContext = dict()
        self._debugStage = DbgStage()

    def setAsTopLevel(self):
        self._isMergable = False

    def _inspect(self): #Create a string some basic info about this CA, useful for debugging
        summary = "This CA contains {0} service, {1} conditions algorithms, {2} event algorithms and {3} public tools\n"\
            .format(len(self._services),len(self._conditionsAlgs),len(self._algorithms),len(self._publicTools))

        if self._privateTools:
            if isinstance(self._privateTools, list):
                summary += "  Private AlgTool: " + self._privateTools[-1].getFullJobOptName() + "\n"
            else:
                summary += "  Private AlgTool: " + self._privateTools.getFullJobOptName() + "\n"

        if self._primaryComp:
            summary += "  Primary Component: " + self._primaryComp.getFullJobOptName() + "\n"

        summary += "  Sequence(s): " + ", ".join([s.name+(" (main)" if s == self._sequence else "") for s in self._allSequences]) + "\n"
        summary += "  Last component added: " + self._lastAddedComponent+"\n"
        summary += "  Created by: " + self._creationCallStack
        return summary

    def _cleanup(self): 
        #Delete internal data structures, to be called after all properties are tranferred to the C++ application
        #Purpose: Free memory
        del self._sequence
        del self._algorithms
        del self._conditionsAlgs
        del self._services
        del self._publicTools
        del self._auditors
        import gc
        gc.collect()

    def empty(self):
        return (len(self._sequence.Members)+len(self._conditionsAlgs)+len(self._services)+
                len(self._publicTools)+len(self._theAppProps) == 0)

    def __del__(self):
         if not getattr(self,'_wasMerged',True) and not self.empty() and not sys.exc_info():
             #can't raise an exception in __del__ method (Python rules) so this is a warning
             log = logging.getLogger("ComponentAccumulator")
             log.error("This ComponentAccumulator was never merged!")
             log.error(self._inspect())
             import traceback
             traceback.print_stack()
         if getattr(self,'_privateTools',None) is not None:
             log = logging.getLogger("ComponentAccumulator")
             log.error("Deleting a ComponentAccumulator with dangling private tool(s): %s", 
                        " ".join([t.name for t in self._privateTools]) if isinstance(self._privateTools, Sequence) else self._privateTools.name)

    def __getstate__(self):
        state = self.__dict__.copy()
        # Remove the unpicklable entries.
        del state['_msg']
        return state

    def __setstate__(self,state):
        self.__dict__.update(state)
        #Re-enstate logger
        self._msg=logging.getLogger('ComponentAccumulator')


    def printCondAlgs(self, summariseProps=False, onlyComponents=[], printDefaults=False, printComponentsOnly=False):
        self._msg.info( "Condition Algorithms" )
        for (c, flag) in filterComponents (self._conditionsAlgs, onlyComponents):
            self._msg.info( " \\__ %s (cond alg)%s", c.name, self._componentsContext.get(c.name,""))
            if summariseProps and flag:
                printProperties(self._msg, c, 1, printDefaults, printComponentsOnly)
        return


    # If onlyComponents is set, then only print components with names
    # that appear in the onlyComponents list.  If a name is present
    # in the list with a trailing `-', then only the name of the component
    # will be printed, not its properties.
    def printConfig(self, withDetails=False, summariseProps=False,
                    onlyComponents = [], printDefaults=False, printComponentsOnly=False, prefix=None):
        msg = logging.getLogger(prefix) if prefix else self._msg

        msg.info( "Event Inputs" )
        msg.info( "Event Algorithm Sequences" )

        def printSeqAndAlgs(seq, nestLevel = 0,
                            onlyComponents = []):
            def __prop(name):
                if name in seq._properties:
                    return seq._properties[name]
                return seq._descriptors[name].default
            if withDetails:
                msg.info( "%s\\__ %s (seq: %s %s)", " "*nestLevel, seq.name,
                                "SEQ" if __prop("Sequential") else "PAR",
                                "OR" if __prop("ModeOR") else "AND" + self._componentsContext.get(seq.name, "") )
            else:
                msg.info( "%s\\__ %s", " "*nestLevel, seq.name)

            nestLevel += 3
            for (c, flag) in filterComponents(seq.Members, onlyComponents):
                if isSequence(c):
                    printSeqAndAlgs(c, nestLevel, onlyComponents = onlyComponents )
                else:
                    if withDetails:
                        msg.info( "%s\\__ %s (alg) %s", " "*nestLevel, c.getFullJobOptName(), self._componentsContext.get(c.name, ""))
                    else:
                        msg.info( "%s\\__ %s", " "*nestLevel, c.name )
                    if summariseProps and flag:
                        printProperties(msg, c, nestLevel, printDefaults, printComponentsOnly)


        for n,s in enumerate(self._allSequences):
            msg.info( "Top sequence %d", n )
            printSeqAndAlgs(s, onlyComponents = onlyComponents)

        self.printCondAlgs (summariseProps = summariseProps,
                            onlyComponents = onlyComponents)
        msg.info( "Services" )
        msg.info( [ s[0].name + (" (created) " if s[0].name in self._servicesToCreate else "")
                              for s in filterComponents (self._services, onlyComponents) ] )
        msg.info( "Public Tools" )
        msg.info( "[" )
        for (t, flag) in filterComponents (self._publicTools, onlyComponents):
            msg.info( "  %s,", t.getFullJobOptName() + self._componentsContext.get(t.name,""))
            # Not nested, for now
            if summariseProps and flag:
                printProperties(msg, t, printDefaults, printComponentsOnly)
        msg.info( "]" )
        msg.info( "Private Tools")
        msg.info( "[" )
        if self._privateTools:
            for tool in self._privateTools if isinstance(self._privateTools, Sequence) else [self._privateTools]:
                msg.info( "  %s,", tool.getFullJobOptName() + self._componentsContext.get(tool.name,""))
                if summariseProps:
                    printProperties(msg, tool, printDefaults, printComponentsOnly)
        msg.info( "]" )
        if self._auditors:
            msg.info( "Auditors" )
            msg.info( [ a[0].name for a in filterComponents(self._auditors, onlyComponents) ] )

        msg.info( "theApp properties" )
        for k, v in self._theAppProps.items():
            msg.info("  %s : %s", k, v)

    def getIO(self):
        """
        Returns information about inputs needed and outputs produced by this CA

        It is a list of dictionaries containing the: type, key, R / W, the component and name of the property via which it is set
        """
        def __getHandles(comp):
            io = []
            for i in comp.ExtraInputs:
                io.append({"type": i.split("#")[0],
                            "key": i.split("#")[1],
                            "comp": comp.getFullJobOptName(),
                            "mode":  "R",
                            "prop": "ExtraInputs"})
            for i in comp.ExtraOutputs:
                io.append({"type": i.split("#")[0],
                            "key": i.split("#")[1],
                            "comp": comp.getFullJobOptName(),
                            "mode":  "W",
                            "prop": "ExtraOutputs"})
            from GaudiKernel.DataHandle import DataHandle
            for prop, descr in comp._descriptors.items():
                if isinstance(descr.default, DataHandle):
                    io.append( {"type": descr.default.type(),
                                "key":  comp._properties[prop] if prop in comp._properties else  descr.default.path(),
                                "comp": comp.getFullJobOptName(),
                                "mode": descr.default.mode(),
                                "prop": prop })
                # TODO we should consider instantiating c++ defaults and fetching corresponsing props
                if "PrivateToolHandle" == descr.cpp_type and prop in comp._properties:
                    io.extend( __getHandles(comp._properties[prop]) )
                if "PrivateToolHandleArray" == descr.cpp_type and prop in comp._properties:
                    for tool in getattr(comp, prop):
                        io.extend( __getHandles(tool))
            return io

        ret = []
        for comp in self._allComponents():
            ret.extend(__getHandles(comp))
        return ret


    def addSequence(self, newseq, parentName = None ):
        """ Adds new sequence. If second argument is present then it is added under another sequence  """
        from AthenaCommon.AlgSequence import AthSequencer as LegacySequence
        if isinstance( newseq, LegacySequence ):
            raise ConfigurationError('{} is not the Conf2 Sequence, ComponentAccumulator handles only the former'.format(newseq.name))

        if not isSequence(newseq):
            raise TypeError('{} is not a sequence'.format(newseq.name))

        algorithmsInside = findAllAlgorithmsByName(newseq)
        if len(algorithmsInside) != 0:
            raise ConfigurationError('{} contains algorithms (or sub-sequences contain them). That is not supported. Construct ComponentAccumulator and merge it instead'.format(newseq.name))


        if parentName is None:
            parent=self._sequence
        else:
            parent = findSubSequence(self._sequence, parentName )
            if parent is None:
                raise ConfigurationError("Missing sequence {} to add new sequence to".format(parentName))

        parent.Members.append(newseq)
        if "trackSequence" in ComponentAccumulator.debugMode:
            self._componentsContext[newseq] = shortCallStack()
        return newseq


    def getSequence(self,sequenceName=None):
        if sequenceName is None:
            return self._sequence
        else:
            return findSubSequence(self._sequence,sequenceName)

    def setPrivateTools(self,privTool):
        """Use this method to carry private AlgTool(s) to the caller when returning this ComponentAccumulator.
        The method accepts either a single private AlgTool or a list of private AlgTools (typically assigned to ToolHandleArray)
        """
        if self._privateTools is not None:
            raise ConfigurationError("This ComponentAccumulator holds already a (list of) private tool(s). "
                                     "Only one (list of) private tool(s) is allowed")

        if isinstance(privTool, Sequence):
            for t in privTool:
                if t.__component_type__ != 'AlgTool':
                    raise ConfigurationError("ComponentAccumulator.setPrivateTools accepts only ConfigurableAlgTools "
                                             f"or lists of ConfigurableAlgTools. Encountered {type(t)} in a list")
        else:
            if privTool.__component_type__ != "AlgTool":
                raise ConfigurationError("ComponentAccumulator.setPrivateTools accepts only ConfigurableAlgTools "
                                          f"or lists of ConfigurableAlgTools. Encountered {type(privTool)}")

        self._privateTools=privTool
        if "trackPrivateTool" in ComponentAccumulator.debugMode:
            for tool in self._privateTools if isinstance(privTool, Sequence) else [self._privateTools]:
                self._componentsContext[tool.name] = shortCallStack()

        return

    def popPrivateTools(self, quiet=False):
        """Get the (list of) private AlgTools from this ComponentAccumulator.
        The CA will not keep any reference to the AlgTool. Throw an exception if
        no tools are available unless quiet=True.
        """
        tool = self._privateTools
        if not quiet and tool is None:
            raise ConfigurationError("Private tool(s) requested, but none are present")
        self._privateTools=None
        return tool

    def popToolsAndMerge(self, other):
        """ Merging in the other accumulator and getting the (list of) private AlgTools
        from this ComponentAccumulator.
        """
        if other is None:
            raise RuntimeError("popToolsAndMerge called on object of type None: "
                               "did you forget to return a CA from a config function?")
        tool = other.popPrivateTools()
        self.merge(other)
        return tool

    def flagPerfmonDomain(self, name):
        """ Mark the beginning of a new PerfMon domain. """
        self._msg.debug(f"Toggling the current algorithm domain to {name}")
        self._currentDomain = name

    def getInvertedPerfmonDomains(self):
        """ The actual registry keeps "alg":"domain".
        This function inverts the registry to get "domain":["algs"].
        """
        result = {}
        for i, v in self._domainsRegistry.items():
            result[v] = [i] if v not in result.keys() else result[v] + [i]
        return result

    def getAlgPerfmonDomain(self, name):
        """ Return the PerfMon domain of the given algorithm """
        if name in self._domainsRegistry:
            return self._domainsRegistry[name]
        else:
            self._msg.info(f"Algorithm {name} is not in PerfMon domains registry")
            return None

    def addAlgToPerfmonDomains(self, name, domain, overwrite=False):
        """ Add the algorithm to the domains registry. """
        if name not in self._domainsRegistry:
            if domain:
                self._domainsRegistry[name] = domain
                self._msg.debug(f"Added algorithm {name} to the PerfMon domain {domain}")
        else:
            if overwrite and domain:
                self._msg.info(f"Reassigned algorithm {name} "
                               f"from {self._domainsRegistry[name]} "
                               f"to {domain} PerfMon domain")
                self._domainsRegistry[name] = domain
            else:
                self._msg.debug(f"Algorithm {name} is already in the PerfMon "
                                 "domain, if you want to reassign do overwrite=True")

    def printPerfmonDomains(self):
        """ Print the PerfMon domains. """
        invertedDomains = self.getInvertedPerfmonDomains()
        self._msg.info(":: This CA contains the following PerfMon domains ::")
        self._msg.info(f":: There are a total of {len(self._domainsRegistry)} "
                       f"registered algorithms in {len(invertedDomains)} domains  ::")
        for domain, algs in invertedDomains.items():
            self._msg.info(f"+ Domain : {domain}")
            for alg in algs:
                self._msg.info("\\_ %s", alg)
        self._msg.info(":: End of PerfMon domains ::")

    def addEventAlgo(self, algorithms,sequenceName=None,primary=False,domain=None):
        if not isinstance(algorithms, Sequence):
            #Swallow both single algorithms as well as lists or tuples of algorithms
            algorithms=[algorithms,]

        if sequenceName is None:
            seq=self._sequence
        else:
            seq = findSubSequence(self._sequence, sequenceName )
        if seq is None:
            self.printConfig()
            raise ConfigurationError("Can not find sequence {}".format(sequenceName))

        for algo in algorithms:
            if not isinstance(algo, (GaudiConfig2._configurables.Configurable,
                                     AthenaPython.Configurables.CfgPyAlgorithm)):
                raise TypeError(f"Attempt to add wrong type: {type(algo).__name__} as event algorithm")

            if algo.__component_type__ != "Algorithm":
                raise TypeError(f"Attempt to add an {algo.__component_type__} as event algorithm")

            if algo.name in self._algorithms:
                context = createContextForDeduplication("Merging with existing Event Algorithm", algo.name, self._componentsContext) # noqa : F841
                deduplicateOne(algo, self._algorithms[algo.name])
                deduplicateOne(self._algorithms[algo.name], algo)
            else:
                self._algorithms[algo.name]=algo

            existingAlgInDest = findAlgorithm(seq, algo.name)
            if not existingAlgInDest:
                seq.Members.append(self._algorithms[algo.name])
                # Assign the algorithm to a domain
                self.addAlgToPerfmonDomains(algo.name, self._currentDomain if not domain else domain)

        if primary:
            if len(algorithms)>1:
                self._msg.warning("Called addEvenAlgo with a list of algorithms and primary==True. "
                                  "Designating the first algorithm as primary component")
            if self._primaryComp:
                self._msg.warning("addEventAlgo: Overwriting primary component of this CA. Was %s/%s, now %s/%s",
                                  self._primaryComp.__cpp_type__, self._primaryComp.name,
                                  algorithms[0].__cpp_type__, algorithms[0].name)
            #keep a ref of the algorithm as primary component
            self._primaryComp = algorithms[0]
        self._lastAddedComponent = algorithms[-1].name

        if "trackEventAlgo" in ComponentAccumulator.debugMode:
            for algo in algorithms:
                self._componentsContext[algo.name] = shortCallStack()

        return None

    def getEventAlgo(self, name=None):
        """Get algorithm with `name`"""
        if name not in self._algorithms:
            raise ConfigurationError("Can not find an algorithm of name {} ".format(name))
        return self._algorithms[name]

    def getEventAlgos(self, seqName=None):
        """Get all algorithms within sequence"""
        if seqName is None:
            seq=self._sequence
        else:
            seq = findSubSequence(self._sequence, seqName )
        return list( OrderedDict.fromkeys( sum( flatSequencers( seq, algsCollection=self._algorithms ).values(), []) ).keys() )

    def addCondAlgo(self,algo,primary=False,domain=None):
        """Add Conditions algorithm"""
        if not isinstance(algo, (GaudiConfig2._configurables.Configurable,
                                 AthenaPython.Configurables.CfgPyAlgorithm)):
            raise TypeError(f"Attempt to add wrong type: {type(algo).__name__} as conditions algorithm")

        if algo.__component_type__ != "Algorithm":
            raise TypeError(f"Attempt to add wrong type: {algo.__component_type__} as conditions algorithm")

        context = createContextForDeduplication("Merging with existing Conditions Algorithm", algo.name, self._componentsContext) # noqa : F841

        deduplicate(algo, self._conditionsAlgs) #will raise on conflict
        if primary:
            if self._primaryComp:
                self._msg.warning("addCondAlgo: Overwriting primary component of this CA. Was %s/%s, now %s/%s",
                                  self._primaryComp.__cpp_type__, self._primaryComp.name,
                                  algo.__cpp_type__, algo.name)
            #keep a ref of the de-duplicated conditions algorithm as primary component
            self._primaryComp = self.__getOne(self._conditionsAlgs, algo.name, "ConditionsAlgos")

        self._lastAddedComponent=algo.name
        if "trackCondAlgo" in ComponentAccumulator.debugMode:
            self._componentsContext[algo.name] = shortCallStack()

        # Assign the algorithm to a domain
        self.addAlgToPerfmonDomains(algo.name, 'Conditions' if not domain else domain)

        return algo


    def getCondAlgo(self, name):
        """Get Conditions algorithm"""
        hits = [a for a in self._conditionsAlgs if a.name==name]
        if len(hits)!=1:
            raise ConfigurationError(f"{len(hits)} conditions algorithms with name {name} found")

        return hits[0]


    def addService(self, newSvc, primary=False, create=False):
        """Add service"""
        if not isinstance(newSvc, (GaudiConfig2._configurables.Configurable,
                                   AthenaPython.Configurables.CfgPyService)):
            raise TypeError(f"Attempt to add wrong type: {type(newSvc).__name__} as service")

        if newSvc.__component_type__ != "Service":
            raise TypeError(f"Attempt to add wrong type: {newSvc.__component_type__} as service")

        context = createContextForDeduplication("Merging with existing Service", newSvc.name, self._componentsContext) # noqa : F841

        deduplicate(newSvc, self._services)  #may raise on conflict
        if primary:
            if self._primaryComp:
                self._msg.warning("addService: Overwriting primary component of this CA. Was %s/%s, now %s/%s",
                                  self._primaryComp.__cpp_type__, self._primaryComp.name,
                                  newSvc.__cpp_type__, newSvc.name)
            #keep a ref of the de-duplicated service as primary component
            self._primaryComp=self.__getOne( self._services, newSvc.name, "Services")
        self._lastAddedComponent=newSvc.name

        if create:
            sname = newSvc.getFullJobOptName()
            if sname not in self._servicesToCreate:
                self._servicesToCreate.append(sname)
        if "trackService" in  ComponentAccumulator.debugMode:
            self._componentsContext[newSvc.name] = shortCallStack()


    def addAuditor(self, auditor):
        """Add Auditor to ComponentAccumulator.
        This function will also create the required AuditorSvc."""
        if not isinstance(auditor, (GaudiConfig2._configurables.Configurable,
                                    AthenaPython.Configurables.CfgPyAud)):
            raise TypeError(f"Attempt to add wrong type: {type(auditor).__name__} as auditor")

        if auditor.__component_type__ != "Auditor":
            raise TypeError(f"Attempt to add wrong type: {auditor.__component_type__} as auditor")

        context = createContextForDeduplication("Merging with existing auditors", auditor.name, self._componentsContext) # noqa : F841

        deduplicate(auditor, self._auditors)  #may raise on conflict
        self.addService(CompFactory.AuditorSvc(Auditors=[auditor.getFullJobOptName()]))
        self._lastAddedComponent = auditor.name


    def addPublicTool(self, newTool, primary=False):
        """Add public tool"""
        if not isinstance(newTool, (GaudiConfig2._configurables.Configurable,
                                    AthenaPython.Configurables.CfgPyAlgTool)):
            raise TypeError(f"Attempt to add wrong type: {type(newTool).__name__} as public AlgTool")

        if newTool.__component_type__ != "AlgTool":
            raise TypeError(f"Attempt to add wrong type: {newTool.__component_type__} as public AlgTool")

        context = createContextForDeduplication("Merging with existing Public Tool", newTool.name, self._componentsContext) # noqa : F841

        deduplicate(newTool,self._publicTools)
        if primary:
            if self._primaryComp:
                self._msg.warning("addPublicTool: Overwriting primary component of this CA. Was %s/%s, now %s/%s",
                                  self._primaryComp.__cpp_type__, self._primaryComp.name,
                                  newTool.__cpp_type__, newTool.name)
            #keep a ref of the de-duplicated tool as primary component
            self._primaryComp=self.__getOne( self._publicTools, newTool.name, "Public Tool")
        self._lastAddedComponent=newTool.name
        if "trackPublicTool" in ComponentAccumulator.debugMode:
            self._componentsContext[newTool.name] = shortCallStack()


    def getPrimary(self):
        """Get designated primary component"""
        if self._privateTools:
            return self.popPrivateTools()
        elif self._primaryComp:
            return self._primaryComp
        else:
            raise ConfigurationError("Called getPrimary() but no primary component nor private AlgTool is known.\n{}".format(self._inspect()))

    def getPrimaryAndMerge(self, other):
        """ Merging in the other accumulator and getting the primary component"""
        if other is None:
            raise RuntimeError("merge called on object of type None: did you forget to return a CA from a config function?")
        comp = other.getPrimary()
        self.merge(other)
        return comp


    def __call__(self):
        return self.getPrimary()

    def __getOne(self, allcomps, name=None, typename="???"):
        selcomps = allcomps if name is None else [ t for t in allcomps if t.name == name ]
        if len( selcomps ) == 0:
            raise ConfigurationError(f"Requested component of name {name} but is missing" )

        if len( selcomps ) == 1:
            return selcomps[0]
        raise ConfigurationError("Number of {} available {} which is != 1 expected by this API".format(typename, len(selcomps)) )

    def getPublicTools(self):
        return self._publicTools

    def getPublicTool(self, name=None):
        """Returns single public tool, exception if either not found or to many found"""
        return self.__getOne( self._publicTools, name, "PublicTools")

    def getServices(self):
        return self._services

    def getService(self, name=None):
        """Returns single service, exception if either not found or to many found"""
        if name is None:
            return self._primarySvc
        else:
            return self.__getOne( self._services, name, "Services")

<<<<<<< HEAD
    def getAuditor(self,name):
        """Retuns a single auditor, exception if not found"""
        return self.__getOne(self._auditors,name,"Auditors")

=======
    def dropEventAlgo(self,name,sequence="AthAlgSeq"):
        s=self.getSequence(sequence)
        lenBefore=len(s.Members)
        s.Members = [a for a in s.Members if not a.getName()==name]
        lenAfter=len(s.Members)
        if lenAfter == lenBefore:
            self._msg.warning("Algorithm %s not found in sequence %s",name,sequence)
        else:
            self._msg.info("Removed algorithm %s from sequence %s",name,sequence)
            try:
                del self._algorithms[name]
            except KeyError:
                self._msg.warning("Algorithm %s not found in self._sequence ???",name)
        return

    def dropCondAlgo(self,name):
        lenBefore=len(self._conditionsAlgs)
        self._conditionsAlgs = [a for a in self._conditionsAlgs if a.getName()!=name]
        lenAfter=len(self._conditionsAlgs)
        if lenAfter == lenBefore:
            self._msg.warning("Condition Algorithm %s not found",name)
        else:
            self._msg.info("Removed conditions Algorithm %s",name)
        return

    def dropService(self,name):
        lenBefore=len(self._services)
        self._services = [s for s in self._services if s.getName()!=name]
        lenAfter=len(self._services)
        if lenAfter == lenBefore:
            self._msg.warning("Service %s not found",name)
        else:
            self._msg.info("Removed Service %s",name)
        return
    
    def dropPublicTool(self,name):
        lenBefore=len(self._publicTools)
        self._publicTools = [p for p in self._publicTools if p.getName()!=name]
        lenAfter=len(self._publicTools)
        if lenAfter == lenBefore:
            self._msg.warning("Public tool %s not found",name)
        else:
            self._msg.info("Removed public tool %s",name)
        return

    def dropAuditor(self,name):
        lenBefore=len(self._auditors)
        self._auditors = [a for a in self._auditors if a.getName()!=name]
        lenAfter=len(self._auditors)
        if lenAfter == lenBefore:
            self._msg.warning("Auditor %s not found",name)
        else:
            self._msg.info("Removed auditor %s",name)
        return
            
>>>>>>> 4b9bf4db

    def getAppProps(self):
        return self._theAppProps

    def setAppProperty(self,key,value,overwrite=False):
        if (overwrite or key not in (self._theAppProps)):
            self._theAppProps[key]=value
        else:
            if self._theAppProps[key] == value:
                self._msg.debug("ApplicationMgr property '%s' already set to '%s'.", key, value)
            elif isinstance(self._theAppProps[key], Sequence) and not isinstance(self._theAppProps[key],str):
                value=self._theAppProps[key] + [el for el in value if el not in self._theAppProps[key]]
                self._msg.info("ApplicationMgr property '%s' already set to '%s'. Overwriting with %s", key, self._theAppProps[key], value)
                self._theAppProps[key]=value
            else:
                raise DeduplicationFailed("AppMgr property {} set twice: {} and {}".format(key, self._theAppProps[key], value))


    def setDebugStage(self,stage):
        if stage not in DbgStage.allowed_values:
            raise RuntimeError("Allowed arguments for setDebugStage are [{}]".format(",".join(DbgStage.allowed_values)))
        self._debugStage.value = stage


    def merge(self,other, sequenceName=None):
        """Merging in the other accumulator"""
        if other is None:
            raise RuntimeError("merge called on object of type None: "
                               "did you forget to return a CA from a config function?")

        if not isinstance(other,ComponentAccumulator):
            raise TypeError(f"Attempt to merge wrong type {type(other).__name__}. "
                            "Only instances of ComponentAccumulator can be added")

        context = (Context.hint if not ComponentAccumulator.debugMode else   # noqa: F841
                   Context("When merging the ComponentAccumulator:\n{} \nto:\n{}".format(other._inspect(), self._inspect())))

        if other._privateTools is not None:
            if isinstance(other._privateTools, Sequence):
                raiseWithCurrentContext(RuntimeError(
                    "merge called on ComponentAccumulator with a dangling (array of) private tools\n"))
            else:
                raiseWithCurrentContext(RuntimeError(
                    "merge called on ComponentAccumulator with a dangling private tool "
                    f"{other._privateTools.__cpp_type__}/{other._privateTools.name}"))

        if not other._isMergable:
            raiseWithCurrentContext(ConfigurationError(
                "Attempted to merge the ComponentAccumulator that was unsafely manipulated "
                "(likely with foreach_component, ...) or is a top level ComponentAccumulator, "
                "in such case revert the order\n"))

        def mergeSequences( dest, src ):
            if dest.name == src.name:
                for seqProp in dest._descriptors.keys():
                    if getattr(dest, seqProp) != getattr(src, seqProp) and seqProp != "Members":
                        raise RuntimeError(
                            f"merge called with sequences: '{(dest.name, src.name)}' having property '{seqProp}'"
                            f"of different values {getattr(dest, seqProp)} vs {getattr(src, seqProp)}")

            for childIdx, c in enumerate(src.Members):
                if isSequence( c ):
                    sub = findSubSequence( dest, c.name ) #depth=1 ???
                    if sub:
                        mergeSequences(sub, c )
                    else:
                        self._msg.debug("  Merging sequence %s to a destination sequence %s", c.name, dest.name )
                        algorithmsByName = findAllAlgorithmsByName(c) # dictionary: algName (alg, parentSeq, indexInParentSeq)                        
                        for name, existingAlgs in algorithmsByName.items():
                            # all algorithms from incoming CA are already deduplicated, so we can only handle the fist one
                            algInstance, _, _ = existingAlgs[0]
                            if name not in self._algorithms:
                                self._algorithms[name] = algInstance
                            else:
                                dedupContext1 = createContextForDeduplication("While merging sequences adding incoming algorithm", c.name, other._componentsContext) # noqa : F841
                                dedupContext2 = createContextForDeduplication("While merging sequences adding to existing algorithm", c.name, self._componentsContext) # noqa : F841
                                deduplicateOne(self._algorithms[name], algInstance)
                                deduplicateOne(algInstance, self._algorithms[name])
                            for _, parent, idx in existingAlgs: # put the deduplicated algo back into original sequences
                                parent.Members[idx] = self._algorithms[name]
                            # Add the algorithm to the PerfMon domains
                            self.addAlgToPerfmonDomains(name, other._domainsRegistry[name] if name in other._domainsRegistry else self._currentDomain)
                        dest.Members.append(c)

                else: # an algorithm
                    if c.name in self._algorithms:
                        dedupContext1 = createContextForDeduplication("While merging sequences adding incoming algorithm", c.name, other._componentsContext) # noqa : F841
                        dedupContext2 = createContextForDeduplication("While merging sequences adding to existing algorithm", c.name, self._componentsContext) # noqa : F841

                        deduplicateOne(self._algorithms[c.name], c)
                        deduplicateOne(c, self._algorithms[c.name])
                        src.Members[childIdx] = self._algorithms[c.name]
                    else:
                        self._algorithms[c.name] = c

                    existingAlgInDest = findAlgorithm( dest, c.name, depth=1 )
                    if not existingAlgInDest:
                        self._msg.debug("   Adding algorithm %s to a sequence %s", c.name, dest.name )
                        dest.Members.append(c)

                    # Add the algorithm to the PerfMon domains
                    self.addAlgToPerfmonDomains(c.name, other._domainsRegistry[c.name] if c.name in other._domainsRegistry else self._currentDomain)

        # Merge sequences:
        # mergeSequences(destSeq, other._sequence)
        # if sequenceName is provided it means we should be ignoring the actual MAIN seq name there and use the sequenceName
        # that means the first search in the destination sequence needs to be cheated
        # the sequenceName argument is only relevant for the MAIN sequence, 
        # secondary top sequences are treated as if the sequenceName argument would not be provided

        for otherSeq in other._allSequences:
            found=False
            for ourSeq in self._allSequences:
                destSeqName = otherSeq.name
                if sequenceName and otherSeq == other._sequence: # if sequence moving is requested (sequenceName != None) it concerns only the main sequence
                    destSeqName = sequenceName
                    self._msg.verbose("   Will move sequence %s to %s", otherSeq.name, destSeqName )

                ourSeq = findSubSequence(ourSeq, destSeqName) # try to add sequence to the main structure first, to each seq in parent?
                if ourSeq:
                    mergeSequences(ourSeq, otherSeq)
                    found=True
                    self._msg.verbose("   Succeeded to merge sequence %s to %s", otherSeq.name, ourSeq.name )
                else:
                    self._msg.verbose("   Failed to merge sequence %s to any existing one, destination CA will have several top/dangling sequences", otherSeq.name )
            if not found: # just copy the sequence as a dangling one
                self._allSequences.append( otherSeq )
                mergeSequences( self._allSequences[-1], otherSeq )





        # Additional checking and updating other accumulator's algorithms list
        for name in other._algorithms:
            if name not in self._algorithms:
                raiseWithCurrentContext(ConfigurationError('Error in merging. Algorithm {} missing in destination accumulator\n'.format(name)))
            other._algorithms[name] = self._algorithms[name]

            #self._conditionsAlgs+=other._conditionsAlgs
        for condAlg in other._conditionsAlgs:
            addContext = createContextForDeduplication("Merging incoming Conditions Algorithm", condAlg.name, other._componentsContext) # noqa : F841
            self.addCondAlgo(condAlg) #Profit from deduplicaton here

        for svc in other._services:
            addContext = createContextForDeduplication("Merging incoming Service", svc.name, other._componentsContext) # noqa : F841
            self.addService(svc, create = svc.getFullJobOptName() in other._servicesToCreate) #Profit from deduplicaton here

        for pt in other._publicTools:
            addContext = createContextForDeduplication("Merging incoming Public Tool", pt.name, other._componentsContext) # noqa : F841
            self.addPublicTool(pt) #Profit from deduplicaton here


        for aud in other._auditors:
            addContext = createContextForDeduplication("Merging incoming Auditor", aud.name, other._componentsContext) # noqa : F841
            self.addAuditor(aud) #Profit from deduplicaton here

        #Merge AppMgr properties:
        for (k,v) in other._theAppProps.items():
            self.setAppProperty(k,v)  #Will warn about overrides
            pass
        other._wasMerged=True

        self._lastAddedComponent = other._lastAddedComponent #+ ' (Merged)'
        self._componentsContext.update(other._componentsContext) # update the context so it contains an information about the new components (and refreshed old components)

    def __verifyFinalSequencesStructure(self):
        if len(self._allSequences) != 1:
            raiseWithCurrentContext(ConfigurationError('It is not allowed for the storable CA to have more than one top sequence, now it has: {}'
                                         .format(','.join([ s.name for s in self._allSequences]))))


    def wasMerged(self):
        """ Declares CA as merged

        This is temporarily needed by HLT and should not be used elsewhere
        """
        self._wasMerged=True

    def _allComponents(self):
        """ returns iterable over all components """
        import itertools
        return itertools.chain(self._publicTools,
                               self._privateTools if self._privateTools else [],
                               self._algorithms.values(),
                               self._conditionsAlgs)


    def store(self,outfile, withDefaultHandles=False):
        """
        Saves CA in pickle form

        when withDefaultHandles is True, also the handles that are not set are saved
        """

        checkSequenceConsistency(self._sequence)
        
        self.wasMerged()
        if withDefaultHandles:
            from AthenaConfiguration.Utils import loadDefaultComps, exposeHandles
            loadDefaultComps(self._allComponents())
            exposeHandles(self._allComponents())
        import pickle
        pickle.dump(self,outfile)
        return


    def createApp(self):
        # Create the Gaudi object early.
        # Without this here, pyroot can sometimes get confused
        # and report spurious type mismatch errors about this object.
        import ROOT
        ROOT.gROOT.SetBatch(True)
        ROOT.Gaudi

        appPropsToSet, mspPropsToSet, bshPropsToSet = self.gatherProps()

        self._wasMerged = True
        from Gaudi.Main import BootstrapHelper

        bsh = BootstrapHelper()
        app = bsh.createApplicationMgr()

        for k, v in appPropsToSet.items():
            self._msg.debug("Setting property %s : %s", k, v)
            app.setProperty(k, v)

        app.configure()

        msp = app.getService("MessageSvc")
        for k, v in mspPropsToSet.items():
            self._msg.debug("Setting property %s : %s", k, v)
            bsh.setProperty(msp, k.encode(), v.encode())

        # Feed the jobO service with the remaining options
        for comp, name, value in bshPropsToSet:
            self._msg.debug("Adding %s.%s = %s", comp, name, value)
            app.setOption(f"{comp}.{name}", value)

        sys.stdout.flush()
        return app

    def gatherProps(self):
        from GaudiConfig2._configurables import Configurable

        # Convenice hack
        Configurable.getFullName = lambda self: "{}/{}".format(
            self.__cpp_type__, self.name
        )

        appPropsToSet = {k: str(v) for k, v in self._theAppProps.items()}
        mspPropsToSet = {}
        bshPropsToSet = []
        svcToCreate = []
        extSvc = []
        for svc in self._services:
            extSvc += [
                svc.getFullJobOptName(),
            ]
            if svc.getFullJobOptName() in self._servicesToCreate:
                svcToCreate.append(svc.getFullJobOptName())

        # order basic services
        for bs in reversed(_basicServicesToCreateOrder):
            if bs in svcToCreate:
                svcToCreate.insert(0, svcToCreate.pop( svcToCreate.index(bs) ) )

        extSvc.append("PyAthena::PyComponentMgr/PyComponentMgr")

        appPropsToSet["ExtSvc"] = str(extSvc)
        appPropsToSet["CreateSvc"] = str(svcToCreate)

        def getCompsToBeAdded(comp, namePrefix=""):
            name = namePrefix + comp.getName()
            for k, v in comp._properties.items():
                # Handle special cases of properties:
                # 1.PrivateToolHandles
                if isinstance(v, Configurable):
                    # Add the name of the tool as property to the parent
                    bshPropsToSet.append((name, k, v.getFullName()))
                    # Recursively add properties of this tool to the JobOptionSvc
                    getCompsToBeAdded(v, namePrefix=name + ".")
                # 2. PrivateToolHandleArray
                elif isinstance(v, GaudiHandles.PrivateToolHandleArray):
                    # Add names of tools as properties to the parent
                    bshPropsToSet.append(
                        (name, k, str([v1.getFullName() for v1 in v]),)
                    )
                    # Recursively add properties of tools to JobOptionsSvc
                    for v1 in v:
                        getCompsToBeAdded(v1, namePrefix=name + ".")
                elif (
                    not isSequence(comp) and k != "Members"
                ):  # This property is handled separately
                    # For a list of DataHandle, we need to stringify
                    # each element individually.  Otherwise, we get the repr
                    # version of the elements, which Gaudi JO will choke on.
                    from GaudiKernel.DataHandle import DataHandle
                    if isinstance(v, list) and v and isinstance(v[0], DataHandle):
                        v = [str(x) for x in v]
                    vstr = "" if v is None else str(v)
                    bshPropsToSet.append((name, k, vstr))

        for svc in self._services:
            if (
                svc.getName() != "MessageSvc"
            ):  # MessageSvc will exist already! Needs special treatment
                getCompsToBeAdded(svc)
            else:
                mspPropsToSet.update((k,str(v)) for k,v in svc._properties.items())
        try:
            from AthenaPython import PyAthenaComps

            PyAlg = PyAthenaComps.Alg
        except ImportError:
            PyAlg = type(None)

        for seqName, algoList in flatSequencers(self._sequence, algsCollection=self._algorithms).items():
            seq = self.getSequence(seqName)
            for k, v in seq._properties.items():
                if k != "Members":  # This property his handled separately
                    vstr = "" if v is None else str(v)
                    bshPropsToSet.append((seqName, k, vstr))
            bshPropsToSet.append(
                (seqName, "Members", str([alg.getFullName() for alg in algoList]),)
            )
            for alg in algoList:
                if isinstance(
                    alg, PyAlg
                ):  # Hack for py-algs deriving from old-style configurables
                    alg._properties = alg.getValuedProperties()
                    if "OutputLevel" not in alg._properties:
                        alg._properties["OutputLevel"] = 0

                getCompsToBeAdded(alg)

                if isinstance(alg, PyAlg):
                    alg.setup2()

        condalgseq = []
        for alg in self._conditionsAlgs:
            getCompsToBeAdded(alg)
            condalgseq.append(alg.getFullName())
            if isinstance(alg, PyAlg):
                alg.setup2()
        bshPropsToSet.append(("AthCondSeq", "Members", str(condalgseq)))

        for pt in self._publicTools:
            pt.name = "ToolSvc." + pt.name
            getCompsToBeAdded(pt)

        for aud in self._auditors:
            getCompsToBeAdded(aud)

        return appPropsToSet, mspPropsToSet, bshPropsToSet

    def run(self,maxEvents=None):
        from os import environ
        if "PICKLECAFILE" in environ:
            outpklfile=environ["PICKLECAFILE"]
            self._msg.info("Store configurtion in pickle file %s",outpklfile)
            with open(outpklfile, "wb") as f:
                self.store(f)
            from Gaudi.Main import BootstrapHelper
            return BootstrapHelper.StatusCode(True)

        # Make sure python output is flushed before triggering output from Gaudi.
        # Otherwise, observed output ordering may differ between py2/py3.
        sys.stdout.flush()


        #Set TDAQ_ERS_NO_SIGNAL_HANDLERS to avoid interference with 
        #TDAQ signal handling
        environ['TDAQ_ERS_NO_SIGNAL_HANDLERS']='1'
        from AthenaCommon.Debugging import allowPtrace, hookDebugger
        allowPtrace()

        checkSequenceConsistency(self._sequence)
        
        app = self.createApp()
        self.__verifyFinalSequencesStructure()

        #Determine maxEvents
        if maxEvents is None:
            if "EvtMax" in self._theAppProps:
                maxEvents=self._theAppProps["EvtMax"]
            else:
                maxEvents=-1

        #At this point, we don't need the internal structures of this CA any more, clean them up
        self._cleanup()

        if (self._debugStage.value == "init"):
            hookDebugger()
        sc = app.initialize()
        if not sc.isSuccess():
            self._msg.error("Failed to initialize AppMgr")
            return sc

        sc = app.start()
        if not sc.isSuccess():
            self._msg.error("Failed to start AppMgr")
            return sc

        if (self._debugStage.value=="exec"):
            hookDebugger()
        sc = app.run(maxEvents)
        if not sc.isSuccess():
            self._msg.error("Failure running application")
            return sc

        app.stop().ignore()

        if (self._debugStage.value == "fini"):
            hookDebugger()
        app.finalize().ignore()

        sc1 = app.terminate()
        return sc1

    def foreach_component(self, path):
        """ Utility to set properties of components using wildcards

        Example:
        forcomps(ca, "*/HLTTop/*/*Hypo*").OutputLevel=VERBOSE

        The components name & locations in the CF tree are translated into the unix like path.
        Components of matching path are taken under consideration in setting the property.
        If the property is set successfully an INFO message is printed. Else, a warning is printed.

        The convention for path of nested components is as follows:
        Sequencer - only the name is used in the path
        Algorithm - full name - type/instance_name (aka full name) is used
        PrivateTools - the name of the property + the type/instance_name are added
        PublicTools - are located under ToolSvc/ and type/instance_name is used
        Services - located under SvcMgr/ and type/instance_name is used
        """
        from AthenaConfiguration.PropSetterProxy import PropSetterProxy
        self._isMergable=False
        return PropSetterProxy(self, path)


# Legacy support
from AthenaConfiguration.LegacySupport import (conf2toConfigurable,  # noqa: F401 (for client use)
                                               CAtoGlobalWrapper,
                                               appendCAtoAthena)<|MERGE_RESOLUTION|>--- conflicted
+++ resolved
@@ -655,12 +655,10 @@
         else:
             return self.__getOne( self._services, name, "Services")
 
-<<<<<<< HEAD
     def getAuditor(self,name):
         """Retuns a single auditor, exception if not found"""
         return self.__getOne(self._auditors,name,"Auditors")
 
-=======
     def dropEventAlgo(self,name,sequence="AthAlgSeq"):
         s=self.getSequence(sequence)
         lenBefore=len(s.Members)
@@ -716,8 +714,6 @@
             self._msg.info("Removed auditor %s",name)
         return
             
->>>>>>> 4b9bf4db
-
     def getAppProps(self):
         return self._theAppProps
 
