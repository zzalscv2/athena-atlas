--- conflicted
+++ resolved
@@ -18,6 +18,7 @@
 #include "Utility.h"
 #include "TInterpreter.h"
 #include <sstream>
+
 
 namespace RootUtils {
 
@@ -152,24 +153,4 @@
 }
 
 
-<<<<<<< HEAD
-  //CallContext no longer exposed by CPyCppyy
-  bool isStrict()
-  {
-  //using CPyCppyy::CallContext;
-  //return CallContext::sMemoryPolicy == CallContext::kUseStrict;
-    return true;
-  }
-
-
-bool useStrictOwnership (Long_t user)
-{
-  using PyROOT::TCallContext;
-  TCallContext* ctxt = reinterpret_cast<TCallContext*>(user);
-  return ctxt ? (ctxt->fFlags & TCallContext::kUseStrict) :  isStrict();
-}
-
-
-=======
->>>>>>> b1603c2c
 } // namespace RootUtils