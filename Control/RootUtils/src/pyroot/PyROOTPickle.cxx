--- conflicted
+++ resolved
@@ -107,23 +107,15 @@
 /**
  * @brief Install the pickling of CPPInstance's functionality.
  * @param libpyroot_pymodule The libPyROOT python module
-<<<<<<< HEAD
- * @param objectproxy_pytype The CPPInstance python type
-=======
  * @param CPPInstance_pytype The CPPInstance python type
->>>>>>> b1603c2c
  */
 void PyROOTPickle::Initialize( PyObject* libpyroot_pymodule, PyObject* cppinstance_pytype )
 {
   Py_INCREF( libpyroot_pymodule );
   PyTypeObject* pytype = (PyTypeObject*)cppinstance_pytype;
 
-<<<<<<< HEAD
-  static PyMethodDef s_pdefExp = { (char*)"_CPPInstance__expand__",
-=======
   // Don't change this name to CPPInstance since it's saved in pickles.
   static PyMethodDef s_pdefExp = { (char*)"_ObjectProxy__expand__",
->>>>>>> b1603c2c
             (PyCFunction)CPPInstanceExpand, METH_VARARGS, (char*)"internal function" };
 
   PyObject* pymname = PyROOT_PyUnicode_FromString( PyModule_GetName( libpyroot_pymodule ) );
