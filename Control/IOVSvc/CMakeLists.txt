--- conflicted
+++ resolved
@@ -25,13 +25,8 @@
                    src/*.cxx
                    PUBLIC_HEADERS IOVSvc
                    INCLUDE_DIRS ${Boost_INCLUDE_DIRS}
-<<<<<<< HEAD
-                   LINK_LIBRARIES ${Boost_LIBRARIES} AthenaBaseComps AthenaKernel SGTools GaudiKernel StoreGateLib SGtests
-                   PRIVATE_LINK_LIBRARIES TestTools EventInfo xAODEventInfo )
-=======
                    LINK_LIBRARIES ${Boost_LIBRARIES} AthenaBaseComps AthenaKernel SGTools GaudiKernel StoreGateLib SGtests xAODEventInfo
                    PRIVATE_LINK_LIBRARIES TestTools EventInfo )
->>>>>>> 410eb823
 
 atlas_add_component( IOVSvc
                      src/components/*.cxx
