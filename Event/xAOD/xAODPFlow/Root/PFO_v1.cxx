
/*
  Copyright (C) 2002-2017 CERN for the benefit of the ATLAS collaboration
*/

// EDM include(s):
#include "xAODCore/AuxStoreAccessorMacros.h"
#include "AthLinks/ElementLink.h"


// Local include(s):
#include "xAODPFlow/versions/PFO_v1.h"
#include "xAODPFlow/versions/PFOAttributesAccessor_v1.h"

namespace xAOD {

  struct PFOParticleTypeMapper_temp {
    static const SG::AuxElement::Accessor<std::vector<ElementLink<IParticleContainer > > >* getAccessor(PFODetails::PFOParticleType type) {
      switch (type){
      case PFODetails::CaloCluster:
	const static SG::AuxElement::Accessor<std::vector<ElementLink<IParticleContainer > > > acc_cc("pfo_ClusterLinks");
	return &acc_cc;
      case PFODetails::Track:
	const static SG::AuxElement::Accessor<std::vector<ElementLink<IParticleContainer > > > acc_tp("pfo_TrackLinks");
	return &acc_tp;
	// Note - clients should NEVER set both links to TauShot and HadroniCaloCluster - Tau WG agreed they NEVER will do such a thing (and they are only client)
      case PFODetails::TauShot:
      case PFODetails::HadronicCalo:
	const static SG::AuxElement::Accessor<std::vector<ElementLink<IParticleContainer > > > acc_ts("pfo_TauShotLinks");
	return &acc_ts;
      case PFODetails::ChargedPFO:
	const static SG::AuxElement::Accessor<std::vector<ElementLink<IParticleContainer > > > acc_cpfo("pfo_Charged");
	return &acc_cpfo;
      case PFODetails::NeutralPFO:
	const static SG::AuxElement::Accessor<std::vector<ElementLink<IParticleContainer > > > acc_npfo("pfo_Neutral");
	return &acc_npfo;
      case PFODetails::TauTrack:
	const static SG::AuxElement::Accessor<std::vector<ElementLink<IParticleContainer > > > acc_tt("pfo_TauTrack");
	return &acc_tt;	
      }//switch
      return NULL;
    }//getAccessor
  };

  PFO_v1::PFO_v1()
<<<<<<< HEAD
    : IParticle(), m_p4(), m_p4Cached( false ), m_p4EM(),  m_p4EMCached(false) {
    
  }

  PFO_v1::PFO_v1(const PFO_v1& other) :  IParticle(), m_p4(), m_p4Cached( false ), m_p4EM(),  m_p4EMCached(false) {
=======
    : IParticle(), m_floatCompressionFactor(1000) {
    
  }

  PFO_v1::PFO_v1(const PFO_v1& other) :  IParticle(), m_floatCompressionFactor(1000) {
>>>>>>> a1ef4f14
    this->makePrivateStore(other);
  }


   double PFO_v1::pt() const {

     const static Accessor<float> accPt("pt");
     float pt = accPt(*this);

     return pt;
   }

   double PFO_v1::eta() const {

     const static Accessor<float> accEta("eta");
     float eta = accEta(*this);
     return eta;
   }

   double PFO_v1::phi() const {

     const static Accessor<float> accPhi("phi");
     float phi = accPhi(*this);
     return phi;
   }

   double PFO_v1::m() const {

     const static Accessor<float> accM("m");
     float M = accM(*this);
     return M;
   }

   double PFO_v1::e() const {

     const static Accessor<float> accPt("pt");
     float pt = accPt(*this);

     if (pt < 0.0) return -genvecP4().E();
     else return genvecP4().E();
   }

   double PFO_v1::rapidity() const {

     return genvecP4().Rapidity();
   }

   PFO_v1::FourMom_t PFO_v1::p4() const {
     FourMom_t p4;
     p4.SetPtEtaPhiM( pt(), eta(), phi(),m()); 
     return p4;	
   }

   PFO_v1::GenVecFourMom_t PFO_v1::genvecP4() const {
     return GenVecFourMom_t( pt(), eta(), phi(),m()); 
   }
  

  /// set the 4-vec
  void PFO_v1::setP4(const FourMom_t& vec) {

    const static Accessor<float> accPt("pt");
    accPt(*this) = vec.Pt();

    const static Accessor<float> accEta("eta");
    accEta(*this) = vec.Eta();

    const static Accessor<float> accPhi("phi");
    accPhi(*this) = vec.Phi();

    const static Accessor<float> accM("m");
    accM(*this) = vec.M();

  }
	 
  /// set the 4-vec
  void PFO_v1::setP4(float pt, float eta, float phi, float m) {
    
    const static Accessor<float> accPt("pt");
    accPt(*this) = pt;

    const static Accessor<float> accEta("eta");
    accEta(*this) = eta;

    const static Accessor<float> accPhi("phi");
    accPhi(*this) = phi;

    const static Accessor<float> accM("m");
    accM(*this) = m;
  }
  

   Type::ObjectType PFO_v1::type() const {
      return Type::ParticleFlow;
   }

  PFO_v1::FourMom_t PFO_v1::p4EM() const { 

    if (fabs(this->charge()) > FLT_MIN) return p4();

    FourMom_t p4EM;

    //change to use pt, eta, phi ,e 
    const static Accessor<float> accPt("ptEM");
    const static Accessor<float> accEta("eta");
    const static Accessor<float> accPhi("phi");
    const static Accessor<float> accM("mEM");
    
    p4EM.SetPtEtaPhiM(accPt(*this), accEta(*this), accPhi(*this), accM(*this));
    return p4EM;
  }

  PFO_v1::GenVecFourMom_t PFO_v1::genvecP4EM() const { 

    if (fabs(this->charge()) > FLT_MIN) return genvecP4();

    //change to use pt, eta, phi ,e 
    const static Accessor<float> accPt("ptEM");
    const static Accessor<float> accEta("eta");
    const static Accessor<float> accPhi("phi");
    const static Accessor<float> accM("mEM");
    
    return GenVecFourMom_t(accPt(*this), accEta(*this), accPhi(*this), accM(*this));
  }

  void PFO_v1::setP4EM(const FourMom_t& p4EM) {
    const static Accessor<float> accPt("ptEM");
    accPt(*this) = p4EM.Pt();

    const static Accessor<float> accEta("eta");
    accEta(*this) = p4EM.Eta();

    const static Accessor<float> accPhi("phi");
    accPhi(*this) = p4EM.Phi();

    const static Accessor<float> accM("mEM");
    accM(*this) = p4EM.M();

  }

  void PFO_v1::setP4EM(float pt, float eta, float phi, float m) {
    
    const static Accessor<float> accPt("ptEM");
    accPt(*this) = pt;

    const static Accessor<float> accEta("eta");
    accEta(*this) = eta;

    const static Accessor<float> accPhi("phi");
    accPhi(*this) = phi;

    const static Accessor<float> accM("mEM");
    accM(*this) = m;

  }

   double PFO_v1::ptEM() const {

     if (fabs(this->charge()) > FLT_MIN) return this->pt();

     const static Accessor<float> accPt("ptEM");
     float pt = accPt(*this);

     return pt;
   }

   // JM: this seem to be idetical to eta(), right?
   double PFO_v1::etaEM() const {     
     return eta();
   }

   // JM: this seem to be idetical to phi(), right?
   double PFO_v1::phiEM() const {
     return phi();
   }

   double PFO_v1::mEM() const {

     if (fabs(this->charge()) > FLT_MIN) return this->m();
     const static Accessor<float> accM("mEM");
     float M = accM(*this);

     return M;
   }

   double PFO_v1::eEM() const {

     if (fabs(this->charge()) > FLT_MIN) return this->e();

     const static Accessor<float> accPt("ptEM");
     float pt = accPt(*this);

     if (pt < 0.0) return -p4EM().E();
     else return p4EM().E();
   }


  AUXSTORE_PRIMITIVE_SETTER_AND_GETTER(PFO_v1, float, bdtPi0Score, setBDTPi0Score)
  AUXSTORE_PRIMITIVE_SETTER_AND_GETTER(PFO_v1, float, centerMag, setCenterMag)
  AUXSTORE_PRIMITIVE_SETTER_AND_GETTER(PFO_v1, float, charge, setCharge)

  bool PFO_v1::isCharged() const{
     return (fabs(this->charge())>FLT_MIN);
  }

  /** specaial implementations for floats, for eflowRec JetETMiss variables, to reduce disk space usage */

  template<> void PFO_v1::setAttribute(const std::string& AttributeType, const xAOD::PFODetails::PFOLeptonType& anAttribute){
    uint16_t uint16_variable = static_cast<uint16_t>(anAttribute);
    this->setAttribute<uint16_t>(AttributeType, uint16_variable);
  }

  template<> bool PFO_v1::attribute(const std::string& AttributeType, xAOD::PFODetails::PFOLeptonType& anAttribute) const {
    bool isValid = false;
    uint16_t internalAttribute;
    isValid = attribute<uint16_t>(AttributeType,internalAttribute);
    if (false == isValid) return false;
    else{
      anAttribute = static_cast<xAOD::PFODetails::PFOLeptonType>(internalAttribute);
      return true;
    }
    
  }

  template<> void PFO_v1::setAttribute(PFODetails::PFOAttributes AttributeType, const float& anAttribute) {
    if (this->isJetETMissFloatForCompression(AttributeType)){
      float dummy = anAttribute*m_floatCompressionFactor;
      const static int maxIntSize = 1000000000;
      int internalAttribute = maxIntSize;
      if (dummy < 0) internalAttribute *= -1;//if we had a large -ve energy, then we should set the max size to a -ve value         
      if (dummy < maxIntSize && dummy > -maxIntSize) internalAttribute = static_cast<int>(dummy);
      setAttribute<int>(AttributeType, internalAttribute);
    }
    else {
      float internalAttribute = anAttribute;
      (*(PFOAttributesAccessor_v1<float>::accessor(AttributeType)))(*this) = internalAttribute;
    }
  }

  template<> bool PFO_v1::attribute(PFODetails::PFOAttributes AttributeType, float& anAttribute) const {
    bool isValid = false;
    if (this->isJetETMissFloatForCompression(AttributeType)){
      int internalAttribute;
      isValid = attribute<int>(AttributeType,internalAttribute);
      if (true == isValid && 0 != internalAttribute) anAttribute = static_cast<float>(internalAttribute)/m_floatCompressionFactor;
      else anAttribute = 0.0;
      return isValid;
    }
    else{
      Accessor<float>* p_acc = PFOAttributesAccessor_v1<float>::accessor(AttributeType);
      //check if accessor pointer is NULL
      if( ! p_acc ) {  return false ;}
      //check if variable is avaialable
      if( ! p_acc->isAvailable( *this ) ) return false;
      //set variable and return true
      anAttribute =( *p_acc )( *this );
      return true;
       
    }
    return isValid;
  }
  
  bool PFO_v1::isJetETMissFloatForCompression(PFODetails::PFOAttributes AttributeType) const{
    switch (AttributeType) {
    case PFODetails::PFOAttributes::eflowRec_LATERAL:
    case PFODetails::PFOAttributes::eflowRec_LONGITUDINAL:
    case PFODetails::PFOAttributes::eflowRec_SECOND_R:
    case PFODetails::PFOAttributes::eflowRec_CENTER_LAMBDA:
    case PFODetails::PFOAttributes::eflowRec_FIRST_ENG_DENS:
    case PFODetails::PFOAttributes::eflowRec_ENG_FRAC_MAX:
    case PFODetails::PFOAttributes::eflowRec_ISOLATION:
    case PFODetails::PFOAttributes::eflowRec_ENG_BAD_CELLS:
    case PFODetails::PFOAttributes::eflowRec_N_BAD_CELLS:
    case PFODetails::PFOAttributes::eflowRec_BADLARQ_FRAC:
    case PFODetails::PFOAttributes::eflowRec_ENG_POS:
    case PFODetails::PFOAttributes::eflowRec_SIGNIFICANCE:
    case PFODetails::PFOAttributes::eflowRec_AVG_LAR_Q:
    case PFODetails::PFOAttributes::eflowRec_AVG_TILE_Q:
    case PFODetails::PFOAttributes::eflowRec_LAYERENERGY_EM:
    case PFODetails::PFOAttributes::eflowRec_LAYERENERGY_EM3:
    case PFODetails::PFOAttributes::eflowRec_LAYERENERGY_HEC0:
    case PFODetails::PFOAttributes::eflowRec_LAYERENERGY_HEC:
    case PFODetails::PFOAttributes::eflowRec_LAYERENERGY_Tile0:
    case PFODetails::PFOAttributes::eflowRec_TIMING:
    case PFODetails::PFOAttributes::eflowRec_LAYERENERGY_PreSamplerB:
    case PFODetails::PFOAttributes::eflowRec_LAYERENERGY_EMB1:
    case PFODetails::PFOAttributes::eflowRec_LAYERENERGY_EMB2:
    case PFODetails::PFOAttributes::eflowRec_LAYERENERGY_EMB3:
    case PFODetails::PFOAttributes::eflowRec_LAYERENERGY_PreSamplerE:
    case PFODetails::PFOAttributes::eflowRec_LAYERENERGY_EME1:
    case PFODetails::PFOAttributes::eflowRec_LAYERENERGY_EME2:
    case PFODetails::PFOAttributes::eflowRec_LAYERENERGY_EME3:
    case PFODetails::PFOAttributes::eflowRec_LAYERENERGY_HEC1:
    case PFODetails::PFOAttributes::eflowRec_LAYERENERGY_HEC2:
    case PFODetails::PFOAttributes::eflowRec_LAYERENERGY_HEC3:
    case PFODetails::PFOAttributes::eflowRec_LAYERENERGY_TileBar0:
    case PFODetails::PFOAttributes::eflowRec_LAYERENERGY_TileBar1:
    case PFODetails::PFOAttributes::eflowRec_LAYERENERGY_TileBar2:
    case PFODetails::PFOAttributes::eflowRec_LAYERENERGY_TileGap1:
    case PFODetails::PFOAttributes::eflowRec_LAYERENERGY_TileGap2:
    case PFODetails::PFOAttributes::eflowRec_LAYERENERGY_TileGap3:
    case PFODetails::PFOAttributes::eflowRec_LAYERENERGY_TileExt0:
    case PFODetails::PFOAttributes::eflowRec_LAYERENERGY_TileExt1:
    case PFODetails::PFOAttributes::eflowRec_LAYERENERGY_TileExt2:
    case PFODetails::PFOAttributes::eflowRec_LAYERENERGY_FCAL0:
    case PFODetails::PFOAttributes::eflowRec_LAYERENERGY_FCAL1:
    case PFODetails::PFOAttributes::eflowRec_LAYERENERGY_FCAL2:
    case PFODetails::PFOAttributes::eflowRec_LAYERENERGY_MINIFCAL0:
    case PFODetails::PFOAttributes::eflowRec_LAYERENERGY_MINIFCAL1:
    case PFODetails::PFOAttributes::eflowRec_LAYERENERGY_MINIFCAL2:
    case PFODetails::PFOAttributes::eflowRec_LAYERENERGY_MINIFCAL3:
      return true;
    default:
      return false;
    }
  }


  /** special implementations for doubles to prevent user from putting doubles in the aux store - convert to float in this case */

  

  template<> void PFO_v1::setAttribute(PFODetails::PFOAttributes AttributeType, const double& anAttribute) {
    float internalAttribute = static_cast<float>(anAttribute);
    setAttribute<float>(AttributeType, internalAttribute);
  }

  template<> bool PFO_v1::attribute(PFODetails::PFOAttributes AttributeType, double& anAttribute) const {

    float internalAttribute;
    bool isValid = attribute<float>(AttributeType,internalAttribute);
    if (true == isValid) anAttribute = static_cast<double>(internalAttribute);
    return isValid;

  }

  template<> void PFO_v1::setAttribute(const std::string& AttributeType, const double& anAttribute) {

    float internalAttribute = static_cast<float>(anAttribute);
    setAttribute<float>(AttributeType, internalAttribute);

  }

  template<> bool PFO_v1::attribute(const std::string& AttributeType, double& anAttribute) const {

    float internalAttribute;
    bool isValid = attribute<float>(AttributeType,internalAttribute);
    if (true == isValid) anAttribute = static_cast<float>(internalAttribute);
    return isValid;

  }

  bool PFO_v1::getClusterMoment(float& theMoment, xAOD::CaloCluster::MomentType momentType) const {

    const xAOD::CaloCluster *theCluster = this->cluster(0);

    double myMoment = -99.0;

    if (theCluster){
      bool gotMoment = theCluster->retrieveMoment( momentType, myMoment);
      if (!gotMoment) return false;
      else if (gotMoment) {
	theMoment = static_cast<float>(myMoment);
	return true;
      }
    }
    else{
      xAOD::PFODetails::PFOAttributes myAttribute;
      bool haveGotAttributeInMap = this->getAttributeName_FromClusterMoment(myAttribute,momentType);
      if (false == haveGotAttributeInMap) return false;
      else {
	bool isRetrieved = this->attribute(myAttribute, theMoment);
	return isRetrieved;
      }
    }
    return false;

  }

  bool PFO_v1::getAttributeName_FromClusterMoment(xAOD::PFODetails::PFOAttributes& myAttribute, xAOD::CaloCluster::MomentType& momentType) const{

    if (momentType ==  xAOD::CaloCluster::ENG_FRAC_CORE) {
      myAttribute = xAOD::PFODetails::eflowRec_ENG_FRAC_CORE;
      return true;
    }
    else if (momentType ==  xAOD::CaloCluster::FIRST_ENG_DENS) {
      myAttribute = xAOD::PFODetails::eflowRec_FIRST_ENG_DENS;
      return true;
    }
    else if (momentType ==  xAOD::CaloCluster::CENTER_LAMBDA) {
      myAttribute = xAOD::PFODetails::eflowRec_CENTER_LAMBDA;
      return true;
    }
    else if (momentType ==  xAOD::CaloCluster::SECOND_R) {
      myAttribute = xAOD::PFODetails::eflowRec_SECOND_R;
      return true;
    }
    else if (momentType ==  xAOD::CaloCluster::DELTA_ALPHA) {
      myAttribute = xAOD::PFODetails::eflowRec_DELTA_ALPHA;
      return true;
    }
    else if (momentType ==  xAOD::CaloCluster::LATERAL) {
      myAttribute = xAOD::PFODetails::eflowRec_LATERAL;
      return true;
    }
    else if (momentType ==  xAOD::CaloCluster::LONGITUDINAL) {
      myAttribute = xAOD::PFODetails::eflowRec_LONGITUDINAL;
      return true;
    }
    else if (momentType ==  xAOD::CaloCluster::SECOND_LAMBDA) {
      myAttribute = xAOD::PFODetails::eflowRec_SECOND_LAMBDA;
      return true;
    }
    else if (momentType ==  xAOD::CaloCluster::ISOLATION) {
      myAttribute = xAOD::PFODetails::eflowRec_ISOLATION;
      return true;
    }
    else if (momentType ==  xAOD::CaloCluster::ENG_FRAC_MAX) {
      myAttribute = xAOD::PFODetails::eflowRec_ENG_FRAC_MAX;
      return true;
    }
    else if (momentType ==  xAOD::CaloCluster::ENG_BAD_CELLS) {
      myAttribute = xAOD::PFODetails::eflowRec_ENG_BAD_CELLS;
      return true;
    }
    else if (momentType ==  xAOD::CaloCluster::N_BAD_CELLS) {
      myAttribute = xAOD::PFODetails::eflowRec_N_BAD_CELLS;
      return true;
    }
    else if (momentType ==  xAOD::CaloCluster::BADLARQ_FRAC) {
      myAttribute = xAOD::PFODetails::eflowRec_BADLARQ_FRAC;
      return true;
    }
    else if (momentType ==  xAOD::CaloCluster::ENG_POS) {
      myAttribute = xAOD::PFODetails::eflowRec_ENG_POS;
      return true;
    }
    else if (momentType ==  xAOD::CaloCluster::SIGNIFICANCE) {
      myAttribute = xAOD::PFODetails::eflowRec_SIGNIFICANCE;
      return true;
    }
    else if (momentType ==  xAOD::CaloCluster::CELL_SIGNIFICANCE) {
      myAttribute = xAOD::PFODetails::eflowRec_CELL_SIGNIFICANCE;
      return true;
    }
    else if (momentType ==  xAOD::CaloCluster::CELL_SIG_SAMPLING) {
      myAttribute = xAOD::PFODetails::eflowRec_CELL_SIG_SAMPLING;
      return true;
    }
    else if (momentType ==  xAOD::CaloCluster::AVG_LAR_Q) {
      myAttribute = xAOD::PFODetails::eflowRec_AVG_LAR_Q;
      return true;
    }
    else if (momentType ==  xAOD::CaloCluster::AVG_TILE_Q) {
      myAttribute = xAOD::PFODetails::eflowRec_AVG_TILE_Q;
      return true;
    }
    else if (momentType == xAOD::CaloCluster::EM_PROBABILITY){
      myAttribute = xAOD::PFODetails::eflowRec_EM_PROBABILITY;
      return true;
    }    
    else return false;

  }

  bool PFO_v1::setVertexLink(const ElementLink< xAOD::VertexContainer>& theVertexLink){
    const static Accessor<ElementLink<xAOD::VertexContainer> > acc("pfo_vertex");
    acc(*this) = theVertexLink;
    acc(*this).toPersistent();
    return true;
  }

  bool PFO_v1::setTrackLink(const ElementLink<xAOD::TrackParticleContainer>& theTrack){
    ElementLink< xAOD::IParticleContainer > myTrackLink;
    this->convertLink(myTrackLink,theTrack);
    return this->setAssociatedParticleLink(PFODetails::Track, myTrackLink);
  }

  bool PFO_v1::setClusterLink(const ElementLink<xAOD::CaloClusterContainer>& theCluster){
     ElementLink< xAOD::IParticleContainer > myClusterLink;
     this->convertLink(myClusterLink,theCluster);
     return this->setAssociatedParticleLink(PFODetails::CaloCluster, myClusterLink);
  }

  bool PFO_v1::addClusterLink(const ElementLink<xAOD::CaloClusterContainer>& theCluster){
    ElementLink< xAOD::IParticleContainer > myClusterLink;
    this->convertLink(myClusterLink,theCluster);
    return this->addAssociatedParticleLink(PFODetails::CaloCluster, myClusterLink);
  }

  bool PFO_v1::setAssociatedParticleLink(PFODetails::PFOParticleType ParticleType, const ElementLink<IParticleContainer>& theParticle){
    std::vector<ElementLink<xAOD::IParticleContainer> > theLinks(1,theParticle);
    return this->setAssociatedParticleLinks(ParticleType,theLinks);
  }

  void PFO_v1::setAssociatedParticleLink(const std::string& ParticleType, const ElementLink<IParticleContainer>& theParticle){
    std::vector<ElementLink<xAOD::IParticleContainer> > theLinks(1,theParticle);
    this->setAssociatedParticleLinks(ParticleType,theLinks);
  }

  bool PFO_v1::addAssociatedParticleLink(PFODetails::PFOParticleType ParticleType,  const ElementLink<IParticleContainer>& theParticle) {
    const Accessor<std::vector<ElementLink<IParticleContainer > > >* p_acc = PFOParticleTypeMapper_temp::getAccessor(ParticleType);
    if (!p_acc) return false;
    else{
      if (!p_acc->isAvailable(*this)) return false;
      else{
	std::vector<ElementLink<IParticleContainer> > storedContainer = (*p_acc)(*this);
	storedContainer.push_back(theParticle);
	(*p_acc)(*this) = storedContainer;
	return true;
      }
    }
  }

  void PFO_v1::addAssociatedParticleLink(const std::string& ParticleType, const ElementLink<IParticleContainer>& theParticle) {

    Accessor<std::vector<ElementLink<IParticleContainer > > > acc(ParticleType);
    std::vector<ElementLink<IParticleContainer> > storedContainer = acc(*this);

    ElementLink<xAOD::IParticleContainer> newLink;
    newLink.setElement(*theParticle);
    newLink.setStorableObject(theParticle.getStorableObjectRef());
    newLink.toPersistent();
    storedContainer.push_back(newLink);

    acc(*this) = storedContainer;
    
  }
  
  bool PFO_v1::setAssociatedParticleLinks(PFODetails::PFOParticleType ParticleType,  const std::vector<ElementLink<IParticleContainer> >& theParticles) {

    const Accessor<std::vector<ElementLink<IParticleContainer > > >* p_acc = PFOParticleTypeMapper_temp::getAccessor(ParticleType);
    if (!p_acc) return false;
    else{
      (*p_acc)(*this) = theParticles;
      return true;
    }
  }
  
  bool PFO_v1::associatedParticles(PFODetails::PFOParticleType ParticleType, std::vector<const IParticle*>& theParticles ) const{

    const Accessor<std::vector<ElementLink<IParticleContainer > > >* p_acc = PFOParticleTypeMapper_temp::getAccessor(ParticleType);
    if (!p_acc) return false;
    else{
      if (!p_acc->isAvailable(*this)) return false;
      else{
	const std::vector<ElementLink<IParticleContainer> >& theLinks = (*p_acc)(*this);
	std::vector<ElementLink<IParticleContainer> >::const_iterator firstLink = theLinks.begin();
	for (; firstLink != theLinks.end(); ++firstLink) {
	  if ( (*firstLink).isValid()) theParticles.push_back(**firstLink);
	  else theParticles.push_back(NULL);
	}
	return true;
      }
    }

  }

  void PFO_v1::setAssociatedParticleLinks(const std::string& ParticleType,  const std::vector<ElementLink<IParticleContainer> >& theParticles) {

    //Given we do not know in advance in the POOL convertors about these containers, we set toPersistent() internally here.

    std::vector<ElementLink<IParticleContainer> > storedContainer;
    std::vector<ElementLink<IParticleContainer> >::const_iterator firstParticle = theParticles.begin();
    for (; firstParticle != theParticles.end(); ++firstParticle){
      ElementLink<xAOD::IParticleContainer> myLink = *firstParticle;
      myLink.toPersistent();
      storedContainer.push_back( myLink );
    }

    Accessor<std::vector<ElementLink<IParticleContainer > > > acc(ParticleType);
    acc(*this) = storedContainer;
  }

  bool PFO_v1::associatedParticles(const std::string& ParticleType, std::vector<const IParticle*>& theParticles ) const{
    Accessor<std::vector<ElementLink<IParticleContainer > > > acc(ParticleType);
    if (!acc.isAvailable(*this)) return false;
    else{
      const std::vector<ElementLink<IParticleContainer> >& theLinks = acc(*this);
      std::vector<ElementLink<IParticleContainer> >::const_iterator firstLink = theLinks.begin();
      for (; firstLink != theLinks.end(); ++firstLink) {
	if ( (*firstLink).isValid()) theParticles.push_back(**firstLink);
	else theParticles.push_back(NULL);
	}
      return true;
    }
  }

  const CaloCluster* PFO_v1::cluster(unsigned int index) const {
    
    const Accessor<std::vector<ElementLink<IParticleContainer > > >* p_acc = PFOParticleTypeMapper_temp::getAccessor(PFODetails::CaloCluster);
    if (!p_acc) return nullptr;
    else if (!p_acc->isAvailable(*this)) {return nullptr;}
    else {
      const std::vector<ElementLink<IParticleContainer> >& theLinks = (*p_acc)(*this);
      if(index<theLinks.size()) {
	ElementLink<IParticleContainer> theLink = theLinks[index];
	if (theLink.isValid()){
	  const IParticle *theParticle = *theLink;
	  if (NULL == theParticle) return NULL;
	  else if (Type::CaloCluster == theParticle->type()) return static_cast<const CaloCluster*>(theParticle);
	  else return NULL;
	}
	else return NULL;
      }
      else return NULL;
    }

  }

  const TrackParticle* PFO_v1::track(unsigned int index) const {

    const Accessor<std::vector<ElementLink<IParticleContainer > > >* p_acc = PFOParticleTypeMapper_temp::getAccessor(PFODetails::Track);
    if (!p_acc) return nullptr;
    else if (!p_acc->isAvailable(*this)) {return nullptr;}
    else {
      const std::vector<ElementLink<IParticleContainer> >& theLinks = (*p_acc)(*this);
      if(index<theLinks.size()) {
	ElementLink<IParticleContainer> theLink = theLinks[index];
	if (theLink.isValid()){
	  const IParticle *theParticle = *theLinks[index];
	  if (NULL == theParticle) return NULL;
	  else if (Type::TrackParticle == theParticle->type()) return static_cast<const TrackParticle*>(theParticle);
	  else return NULL;
	}
	else return NULL;
      }
      else return NULL;
    }
  }

  const xAOD::Vertex* PFO_v1::vertex() const{
    const static Accessor<ElementLink<xAOD::VertexContainer> > acc("pfo_vertex");
    if (!acc.isAvailable(*this)) return nullptr;
    else{
      ElementLink<xAOD::VertexContainer> tempVertexLink = acc(*this);
      if (tempVertexLink.isValid()) return *acc(*this);
      else return nullptr;
    }
  }
  
  TLorentzVector PFO_v1::GetVertexCorrectedFourVec(const xAOD::Vertex& vertexToCorrectTo) const{
    TVector3 theVertexVector(vertexToCorrectTo.x(), vertexToCorrectTo.y(), vertexToCorrectTo.z());
    return GetVertexCorrectedFourVec(theVertexVector);
  }

  TLorentzVector PFO_v1::GetVertexCorrectedFourVec(const TVector3& vertexToCorrectTo) const{

    TLorentzVector theNewVector(0.0,0.0,0.0,0.0);
    theNewVector.SetPtEtaPhiM(this->pt(), this->eta(), this->phi(), this->m());

    this->VertexCorrectTheFourVector(vertexToCorrectTo,theNewVector);
    return theNewVector;

  }

  TLorentzVector PFO_v1::GetVertexCorrectedEMFourVec(const xAOD::Vertex& vertexToCorrectTo) const{
    TVector3 theVertexVector(vertexToCorrectTo.x(), vertexToCorrectTo.y(), vertexToCorrectTo.z());
    return GetVertexCorrectedEMFourVec(theVertexVector);
  }

  TLorentzVector PFO_v1::GetVertexCorrectedEMFourVec(const TVector3& vertexToCorrectTo) const{

    TLorentzVector theNewVector(0.0,0.0,0.0,0.0);
    theNewVector.SetPtEtaPhiM(this->ptEM(), this->etaEM(), this->phiEM(), this->mEM());

    this->VertexCorrectTheFourVector(vertexToCorrectTo,theNewVector);
    return theNewVector;

  }

  void PFO_v1::VertexCorrectTheFourVector(const TVector3& vertexToCorrectTo, TLorentzVector& theFourVector) const{

    float clusterEta = theFourVector.Eta();
    float centerMag = this->centerMag();

    float radius = centerMag/cosh(clusterEta);

    float EtaVertexCorrection = 0.0, PhiVertexCorrection = 0.0;
    float clusterPhi = theFourVector.Phi();

    if (radius > 1.0 && centerMag > 1e-3){
      EtaVertexCorrection = (-vertexToCorrectTo.Z()/cosh(clusterEta) + (vertexToCorrectTo.X()*cos(clusterPhi) + vertexToCorrectTo.Y()*sin(clusterPhi))*tanh(clusterEta))/radius;
      PhiVertexCorrection = (vertexToCorrectTo.X()*sin(clusterPhi) - vertexToCorrectTo.Y()*cos(clusterPhi))/radius;
    }

    float etaVertexCorrected = clusterEta + EtaVertexCorrection;
    float p = std::sqrt(theFourVector.E()*theFourVector.E()-theFourVector.M()*theFourVector.M());
    float ptVertexCorrected = p/cosh(etaVertexCorrected); 
    theFourVector.SetPtEtaPhiM(ptVertexCorrected, etaVertexCorrected, clusterPhi + PhiVertexCorrection, theFourVector.M());

  }

  void PFO_v1::toPersistent(){

    //setup known links for persistification, if they exist
    //if you added your own consituents the links will not be correctly persistified

    //clusters
    const Accessor<std::vector<ElementLink<IParticleContainer > > >* p_accClusters = PFOParticleTypeMapper_temp::getAccessor(PFODetails::CaloCluster);
    if (p_accClusters){
      const Accessor<std::vector<ElementLink<IParticleContainer > > >& accClusters = *p_accClusters;
      if ( accClusters.isAvailableWritable(*this) ){
	std::vector<ElementLink<IParticleContainer> >& theClusterLinks = accClusters(*this);
	std::vector< ElementLink< IParticleContainer > >::iterator  firstClus = theClusterLinks.begin();
	std::vector< ElementLink< IParticleContainer > >::iterator  lastClus = theClusterLinks.end();
	for (; firstClus != lastClus; ++firstClus) firstClus->toPersistent();
      }
    }
    
    //tracks
    const Accessor<std::vector<ElementLink<IParticleContainer > > >* p_accTracks = PFOParticleTypeMapper_temp::getAccessor(PFODetails::Track);
    if (p_accTracks){
      const Accessor<std::vector<ElementLink<IParticleContainer > > >& accTracks = *p_accTracks;
      if ( accTracks.isAvailableWritable(*this) ){
	std::vector<ElementLink<IParticleContainer> >& theTrackLinks = accTracks(*this);
	std::vector< ElementLink< IParticleContainer > >::iterator  firstTrack = theTrackLinks.begin();
	std::vector< ElementLink< IParticleContainer > >::iterator  lastTrack = theTrackLinks.end();
	for (; firstTrack != lastTrack; ++firstTrack)  firstTrack->toPersistent();

      }
    }

    //shots    
    const Accessor<std::vector<ElementLink<IParticleContainer > > >* p_accShots = PFOParticleTypeMapper_temp::getAccessor(PFODetails::TauShot);
    if (p_accShots){
      const Accessor<std::vector<ElementLink<IParticleContainer > > >& accShots = *p_accShots;
      if ( accShots.isAvailableWritable(*this) ){
	std::vector<ElementLink<IParticleContainer> >& theShotLinks = accShots(*this);
	std::vector< ElementLink< IParticleContainer > >::iterator  firstShot = theShotLinks.begin();
	std::vector< ElementLink< IParticleContainer > >::iterator  lastShot = theShotLinks.end();
	for (; firstShot != lastShot; ++firstShot) firstShot->toPersistent();
      }
    }

  }
  
  
} // namespace xAOD<|MERGE_RESOLUTION|>--- conflicted
+++ resolved
@@ -42,20 +42,10 @@
     }//getAccessor
   };
 
-  PFO_v1::PFO_v1()
-<<<<<<< HEAD
-    : IParticle(), m_p4(), m_p4Cached( false ), m_p4EM(),  m_p4EMCached(false) {
-    
-  }
-
-  PFO_v1::PFO_v1(const PFO_v1& other) :  IParticle(), m_p4(), m_p4Cached( false ), m_p4EM(),  m_p4EMCached(false) {
-=======
-    : IParticle(), m_floatCompressionFactor(1000) {
-    
-  }
-
-  PFO_v1::PFO_v1(const PFO_v1& other) :  IParticle(), m_floatCompressionFactor(1000) {
->>>>>>> a1ef4f14
+  PFO_v1::PFO_v1() : IParticle() {
+  }
+
+  PFO_v1::PFO_v1(const PFO_v1& other) : IParticle(){
     this->makePrivateStore(other);
   }
 
