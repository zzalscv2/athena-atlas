--- conflicted
+++ resolved
@@ -67,35 +67,7 @@
       LCTopoOrigin,
       EMTopoOrigin,
       TrackCaloCluster,
-<<<<<<< HEAD
       HI,
-=======
-      TruthDressedWZ, // Truth jets without prompt e/mu (or dressed photons) or prompt gammas
-      EMTopoOriginSK,
-      EMTopoOriginCS,
-      EMTopoOriginVor,
-      EMTopoOriginCSSK,
-      EMTopoOriginVorSK,
-      LCTopoOriginSK,
-      LCTopoOriginCS,
-      LCTopoOriginVor,
-      LCTopoOriginCSSK,
-      LCTopoOriginVorSK,
-      EMPFlowSK,
-      EMPFlowCS,
-      EMPFlowVor,
-      EMPFlowCSSK,
-      EMPFlowVorSK,
-      TruthCharged, // Truth jets with only charged particles
-      EMTopoOriginTime,
-      EMTopoOriginSKTime,
-      EMTopoOriginCSSKTime,
-      EMTopoOriginVorSKTime,
-      EMPFlowTime,
-      EMPFlowSKTime,
-      EMPFlowCSSKTime,
-      EMPFlowVorSKTime,
->>>>>>> 1e95f0f2
       Other = 100,
       Uncategorized= 1000
     };
