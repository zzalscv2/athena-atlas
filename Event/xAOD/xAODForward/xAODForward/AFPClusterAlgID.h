/*
  Copyright (C) 2002-2017 CERN for the benefit of the ATLAS collaboration
*/

/**
 * @file   AFPClusterAlgID.h
 * @author Grzegorz Gach <grzegorz.gach@cern.ch>
 * @date   2017-04-14
 * 
 * @brief  Definitions of identification numbers of pixel clustering algorithms
 * 
 */

#ifndef XAODFORWARD_AFPCLUSTERALGID_H
#define XAODFORWARD_AFPCLUSTERALGID_H

namespace xAOD
{
  
/**
 * @brief Helper class to store ID numbers of pixel clustering algorithm.
 *
 * This class contains public static const variables which can be used
 * instead of raw numbers for refering to algorithms used for
 * clustering pixels. Enum is not used to allow adding new numbers
 * without the need of modifying the header file.
 *
 * An example of usage
 * @code{.cpp}
 * xAOD::AFPSiHitsCluter* cluster;
 * if (cluster->clusterAlgID() == xAOD::AFPClusterAlgID::singleHit) {
 * // do something if clustering single hit algorithm was used
 * }
 * @endcode
 * 
 * Algorithms indexing follows the scheme
 *
 * | Station ID | variable name    | Algorithm Name      | Comment |
 * | :--------: | ---------------- | ------------------- | ---------------- |
 * |    0       | singleHit        | Single hit          | No clustering - each hit creates a separate cluster |
 * |    1       | nearestNeighbour | Nearest neighbour   | Pairs of adjacent pixels are combined in a cluster |
 * 
 */
  class AFPClusterAlgID
  {
  public:
<<<<<<< HEAD
    static constexpr int singleHit = 0; ///< Single hit algorithm
    static constexpr int nearestNeighbour = 1; ///< Nearest neighbour algorithm
=======
    static const int singleHit; ///< Single hit algorithm
    static const int nearestNeighbour; ///< Nearest neighbour algorithm
>>>>>>> 67f0976a
  };

}
#endif // XAODFORWARD_AFPCLUSTERALGID_H
<|MERGE_RESOLUTION|>--- conflicted
+++ resolved
@@ -44,13 +44,8 @@
   class AFPClusterAlgID
   {
   public:
-<<<<<<< HEAD
-    static constexpr int singleHit = 0; ///< Single hit algorithm
-    static constexpr int nearestNeighbour = 1; ///< Nearest neighbour algorithm
-=======
     static const int singleHit; ///< Single hit algorithm
     static const int nearestNeighbour; ///< Nearest neighbour algorithm
->>>>>>> 67f0976a
   };
 
 }
