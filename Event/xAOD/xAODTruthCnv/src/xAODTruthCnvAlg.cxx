/*
  Copyright (C) 2002-2017 CERN for the benefit of the ATLAS collaboration
*/

#include "AthenaKernel/errorcheck.h"
#include "AthLinks/ElementLink.h"

#include "GaudiKernel/MsgStream.h"
#include "GaudiKernel/DataSvc.h"
#include "GaudiKernel/PhysicalConstants.h"
#include "StoreGate/ReadHandle.h"
#include "StoreGate/WriteHandle.h"

#include "EventInfo/EventStreamInfo.h"

#include "xAODTruth/TruthEvent.h"
#include "xAODTruth/TruthEventContainer.h"
#include "xAODTruth/TruthEventAuxContainer.h"

#include "xAODTruth/TruthPileupEvent.h"
#include "xAODTruth/TruthPileupEventContainer.h"
#include "xAODTruth/TruthPileupEventAuxContainer.h"

#include "xAODTruth/TruthParticle.h"
#include "xAODTruth/TruthParticleContainer.h"
#include "xAODTruth/TruthParticleAuxContainer.h"

#include "xAODTruth/TruthVertex.h"
#include "xAODTruth/TruthVertexContainer.h"
#include "xAODTruth/TruthVertexAuxContainer.h"

#include "xAODTruth/TruthMetaDataAuxContainer.h"
#include "xAODTruth/TruthMetaData.h"

#include "xAODTruthCnvAlg.h"


using namespace std;

namespace xAODMaker {
    
    
    xAODTruthCnvAlg::xAODTruthCnvAlg( const string& name, ISvcLocator* svcLoc )
    : AthReentrantAlgorithm( name, svcLoc ), m_metaStore( "MetaDataStore", name ), m_inputMetaStore( "StoreGateSvc/InputMetaDataStore",name)
    {
      // leaving metadata alone for now--to be updated
        declareProperty( "MetaObjectName", m_metaName = "TruthMetaData" );
        declareProperty( "MetaDataStore", m_metaStore );
    }
    
    
    StatusCode xAODTruthCnvAlg::initialize() {
        if (m_doAllPileUp && m_doInTimePileUp) {
            ATH_MSG_FATAL( "Contradictory xAOD truth pile-up setting: all pile-up AND in-time alone requested simultaneously. Check settings." );
            return StatusCode::FAILURE;
        }

        if (m_writeMetaData) {
            ATH_CHECK( m_meta.initialize (m_metaStore, m_metaName) );
        }
        
	// initialize handles
	ATH_CHECK(m_truthLinkContainerKey.initialize());

	// only if doing full truth
	ATH_CHECK(m_aodContainerKey.initialize());
	ATH_CHECK(m_xaodTruthEventContainerKey.initialize());
	ATH_CHECK(m_xaodTruthPUEventContainerKey.initialize(m_doAllPileUp || m_doInTimePileUp));
	ATH_CHECK(m_xaodTruthParticleContainerKey.initialize());
	ATH_CHECK(m_xaodTruthVertexContainerKey.initialize());


        ATH_MSG_DEBUG("Initializing; package version: " << PACKAGE_VERSION );
        ATH_MSG_DEBUG("AODContainerName = " << m_aodContainerKey.key() );
        ATH_MSG_DEBUG("xAOD TruthEventContainer name = " << m_xaodTruthEventContainerKey.key() );
        ATH_MSG_DEBUG("xAOD TruthPileupEventContainer name = " << m_xaodTruthPUEventContainerKey.key());
        ATH_MSG_DEBUG("xAOD TruthParticleContainer name = " << m_xaodTruthParticleContainerKey.key() );
        ATH_MSG_DEBUG("xAOD TruthVertexContainer name = " << m_xaodTruthVertexContainerKey.key() );

        if (m_doAllPileUp) ATH_MSG_INFO( "All pile-up truth (including out-of-time) will be written" );
        if (m_doInTimePileUp) ATH_MSG_INFO( "In-time pile-up truth (but not out-of-time) will be written" );
        if (!m_doAllPileUp && !m_doInTimePileUp) ATH_MSG_INFO( "No pile-up truth will be written" );

        return StatusCode::SUCCESS;
    }
    
    
    StatusCode xAODTruthCnvAlg::execute (const EventContext& ctx) const {
        
        SG::WriteHandle<xAODTruthParticleLinkVector> truthLinkVec(m_truthLinkContainerKey, ctx);
	ATH_CHECK(truthLinkVec.record(std::make_unique<xAODTruthParticleLinkVector>()));
        
	// Retrieve the HepMC truth:
	SG::ReadHandle<McEventCollection> mcColl(m_aodContainerKey, ctx);
	// validity check is only really needed for serial running. Remove when MT is only way.
	if (!mcColl.isValid()) {
	  ATH_MSG_ERROR("Could not retrieve HepMC with key:" << m_aodContainerKey.key());
	  return StatusCode::FAILURE;
	} else {
	  ATH_MSG_DEBUG( "Retrieved HepMC with key: " << m_aodContainerKey.key() );
	}

	// **************************************************************
	// Create the xAOD containers and their auxiliary stores:
	// **************************************************************
	// Signal event
	SG::WriteHandle<xAOD::TruthEventContainer> xTruthEventContainer(m_xaodTruthEventContainerKey, ctx);
	ATH_CHECK(xTruthEventContainer.record(std::make_unique<xAOD::TruthEventContainer>(),
					      std::make_unique<xAOD::TruthEventAuxContainer>()));
	ATH_MSG_DEBUG( "Recorded TruthEventContainer with key: " << m_xaodTruthEventContainerKey.key() );

	// Pile-up events
	SG::WriteHandle<xAOD::TruthPileupEventContainer> xTruthPileupEventContainer;
	if (m_doAllPileUp || m_doInTimePileUp) {
	  xTruthPileupEventContainer = SG::WriteHandle<xAOD::TruthPileupEventContainer>(m_xaodTruthPUEventContainerKey, ctx);
	  ATH_CHECK(xTruthPileupEventContainer.record(std::make_unique<xAOD::TruthPileupEventContainer>(),
						      std::make_unique<xAOD::TruthPileupEventAuxContainer>()));
	  ATH_MSG_DEBUG( "Recorded TruthPileupEventContainer with key: " << m_xaodTruthPUEventContainerKey.key() );
	}

	// Particles
	SG::WriteHandle<xAOD::TruthParticleContainer> xTruthParticleContainer(m_xaodTruthParticleContainerKey, ctx);
	ATH_CHECK(xTruthParticleContainer.record(std::make_unique<xAOD::TruthParticleContainer>(),
						 std::make_unique<xAOD::TruthParticleAuxContainer>()));
	ATH_MSG_DEBUG( "Recorded TruthParticleContainer with key: " << m_xaodTruthParticleContainerKey.key() );
	// Vertices
	SG::WriteHandle<xAOD::TruthVertexContainer> xTruthVertexContainer(m_xaodTruthVertexContainerKey, ctx);
	ATH_CHECK(xTruthVertexContainer.record(std::make_unique<xAOD::TruthVertexContainer>(),
					       std::make_unique<xAOD::TruthVertexAuxContainer>()));
	ATH_MSG_DEBUG( "Recorded TruthVertexContainer with key: " << m_xaodTruthVertexContainerKey.key() );
             
	// ***********************************************************************************
	// Create the xAOD objects
	// This consists of three parts:
	// (1)  For each Athena event, loop over the GenEvents and build TruthEvent collections
	//      In principle there can be more than one GenEvent per event
	// (2)  For each GenEvent, loop over the GenParticles. For each GenParticle:
	//      (a) Create a TruthParticle.
	//      (b) Call fillParticle
	//      (c) Add the TruthParticle to the TruthParticle container, and add
	//          an EL to this TruthParticle to the truthParticles in TruthEvent
	//          (call this EL eltp)
	//      (d) For the GenVertex * that's this particle's production vertex,
	//          (i) see if it is in tempMap. If not, add it.
	//          (ii) add a copy of eltp (the EL to this truth particle) to map[gv].second
	//      (e) For the GenVertex * that's this particle's decay vertex,
	//          (i) see if it is in tempMap. If not, add it.
	//          (ii) add a copy of eltp (the EL to this truth particle) to map[gv].first
	// (3) Iterate over tempMap. For each GenVertex *:
	//      (a) Create a TruthVertex
	//      (b) Call fillVertex
	//      (c) Add the TruthVertex to the TruthTruth container, and add an EL to this TruthVertex
	//          to the truthVertices in TruthEvent. (call this EL eltv)
	//      (d) call tv->setIncomingParticles(mapiter.second.first)  <- I think mapiter.second.first is the first of the pair
	//      (e) call tv->setOutgoingParticles(mapiter.second.second)
	//      (f) Iterate through the incomingParticles, and set the decay vertex EL as eltv.
	//      (g) Iterate through the outgoingParticles, and set the incoming vertex EL as eltv.
	//
	// Comment lines below follow this recipe
	// ************************************************************************************
            
	// (1) Build TruthEvents
	ATH_MSG_DEBUG("Number of GenEvents in this Athena event = " << mcColl->size());
	for (unsigned int cntr = 0; cntr < mcColl->size(); ++cntr) {
	  const HepMC::GenEvent* genEvt = (*mcColl)[cntr];
	  bool isSignalProcess(false);
	  if (cntr==0) isSignalProcess=true;
	  if (cntr>0) {
	    // Handle pile-up events
	    // If in-time pileup only is requested, loop stops when
	    // the separator between out-of-time and in-time is reached
	    // Separator defined by pid==0 and eventNumber==-1 as per
	    // https://twiki.cern.ch/twiki/bin/viewauth/AtlasComputing/PileupDigitization#Arrangement_of_Truth_Information
	    if (!m_doInTimePileUp && !m_doAllPileUp) break;
	    isSignalProcess=false;
	    int pid = genEvt->signal_process_id();
	    int eventNumber = genEvt->event_number();
	    if (m_doInTimePileUp && pid==0 && eventNumber==-1) break; // stop at the separator
	  }
                
	  xAOD::TruthEvent* xTruthEvent = new xAOD::TruthEvent();
	  xAOD::TruthPileupEvent* xTruthPileupEvent = new xAOD::TruthPileupEvent();
                
	  /// @todo Drop or re-enable these? Signal process can be set to DSID... preferably not to the gen-name code
	  //xTruthEvent->setSignalProcessId(genEvt->signal_process_id());
	  //xTruthEvent->setEventNumber(genEvt->event_number());
                
	  if (isSignalProcess) {
	    xTruthEventContainer->push_back( xTruthEvent );
	    // Cross-section
	    const HepMC::GenCrossSection* const crossSection = genEvt->cross_section();
	    xTruthEvent->setCrossSection(crossSection ? (float)crossSection->cross_section() : -1);
	    xTruthEvent->setCrossSectionError(crossSection ? (float)crossSection->cross_section_error() : -1);
                    
	    if (m_writeMetaData) {
	      //The mcChannelNumber is used as a unique identifier for which truth meta data belongs to
	      const EventStreamInfo* esi = nullptr;
	      std::vector<std::string> keys;
	      m_inputMetaStore->keys<EventStreamInfo>(keys);
	      if (keys.size() > 1) { // Multiple EventStreamInfo (default retrieve won't work), just take the first
	        CHECK( m_inputMetaStore->retrieve(esi, keys[0]));
	      } else {
	        CHECK( m_inputMetaStore->retrieve(esi));
	      }
	      uint32_t mcChannelNumber = esi->getEventTypes().begin()->mc_channel_number();
                        
              ATH_CHECK( m_meta.maybeWrite (mcChannelNumber, *genEvt) );
	    }
	    // Event weights
	    vector<float> weights;
	    for (const double& w : genEvt->weights()) weights.push_back((float)(w));
	    xTruthEvent->setWeights(weights);
                    
	    // Heavy ion info
	    const HepMC::HeavyIon* const hiInfo = genEvt->heavy_ion();
	    if (hiInfo) {
	      xTruthEvent->setHeavyIonParameter(hiInfo->Ncoll_hard(), xAOD::TruthEvent::NCOLLHARD);
	      xTruthEvent->setHeavyIonParameter(hiInfo->Npart_proj(), xAOD::TruthEvent::NPARTPROJ);
	      xTruthEvent->setHeavyIonParameter(hiInfo->Npart_targ(), xAOD::TruthEvent::NPARTTARG);
	      xTruthEvent->setHeavyIonParameter(hiInfo->Ncoll(), xAOD::TruthEvent::NCOLL);
	      xTruthEvent->setHeavyIonParameter(hiInfo->spectator_neutrons(), xAOD::TruthEvent::SPECTATORNEUTRONS);
	      xTruthEvent->setHeavyIonParameter(hiInfo->spectator_protons(), xAOD::TruthEvent::SPECTATORPROTONS);
	      xTruthEvent->setHeavyIonParameter(hiInfo->N_Nwounded_collisions(), xAOD::TruthEvent::NNWOUNDEDCOLLISIONS);
	      xTruthEvent->setHeavyIonParameter(hiInfo->Nwounded_N_collisions(), xAOD::TruthEvent::NWOUNDEDNCOLLISIONS);
	      xTruthEvent->setHeavyIonParameter(hiInfo->Nwounded_Nwounded_collisions(), xAOD::TruthEvent::NWOUNDEDNWOUNDEDCOLLISIONS);
	      xTruthEvent->setHeavyIonParameter(hiInfo->impact_parameter(), xAOD::TruthEvent::IMPACTPARAMETER);
	      xTruthEvent->setHeavyIonParameter(hiInfo->event_plane_angle(), xAOD::TruthEvent::EVENTPLANEANGLE);
	      xTruthEvent->setHeavyIonParameter(hiInfo->eccentricity(), xAOD::TruthEvent::ECCENTRICITY);
	      xTruthEvent->setHeavyIonParameter(hiInfo->sigma_inel_NN(), xAOD::TruthEvent::SIGMAINELNN);
	      // This doesn't yet exist in our version of HepMC
	      // xTruthEvent->setHeavyIonParameter(hiInfo->centrality(),xAOD::TruthEvent::CENTRALITY);
	    }
                    
	    // Parton density info
	    // This will exist 99% of the time, except for e.g. cosmic or particle gun simulation
	    const HepMC::PdfInfo* const pdfInfo = genEvt->pdf_info();
	    if (pdfInfo) {
	      xTruthEvent->setPdfInfoParameter(pdfInfo->id1(), xAOD::TruthEvent::PDGID1);
	      xTruthEvent->setPdfInfoParameter(pdfInfo->id2(), xAOD::TruthEvent::PDGID2);
	      xTruthEvent->setPdfInfoParameter(pdfInfo->pdf_id1(), xAOD::TruthEvent::PDFID1);
	      xTruthEvent->setPdfInfoParameter(pdfInfo->pdf_id2(), xAOD::TruthEvent::PDFID2);
                        
	      xTruthEvent->setPdfInfoParameter((float)pdfInfo->x1(), xAOD::TruthEvent::X1);
	      xTruthEvent->setPdfInfoParameter((float)pdfInfo->x2(), xAOD::TruthEvent::X2);
	      xTruthEvent->setPdfInfoParameter((float)pdfInfo->scalePDF(), xAOD::TruthEvent::Q);
	      xTruthEvent->setPdfInfoParameter((float)pdfInfo->pdf1(), xAOD::TruthEvent::XF1);
	      xTruthEvent->setPdfInfoParameter((float)pdfInfo->pdf2(), xAOD::TruthEvent::XF2);
	    }
	  }
	  if (!isSignalProcess) xTruthPileupEventContainer->push_back( xTruthPileupEvent );
                
	  // (2) Build particles and vertices
	  // Map for building associations between particles and vertices
	  // The pair in the map is the (incomingParticles . outgoingParticles) of the given vertex
	  // If signal process vertex is a disconnected vertex (no incoming/outgoing particles), add it manually
	  VertexMap vertexMap;
	  VertexMap::iterator mapItr;
	  vector<HepMC::GenVertexPtr> vertices;
                
	  // Check signal process vertex
	  // If this is a disconnected vertex, add it manually or won't be added from the loop over particles below.
<<<<<<< HEAD
	  HepMC::GenVertexPtr disconnectedSignalProcessVtx = genEvt->signal_process_vertex(); // Get the signal process vertex
=======
	  auto disconnectedSignalProcessVtx = genEvt->signal_process_vertex(); // Get the signal process vertex
>>>>>>> 35a4ed20
	  if (disconnectedSignalProcessVtx) {
	    if (disconnectedSignalProcessVtx->particles_in_size() == 0 &&
		disconnectedSignalProcessVtx->particles_out_size() == 0 ) {
	      //This is a disconnected vertex, add it manually
	      vertices.push_back (disconnectedSignalProcessVtx);
	    }
	  } else {
	    ATH_MSG_WARNING("Signal process vertex pointer not valid in HepMC Collection for GenEvent #" << cntr << " / " << mcColl->size());
	  }
                
	  // Get the beam particles
	  pair<HepMC::GenParticlePtr,HepMC::GenParticlePtr> beamParticles;
	  if ( genEvt->valid_beam_particles() ) beamParticles = genEvt->beam_particles();
	  for (HepMC::GenEvent::particle_const_iterator pitr=genEvt->particles_begin(); pitr!=genEvt->particles_end(); ++pitr) {
	    // (a) create TruthParticle
	    xAOD::TruthParticle* xTruthParticle = new xAOD::TruthParticle();
	    xTruthParticleContainer->push_back( xTruthParticle );
	    fillParticle(xTruthParticle, *pitr); // (b) Copy HepMC info into the new particle
	    // (c) Put particle into container; Build Event<->Particle element link
	    const ElementLink<xAOD::TruthParticleContainer> eltp(*xTruthParticleContainer, xTruthParticleContainer->size()-1);
	    if (isSignalProcess) xTruthEvent->addTruthParticleLink(eltp);
	    if (!isSignalProcess) xTruthPileupEvent->addTruthParticleLink(eltp);
                    
	    // Create link between HepMC and xAOD truth
	    if (isSignalProcess) truthLinkVec->push_back(new xAODTruthParticleLink(HepMcParticleLink((*pitr),0), eltp));
	    if (!isSignalProcess) truthLinkVec->push_back(new xAODTruthParticleLink(HepMcParticleLink((*pitr),genEvt->event_number()), eltp));
                    
	    // Is this one of the beam particles?
	    if (genEvt->valid_beam_particles()) {
	      if (isSignalProcess) {
		if (*pitr == beamParticles.first) xTruthEvent->setBeamParticle1Link(eltp);
		if (*pitr == beamParticles.second) xTruthEvent->setBeamParticle2Link(eltp);
	      }
	    }
	    // (d) Particle's production vertex
<<<<<<< HEAD
	    HepMC::GenVertexPtr productionVertex = (*pitr)->production_vertex();
=======
	    auto productionVertex = (*pitr)->production_vertex();
>>>>>>> 35a4ed20
	    if (productionVertex) {
	      VertexParticles& parts = vertexMap[productionVertex];
	      if (parts.incoming.empty() && parts.outgoing.empty())
		vertices.push_back (productionVertex);
	      parts.outgoingEL.push_back(eltp);
	      parts.outgoing.push_back(xTruthParticle);
	    }
	    //
	    // else maybe want to keep track that this is the production vertex
	    //
	    // (e) Particle's decay vertex
<<<<<<< HEAD
	    HepMC::GenVertexPtr decayVertex = (*pitr)->end_vertex();
=======
	    auto decayVertex = (*pitr)->end_vertex();
>>>>>>> 35a4ed20
	    if (decayVertex) {
	      VertexParticles& parts = vertexMap[decayVertex];
	      if (parts.incoming.empty() && parts.outgoing.empty())
		vertices.push_back (decayVertex);
	      parts.incomingEL.push_back(eltp);
	      parts.incoming.push_back(xTruthParticle);
	    }
                    
	  } // end of loop over particles
                
	  // (3) Loop over the map
<<<<<<< HEAD
	  HepMC::GenVertexPtr signalProcessVtx = genEvt->signal_process_vertex(); // Get the signal process vertex
	  for (const HepMC::GenVertexPtr vertex : vertices) {
=======
	  auto signalProcessVtx = genEvt->signal_process_vertex(); // Get the signal process vertex
	  for (auto  vertex : vertices) {
>>>>>>> 35a4ed20
	    const auto& parts = vertexMap[vertex];
	    // (a) create TruthVertex
	    xAOD::TruthVertex* xTruthVertex = new xAOD::TruthVertex();
	    xTruthVertexContainer->push_back( xTruthVertex );
	    fillVertex(xTruthVertex, vertex); // (b) Copy HepMC info into the new vertex
	    // (c) Put particle into container; Build Event<->Vertex element link
	    ElementLink<xAOD::TruthVertexContainer> eltv(*xTruthVertexContainer, xTruthVertexContainer->size()-1);
	    // Mark if this is the signal process vertex
	    if (vertex == signalProcessVtx && isSignalProcess) xTruthEvent->setSignalProcessVertexLink(eltv);
	    if (isSignalProcess) xTruthEvent->addTruthVertexLink(eltv);
	    if (!isSignalProcess) xTruthPileupEvent->addTruthVertexLink(eltv);
	    // (d) Assign incoming particles to the vertex, from the map
	    xTruthVertex->setIncomingParticleLinks( parts.incomingEL );
	    // (e) Assign outgoing particles to the vertex, from the map
	    xTruthVertex->setOutgoingParticleLinks( parts.outgoingEL );
	    // (f) Set Particle<->Vertex links for incoming particles
	    for (xAOD::TruthParticle* p : parts.incoming) p->setDecayVtxLink(eltv);
	    // (g) Set Particle<->Vertex links for incoming particles
	    for (xAOD::TruthParticle* p : parts.outgoing) p->setProdVtxLink(eltv);
	  } //end of loop over vertices
                
	  // Delete the event that wasn't used
	  if (isSignalProcess) delete xTruthPileupEvent;
	  if (!isSignalProcess) delete xTruthEvent;
                
	} // end of loop over McEventCollection
            
                
        std::stable_sort(truthLinkVec->begin(), truthLinkVec->end(), SortTruthParticleLink());
        ATH_MSG_VERBOSE("Summarizing truth link size: " << truthLinkVec->size() );
        
        return StatusCode::SUCCESS;
    }
    
    
    // A helper to set up a TruthVertex (without filling the ELs)
    void xAODTruthCnvAlg::fillVertex(xAOD::TruthVertex* tv, const HepMC::GenVertexPtr gv) {
        tv->setId(gv->id());
        tv->setBarcode(HepMC::barcode(gv));
        
        // No vertex weights
        // vector<float> weights;
        // for (const double& w : gv->weights()) weights.push_back((float)w);
        // tv->setWeights(weights);
        
        tv->setX(gv->position().x());
        tv->setY(gv->position().y());
        tv->setZ(gv->position().z());
        tv->setT(gv->position().t());
    }
    
    
    // A helper to set up a TruthParticle (without filling the ELs)
    void xAODTruthCnvAlg::fillParticle(xAOD::TruthParticle* tp, const HepMC::GenParticlePtr gp) {
        tp->setPdgId(gp->pdg_id());
        tp->setBarcode(HepMC::barcode(gp));
        tp->setStatus(gp->status());
        
        const HepMC::Polarization& pol = gp->polarization();
        if (pol.is_defined()) {
            tp->setPolarizationParameter(pol.theta(), xAOD::TruthParticle::polarizationTheta);
            tp->setPolarizationParameter(pol.phi(), xAOD::TruthParticle::polarizationPhi);
        }
        
        tp->setM(gp->generated_mass());
        tp->setPx(gp->momentum().px());
        tp->setPy(gp->momentum().py());
        tp->setPz(gp->momentum().pz());
        tp->setE(gp->momentum().e());
    }


    StatusCode
    xAODTruthCnvAlg::MetaDataWriter::initialize (ServiceHandle<StoreGateSvc>& metaStore,
                                                 const std::string& metaName)
    {
      ATH_CHECK( metaStore.retrieve() );

      auto md = std::make_unique<xAOD::TruthMetaDataContainer>();
      m_tmd = md.get();

      auto aux = std::make_unique<xAOD::TruthMetaDataAuxContainer>();
      md->setStore( aux.get() );
            
      // Record the trigger configuration metadata into it:
      CHECK( metaStore->record( std::move (aux), metaName + "Aux." ) );
      CHECK( metaStore->record( std::move (md),  metaName ) );
      return StatusCode::SUCCESS;
    }


    StatusCode
    xAODTruthCnvAlg::MetaDataWriter::maybeWrite (uint32_t mcChannelNumber,
                                                 const HepMC::GenEvent& genEvt)
    {
      // This bit needs to be serialized.
      lock_t lock (m_mutex);
      
      //Inserting in a (unordered_)set returns an <iterator, boolean> pair, where the boolean
      //is used to check if the key already exists (returns false in the case it exists)
      if( m_existingMetaDataChan.insert(mcChannelNumber).second ) {
        m_tmd->push_back (std::make_unique <xAOD::TruthMetaData>());
        xAOD::TruthMetaData* md = m_tmd->back();
        
        // FIXME: class member protection violation here.
        // This appears to be because WeightContainer has no public methods
        // to get information about the weight names.
        const std::map<std::string,HepMC::WeightContainer::size_type>& weightNameMap =
          genEvt.weights().m_names;
        std::vector<std::string> orderedWeightNameVec;
        orderedWeightNameVec.reserve( weightNameMap.size() );
        for (const auto& entry: weightNameMap) {
          orderedWeightNameVec.push_back(entry.first);
        }
                            
        //The map from the HepMC record pairs the weight names with a corresponding index,
        //it is not guaranteed that the indices are ascending when iterating over the map
        std::sort(orderedWeightNameVec.begin(), orderedWeightNameVec.end(),
                  [&](std::string i, std::string j){return weightNameMap.at(i) < weightNameMap.at(j);});
                            
        md->setMcChannelNumber(mcChannelNumber);
        md->setWeightNames( std::move(orderedWeightNameVec) );
      }

      return StatusCode::SUCCESS;
    }

    
    
} // namespace xAODMaker<|MERGE_RESOLUTION|>--- conflicted
+++ resolved
@@ -259,11 +259,7 @@
                 
 	  // Check signal process vertex
 	  // If this is a disconnected vertex, add it manually or won't be added from the loop over particles below.
-<<<<<<< HEAD
-	  HepMC::GenVertexPtr disconnectedSignalProcessVtx = genEvt->signal_process_vertex(); // Get the signal process vertex
-=======
 	  auto disconnectedSignalProcessVtx = genEvt->signal_process_vertex(); // Get the signal process vertex
->>>>>>> 35a4ed20
 	  if (disconnectedSignalProcessVtx) {
 	    if (disconnectedSignalProcessVtx->particles_in_size() == 0 &&
 		disconnectedSignalProcessVtx->particles_out_size() == 0 ) {
@@ -299,11 +295,7 @@
 	      }
 	    }
 	    // (d) Particle's production vertex
-<<<<<<< HEAD
-	    HepMC::GenVertexPtr productionVertex = (*pitr)->production_vertex();
-=======
 	    auto productionVertex = (*pitr)->production_vertex();
->>>>>>> 35a4ed20
 	    if (productionVertex) {
 	      VertexParticles& parts = vertexMap[productionVertex];
 	      if (parts.incoming.empty() && parts.outgoing.empty())
@@ -315,11 +307,7 @@
 	    // else maybe want to keep track that this is the production vertex
 	    //
 	    // (e) Particle's decay vertex
-<<<<<<< HEAD
-	    HepMC::GenVertexPtr decayVertex = (*pitr)->end_vertex();
-=======
 	    auto decayVertex = (*pitr)->end_vertex();
->>>>>>> 35a4ed20
 	    if (decayVertex) {
 	      VertexParticles& parts = vertexMap[decayVertex];
 	      if (parts.incoming.empty() && parts.outgoing.empty())
@@ -331,13 +319,8 @@
 	  } // end of loop over particles
                 
 	  // (3) Loop over the map
-<<<<<<< HEAD
-	  HepMC::GenVertexPtr signalProcessVtx = genEvt->signal_process_vertex(); // Get the signal process vertex
-	  for (const HepMC::GenVertexPtr vertex : vertices) {
-=======
 	  auto signalProcessVtx = genEvt->signal_process_vertex(); // Get the signal process vertex
 	  for (auto  vertex : vertices) {
->>>>>>> 35a4ed20
 	    const auto& parts = vertexMap[vertex];
 	    // (a) create TruthVertex
 	    xAOD::TruthVertex* xTruthVertex = new xAOD::TruthVertex();
