/*
  Copyright (C) 2002-2019 CERN for the benefit of the ATLAS collaboration
*/

// Misc includes
#include <bitset>
#include <vector>

// EDM include(s):
#include "xAODCore/AuxStoreAccessorMacros.h"

// Local include(s):
#include "xAODTracking/versions/TrackParticle_v1.h"
#include "xAODTracking/TrackSummaryAccessors_v1.h"
#include "EventPrimitives/EventPrimitivesHelpers.h"

// Amg include
//#include "EventPrimitives/EventPrimitives.h"

namespace xAOD {

  TrackParticle_v1::TrackParticle_v1()
  : IParticle() {
    // perigeeParameters cache initialized to be empty (default constructor)
  }

  TrackParticle_v1::TrackParticle_v1(const TrackParticle_v1& tp )
  : IParticle( tp ) {
    makePrivateStore( tp );
    // perigeeParameters cache initialized to be empty (default constructor)
    // assume that this copy will create new cache as needed
  }

  TrackParticle_v1& TrackParticle_v1::operator=(const TrackParticle_v1& tp ){
    if(this == &tp) return *this;

    if( ( ! hasStore() ) && ( ! container() ) ) {
       makePrivateStore();
    }
    this->IParticle::operator=( tp );
#ifndef XAOD_STANDALONE
    // assume that this copy will create new cache as needed
    m_perigeeParameters.reset();
#endif // not XAOD_STANDALONE
    return *this;
  }

  TrackParticle_v1::~TrackParticle_v1(){}

  double TrackParticle_v1::pt() const {
    return genvecP4().Pt();
  }

  double TrackParticle_v1::eta() const {
    return genvecP4().Eta();
  }

  AUXSTORE_PRIMITIVE_GETTER_WITH_CAST(TrackParticle_v1,float,double,phi)

  double TrackParticle_v1::m() const {
    return 139.570; /// @todo Get value from somewhere. Also, the TrackParticle took the Pion mass - do we really want to do this? We have ParticleHypo?
  }

  double TrackParticle_v1::e() const {
    return genvecP4().E();
  }
  double TrackParticle_v1::rapidity() const {
    return genvecP4().Rapidity();
  }

  TrackParticle_v1::GenVecFourMom_t TrackParticle_v1::genvecP4() const {
    using namespace std;
    float p = 10.e6; // 10 TeV (default value for very high pt muons, with qOverP==0)
    if (fabs(qOverP())>0.) p = 1/fabs(qOverP());
    float thetaT = theta();
    float phiT = phi();
    float sinTheta= sin(thetaT);
    float px = p*sinTheta*cos(phiT);
    float py = p*sinTheta*sin(phiT);
    float pz = p*cos(thetaT);
    return GenVecFourMom_t(px, py, pz, m());
  }

  TrackParticle_v1::FourMom_t TrackParticle_v1::p4() const {
    TrackParticle_v1::FourMom_t p4;
    using namespace std;
    float p = 10.e6; // 10 TeV (default value for very high pt muons, with qOverP==0)
    if (fabs(qOverP())>0.) p = 1/fabs(qOverP());
    float thetaT = theta();
    float phiT = phi();
    float sinTheta= sin(thetaT);
    float px = p*sinTheta*cos(phiT);
    float py = p*sinTheta*sin(phiT);
    float pz = p*cos(thetaT);
    float e  =  pow (m(),2) +
      pow( px,2) + pow( py,2) + pow( pz,2);
    p4.SetPxPyPzE( px, py, pz, sqrt(e) );
    return p4;
  }

  Type::ObjectType TrackParticle_v1::type() const {
     return Type::TrackParticle;
  }

  float TrackParticle_v1::charge() const {
    // static Accessor< float > acc( "charge" );
    return (qOverP() > 0) ? 1 : ((qOverP() < 0) ? -1 : 0);
  }

  AUXSTORE_PRIMITIVE_GETTER(TrackParticle_v1, float, d0)
  AUXSTORE_PRIMITIVE_GETTER(TrackParticle_v1, float, z0)

  float TrackParticle_v1::phi0() const {

     static  const Accessor< float > acc( "phi" );
     return acc( *this );
  }

  AUXSTORE_PRIMITIVE_GETTER(TrackParticle_v1, float, theta)
  AUXSTORE_PRIMITIVE_GETTER(TrackParticle_v1, float, qOverP)

  const DefiningParameters_t TrackParticle_v1::definingParameters() const{
    DefiningParameters_t tmp;
    tmp << d0() , z0() , phi0() , theta() , qOverP();
    return tmp;
  }

  void TrackParticle_v1::setDefiningParameters(float d0, float z0, float phi0, float theta, float qOverP) {
#ifndef XAOD_STANDALONE
    // reset perigee cache if existing
    if(m_perigeeParameters.isValid()) {
      m_perigeeParameters.reset();
    }
#endif // not XAOD_STANDALONE
    static const Accessor< float > acc1( "d0" );
    acc1( *this ) = d0;

    static const Accessor< float > acc2( "z0" );
    acc2( *this ) = z0;

    static const Accessor< float > acc3( "phi" );
    acc3( *this ) = phi0;

    static const Accessor< float > acc4( "theta" );
    acc4( *this ) = theta;

    static const Accessor< float > acc5( "qOverP" );
    acc5( *this ) = qOverP;

    return;
  }

  void TrackParticle_v1::setDefiningParametersCovMatrix(const xAOD::ParametersCovMatrix_t& cov){
#ifndef XAOD_STANDALONE
    // reset perigee cache if existing
    if(m_perigeeParameters.isValid()) {
      m_perigeeParameters.reset();
    }
#endif // not XAOD_STANDALONE

    static const Accessor< std::vector<float> > acc( "definingParametersCovMatrix" );
    Amg::compress(cov,acc(*this));
  }

  const xAOD::ParametersCovMatrix_t TrackParticle_v1::definingParametersCovMatrix() const {
    xAOD::ParametersCovMatrix_t cov;
    const std::vector<float>& covVec = definingParametersCovMatrixVec();
    if( !covVec.empty() ) Amg::expand( covVec.begin(), covVec.end(),cov );
    else cov.setIdentity();
    return cov;
  }

  const std::vector<float>& TrackParticle_v1::definingParametersCovMatrixVec() const {
  // Can't use AUXSTORE_PRIMITIVE_SETTER_AND_GETTER since I have to add Vec to the end of setDefiningParametersCovMatrix to avoid clash.
    static const Accessor< std::vector<float> > acc( "definingParametersCovMatrix" );
    return acc(*this);
  }

  void TrackParticle_v1::setDefiningParametersCovMatrixVec(const std::vector<float>& cov){
  // Can't use AUXSTORE_PRIMITIVE_SETTER_AND_GETTER since I have to add Vec to the end of setDefiningParametersCovMatrix to avoid clash.
    static const Accessor< std::vector<float> > acc( "definingParametersCovMatrix" );
    acc(*this)=cov;
  }

  AUXSTORE_PRIMITIVE_GETTER(TrackParticle_v1, float, vx)
  AUXSTORE_PRIMITIVE_GETTER(TrackParticle_v1, float, vy)
  AUXSTORE_PRIMITIVE_GETTER(TrackParticle_v1, float, vz)

  void TrackParticle_v1::setParametersOrigin(float x, float y, float z){
    static const Accessor< float > acc1( "vx" );
    acc1( *this ) = x;

    static const Accessor< float > acc2( "vy" );
    acc2( *this ) = y;

    static const Accessor< float > acc3( "vz" );
    acc3( *this ) = z;
  }

#ifndef XAOD_STANDALONE
  const Trk::Perigee& TrackParticle_v1::perigeeParameters() const {

    // Require the cache to be valid and check if the cached pointer has been set
    if(m_perigeeParameters.isValid()){
      return *(m_perigeeParameters.ptr());
    }
    static const Accessor< float > acc1( "d0" );
    static const Accessor< float > acc2( "z0" );
    static const Accessor< float > acc3( "phi" );
    static const Accessor< float > acc4( "theta" );
    static const Accessor< float > acc5( "qOverP" );
    static const Accessor< std::vector<float> > acc6( "definingParametersCovMatrix" );
    ParametersCovMatrix_t* cov = new ParametersCovMatrix_t(definingParametersCovMatrix());
    static const Accessor< float > acc7( "beamlineTiltX" );
    static const Accessor< float > acc8( "beamlineTiltY" );

    if(!acc7.isAvailable( *this ) || !acc8.isAvailable( *this )){
      Trk::Perigee tmpPerigeeParameters(acc1(*this),acc2(*this),acc3(*this),acc4(*this),acc5(*this),Trk::PerigeeSurface(Amg::Vector3D(vx(),vy(),vz())),cov);
      m_perigeeParameters.set(tmpPerigeeParameters);
      return *(m_perigeeParameters.ptr());
    }

    Amg::Transform3D * amgTransf = new Amg::Transform3D();
    Amg::Translation3D amgtranslation(vx(),vy(),vz());
    *amgTransf = amgtranslation * Amg::RotationMatrix3D::Identity();
    *amgTransf *= Amg::AngleAxis3D(acc8(*this), Amg::Vector3D(0.,1.,0.));
    *amgTransf *= Amg::AngleAxis3D(acc7(*this), Amg::Vector3D(1.,0.,0.));
    Trk::Perigee tmpPerigeeParameters(acc1(*this),acc2(*this),acc3(*this),acc4(*this),acc5(*this),Trk::PerigeeSurface(amgTransf),cov);

    m_perigeeParameters.set(tmpPerigeeParameters);
    return *(m_perigeeParameters.ptr());
  }
#endif // not XAOD_STANDALONE

  AUXSTORE_PRIMITIVE_GETTER(TrackParticle_v1, float, chiSquared)
  AUXSTORE_PRIMITIVE_GETTER(TrackParticle_v1, float, numberDoF)

  void TrackParticle_v1::setFitQuality(float chiSquared, float numberDoF){
    static const Accessor< float > acc1( "chiSquared" );
    acc1( *this ) = chiSquared;
    static const Accessor< float > acc2( "numberDoF" );
    acc2( *this ) = numberDoF;
  }

  AUXSTORE_PRIMITIVE_SETTER_AND_GETTER(TrackParticle_v1, float, radiusOfFirstHit, setRadiusOfFirstHit)
  AUXSTORE_PRIMITIVE_SETTER_AND_GETTER(TrackParticle_v1, uint64_t, identifierOfFirstHit, setIdentifierOfFirstHit)

  AUXSTORE_PRIMITIVE_SETTER_AND_GETTER(TrackParticle_v1, float, beamlineTiltX, setBeamlineTiltX)
  AUXSTORE_PRIMITIVE_SETTER_AND_GETTER(TrackParticle_v1, float, beamlineTiltY, setBeamlineTiltY)

  AUXSTORE_PRIMITIVE_SETTER_AND_GETTER(TrackParticle_v1, uint32_t, hitPattern, setHitPattern)

  AUXSTORE_PRIMITIVE_SETTER_AND_GETTER(TrackParticle_v1, uint8_t,numberOfUsedHitsdEdx ,setNumberOfUsedHitsdEdx )

   AUXSTORE_PRIMITIVE_SETTER_AND_GETTER(TrackParticle_v1, uint8_t,numberOfIBLOverflowsdEdx , setNumberOfIBLOverflowsdEdx)

  size_t TrackParticle_v1::numberOfParameters() const{
    ///@todo - Can we do this in a better way? Not great to force retrieval of one specific parameter - any would do.
    static const Accessor< std::vector<float>  > acc( "parameterX" );
    if(! acc.isAvailable( *this )) return 0;
    return acc(*this).size();
  }

  const CurvilinearParameters_t TrackParticle_v1::trackParameters(unsigned int index) const{
    CurvilinearParameters_t tmp;
    tmp << parameterX(index),parameterY(index),parameterZ(index),
      parameterPX(index),parameterPY(index),parameterPZ(index);
    return tmp;
  }

  void TrackParticle_v1::setTrackParameters(std::vector<std::vector<float> >& parameters){
    static const Accessor< std::vector < float > > acc1( "parameterX" );
    static const Accessor< std::vector < float > > acc2( "parameterY" );
    static const Accessor< std::vector < float > > acc3( "parameterZ" );
    static const Accessor< std::vector < float > > acc4( "parameterPX" );
    static const Accessor< std::vector < float > > acc5( "parameterPY" );
    static const Accessor< std::vector < float > > acc6( "parameterPZ" );

    static const Accessor< std::vector<uint8_t>  > acc7( "parameterPosition" );

    acc1(*this).resize(parameters.size());
    acc2(*this).resize(parameters.size());
    acc3(*this).resize(parameters.size());
    acc4(*this).resize(parameters.size());
    acc5(*this).resize(parameters.size());
    acc6(*this).resize(parameters.size());

    acc7(*this).resize(parameters.size());

    unsigned int index=0;
    // std::cout<<"Adding this many parameters: "<<parameters.size()<<std::endl;
    std::vector<std::vector<float> >::const_iterator it=parameters.begin(), itEnd=parameters.end();
    for (;it!=itEnd;++it,++index){
      assert((*it).size()==6);
      acc1(*this).at(index)=(*it).at(0);
      acc2(*this).at(index)=(*it).at(1);
      acc3(*this).at(index)=(*it).at(2);
      acc4(*this).at(index)=(*it).at(3);
      acc5(*this).at(index)=(*it).at(4);
      acc6(*this).at(index)=(*it).at(5);
      // std::cout<<"param=("<<(*it).at(0)<<", "<<(*it).at(0)<<", "<<(*it).at(1)<<", "<<(*it).at(2)<<", "<<(*it).at(3)<<", "<<(*it).at(4)<<", "<<(*it).at(5)<<")"<<std::endl;
    }
  }

  float TrackParticle_v1::parameterX(unsigned int index) const  {
    static const Accessor< std::vector<float>  > acc( "parameterX" );
    return acc(*this).at(index);
  }

  float TrackParticle_v1::parameterY(unsigned int index) const  {
    static const Accessor< std::vector<float>  > acc( "parameterY" );
    return acc(*this).at(index);
  }

  float TrackParticle_v1::parameterZ(unsigned int index) const  {
    static const Accessor< std::vector<float>  > acc( "parameterZ" );
    return acc(*this).at(index);
  }

  float TrackParticle_v1::parameterPX(unsigned int index) const {
    static const Accessor< std::vector<float>  > acc( "parameterPX" );
    return acc(*this).at(index);
  }

  float TrackParticle_v1::parameterPY(unsigned int index) const {
    static const Accessor< std::vector<float>  > acc( "parameterPY" );
    return acc(*this).at(index);
  }

  float TrackParticle_v1::parameterPZ(unsigned int index) const {
    static const Accessor< std::vector<float>  > acc( "parameterPZ" );
    return acc(*this).at(index);
  }

  xAOD::ParametersCovMatrix_t TrackParticle_v1::trackParameterCovarianceMatrix(unsigned int index) const
  {
    static const Accessor< std::vector<float>  > acc( "trackParameterCovarianceMatrices" );
    unsigned int offset = index*15;
    // copy the correct values into the temp matrix
    xAOD::ParametersCovMatrix_t tmp;
    std::vector<float>::const_iterator it = acc(*this).begin()+offset;
    Amg::expand(it,it+15,tmp);
    return tmp;
  }

  void TrackParticle_v1::setTrackParameterCovarianceMatrix(unsigned int index, std::vector<float>& cov){
    assert(cov.size()==15);
    unsigned int offset = index*15;
    static const Accessor< std::vector < float > > acc( "trackParameterCovarianceMatrices" );
    std::vector<float>& v = acc(*this);
    v.resize(offset+15);
    std::copy(cov.begin(),cov.end(),v.begin()+offset );
  }

  xAOD::ParameterPosition TrackParticle_v1::parameterPosition(unsigned int index) const
  {
    static const Accessor< std::vector<uint8_t>  > acc( "parameterPosition" );
    return static_cast<xAOD::ParameterPosition>(acc(*this).at(index));
  }

  bool TrackParticle_v1::indexOfParameterAtPosition(unsigned int& index, ParameterPosition position) const
  {
    size_t maxParameters = numberOfParameters();
    bool foundParameters=false;
    for (size_t i=0; i<maxParameters; ++i){
      if (parameterPosition(i)==position){
        foundParameters=true;
        index=i;
        break;
      }
    }
    return foundParameters;
  }

  void  TrackParticle_v1::setParameterPosition(unsigned int index, xAOD::ParameterPosition pos){
    static const Accessor< std::vector<uint8_t>  > acc( "parameterPosition" );
    acc( *this ).at(index) = static_cast<uint8_t>(pos);
  }

<<<<<<< HEAD
#ifndef XAOD_STANDALONE
  const Trk::CurvilinearParameters TrackParticle_v1::curvilinearParameters(unsigned int index) const {    
=======
#if ( ! defined(XAOD_STANDALONE) ) && ( ! defined(XAOD_MANACORE) )
  const Trk::CurvilinearParameters TrackParticle_v1::curvilinearParameters(unsigned int index) const {
>>>>>>> 71396335

    static const Accessor< std::vector<float>  > acc( "trackParameterCovarianceMatrices" );
    unsigned int offset = index*15;
    // copy the correct values into the temp matrix
    ParametersCovMatrix_t* cov = new ParametersCovMatrix_t();
    auto it = acc(*this).begin()+offset;
    Amg::expand(it,it+15,*cov);
    // retrieve the parameters to build the curvilinear frame
    Amg::Vector3D pos(parameterX(index),parameterY(index),parameterZ(index));
    Amg::Vector3D mom(parameterPX(index),parameterPY(index),parameterPZ(index));
    Trk::CurvilinearParameters param(pos,mom,charge(),cov);

    return param;
  }
#endif // not XAOD_STANDALONE

  AUXSTORE_PRIMITIVE_GETTER_WITH_CAST(TrackParticle_v1, uint8_t, xAOD::TrackProperties,trackProperties)
  AUXSTORE_PRIMITIVE_SETTER_WITH_CAST(TrackParticle_v1, uint8_t, xAOD::TrackProperties,trackProperties, setTrackProperties)

  AUXSTORE_PRIMITIVE_GETTER_WITH_CAST(TrackParticle_v1, uint8_t, xAOD::TrackFitter,trackFitter)
  AUXSTORE_PRIMITIVE_SETTER_WITH_CAST(TrackParticle_v1, uint8_t, xAOD::TrackFitter,trackFitter, setTrackFitter)

  std::bitset<xAOD::NumberOfTrackRecoInfo>   TrackParticle_v1::patternRecoInfo() const {
    static const Accessor< uint64_t > acc( "patternRecoInfo" );
    std::bitset<xAOD::NumberOfTrackRecoInfo> tmp(acc(*this));
    return tmp;
  }

  void TrackParticle_v1::setPatternRecognitionInfo(uint64_t patternReco)  {
    static const Accessor< uint64_t > acc( "patternRecoInfo" );
    acc( *this ) = patternReco;
  }

  void TrackParticle_v1::setPatternRecognitionInfo(const std::bitset<xAOD::NumberOfTrackRecoInfo>& patternReco)  {
    static const Accessor< uint64_t > acc( "patternRecoInfo" );
  #if __cplusplus < 201100
    uint64_t value = 0;
    unsigned int i = 0;
    unsigned int size=patternReco.size();
    for (;i<32;++i)       value   |= ((patternReco[i]) << i);
    for (i=32;i<size;++i) value   |= ((patternReco[i]) << (i-32));
    acc( *this ) = value;

  #else
    acc( *this ) = patternReco.to_ullong();
  #endif
  }

  AUXSTORE_PRIMITIVE_SETTER_WITH_CAST(TrackParticle_v1, uint8_t, xAOD::ParticleHypothesis, particleHypothesis, setParticleHypothesis)
  AUXSTORE_PRIMITIVE_GETTER_WITH_CAST(TrackParticle_v1, uint8_t, xAOD::ParticleHypothesis, particleHypothesis)

  bool TrackParticle_v1::summaryValue(uint8_t& value, const SummaryType &information)  const {
    const xAOD::TrackParticle_v1::Accessor< uint8_t >* acc = trackSummaryAccessorV1<uint8_t>( information );
    if( ( ! acc ) || ( ! acc->isAvailable( *this ) ) ) return false;
  // Retrieve the value:
    value = ( *acc )( *this );
    return true;
  }

  bool TrackParticle_v1::summaryValue(float& value, const SummaryType &information)  const {
    const xAOD::TrackParticle_v1::Accessor< float >* acc = trackSummaryAccessorV1<float>( information );
    if( ( ! acc ) || ( ! acc->isAvailable( *this ) ) ) return false;
  // Retrieve the value:
    value = ( *acc )( *this );
    return true;
  }

  void TrackParticle_v1::setSummaryValue(uint8_t& value, const SummaryType &information){
    const xAOD::TrackParticle_v1::Accessor< uint8_t >* acc = trackSummaryAccessorV1<uint8_t>( information );
  // Set the value:
    ( *acc )( *this ) = value;
  }

  void TrackParticle_v1::setSummaryValue(float& value, const SummaryType &information){
    const xAOD::TrackParticle_v1::Accessor< float >* acc = trackSummaryAccessorV1<float>( information );
  // Set the value:
    ( *acc )( *this ) = value;
  }


#ifndef XAOD_STANDALONE
   /// The function will return an invalid ElementLink in case nothing was set
   /// for it yet. This is to avoid users having to always check both for
   /// the decoration being available, and the link being valid.
   ///
   /// @returns An element link to the parent Trk::Track of this track particle
   ///
   const ElementLink< TrackCollection >& TrackParticle_v1::trackLink() const {

      // The accessor:
      static const ConstAccessor< ElementLink< TrackCollection > > acc( "trackLink" );

      // Check if one of them is available:
      if( acc.isAvailable( *this ) ) {
         return acc( *this );
      }

      // If no Trk::Track link was not set (yet), return a dummy object:
      static const ElementLink< TrackCollection > dummy;
      return dummy;
   }

   void TrackParticle_v1::
   setTrackLink( const ElementLink< TrackCollection >& el ) {

      // The accessor:
      static const Accessor< ElementLink< TrackCollection > > acc( "trackLink" );

      // Do the deed:
      acc( *this ) = el;
      return;
   }

   const Trk::Track* TrackParticle_v1::track() const{

      // The accessor:
      static const ConstAccessor< ElementLink< TrackCollection > > acc( "trackLink" );

      if( ! acc.isAvailable( *this ) ) {
         return 0;
      }
      if( ! acc( *this ).isValid() ) {
         return 0;
      }

      return *( acc( *this ) );
<<<<<<< HEAD
   } 
#endif // not XAOD_STANDALONE
   
   void TrackParticle_v1::resetCache(){
#ifndef XAOD_STANDALONE
     m_perigeeParameters.reset();
#endif // not XAOD_STANDALONE
=======
   }
#endif // not XAOD_STANDALONE and not XAOD_MANACORE

   void TrackParticle_v1::resetCache(){
     #if ( ! defined(XAOD_STANDALONE) ) && ( ! defined(XAOD_MANACORE) )
      m_perigeeParameters.reset();
     #endif // not XAOD_STANDALONE and not XAOD_MANACORE

>>>>>>> 71396335
   }


} // namespace xAOD<|MERGE_RESOLUTION|>--- conflicted
+++ resolved
@@ -377,13 +377,8 @@
     acc( *this ).at(index) = static_cast<uint8_t>(pos);
   }
 
-<<<<<<< HEAD
 #ifndef XAOD_STANDALONE
   const Trk::CurvilinearParameters TrackParticle_v1::curvilinearParameters(unsigned int index) const {    
-=======
-#if ( ! defined(XAOD_STANDALONE) ) && ( ! defined(XAOD_MANACORE) )
-  const Trk::CurvilinearParameters TrackParticle_v1::curvilinearParameters(unsigned int index) const {
->>>>>>> 71396335
 
     static const Accessor< std::vector<float>  > acc( "trackParameterCovarianceMatrices" );
     unsigned int offset = index*15;
@@ -510,7 +505,6 @@
       }
 
       return *( acc( *this ) );
-<<<<<<< HEAD
    } 
 #endif // not XAOD_STANDALONE
    
@@ -518,17 +512,6 @@
 #ifndef XAOD_STANDALONE
      m_perigeeParameters.reset();
 #endif // not XAOD_STANDALONE
-=======
    }
-#endif // not XAOD_STANDALONE and not XAOD_MANACORE
-
-   void TrackParticle_v1::resetCache(){
-     #if ( ! defined(XAOD_STANDALONE) ) && ( ! defined(XAOD_MANACORE) )
-      m_perigeeParameters.reset();
-     #endif // not XAOD_STANDALONE and not XAOD_MANACORE
-
->>>>>>> 71396335
-   }
-
 
 } // namespace xAOD