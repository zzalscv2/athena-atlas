/*
  Copyright (C) 2002-2019 CERN for the benefit of the ATLAS collaboration
*/

// Misc includes
#include <bitset>
#include <vector>

// EDM include(s):
#include "xAODCore/AuxStoreAccessorMacros.h"

// Local include(s):
#include "xAODTracking/versions/NeutralParticle_v1.h"
// #include "xAODTracking/VertexContainer.h" FIXME - need to get ELs working to vertices for neutrals - currently causes compilation failure EJWM


namespace xAOD {

  NeutralParticle_v1::NeutralParticle_v1()
  : IParticle(){
  }

  NeutralParticle_v1::NeutralParticle_v1(const NeutralParticle_v1& tp )
  : IParticle( tp ) {
    makePrivateStore( tp );
  }

  NeutralParticle_v1& NeutralParticle_v1::operator=(const NeutralParticle_v1& tp ){
    if(this == &tp) return *this;

    if(!hasStore() ) makePrivateStore();
    this->IParticle::operator=( tp );
#ifndef XAOD_STANDALONE
    m_perigeeParameters.reset();
#endif // not XAOD_STANDALONE
    return *this;
  }

  NeutralParticle_v1::~NeutralParticle_v1(){
  }

  double NeutralParticle_v1::pt() const {
    return genvecP4().Pt();
  }

  double NeutralParticle_v1::eta() const {
    return genvecP4().Eta();
  }

  AUXSTORE_PRIMITIVE_GETTER_WITH_CAST(NeutralParticle_v1,float,double,phi)


  double NeutralParticle_v1::m() const {
    return 139.570; /// @todo Get value from somewhere. Also, the TrackParticle took the Pion mass - do we really want to do this? We have ParticleHypo?
  }

  AUXSTORE_PRIMITIVE_GETTER_WITH_CAST( NeutralParticle_v1, float, double, e)


  double NeutralParticle_v1::rapidity() const {
    return genvecP4().Rapidity();
  }

  NeutralParticle_v1::GenVecFourMom_t NeutralParticle_v1::genvecP4() const {
    using namespace std;
    float p = 1/fabs(oneOverP());
    float thetaT = theta();
    float phiT = phi();
    float sinTheta= sin(thetaT);
    float px = p*sinTheta*cos(phiT);
    float py = p*sinTheta*sin(phiT);
    float pz = p*cos(thetaT);
    return GenVecFourMom_t(px, py, pz, m());
  }

  NeutralParticle_v1::FourMom_t NeutralParticle_v1::p4() const {
    using namespace std;
    FourMom_t p4;
    float p = 1/fabs(oneOverP());
    float thetaT = theta();
    float phiT = phi();
    float sinTheta= sin(thetaT);
    float px = p*sinTheta*cos(phiT);
    float py = p*sinTheta*sin(phiT);
    float pz = p*cos(thetaT);
    float e  =  pow (m(),2) +
      pow( px,2) + pow( py,2) + pow( pz,2);
    p4.SetPxPyPzE( px, py, pz, sqrt(e) );
    return p4;
  }

  Type::ObjectType NeutralParticle_v1::type() const {
     return Type::NeutralParticle;
  }


  AUXSTORE_PRIMITIVE_GETTER(NeutralParticle_v1, float, d0)
  AUXSTORE_PRIMITIVE_GETTER(NeutralParticle_v1, float, z0)
  AUXSTORE_PRIMITIVE_GETTER(NeutralParticle_v1, float, phi0)
  AUXSTORE_PRIMITIVE_GETTER(NeutralParticle_v1, float, theta)
  AUXSTORE_PRIMITIVE_GETTER(NeutralParticle_v1, float, oneOverP)

  const DefiningParameters_t NeutralParticle_v1::definingParameters() const{
      DefiningParameters_t tmp;
      tmp << d0(),z0(),phi0(),theta(),oneOverP();
      return tmp;
  }

  void NeutralParticle_v1::setDefiningParameters(float d0, float z0, float phi0, float theta, float oneOverP) {
#ifndef XAOD_STANDALONE
    if(m_perigeeParameters.isValid()) {
      m_perigeeParameters.reset();
    }
#endif // not XAOD_STANDALONE
    static const Accessor< float > acc1( "d0" );
    acc1( *this ) = d0;

    static const Accessor< float > acc2( "z0" );
    acc2( *this ) = z0;

    static const Accessor< float > acc3( "phi" );
    acc3( *this ) = phi0;

    static const Accessor< float > acc4( "theta" );
    acc4( *this ) = theta;

    static const Accessor< float > acc5( "oneOverP" );
    acc5( *this ) = oneOverP;

    return;
  }

  void NeutralParticle_v1::setDefiningParametersCovMatrix(const xAOD::ParametersCovMatrix_t& cov){
<<<<<<< HEAD
#ifndef XAOD_STANDALONE
   if(m_perigeeParameters.isValid()) {
     m_perigeeParameters.reset();
   }
#endif // not XAOD_STANDALONE
    
=======
    #if ( ! defined(XAOD_STANDALONE) ) && ( ! defined(XAOD_MANACORE) )
     if(m_perigeeParameters.isValid()) {
       m_perigeeParameters.reset();
     }
    #endif // not XAOD_STANDALONE and not XAOD_MANACORE

>>>>>>> 71396335
    static const Accessor< std::vector<float> > acc( "definingParametersCovMatrix" );
    std::vector<float>& v = acc(*this);
    v.reserve(15);
    for (size_t irow = 0; irow<5; ++irow)
        for (size_t icol =0; icol<=irow; ++icol)
            v.push_back(cov(icol,irow));
  }

  const xAOD::ParametersCovMatrix_t NeutralParticle_v1::definingParametersCovMatrix() const {
    static const Accessor< std::vector<float> > acc( "definingParametersCovMatrix" );
    std::vector<float> v = acc(*this);
    std::vector<float>::const_iterator it = v.begin();
    xAOD::ParametersCovMatrix_t cov;
    cov.setZero();
    for (size_t irow = 0; irow<5; ++irow){
        for (size_t icol =0; icol<=irow; ++icol){
            cov.fillSymmetric(icol,irow, *it++);
        }
    }
    return cov;
  }

  const std::vector<float>& NeutralParticle_v1::definingParametersCovMatrixVec() const {
    static const Accessor< std::vector<float> > acc( "definingParametersCovMatrix" );
    return acc(*this);
  }

  void NeutralParticle_v1::setDefiningParametersCovMatrixVec(const std::vector<float>& cov){
    static const Accessor< std::vector<float> > acc( "definingParametersCovMatrix" );
    acc(*this)=cov;
  }

  AUXSTORE_PRIMITIVE_GETTER(NeutralParticle_v1, float, vx)
  AUXSTORE_PRIMITIVE_GETTER(NeutralParticle_v1, float, vy)
  AUXSTORE_PRIMITIVE_GETTER(NeutralParticle_v1, float, vz)

  void NeutralParticle_v1::setParametersOrigin(float x, float y, float z){
    static const Accessor< float > acc1( "vx" );
    acc1( *this ) = x;

    static const Accessor< float > acc2( "vy" );
    acc2( *this ) = y;

    static const Accessor< float > acc3( "vz" );
    acc3( *this ) = z;
  }

#ifndef XAOD_STANDALONE
  const Trk::NeutralPerigee& NeutralParticle_v1::perigeeParameters() const {

    // Require the cache to be valid and check if the cached pointer has been set
    if(m_perigeeParameters.isValid()){
          return *(m_perigeeParameters.ptr());
    }
    static const Accessor< float > acc1( "d0" );
    static const Accessor< float > acc2( "z0" );
    static const Accessor< float > acc3( "phi" );
    static const Accessor< float > acc4( "theta" );
    static const Accessor< float > acc5( "oneOverP" );
    static const Accessor< std::vector<float> > acc6( "definingParametersCovMatrix" );
    ParametersCovMatrix_t* cov = new ParametersCovMatrix_t;
    cov->setZero();
    auto it= acc6(*this).begin();
    for (size_t irow = 0; irow<5; ++irow){
      for (size_t icol =0; icol<=irow; ++icol){
          cov->fillSymmetric(irow,icol,*it++) ;
      }
    }
    Trk::NeutralPerigee tmpPerigeeParameters(acc1(*this),acc2(*this),acc3(*this),acc4(*this),acc5(*this),
                                             Trk::PerigeeSurface(Amg::Vector3D(vx(),vy(),vz())),cov);
    m_perigeeParameters.set(tmpPerigeeParameters);
    return *(m_perigeeParameters.ptr());
  }
#endif // not XAOD_STANDALONE

<<<<<<< HEAD
  void NeutralParticle_v1::resetCache() {
#ifndef XAOD_STANDALONE
     m_perigeeParameters.reset();
#endif // not XAOD_STANDALONE
  }
=======
  void NeutralParticle_v1::resetCache(){
    #if ( ! defined(XAOD_STANDALONE) ) && ( ! defined(XAOD_MANACORE) )
      m_perigeeParameters.reset();
    #endif // not XAOD_STANDALONE and not XAOD_MANACORE
   }
>>>>>>> 71396335
} // namespace xAOD<|MERGE_RESOLUTION|>--- conflicted
+++ resolved
@@ -131,21 +131,12 @@
   }
 
   void NeutralParticle_v1::setDefiningParametersCovMatrix(const xAOD::ParametersCovMatrix_t& cov){
-<<<<<<< HEAD
-#ifndef XAOD_STANDALONE
-   if(m_perigeeParameters.isValid()) {
-     m_perigeeParameters.reset();
-   }
-#endif // not XAOD_STANDALONE
-    
-=======
-    #if ( ! defined(XAOD_STANDALONE) ) && ( ! defined(XAOD_MANACORE) )
-     if(m_perigeeParameters.isValid()) {
-       m_perigeeParameters.reset();
-     }
-    #endif // not XAOD_STANDALONE and not XAOD_MANACORE
-
->>>>>>> 71396335
+#ifndef XAOD_STANDALONE
+    if(m_perigeeParameters.isValid()) {
+      m_perigeeParameters.reset();
+    }
+#endif // not XAOD_STANDALONE
+
     static const Accessor< std::vector<float> > acc( "definingParametersCovMatrix" );
     std::vector<float>& v = acc(*this);
     v.reserve(15);
@@ -221,17 +212,10 @@
   }
 #endif // not XAOD_STANDALONE
 
-<<<<<<< HEAD
   void NeutralParticle_v1::resetCache() {
 #ifndef XAOD_STANDALONE
      m_perigeeParameters.reset();
 #endif // not XAOD_STANDALONE
   }
-=======
-  void NeutralParticle_v1::resetCache(){
-    #if ( ! defined(XAOD_STANDALONE) ) && ( ! defined(XAOD_MANACORE) )
-      m_perigeeParameters.reset();
-    #endif // not XAOD_STANDALONE and not XAOD_MANACORE
-   }
->>>>>>> 71396335
+
 } // namespace xAOD