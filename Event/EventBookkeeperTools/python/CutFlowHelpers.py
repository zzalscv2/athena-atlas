--- conflicted
+++ resolved
@@ -78,12 +78,6 @@
     cutflowtool = BookkeeperTool(outname+"Tool",
                                  InputCollName = inname,
                                  OutputCollName= outname) 
-<<<<<<< HEAD
-    svcMgr.ToolSvc += cutflowtool
-    svcMgr.ToolSvc.OutputLevel = 2
-
-=======
->>>>>>> 92a274bc
     # Add tool to MetaDataSvc
     svcMgr.MetaDataSvc.MetaDataTools += [cutflowtool]
 
