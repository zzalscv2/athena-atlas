--- conflicted
+++ resolved
@@ -1,8 +1,4 @@
-<<<<<<< HEAD
-# Copyright (C) 2002-2020 CERN for the benefit of the ATLAS collaboration
-=======
 # Copyright (C) 2002-2021 CERN for the benefit of the ATLAS collaboration
->>>>>>> edbd6705
 
 # default configuration of RegSelSvc
 # example of a configuration in class deriving from a Configurable
@@ -43,15 +39,12 @@
         cscTable  = None
         mmTable   = None
         stgcTable = None
-<<<<<<< HEAD
 
         self.useCabling = True 
         from AtlasGeoModel.CommonGMJobProperties import CommonGeometryFlags
         if (CommonGeometryFlags.Run() == "RUN4"):
             self.useCabling = False
             #No sensible cablings maps for ITK, so just use Hash as a placeholder 
-=======
->>>>>>> edbd6705
 
         from AthenaCommon.AppMgr import ToolSvc
         from AthenaCommon.DetFlags import DetFlags
