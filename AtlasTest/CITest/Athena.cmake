--- conflicted
+++ resolved
@@ -236,7 +236,6 @@
    SCRIPT ActsExtrapolationAlgTest.py )
 
 atlas_add_citest( ACTS_Workflow
-<<<<<<< HEAD
    SCRIPT ${CMAKE_CURRENT_SOURCE_DIR}/test/ActsWorkflow.sh )
 
 atlas_add_citest( ACTS_ValidateClusters
@@ -271,38 +270,6 @@
 
 atlas_add_citest( ACTS_ActsBenchmarkWithSpot
    SCRIPT ${CMAKE_CURRENT_SOURCE_DIR}/test/ActsBenchmarkWithSpot.sh )
-=======
-    SCRIPT ${CMAKE_CURRENT_SOURCE_DIR}/test/ActsWorkflow.sh 
-    LOG_IGNORE_PATTERN "WARNING FPE" )
-
-atlas_add_citest( ACTS_ValidateClusters
-    SCRIPT ${CMAKE_CURRENT_SOURCE_DIR}/test/ActsValidateClusters.sh
-    LOG_IGNORE_PATTERN "WARNING FPE" )
-
-atlas_add_citest( ACTS_ValidateSpacePoints
-    SCRIPT ${CMAKE_CURRENT_SOURCE_DIR}/test/ActsValidateSpacePoints.sh
-    LOG_IGNORE_PATTERN "WARNING FPE" )
-
-atlas_add_citest( ACTS_ValidateSeeds
-    SCRIPT ${CMAKE_CURRENT_SOURCE_DIR}/test/ActsValidateSeeds.sh 
-    LOG_IGNORE_PATTERN "WARNING FPE" )
-
-atlas_add_citest( ACTS_ValidateOrthogonalSeeds 
-    SCRIPT ${CMAKE_CURRENT_SOURCE_DIR}/test/ActsValidateOrthogonalSeeds.sh 
-    LOG_IGNORE_PATTERN "WARNING FPE" )
-
-atlas_add_citest( ACTS_ActsPersistifyEDM 
-    SCRIPT ${CMAKE_CURRENT_SOURCE_DIR}/test/ActsPersistifyEDM.sh 
-    LOG_IGNORE_PATTERN "WARNING FPE" )
-
-atlas_add_citest( ACTS_ValidateTracks
-    SCRIPT ${CMAKE_CURRENT_SOURCE_DIR}/test/ActsValidateTracks.sh
-    LOG_IGNORE_PATTERN "WARNING FPE" )
-
-atlas_add_citest( ACTS_ActsKfRefitting
-    SCRIPT ${CMAKE_CURRENT_SOURCE_DIR}/test/ActsKfRefitting.sh
-    LOG_IGNORE_PATTERN "WARNING FPE" )
->>>>>>> 252a8cb9
 
 #################################################################################
 # Trigger
