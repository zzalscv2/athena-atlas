--- conflicted
+++ resolved
@@ -52,12 +52,7 @@
 #################################################################################
 
 atlas_add_citest( RecoRun2Data
-<<<<<<< HEAD
-   SCRIPT RunWorkflowTests_Run2.py --CI -r -w DataReco -e '--maxEvents 500' --threads 8 --no-output-checks
-   PROPERTIES PROCESSORS 8 )
-=======
    SCRIPT RunWorkflowTests_Run2.py --CI -r -w DataReco -e '--maxEvents 25' )
->>>>>>> 3f87ba6e
 
 atlas_add_citest( RecoRun2Data_CAConfig
    SCRIPT RunWorkflowTests_Run2.py --CI -r -w DataReco -e '--CA --maxEvents 5' --no-output-checks )
