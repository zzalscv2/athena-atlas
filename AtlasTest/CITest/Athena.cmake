--- conflicted
+++ resolved
@@ -84,11 +84,7 @@
    DEPENDS_SUCCESS PileUpPresamplingRun2 )
 
 atlas_add_citest( RecoRun3Data
-<<<<<<< HEAD
-   SCRIPT RunWorkflowTests_Run3.py --CI -r -w DataReco -a q449 -e '--maxEvents 100 --conditionsTag=CONDBR2-BLKPA-2022-07 --inputBSFile=/cvmfs/atlas-nightlies.cern.ch/repo/data/data-art/Tier0ChainTests/TCT_Run3/data22_13p6TeV.00431493.physics_Main.daq.RAW._lb0525._SFO-16._0001.data' --threads 8 --no-output-checks
-=======
-   SCRIPT RunWorkflowTests_Run3.py --CI -r -w DataReco -a q449 -e '--maxEvents 100' --threads 8
->>>>>>> cc3f6d0b
+   SCRIPT RunWorkflowTests_Run3.py --CI -r -w DataReco -a q449 -e '--maxEvents 100' --threads 8 --no-output-checks
    PROPERTIES PROCESSORS 8 )
 
 atlas_add_citest( RecoRun3Data_Bulk
