/*
  Copyright (C) 2002-2022 CERN for the benefit of the ATLAS collaboration
*/

////////////////////////////////////////////////////////////////////////////////
//
// MM_DigitizationTool
// ------------
// Authors: Nektarios Chr. Benekos <nectarios.benekos@cern.ch>
//          Konstantinos Karakostas <Konstantinos.Karakostas@cern.ch>
//
// Major Contributions From: Verena Martinez
//                           Tomoyuki Saito
//
// Major Restructuring for r21+ From: Lawrence Lee <lawrence.lee.jr@cern.ch>
//
////////////////////////////////////////////////////////////////////////////////


//Inputs
#include "MuonSimData/MuonSimDataCollection.h"
#include "MuonSimData/MuonSimData.h"

//Outputs
#include "MuonDigitContainer/MmDigitContainer.h"

//MM digitization includes
#include "MM_Digitization/MM_DigitizationTool.h"
#include "MM_Digitization/MM_DigitToolInput.h"
#include "MuonSimEvent/MM_SimIdToOfflineId.h"

//Geometry
#include "MuonReadoutGeometry/MMReadoutElement.h"
#include "MuonReadoutGeometry/MuonChannelDesign.h"
#include "MuonSimEvent/MicromegasHitIdHelper.h"
#include "TrkDetDescrUtils/GeometryStatics.h"
#include "TrkEventPrimitives/LocalDirection.h"
#include "PathResolver/PathResolver.h"
#include "TrkSurfaces/Surface.h"

//Truth
#include "CLHEP/Units/PhysicalConstants.h"
#include "GeneratorObjects/HepMcParticleLink.h"
#include "AtlasHepMC/GenParticle.h"

#include "AthenaKernel/RNGWrapper.h"

#include "MuonAGDDDescription/MMDetectorDescription.h"
#include "MuonAGDDDescription/MMDetectorHelper.h"

//VMM Mapping
#include "MM_Digitization/MM_StripVmmMappingTool.h"

//ROOT
#include "TTree.h"
#include "TFile.h"
#include "TString.h"

#include <string>
#include <sstream>
#include <iostream>
#include <fstream>
#include <memory>


namespace {
 // thresholds for the shortest and longest strips
 // values from https://indico.cern.ch/event/1002207/contributions/4240818
 // slide 10

 constexpr float maxNoise = 2600;
 constexpr float minNoise = 1000;

}

using namespace MuonGM;

/*******************************************************************************/
MM_DigitizationTool::MM_DigitizationTool(const std::string& type, const std::string& name, const IInterface* parent):
  PileUpToolBase(type, name, parent)
   {}
  

/*******************************************************************************/
// member function implementation
//--------------------------------------------
StatusCode MM_DigitizationTool::initialize() {

	ATH_MSG_DEBUG ("MM_DigitizationTool:: in initialize()") ;

	ATH_CHECK(m_rndmSvc.retrieve());
  

	// Initialize transient detector store and MuonGeoModel OR MuonDetDescrManager
	ATH_CHECK(m_DetectorManagerKey.initialize());    
	ATH_CHECK(m_idHelperSvc.retrieve());

  if (m_hitsContainerKey.key().empty()) {
    ATH_MSG_FATAL("Property InputObjectName not set !");
    return StatusCode::FAILURE;
  }

  if (m_onlyUseContainerName) m_inputObjectName = m_hitsContainerKey.key();
  ATH_MSG_DEBUG("Input objects in container: '" << m_inputObjectName << "'");

  // Pile-up merge service
  if (m_onlyUseContainerName) {
    ATH_CHECK(m_mergeSvc.retrieve());
  }

  // Initialize ReadHandleKey
  ATH_CHECK(m_hitsContainerKey.initialize(true));

  // Initialize the output WriteHandleKeys
  ATH_CHECK(m_outputDigitCollectionKey.initialize());
  ATH_CHECK(m_outputSDO_CollectionKey.initialize());
  ATH_MSG_DEBUG("Output Digits: '"<<m_outputDigitCollectionKey.key()<<"'");

  ATH_CHECK(m_condThrshldsKey.initialize());
  ATH_CHECK(m_fieldCondObjInputKey.initialize());
  ATH_CHECK(m_calibrationTool.retrieve());

	//simulation identifier helper
	m_muonHelper = MicromegasHitIdHelper::GetHelper();

	// Validation File Output
	if (m_writeOutputFile){
	  m_file = new TFile("MM_Digitization_plots.root","RECREATE");
	  m_ntuple = new TTree("fullSim","fullSim");
	  
	  m_ntuple->Branch("m_exitcode",&m_exitcode);
	  m_ntuple->Branch("Station_side",&m_n_Station_side);
	  m_ntuple->Branch("Station_eta",&m_n_Station_eta);
	  m_ntuple->Branch("Station_phi",&m_n_Station_phi);
	  m_ntuple->Branch("Station_multilayer",&m_n_Station_multilayer);
	  m_ntuple->Branch("Station_layer",&m_n_Station_layer);
	  
	  m_ntuple->Branch("hitPDGId",&m_n_hitPDGId);
	  m_ntuple->Branch("hitKineticEnergy",&m_n_hitKineticEnergy);
	  m_ntuple->Branch("hitDepositEnergy",&m_n_hitDepositEnergy);
	  m_ntuple->Branch("hitOnSurface_x",&m_n_hitOnSurface_x);
	  m_ntuple->Branch("hitOnSurface_y",&m_n_hitOnSurface_y);
	  m_ntuple->Branch("hitStripID",&m_n_hitStripID);
	  m_ntuple->Branch("hitDistToChannel",&m_n_hitDistToChannel);
	  m_ntuple->Branch("hitIncomingAngle",&m_n_hitIncomingAngle);
	  m_ntuple->Branch("hitIncomingAngleRads",&m_n_hitIncomingAngleRads);
	  
	  m_ntuple->Branch("StrRespID",&m_n_StrRespID);
	  m_ntuple->Branch("StrRespCharge",&m_n_StrRespCharge);
	  m_ntuple->Branch("StrRespTime",&m_n_StrRespTime);
	  m_ntuple->Branch("StrRespTrg_ID",&m_n_StrRespTrg_ID);
	  m_ntuple->Branch("StrRespTrg_Time",&m_n_StrRespTrg_Time);
	  m_ntuple->Branch("Strip_Multiplicity_byDiffer",&m_n_strip_multiplicity);
	  m_ntuple->Branch("Strip_Multiplicity_2",&m_n_strip_multiplicity_2);
	  m_ntuple->Branch("tofCorrection",&m_tofCorrection);
	  m_ntuple->Branch("bunchTime",&m_bunchTime);
	  m_ntuple->Branch("globalHitTime",&m_globalHitTime);
	  m_ntuple->Branch("eventTime",&m_eventTime);
	}
    
    
	// StripsResponseSimulation Creation
	m_StripsResponseSimulation = std::make_unique<MM_StripsResponseSimulation>();
	m_StripsResponseSimulation->writeOutputFile(m_writeOutputFile); 
	m_StripsResponseSimulation->setQThreshold(m_qThreshold);
	m_StripsResponseSimulation->setDriftGapWidth(m_driftGapWidth);
	m_StripsResponseSimulation->setCrossTalk1(m_crossTalk1);
	m_StripsResponseSimulation->setCrossTalk2(m_crossTalk2);
	
	// get gas properties from calibration tool 
  NSWCalib::MicroMegaGas prop = m_calibrationTool->mmGasProperties();
  float peakTime = m_calibrationTool->mmPeakTime();

	m_driftVelocity = prop.vDrift;
	m_StripsResponseSimulation->setTransverseDiffusionSigma(prop.transDiff);
	m_StripsResponseSimulation->setLongitudinalDiffusionSigma(prop.longDiff);
	m_StripsResponseSimulation->setDriftVelocity(prop.vDrift);
	m_StripsResponseSimulation->setAvalancheGain(m_avalancheGain);
	m_StripsResponseSimulation->setInteractionDensityMean(prop.interactionDensityMean);
	m_StripsResponseSimulation->setInteractionDensitySigma(prop.interactionDensitySigma);
	m_StripsResponseSimulation->setLorentzAngleFunction(prop.lorentzAngleFunction);
	m_StripsResponseSimulation->initialize();

	// ElectronicsResponseSimulation Creation
	m_ElectronicsResponseSimulation = std::make_unique<MM_ElectronicsResponseSimulation>();
	m_ElectronicsResponseSimulation->setPeakTime(peakTime); // VMM peak time parameter
  m_timeWindowLowerOffset += peakTime; // account for peak time in time window
	m_ElectronicsResponseSimulation->setTimeWindowLowerOffset(m_timeWindowLowerOffset);
	m_timeWindowUpperOffset += peakTime; // account for peak time in time window
	m_ElectronicsResponseSimulation->setTimeWindowUpperOffset(m_timeWindowUpperOffset);
  m_ElectronicsResponseSimulation->setVmmDeadtime(m_vmmDeadtime);
  m_ElectronicsResponseSimulation->setVmmUpperGrazeWindow(m_vmmUpperGrazeWindow);
	m_ElectronicsResponseSimulation->setStripdeadtime(m_stripdeadtime);
	m_ElectronicsResponseSimulation->setARTdeadtime(m_ARTdeadtime);
	m_ElectronicsResponseSimulation->setNeighborLogic(m_vmmNeighborLogic);

	m_ElectronicsResponseSimulation->initialize();


	// Configuring various VMM modes of signal readout
	//
    std::string vmmReadoutMode = m_vmmReadoutMode;
    // convert vmmReadoutMode to lower case
    std::for_each(vmmReadoutMode.begin(), vmmReadoutMode.end(), [](char & c) {
        c = ::tolower(c);
    });
    if (vmmReadoutMode.find("peak")!=std::string::npos) m_vmmReadoutMode = "peak";
    else if (vmmReadoutMode.find("threshold")!=std::string::npos) m_vmmReadoutMode = "threshold";
	else ATH_MSG_ERROR("MM_DigitizationTool can't interperet vmmReadoutMode option! (Should be 'peak' or 'threshold'.) Contains: " << m_vmmReadoutMode);
    std::string vmmARTMode = m_vmmARTMode;
    // convert vmmARTMode to lower case
    std::for_each(vmmARTMode.begin(), vmmARTMode.end(), [](char & c) {
        c = ::tolower(c);
    });
    if (vmmARTMode.find("peak")!=std::string::npos) m_vmmARTMode = "peak";
    else if (vmmARTMode.find("threshold")!=std::string::npos) m_vmmARTMode = "threshold";
    else ATH_MSG_ERROR("MM_DigitizationTool can't interperet vmmARTMode option! (Should be 'peak' or 'threshold'.) Contains: " << m_vmmARTMode);

	if (m_doSmearing) ATH_MSG_INFO("Running in smeared mode!");

  // get shortest and longest strip length for threshold scaling
  //
  Identifier tmpId; // temporary identifier to work with ReadoutElement
  
  // identifier for first gas gap in a large MM sector, layer is eta layer, station Eta = 1 to get shortest strip
  tmpId = m_idHelperSvc->mmIdHelper().channelID("MML",1,1,1,1,1); 
  
  
  const MuonGM::MuonDetectorManager* muonGeoMgr{nullptr};
  ATH_CHECK(detStore()->retrieve(muonGeoMgr));
  const MuonGM::MMReadoutElement* detectorReadoutElement = muonGeoMgr->getMMReadoutElement(tmpId);
  int stripNumberShortestStrip = (detectorReadoutElement->getDesign(tmpId))->nMissedBottomEta + 1;
  Identifier tmpIdShortestStrip = m_idHelperSvc->mmIdHelper().channelID("MML",1,1,1,1,stripNumberShortestStrip); // identifier for first gas gap in a large MM sector, layer is eta layer
  float shortestStripLength = detectorReadoutElement->stripLength(tmpIdShortestStrip);

  // identifier for first gas gap in a large MM sector, layer is eta layer, station Eta = 2 to get the longest strip
  Identifier tmpId2 = m_idHelperSvc->mmIdHelper().channelID("MML",2,1,1,1,1);
  
  detectorReadoutElement = muonGeoMgr->getMMReadoutElement(tmpId2);
  int stripNumberLongestStrip = (detectorReadoutElement->getDesign(tmpId))->totalStrips - (detectorReadoutElement->getDesign(tmpId))->nMissedTopEta;
  Identifier tmpIdLongestStrip = m_idHelperSvc->mmIdHelper().channelID("MML",2,1,1,1,stripNumberLongestStrip); // identifier for first gas gap in a large MM sector, layer is eta layer
  float longestStripLength = detectorReadoutElement->stripLength(tmpIdLongestStrip);

  // now get the slope and intercept for the threshold scaling
  // function is m_noiseSlope * stripLength + m_noiseIntercept
  m_noiseSlope = (maxNoise - minNoise)/(longestStripLength-shortestStripLength);
  m_noiseIntercept = minNoise - m_noiseSlope*shortestStripLength;


  ATH_MSG_DEBUG(" Shortest strip number: " << stripNumberShortestStrip  << " length: " << shortestStripLength << " longest strip number: " << stripNumberLongestStrip << " length " << longestStripLength);

	ATH_MSG_DEBUG ( "Configuration  MM_DigitizationTool " );
	ATH_MSG_INFO ( "RndmSvc                " << m_rndmSvc             );
	ATH_MSG_INFO ( "RndmEngine             " << m_rndmEngineName      );
	ATH_MSG_DEBUG ( "InputObjectName        " << m_inputObjectName     );
	ATH_MSG_DEBUG ( "OutputObjectName       " << m_outputDigitCollectionKey.key());
	ATH_MSG_DEBUG ( "OutputSDOName          " << m_outputSDO_CollectionKey.key());
	ATH_MSG_DEBUG ( "UseTimeWindow          " << m_useTimeWindow       );
	ATH_MSG_DEBUG ( "CheckSimHits           " << m_checkMMSimHits      );
	ATH_MSG_DEBUG ( "Threshold              " << m_qThreshold          );
	ATH_MSG_DEBUG ( "TransverseDiffusSigma  " << m_StripsResponseSimulation->getTransversDiffusionSigma() );
	ATH_MSG_DEBUG ( "LogitundinalDiffusSigma" << m_StripsResponseSimulation->getLongitudinalDiffusionSigma() );
	ATH_MSG_DEBUG ( "Interaction density mean: " << m_StripsResponseSimulation->getInteractionDensityMean() );
	ATH_MSG_DEBUG ( "Interaction density sigma: " << m_StripsResponseSimulation->getInteractionDensitySigma() );
	ATH_MSG_DEBUG ( "DriftVelocity stripResponse: " << m_StripsResponseSimulation->getDriftVelocity() );
	ATH_MSG_DEBUG ( "LorentzAngleFunktion stripResponse: " << m_StripsResponseSimulation->getLorentzAngleFunction()->GetName() );
	ATH_MSG_DEBUG ( "DriftVelocity          " << m_driftVelocity       	 		);
	ATH_MSG_DEBUG ( "crossTalk1             " << m_crossTalk1 	     			);
	ATH_MSG_DEBUG ( "crossTalk2             " << m_crossTalk2 	     			);
	ATH_MSG_DEBUG ( "EnergyThreshold        " << m_energyThreshold     			);


	return StatusCode::SUCCESS;
}
/*******************************************************************************/
//----------------------------------------------------------------------
// PrepareEvent method:
//----------------------------------------------------------------------
StatusCode MM_DigitizationTool::prepareEvent(const EventContext& /*ctx*/, unsigned int nInputEvents) {

	ATH_MSG_DEBUG("MM_DigitizationTool::prepareEvent() called for " << nInputEvents << " input events" );

	m_MMHitCollList.clear();

	if (!m_timedHitCollection_MM) {
		m_timedHitCollection_MM = std::make_unique<TimedHitCollection<MMSimHit>>();
	} else {
		ATH_MSG_ERROR ( "m_timedHitCollection_MM is not null" );
		return StatusCode::FAILURE;
	}

	return StatusCode::SUCCESS;
}
/*******************************************************************************/
StatusCode MM_DigitizationTool::processBunchXing(int bunchXing,
	SubEventIterator bSubEvents,
	SubEventIterator eSubEvents) {

	ATH_MSG_DEBUG ( "MM_DigitizationTool::in processBunchXing()"  << bunchXing );

    typedef PileUpMergeSvc::TimedList<MMSimHitCollection>::type TimedHitCollList;
    TimedHitCollList hitCollList;

    if (!(m_mergeSvc->retrieveSubSetEvtData(m_inputObjectName, hitCollList, bunchXing,
                                            bSubEvents, eSubEvents).isSuccess()) &&
        hitCollList.empty()) {
      ATH_MSG_ERROR("Could not fill TimedHitCollList");
      return StatusCode::FAILURE;
    } else {
      ATH_MSG_VERBOSE(hitCollList.size() << " MMSimHitCollection with key " <<
                      m_inputObjectName << " found");
    }
    
    TimedHitCollList::iterator iColl(hitCollList.begin());
    TimedHitCollList::iterator endColl(hitCollList.end());

    // Iterating over the list of collections
    for( ; iColl != endColl; ++iColl){

      auto hitCollPtr = std::make_unique<MMSimHitCollection>(*iColl->second);
      PileUpTimeEventIndex timeIndex(iColl->first);

      ATH_MSG_DEBUG("MMSimHitCollection found with " << hitCollPtr->size() <<
                    " hits");
      ATH_MSG_VERBOSE("time index info. time: " << timeIndex.time()
                      << " index: " << timeIndex.index()
                      << " type: " << timeIndex.type());

      m_timedHitCollection_MM->insert(timeIndex, hitCollPtr.get());
      m_MMHitCollList.push_back(std::move(hitCollPtr));

    }
	return StatusCode::SUCCESS;
}

/*******************************************************************************/
StatusCode MM_DigitizationTool::getNextEvent(const EventContext& ctx) {

// Get next event and extract collection of hit collections:
// This is applicable to non-PileUp Event...

	ATH_MSG_DEBUG ( "MM_DigitizationTool::getNextEvent()" );

	//  get the container(s)
	using TimedHitCollList = PileUpMergeSvc::TimedList<MMSimHitCollection>::type;

  // In case of single hits container just load the collection using read handles
  if (!m_onlyUseContainerName) {
    SG::ReadHandle<MMSimHitCollection> hitCollection(m_hitsContainerKey, ctx);
    if (!hitCollection.isValid()) {
      ATH_MSG_ERROR("Could not get MMSimHitCollection container " << hitCollection.name() << " from store " << hitCollection.store());
      return StatusCode::FAILURE;
    }

    // create a new hits collection
    m_timedHitCollection_MM = std::make_unique<TimedHitCollection<MMSimHit>>(1);
    m_timedHitCollection_MM->insert(0, hitCollection.cptr());
    ATH_MSG_DEBUG("MMSimHitCollection found with " << hitCollection->size() << " hits");
    return StatusCode::SUCCESS;
  }

	//this is a list<info<time_t, DataLink<MMSimHitCollection> > >
	TimedHitCollList hitCollList;

	ATH_CHECK( m_mergeSvc->retrieveSubEvtsData(m_inputObjectName, hitCollList) );
	if (hitCollList.empty()) {
		ATH_MSG_ERROR ( "TimedHitCollList has size 0" );
		return StatusCode::FAILURE;
	}
	else {
		ATH_MSG_DEBUG ( hitCollList.size() << " MicroMegas SimHitCollections with key " << m_inputObjectName << " found" );
	}

	// create a new hits collection - Define Hit Collection
	if (m_timedHitCollection_MM == nullptr) {
		m_timedHitCollection_MM = std::make_unique<TimedHitCollection<MMSimHit>>();
	}else{
		ATH_MSG_ERROR ( "m_timedHitCollection_MM is not null" );
		return StatusCode::FAILURE;
	}

	//now merge all collections into one
	TimedHitCollList::iterator iColl(hitCollList.begin());
	TimedHitCollList::iterator endColl(hitCollList.end());

	// loop on the hit collections
	while(iColl != endColl) {
		const MMSimHitCollection* tmpColl(iColl->second);
		m_timedHitCollection_MM->insert(iColl->first, tmpColl);
		ATH_MSG_DEBUG ( "MMSimHitCollection found with " << tmpColl->size() << " hits"  );
		++iColl;
	}
	return StatusCode::SUCCESS;

}
/*******************************************************************************/
StatusCode MM_DigitizationTool::mergeEvent(const EventContext& ctx) {

	ATH_MSG_VERBOSE ( "MM_DigitizationTool::in mergeEvent()" );

	ATH_CHECK( doDigitization(ctx) );

	// reset the pointer
  m_timedHitCollection_MM.reset();

	// clear cloned list
	m_MMHitCollList.clear();
	return StatusCode::SUCCESS;
}
/*******************************************************************************/
StatusCode MM_DigitizationTool::digitize(const EventContext& ctx) {
	return this->processAllSubEvents(ctx);
}
/*******************************************************************************/
StatusCode MM_DigitizationTool::processAllSubEvents(const EventContext& ctx) {

	ATH_MSG_DEBUG ("MM_DigitizationTool::processAllSubEvents()");

	//merging of the hit collection in getNextEvent method

	if (m_timedHitCollection_MM == nullptr) ATH_CHECK( getNextEvent(ctx) );

	ATH_CHECK( doDigitization(ctx) );

	// reset the pointer
	m_timedHitCollection_MM.reset();
	return StatusCode::SUCCESS;
}
/*******************************************************************************/
StatusCode MM_DigitizationTool::finalize() {

	if (m_writeOutputFile) {
		TDirectory*backup=gDirectory;
		m_file->cd();
		m_ntuple->Write();
		gDirectory=backup;
		m_file->Close();
	}

	return StatusCode::SUCCESS;
}
/*******************************************************************************/
StatusCode MM_DigitizationTool::doDigitization(const EventContext& ctx) {

  CLHEP::HepRandomEngine* rndmEngine = getRandomEngine(m_rndmEngineName, ctx);
  
  SG::ReadCondHandle<MuonGM::MuonDetectorManager> muonGeoMgrHandle{m_DetectorManagerKey,ctx};
  if (!muonGeoMgrHandle.isValid()){
      ATH_MSG_FATAL("Failed to retrieve the detector manager from the conditiosn store");
      return StatusCode::FAILURE;
  }
  const MuonGM::MuonDetectorManager* muonGeoMgr = *muonGeoMgrHandle;

  // create and record the Digit container in StoreGate
  SG::WriteHandle<MmDigitContainer> digitContainer(m_outputDigitCollectionKey, ctx);
  ATH_CHECK(digitContainer.record(std::make_unique<MmDigitContainer>(m_idHelperSvc->mmIdHelper().detectorElement_hash_max())));
  ATH_MSG_DEBUG ( "MmDigitContainer recorded in StoreGate." );

  // Create and record the SDO container in StoreGate
  SG::WriteHandle<MuonSimDataCollection> sdoContainer(m_outputSDO_CollectionKey, ctx);
  ATH_CHECK(sdoContainer.record(std::make_unique<MuonSimDataCollection>()));
  ATH_MSG_DEBUG ( "MmSDOCollection recorded in StoreGate." );

  IdentifierHash moduleHash=0;
  
  if( m_maskMultiplet == 3 ) {
    
    return StatusCode::SUCCESS;
  }
  
  // Perform null check on m_thpcCSC
  if (!m_timedHitCollection_MM) {
    ATH_MSG_ERROR ( "m_timedHitCollection_MM is null" );
    return StatusCode::FAILURE;
  }
  
  std::vector<MM_ElectronicsToolInput> v_stripDigitOutput;
  v_stripDigitOutput.clear();
  
  //iterate over hits and fill id-keyed drift time map
  TimedHitCollection< MMSimHit >::const_iterator i, e;
  
  std::map<Identifier,int> hitsPerChannel;
  int nhits = 0;
  
  // nextDetectorElement-->sets an iterator range with the hits of current detector element , returns a bool when done
  while( m_timedHitCollection_MM->nextDetectorElement(i, e) ) {
    
    Identifier layerID;
    // Loop over the hits:
    while (i != e) {
      
      ////////////////////////////////////////////////////////////////////
      //
      // Hit Information And Preparation
      //
      TimedHitPtr<MMSimHit> phit = *i++;
      m_eventTime = phit.eventTime();
      const MMSimHit& hit(*phit);
      
      m_n_hitPDGId = hit.particleEncoding();
      m_n_hitDepositEnergy = hit.depositEnergy();
      m_n_hitKineticEnergy = hit.kineticEnergy();
      if (m_n_hitKineticEnergy <= 0) continue;
      
      const Amg::Vector3D& globalHitPosition = hit.globalPosition();
      
      m_globalHitTime = hit.globalTime();
      m_tofCorrection = globalHitPosition.mag()/CLHEP::c_light;
      m_bunchTime = m_globalHitTime - m_tofCorrection + m_eventTime;
      
      m_n_Station_side=-999;
      m_n_Station_eta=-999;
      m_n_Station_phi=-999;
      m_n_Station_multilayer=-999;
      m_n_Station_layer=-999;
      m_n_hitStripID=-999;
      m_n_StrRespTrg_ID=-999;
      m_n_hitOnSurface_x=-99999999.;
      m_n_hitOnSurface_y=-99999999.;
      m_n_hitDistToChannel=-99999999.;
      m_n_hitIncomingAngle=-99999999.;
      m_n_StrRespTrg_Time=-99999999.;
      m_n_strip_multiplicity =-99999999.;
      m_exitcode = 0;
      
      m_n_StrRespID.clear();
      m_n_StrRespCharge.clear();
      m_n_StrRespTime.clear();
      
      const int hitID = hit.MMId();
      // the G4 time or TOF from IP
      // double G4Time(hit.globalTime());
      // see what are the members of MMSimHit
      
      // convert sim id helper to offline id
      MM_SimIdToOfflineId simToOffline(&m_idHelperSvc->mmIdHelper());
      
      //get the hit Identifier and info
      int simId=hit.MMId();
      layerID = simToOffline.convert(simId);

      /// check if the hit has to be dropped, based on efficiency
      if ( m_doSmearing ) {
	bool acceptHit = true;
	ATH_CHECK(m_smearingTool->isAccepted(layerID,acceptHit));
	if ( !acceptHit ) {
	  ATH_MSG_DEBUG("Dropping the hit - smearing tool");
	  continue;
	}
      }
      const EBC_EVCOLL evColl = EBC_MAINEVCOLL;
      const HepMcParticleLink::PositionFlag idxFlag = (phit.eventId()==0) ? HepMcParticleLink::IS_POSITION: HepMcParticleLink::IS_INDEX;
      const HepMcParticleLink particleLink(phit->trackNumber(),phit.eventId(),evColl,idxFlag);
      // Read the information about the Micro Megas hit
      ATH_MSG_DEBUG ( "> hitID  "
		      <<     hitID
		      << " Hit bunch time  "
		      <<     m_bunchTime
		      << " tot "
		      <<     m_globalHitTime
		      << " tof/G4 time "
		      <<     hit.globalTime()
		      << " globalHitPosition "
		      <<     globalHitPosition
		      << "hit: r "
		      <<     globalHitPosition.perp()
		      << " z "
		      <<     globalHitPosition.z()
		      << " mclink "
		      <<     particleLink
		      << " station eta "
		      <<     m_idHelperSvc->mmIdHelper().stationEta(layerID)
		      << " station phi "
		      <<     m_idHelperSvc->mmIdHelper().stationPhi(layerID)
		      << " multiplet "
		      <<     m_idHelperSvc->mmIdHelper().multilayer(layerID)
		      );
      
      // For collection of inputs to throw back in SG
     
      // remove hits in masked multiplet
      if( m_maskMultiplet == m_idHelperSvc->mmIdHelper().multilayer(layerID) ) continue;
      
      //
      // Hit Information And Preparation
      //
      ////////////////////////////////////////////////////////////////////
      
      
      ////////////////////////////////////////////////////////////////////
      //
      // Sanity Checks
      //      
      if( !m_idHelperSvc->isMM(layerID) ){
	ATH_MSG_WARNING("layerID does not represent a valid MM layer: "
			<< m_idHelperSvc->mmIdHelper().stationNameString(m_idHelperSvc->mmIdHelper().stationName(layerID)) );
	continue;
      }
      
      std::string stName = m_idHelperSvc->mmIdHelper().stationNameString(m_idHelperSvc->mmIdHelper().stationName(layerID));
      int isSmall = stName[2] == 'S';
      
      if( m_idHelperSvc->isMdt(layerID)
	  || m_idHelperSvc->isRpc(layerID)
	  || m_idHelperSvc->isTgc(layerID)
	  || m_idHelperSvc->isCsc(layerID)
	  || m_idHelperSvc->issTgc(layerID)
	  ){
	ATH_MSG_WARNING("MM id has wrong technology type! ");
	m_exitcode = 9;
	if(m_writeOutputFile) m_ntuple->Fill();
	continue;
      }
      
      if( m_idHelperSvc->mmIdHelper().stationPhi(layerID) == 0 ){
	ATH_MSG_WARNING("unexpected phi range " << m_idHelperSvc->mmIdHelper().stationPhi(layerID) );
	m_exitcode = 9;
	if(m_writeOutputFile) m_ntuple->Fill();
	continue;
      }
      
      // get readout element
      const MuonGM::MMReadoutElement* detectorReadoutElement = muonGeoMgr->getMMReadoutElement(layerID);
      if( !detectorReadoutElement ){
	ATH_MSG_WARNING( "Failed to retrieve detector element for: isSmall "
			 <<     isSmall
			 << " eta "
			 <<     m_idHelperSvc->mmIdHelper().stationEta(layerID)
			 << " phi "
			 <<     m_idHelperSvc->mmIdHelper().stationPhi(layerID)
			 << " ml "
			 <<     m_idHelperSvc->mmIdHelper().multilayer(layerID)
			 );
	m_exitcode = 10;
	if(m_writeOutputFile) m_ntuple->Fill();
	continue;
      }
      
      //
      // Sanity Checks
      //
      ////////////////////////////////////////////////////////////////////
      
      
      m_n_Station_side = m_muonHelper->GetSide(simId);
      m_n_Station_eta = m_muonHelper->GetZSector(simId);
      m_n_Station_phi = m_muonHelper->GetPhiSector(simId);
      m_n_Station_multilayer = m_muonHelper->GetMultiLayer(simId);
      m_n_Station_layer = m_muonHelper->GetLayer(simId);
      
      // Get MM_READOUT from MMDetectorDescription
      char side = m_idHelperSvc->mmIdHelper().stationEta(layerID) < 0 ? 'C' : 'A';
      MMDetectorHelper aHelper;
      MMDetectorDescription* mm = aHelper.Get_MMDetector( stName[2],
							  std::abs(m_idHelperSvc->mmIdHelper().stationEta(layerID)),
							  m_idHelperSvc->mmIdHelper().stationPhi(layerID),
							  m_idHelperSvc->mmIdHelper().multilayer(layerID),
							  side
							  );
      MMReadoutParameters roParam = mm->GetReadoutParameters();
      
      
      
      ////////////////////////////////////////////////////////////////////
      //
      // Angles, Geometry, and Coordinates. Oh my!
      //
      
      
      
      // Surface
      const Trk::PlaneSurface& surf = detectorReadoutElement->surface(layerID);
      
      // Calculate The Inclination Angle
      // Angle
      const Amg::Vector3D globalHitDirection( hit.globalDirection().x(),
					      hit.globalDirection().y(),
					      hit.globalDirection().z()
					      );
      Trk::LocalDirection localHitDirection;
      surf.globalToLocalDirection(globalHitDirection, localHitDirection);
      
      // This is not an incident angle yet. It's atan(z/x),
      // ... so it's the complement of the angle w.r.t. a vector normal to the detector surface
      float inAngleCompliment_XZ =  localHitDirection.angleXZ() / CLHEP::degree;
      float inAngleCompliment_YZ =  localHitDirection.angleYZ() / CLHEP::degree;
      
      // This is basically to handle the atan ambiguity
      if(inAngleCompliment_XZ < 0.0) inAngleCompliment_XZ += 180;
      if(inAngleCompliment_YZ < 0.0) inAngleCompliment_YZ += 180;
      
      // This gets the actual incidence angle from its complement.
      float inAngle_XZ = 90. - inAngleCompliment_XZ;
      float inAngle_YZ = 90. - inAngleCompliment_YZ;
      
      ATH_MSG_DEBUG(  "At eta: "
		      <<     m_idHelperSvc->mmIdHelper().stationEta(layerID)
		      << " phi: "
		      <<     m_idHelperSvc->mmIdHelper().stationPhi(layerID)
		      << " Readout Side: "
		      <<     (roParam.readoutSide).at(m_muonHelper->GetLayer(simId)-1)
		      << " Layer: "
		      <<     m_muonHelper->GetLayer(simId)
		      << "\n\t\t\t inAngle_XZ (degrees): "
		      <<     inAngle_XZ
		      << " inAngle_YZ (degrees): "
		      <<     inAngle_YZ
		      );
      
      
      // compute the hit position on the readout plane (same as in MuonFastDigitization)
      Amg::Vector3D stripLayerPosition = surf.transform().inverse()*globalHitPosition;
      Amg::Vector2D positionOnSurfaceUnprojected(stripLayerPosition.x(),stripLayerPosition.y());
      
      Amg::Vector3D localDirection = surf.transform().inverse().linear()*globalHitDirection;
      Amg::Vector3D localDirectionTime(0., 0., 0.);
      
      // drift direction in backwards-chamber should be opposite to the incident direction.
      if ((roParam.readoutSide).at(m_idHelperSvc->mmIdHelper().gasGap(layerID)-1)==1) {
	localDirectionTime  = localDirection;
      inAngle_XZ = (-inAngle_XZ);
      }
      else
	localDirectionTime  = surf.transform().inverse().linear()*Amg::Vector3D(hit.globalDirection().x(),
										hit.globalDirection().y(),
										-hit.globalDirection().z()
										);
      
      /// move the initial track point to the readout plane
      int gasGap = m_idHelperSvc->mmIdHelper().gasGap(layerID);
      double shift = 0.5*detectorReadoutElement->getDesign(layerID)->thickness;
      double scale = 0.0;
      if ( gasGap==1 || gasGap == 3) {
	scale = -(stripLayerPosition.z() + shift)/localDirection.z();
      } else if ( gasGap==2 || gasGap == 4) {
	scale = -(stripLayerPosition.z() - shift)/localDirection.z();
      }
      
      Amg::Vector3D hitOnSurface = stripLayerPosition + scale*localDirection;
      Amg::Vector2D positionOnSurface (hitOnSurface.x(), hitOnSurface.y());
      
      // Account For Time Offset
      double shiftTimeOffset = (m_globalHitTime - m_tofCorrection)* m_driftVelocity;
      Amg::Vector3D hitAfterTimeShift(hitOnSurface.x(),hitOnSurface.y(),shiftTimeOffset);
      Amg::Vector3D hitAfterTimeShiftOnSurface = hitAfterTimeShift - (shiftTimeOffset/localDirectionTime.z())*localDirectionTime;
      
      if( std::abs(hitAfterTimeShiftOnSurface.z()) > 0.1 ) ATH_MSG_WARNING("Bad propagation to surface after time shift " << hitAfterTimeShiftOnSurface );
 
      //  moving the hit position to the center of the gap for the SDO position 
      double scaleSDO = -stripLayerPosition.z()/localDirection.z();
      Amg::Vector3D hitAtCenterOfGasGap =  stripLayerPosition + scaleSDO*localDirection;
      Amg::Vector3D hitAtCenterOfGasGapGlobal = surf.transform() * hitAtCenterOfGasGap; 
      ATH_MSG_DEBUG("strip layer position z"<< stripLayerPosition.z() <<"hitAtCenterOfGasGap x" 
		    << hitAtCenterOfGasGap.x() << " y " <<  hitAtCenterOfGasGap.y() 
		    << " z " << hitAtCenterOfGasGap.z() << " gas gap "<< gasGap); 

      // Don't consider electron hits below m_energyThreshold
      if( hit.kineticEnergy() < m_energyThreshold && std::abs(hit.particleEncoding())==11) {
	m_exitcode = 5;
	if(m_writeOutputFile) m_ntuple->Fill();
	continue;
      }
      
      // Perform Bound Check (making the call from the detector element to consider edge passivation)
      if( !detectorReadoutElement->insideActiveBounds(layerID, positionOnSurface) ) {
	m_exitcode = 1;
	if(m_writeOutputFile) m_ntuple->Fill();
	ATH_MSG_DEBUG( "m_exitcode = 1 : shiftTimeOffset = "
		       << shiftTimeOffset
		       << "hitOnSurface.z  = "
		       << hitOnSurface.z()
		       << ", hitOnSurface.x  = "
		       << hitOnSurface.x()
		       << ", hitOnSurface.y  = "
		       << hitOnSurface.y()
		       );
	continue;
      }
      
      int stripNumber = detectorReadoutElement->stripNumber(positionOnSurface,layerID);
      Amg::Vector2D tmp (stripLayerPosition.x(), stripLayerPosition.y());
      
      if( stripNumber == -1 ){
	      ATH_MSG_WARNING("!!! Failed to obtain strip number "
			    << m_idHelperSvc->mmIdHelper().print_to_string(layerID)
			    <<  "\n\t\t with pos "
			    << positionOnSurface
			    << " z "
			    << stripLayerPosition.z()
			    << " eKin: "
			    << hit.kineticEnergy()
			    << " eDep: "
			    << hit.depositEnergy()
			    << " unprojectedStrip: "
			    << detectorReadoutElement->stripNumber(positionOnSurfaceUnprojected, layerID)
        );
	      m_exitcode = 2;
	      if(m_writeOutputFile) m_ntuple->Fill();
	      ATH_MSG_DEBUG( "m_exitcode = 2 " );
	      continue;
      }
      
      // Re-definition Of ID
      Identifier parentID = m_idHelperSvc->mmIdHelper().parentID(layerID);
      Identifier digitID  = m_idHelperSvc->mmIdHelper().channelID(parentID,
						  m_idHelperSvc->mmIdHelper().multilayer(layerID),
						  m_idHelperSvc->mmIdHelper().gasGap(layerID),
						  stripNumber
						  );
      
      ++nhits;
      
      // contain (name, eta, phi, multiPlet)
      m_idHelperSvc->mmIdHelper().get_module_hash(layerID, moduleHash);

      ATH_MSG_DEBUG(" looking up collection using moduleHash "
		    << (int)moduleHash
		    << " "
		    << m_idHelperSvc->mmIdHelper().print_to_string(layerID)
		    << " digitID: "
		    << m_idHelperSvc->mmIdHelper().print_to_string(digitID)
		    );
      
      const MuonGM::MuonChannelDesign* mmChannelDesign = detectorReadoutElement->getDesign(digitID);
      double distToChannel = mmChannelDesign->distanceToChannel(positionOnSurface, stripNumber);

      // check whether retrieved distance is greater than strip width
      // first retrieve the strip number from position by geometrical check
      int geoStripNumber = mmChannelDesign->channelNumber(positionOnSurface);
      if (geoStripNumber == -1) ATH_MSG_WARNING("Failed to retrieve strip number");
      // retrieve channel position of closest active strip
      Amg::Vector2D chPos;
      if (!mmChannelDesign->channelPosition(geoStripNumber, chPos)) {
        ATH_MSG_DEBUG("Failed to retrieve channel position for closest strip number " << geoStripNumber
                       << ". Can happen if hit was found in non-active strip. Will not digitize it, since in data, "
                       << "we would probably not find a cluster formed well enough to survive reconstruction.");
        if(m_writeOutputFile) m_ntuple->Fill();
        continue;
      }

      MagField::AtlasFieldCache fieldCache;
      SG::ReadCondHandle<AtlasFieldCacheCondObj> readHandle{m_fieldCondObjInputKey, ctx};
      const AtlasFieldCacheCondObj* fieldCondObj{*readHandle};
      if (!fieldCondObj) {
        ATH_MSG_ERROR("doDigitization: Failed to retrieve AtlasFieldCacheCondObj with key " << m_fieldCondObjInputKey.key());
        return StatusCode::FAILURE;
      }
      fieldCondObj->getInitializedCache(fieldCache);

      // Obtain Magnetic Field At Detector Surface
      Amg::Vector3D hitOnSurfaceGlobal = surf.transform()*hitOnSurface;
      Amg::Vector3D magneticField;
      fieldCache.getField(hitOnSurfaceGlobal.data(), magneticField.data());
      
      // B-field in local cordinate, X ~ #strip, increasing to outer R, Z ~ global Z but positive to IP
      Amg::Vector3D localMagneticField = surf.transform().inverse()*magneticField
	- surf.transform().inverse()*Amg::Vector3D(0,0,0);
      if( (roParam.readoutSide).at(m_muonHelper->GetLayer(simId)-1) == -1 )
	localMagneticField = Amg::Vector3D(localMagneticField.x(), -localMagneticField.y(), -localMagneticField.z() );
      
      
      //
      // Angles, Geometry, and Coordinates. Oh my!
      //
      ////////////////////////////////////////////////////////////////////
      
      ////////////////////////////////////////////////////////////////////
      //
      // Strip Response Simulation For This Hit
      //
      const MM_DigitToolInput stripDigitInput( stripNumber,
					       distToChannel,
					       inAngle_XZ,
					       inAngle_YZ,
					       localMagneticField,
					       detectorReadoutElement->numberOfMissingBottomStrips(layerID)+1,
					       detectorReadoutElement->numberOfStrips(layerID)-detectorReadoutElement->numberOfMissingTopStrips(layerID),
					       m_idHelperSvc->mmIdHelper().gasGap(layerID),
					       m_eventTime+m_globalHitTime
					       );
      
      
      // fill the SDO collection in StoreGate
      // create here deposit for MuonSimData, link and tof
      //
      // Since we have output based on channel, instead of hit, the SDO and digit ID are No longer meaningless. 2016/06/27 T.Saito
      //
      // digitize input for strip response
      
      MuonSimData::Deposit deposit(particleLink, MuonMCData(hitOnSurface.x(),hitOnSurface.y()));
      
      //Record the SDO collection in StoreGate
      std::vector<MuonSimData::Deposit> deposits;
      deposits.push_back(deposit);
      MuonSimData simData(deposits,0);
      simData.setPosition(hitAtCenterOfGasGapGlobal);
      simData.setTime(m_globalHitTime);
      sdoContainer->insert ( std::make_pair ( digitID, simData ) );
      ATH_MSG_DEBUG(" added MM SDO " <<  sdoContainer->size());
      
      m_n_hitStripID=stripNumber;
      m_n_hitDistToChannel=distToChannel;
      m_n_hitIncomingAngle=inAngle_XZ;
      m_n_hitIncomingAngleRads = inAngle_XZ * CLHEP::degree;
      m_n_hitOnSurface_x=positionOnSurface.x();
      m_n_hitOnSurface_y = positionOnSurface.y();

      float gainFraction = 1.0;
      if ( m_doSmearing ) {
        // build identifier including the strip since layerId does not contain teh strip number
        Identifier id = m_idHelperSvc->mmIdHelper().channelID(layerID, m_idHelperSvc->mmIdHelper().multilayer(layerID), m_idHelperSvc->mmIdHelper().gasGap(layerID), stripNumber);
        ATH_CHECK(m_smearingTool->getGainFraction(id, gainFraction));
      }
      double stripPitch = detectorReadoutElement->getDesign(layerID)->channelWidth(positionOnSurface); 
      
      MM_StripToolOutput tmpStripOutput = m_StripsResponseSimulation->GetResponseFrom(stripDigitInput,gainFraction, stripPitch, rndmEngine);
      MM_ElectronicsToolInput stripDigitOutput( tmpStripOutput.NumberOfStripsPos(), tmpStripOutput.chipCharge(), tmpStripOutput.chipTime(), digitID , hit.kineticEnergy());
      
      // This block is purely validation
      for(size_t i = 0; i<tmpStripOutput.NumberOfStripsPos().size(); ++i){
        int tmpStripID = tmpStripOutput.NumberOfStripsPos().at(i);
        bool isValid{false};
        Identifier cr_id = m_idHelperSvc->mmIdHelper().channelID(stName, m_idHelperSvc->mmIdHelper().stationEta(layerID), 
                                                        m_idHelperSvc->mmIdHelper().stationPhi(layerID), 
                                                        m_idHelperSvc->mmIdHelper().multilayer(layerID), 
                                                        m_idHelperSvc->mmIdHelper().gasGap(layerID), tmpStripID, isValid);
        if (!isValid) {
          ATH_MSG_WARNING( "MicroMegas digitization: failed to create a valid ID for (chip response) strip n. " << tmpStripID << "; associated positions will be set to 0.0." );
        } else {
          Amg::Vector2D cr_strip_pos(0., 0.);
          if ( !detectorReadoutElement->stripPosition(cr_id,cr_strip_pos) ) {
            ATH_MSG_WARNING("MicroMegas digitization: failed to associate a valid local position for (chip response) strip n. "
      	        << tmpStripID
      	        << "; associated positions will be set to 0.0."
      	      );
          }
        }
      }
      
      v_stripDigitOutput.push_back(stripDigitOutput);
      
      //
      // Strip Response Simulation For This Hit
      //
      ////////////////////////////////////////////////////////////////////
      
      
    } // Hit Loop
    
    // Now at Detector Element Level (VMM)
    
    if(v_stripDigitOutput.empty()){
      ATH_MSG_DEBUG ( "MM_DigitizationTool::doDigitization() -- there is no strip response on this VMM." );
      continue;
    }
    
    
    ////////////////////////////////////////////////////////////////////
    //
    // VMM Simulation
    //

    // Combine all strips (for this VMM) into a single VMM-level object
    //
    MM_ElectronicsToolInput stripDigitOutputAllHits = combinedStripResponseAllHits(v_stripDigitOutput);
    if (!m_idHelperSvc->isMM(stripDigitOutputAllHits.digitID())) {
        ATH_MSG_WARNING("Identifier from stripdigitOutputAllHits "<< stripDigitOutputAllHits.digitID() <<" is not a MM Identifier, skipping");
        continue;
    }
    
    
    
    // Create Electronics Output with peak finding setting
    //
    MM_DigitToolOutput electronicsPeakOutput( m_ElectronicsResponseSimulation->getPeakResponseFrom(stripDigitOutputAllHits) );
    if(!electronicsPeakOutput.isValid())
      ATH_MSG_DEBUG ( "MM_DigitizationTool::doDigitization() -- there is no electronics response (peak finding mode) even though there is a strip response." );
    
    // Create Electronics Output with threshold setting
    //
    MM_DigitToolOutput electronicsThresholdOutput( m_ElectronicsResponseSimulation->getThresholdResponseFrom(stripDigitOutputAllHits) );
    if(!electronicsThresholdOutput.isValid())
      ATH_MSG_DEBUG ( "MM_DigitizationTool::doDigitization() -- there is no electronics response (threshold mode) even though there is a strip response." );
    
    
    
    // Choose which of the above outputs is used for readout
    //
    MM_DigitToolOutput* electronicsOutputForReadout=nullptr;
    if (m_vmmReadoutMode      ==   "peak"     ) electronicsOutputForReadout = &electronicsPeakOutput;
    else if (m_vmmReadoutMode ==   "threshold") electronicsOutputForReadout = &electronicsThresholdOutput;
    else {
        ATH_MSG_ERROR("Failed to setup readout signal from VMM. Readout mode incorrectly set");
        return StatusCode::FAILURE;
    }
    // but this should be impossible from initialization checks
    
    // Choose which of the above outputs is used for triggering
    //
    MM_DigitToolOutput* electronicsOutputForTriggerPath=nullptr;
    if (m_vmmARTMode          ==   "peak"     ) electronicsOutputForTriggerPath = &electronicsPeakOutput;
    else if (m_vmmARTMode     ==   "threshold") electronicsOutputForTriggerPath = &electronicsThresholdOutput;
    else {
        ATH_MSG_ERROR("Failed to setup trigger signal from VMM. Readout mode incorrectly set");
        return StatusCode::FAILURE;
    }
    // but this should be impossible from initialization checks
    
    
    
    // Apply Dead-time for strip
    //
    MM_DigitToolOutput electronicsOutputForTriggerPathWStripDeadTime (m_ElectronicsResponseSimulation->applyDeadTimeStrip(*electronicsOutputForTriggerPath));
    
    // ART: The fastest strip signal per VMM id should be selected for trigger
    //
    int chMax = m_idHelperSvc->mmIdHelper().channelMax(layerID);
    int stationEta = m_idHelperSvc->mmIdHelper().stationEta(layerID);
    MM_ElectronicsToolTriggerOutput electronicsTriggerOutput (m_ElectronicsResponseSimulation->getTheFastestSignalInVMM(electronicsOutputForTriggerPathWStripDeadTime, chMax, stationEta));
    
    // Apply Dead-time in ART
    //
    MM_ElectronicsToolTriggerOutput electronicsTriggerOutputAppliedARTDeadTime (m_ElectronicsResponseSimulation->applyDeadTimeART(electronicsTriggerOutput));
    
    // To apply an arbitrary time-smearing of VMM signals
    //
    MM_ElectronicsToolTriggerOutput electronicsTriggerOutputAppliedARTTiming (m_ElectronicsResponseSimulation->applyARTTiming(electronicsTriggerOutputAppliedARTDeadTime,0.,0.));
    
    const MM_ElectronicsToolTriggerOutput& finalElectronicsTriggerOutput( electronicsTriggerOutputAppliedARTTiming );
    
    
    //
    // VMM Simulation
    //
    ////////////////////////////////////////////////////////////////////
    
    ////////////////////////////////////////////////////////////////////
    //
    // (VMM-Level) Output Of Digitization
    //
    std::unique_ptr<MmDigit> newDigit = nullptr;

    if ( !m_doSmearing ) { 
      newDigit = std::make_unique<MmDigit>(stripDigitOutputAllHits.digitID(),
							 electronicsOutputForReadout->stripTime(),
							 electronicsOutputForReadout->stripPos(),
							 electronicsOutputForReadout->stripCharge(),
							 electronicsOutputForReadout->stripTime(),
							 electronicsOutputForReadout->stripPos(),
							 electronicsOutputForReadout->stripCharge(),
							 finalElectronicsTriggerOutput.chipTime(),
							 finalElectronicsTriggerOutput.NumberOfStripsPos(),
							 finalElectronicsTriggerOutput.chipCharge(),
							 finalElectronicsTriggerOutput.MMFEVMMid(),
							 finalElectronicsTriggerOutput.VMMid()
							 );
    }
    else {

      std::vector<int> stripPosSmeared;
      std::vector<float> stripChargeSmeared;
      std::vector<float> stripTimeSmeared;
      Identifier digitId = stripDigitOutputAllHits.digitID();
      for ( unsigned int i = 0 ; i<electronicsOutputForReadout->stripTime().size() ; ++i ) {
	int   pos  = electronicsOutputForReadout->stripPos()[i];
	float time = electronicsOutputForReadout->stripTime()[i];
	float charge = electronicsOutputForReadout->stripCharge()[i];
	bool acceptStrip = true;

	/// use the smearing tool to update time and charge 
	ATH_CHECK(m_smearingTool->smearTimeAndCharge(digitId,time,charge,acceptStrip));
	
	if ( acceptStrip ) {
	  stripPosSmeared.push_back(pos);
	  stripTimeSmeared.push_back(time);
	  stripChargeSmeared.push_back(charge);
	} 
	else {
	  /// drop the strip
	  continue;
	}

      }

      if ( !stripPosSmeared.empty() ) { 
	newDigit = std::make_unique<MmDigit>(digitId,
							   stripTimeSmeared,
							   stripPosSmeared,
							   stripChargeSmeared,
							   stripTimeSmeared,
							   stripPosSmeared,
							   stripChargeSmeared,
							   finalElectronicsTriggerOutput.chipTime(),
							   finalElectronicsTriggerOutput.NumberOfStripsPos(),
							   finalElectronicsTriggerOutput.chipCharge(),
							   finalElectronicsTriggerOutput.MMFEVMMid(),
							   finalElectronicsTriggerOutput.VMMid()
							   );
      }
      else {
	continue;
      }
 
    }

    
    // The collections should use the detector element hashes not the module hashes to be consistent with the PRD granularity.
    // IdentifierHash detIdhash ;
    // set RE hash id
    const Identifier elemId = m_idHelperSvc->mmIdHelper().elementID( stripDigitOutputAllHits.digitID() );
    if (!m_idHelperSvc->isMM(elemId)) {
        ATH_MSG_WARNING("given Identifier "<<elemId.get_compact()<<" is not a MM Identifier, skipping");
        continue;
    }
    m_idHelperSvc->mmIdHelper().get_module_hash( elemId, moduleHash );
    
    MmDigitCollection* digitCollection = nullptr;
    // put new collection in storegate
    // Get the messaging service, print where you are
    MmDigitCollection* coll = nullptr;
    ATH_CHECK(digitContainer->naughtyRetrieve(moduleHash,coll ));
    if (coll == nullptr) {
      digitCollection = new MmDigitCollection( elemId, moduleHash );
      digitCollection->push_back(std::move(newDigit));
      ATH_CHECK(digitContainer->addCollection(digitCollection, moduleHash ) );
    }
    else {
      digitCollection = coll;
      digitCollection->push_back(std::move(newDigit));
    }
    
    //
    // (VMM-Level) Output Of Digitization
    //
    ////////////////////////////////////////////////////////////////////
    
    
    
    v_stripDigitOutput.clear();
    
  }
  
  ATH_MSG_DEBUG ( "MM_Digitization Done!"  );
  
  m_timedHitCollection_MM.reset();
  
  return StatusCode::SUCCESS;
}

MM_ElectronicsToolInput MM_DigitizationTool::combinedStripResponseAllHits(const std::vector< MM_ElectronicsToolInput > & v_stripDigitOutput){

    // set up pointer to conditions object
    const EventContext& ctx = Gaudi::Hive::currentContext();
    SG::ReadCondHandle<NswCalibDbThresholdData> readThresholds{m_condThrshldsKey, ctx};
    if(!readThresholds.isValid()){
      ATH_MSG_ERROR("Cannot find conditions data container for VMM thresholds!");
    } 
    const NswCalibDbThresholdData* thresholdData = readThresholds.cptr();

<<<<<<< HEAD
=======
    SG::ReadCondHandle<MuonGM::MuonDetectorManager> muonGeoMgrHandle{m_DetectorManagerKey,ctx};
    if (!muonGeoMgrHandle.isValid()){
        ATH_MSG_FATAL("Failed to retrieve the detector manager from the conditiosn store");       
    }
    const MuonGM::MuonDetectorManager* muonGeoMgr = *muonGeoMgrHandle;
>>>>>>> 52e9eefa

	std::vector <int> v_stripStripResponseAllHits;
	std::vector < std::vector <float> > v_timeStripResponseAllHits;
	std::vector < std::vector <float> > v_qStripResponseAllHits;
	std::vector<float> v_stripThresholdResponseAllHits;
	v_stripStripResponseAllHits.clear();
	v_timeStripResponseAllHits.clear();
	v_qStripResponseAllHits.clear();
	v_stripThresholdResponseAllHits.clear();
	v_stripThresholdResponseAllHits.clear();


	Identifier digitID = v_stripDigitOutput[0].digitID();
	float max_kineticEnergy = 0.0;

	// Loop over strip digit output elements
	for(auto& i_stripDigitOutput:v_stripDigitOutput){

		//--- Just to get Digit id with the largest kinetic energy, but the Digit id is no longer meaningful
		if(i_stripDigitOutput.kineticEnergy()>max_kineticEnergy){
			digitID = i_stripDigitOutput.digitID();
			max_kineticEnergy = i_stripDigitOutput.kineticEnergy();
		}
		//---
		for(size_t i = 0; i<i_stripDigitOutput.NumberOfStripsPos().size(); ++i){
			int strip_id = i_stripDigitOutput.NumberOfStripsPos()[i];
			bool found = false;

			for(size_t ii = 0; ii<v_stripStripResponseAllHits.size(); ++ii){
				if(v_stripStripResponseAllHits[ii]==strip_id){
					for(size_t iii = 0; iii<(i_stripDigitOutput.chipTime()[i]).size(); ++iii){
						v_timeStripResponseAllHits[ii].push_back(i_stripDigitOutput.chipTime()[i].at(iii));
						v_qStripResponseAllHits[ii].push_back(i_stripDigitOutput.chipCharge()[i].at(iii));
					}
					found=true;
				}
			}
			if(!found){ // strip id not in vector, add new entry
				v_stripStripResponseAllHits.push_back(strip_id);
				v_timeStripResponseAllHits.push_back(i_stripDigitOutput.chipTime()[i]);
				v_qStripResponseAllHits.push_back(i_stripDigitOutput.chipCharge()[i]);
				if(m_useCondThresholds){
					const Identifier id = m_idHelperSvc->mmIdHelper().channelID(digitID, m_idHelperSvc->mmIdHelper().multilayer(digitID), m_idHelperSvc->mmIdHelper().gasGap(digitID), strip_id);
					double threshold = 0;
					if(!thresholdData->getThreshold(id, threshold))
						ATH_MSG_ERROR("Cannot find retrieve VMM threshold from conditions data base!");
					v_stripThresholdResponseAllHits.push_back(threshold);
				}
				else if(m_useThresholdScaling) {
					Identifier id = m_idHelperSvc->mmIdHelper().channelID(digitID, m_idHelperSvc->mmIdHelper().multilayer(digitID), m_idHelperSvc->mmIdHelper().gasGap(digitID), strip_id);
					const MuonGM::MMReadoutElement* detectorReadoutElement = muonGeoMgr->getMMReadoutElement(id);
					float stripLength = detectorReadoutElement->stripLength(id);
					float threshold = (m_noiseSlope*stripLength + m_noiseIntercept) * m_thresholdScaleFactor;
					v_stripThresholdResponseAllHits.push_back(threshold);        
				}
				else {
					v_stripThresholdResponseAllHits.push_back(m_electronicsThreshold);
				}
			}
		}
	}

	MM_ElectronicsToolInput stripDigitOutputAllHits( v_stripStripResponseAllHits,
													v_qStripResponseAllHits,
													v_timeStripResponseAllHits,
													v_stripThresholdResponseAllHits,
													digitID,
													max_kineticEnergy
													);

	return stripDigitOutputAllHits;
}
/*******************************************************************************/
bool MM_DigitizationTool::checkMMSimHit( const MMSimHit& /*hit*/ ) const {
	return true;
}

CLHEP::HepRandomEngine* MM_DigitizationTool::getRandomEngine(const std::string& streamName, const EventContext& ctx) const
{
		ATHRNG::RNGWrapper* rngWrapper = m_rndmSvc->getEngine(this, streamName);
		rngWrapper->setSeed( streamName, ctx );
		return rngWrapper->getEngine(ctx);
}

<|MERGE_RESOLUTION|>--- conflicted
+++ resolved
@@ -1158,14 +1158,11 @@
     } 
     const NswCalibDbThresholdData* thresholdData = readThresholds.cptr();
 
-<<<<<<< HEAD
-=======
     SG::ReadCondHandle<MuonGM::MuonDetectorManager> muonGeoMgrHandle{m_DetectorManagerKey,ctx};
     if (!muonGeoMgrHandle.isValid()){
         ATH_MSG_FATAL("Failed to retrieve the detector manager from the conditiosn store");       
     }
     const MuonGM::MuonDetectorManager* muonGeoMgr = *muonGeoMgrHandle;
->>>>>>> 52e9eefa
 
 	std::vector <int> v_stripStripResponseAllHits;
 	std::vector < std::vector <float> > v_timeStripResponseAllHits;
