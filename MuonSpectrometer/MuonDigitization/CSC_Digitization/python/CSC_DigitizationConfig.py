--- conflicted
+++ resolved
@@ -48,16 +48,9 @@
     kwargs.setdefault("DriftVelocity", 39)
     kwargs.setdefault("ElectronEnergy", 66) # eV
 
-<<<<<<< HEAD
-    # Pile-up premixing - do not include pile-up truth
-    if jobproperties.Digitization.PileUpPremixing():
-        kwargs.setdefault("IncludePileUpTruth", False)
-
     if 'NewMerge' in jobproperties.Digitization.experimentalDigi():
          kwargs.setdefault("UseMcEventCollectionHelper",True)
     else:
         kwargs.setdefault("UseMcEventCollectionHelper",False)
 
-=======
->>>>>>> 35734048
     return CfgMgr.CscDigitizationTool(name, **kwargs)