--- conflicted
+++ resolved
@@ -1719,36 +1719,6 @@
   int stripetagood = 0 ;
   int stripphigood = 0 ;
 
-<<<<<<< HEAD
-  if(!m_Efficiency_fromCOOL){
-    unsigned int index = stationName - 2 ;
-    // BML and BMS, BOL and BOS  come first (stationName= 2 and 3, 4 and 5 -> index 0-3)
-    if(stationName>m_BOS_id && stationName<m_CSS_id) index = index - 2 ;
-    // BMF, BOF and BOG are 8,9,10 => must be 4,5 and 6
-    else if(stationName>m_CSS_id) index = index - 44 ;
-    // BME and BOE 53 and 54 are at indices 7 and 8 
-
-    if( index>m_PhiAndEtaEff_A.size() || index>m_OnlyEtaEff_A.size() || index>m_OnlyPhiEff_A.size()) {
-      ATH_MSG_ERROR ( "Index out of array in Detection Efficiency SideA " << index <<" stationName = "<<stationName) ;
-      return StatusCode::FAILURE;
-    }
-
-    PhiAndEtaEff = m_PhiAndEtaEff_A [index];
-    OnlyEtaEff   = m_OnlyEtaEff_A   [index];
-    OnlyPhiEff   = m_OnlyPhiEff_A   [index];
-
-    if(stationEta<0){
-      if( index>m_PhiAndEtaEff_C.size() || index>m_OnlyEtaEff_C.size() || index>m_OnlyPhiEff_C.size()) {
-	ATH_MSG_ERROR ( "Index out of array in Detection Efficiency SideC " << index <<" stationName = "<<stationName) ;
-	return StatusCode::FAILURE;
-      }
-      PhiAndEtaEff = m_PhiAndEtaEff_C [index];
-      OnlyEtaEff   = m_OnlyEtaEff_C   [index];
-      OnlyPhiEff   = m_OnlyPhiEff_C   [index];
-    }
-  }
-  else{
-=======
   unsigned int index = stationName - 2 ;
   // BML and BMS, BOL and BOS  come first (stationName= 2 and 3, 4 and 5 -> index 0-3)
   if(stationName>5 && stationName<50) index = index - 2 ;
@@ -1781,7 +1751,6 @@
           OnlyEtaEff   = m_OnlyEtaEff_BIS78;
           OnlyPhiEff   = m_OnlyPhiEff_BIS78;
   } else { // Efficiency from Cool
->>>>>>> 99b555da
 
     SG::ReadCondHandle<RpcCondDbData> readHandle{m_readKey, ctx};
     const RpcCondDbData* readCdo{*readHandle};
@@ -1824,13 +1793,8 @@
     if( readCdo->getEfficiencyMap()     .find(IdPhi) != readCdo->getEfficiencyMap()     .end()) PhiPanelEfficiency      = readCdo->getEfficiencyMap().find(IdPhi)->second ;
     if( readCdo->getEfficiencyGapMap()  .find(IdEta) != readCdo->getEfficiencyGapMap()  .end()) GapEfficiency	        = readCdo->getEfficiencyGapMap().find(IdEta)->second ;
 
-<<<<<<< HEAD
     if (std::abs(FracDeadStripEta-1.)<0.001) 
       {
-=======
-    if (fabs(FracDeadStripEta-1.)<0.001) 
-    {
->>>>>>> 99b555da
 	ATH_MSG_DEBUG ("Watch out: SPECIAL CASE: Read from Cool: FracDeadStripEta/Phi "<<FracDeadStripEta<<"/"<<FracDeadStripPhi
                        <<" RPC_ProjectedTracksEta "<<RPC_ProjectedTracksEta<<" Eta/PhiPanelEfficiency "<<EtaPanelEfficiency<<"/"<<PhiPanelEfficiency
                        <<" gapEff "<<GapEfficiency<<" for gas gap "<<m_idHelper->show_to_string(IdEta)<<" id "<<IdEta.get_identifier32().get_compact());
@@ -2125,123 +2089,6 @@
 
     ATH_MSG_DEBUG ( "RpcDigitizationTool::in ClusterSizeEvaluation" );
 
-<<<<<<< HEAD
-  unsigned int index = stationName - 2 ;
-  // BML and BMS, BOL and BOS  come first (stationName= 2 and 3, 4 and 5 -> index 0-3)
-  if(stationName>m_BOS_id && stationName<m_CSS_id) index = index - 2 ;
-  // BMF, BOF and BOG are 8,9,10 => must be 4,5 and 6
-  else if(stationName>m_CSS_id) index = index - 44 ;
-  // BME and BOE 53 and 54 are at indices 7 and 8 
-
-  static std::atomic<bool> clusterIndexAPrinted = false;
-  static std::atomic<bool> clusterIndexCPrinted = false;
-  if( !m_ClusterSize_fromCOOL ){
-    index += m_FracClusterSize1_A.size()/2*measuresPhi ;
-    if( index>m_FracClusterSize1_A.size()    || index>m_FracClusterSize2_A.size() ||
-      index>m_FracClusterSizeTail_A.size() || index>m_MeanClusterSizeTail_A.size() ) {
-      if (stationName==m_BIS_id || stationName==m_BIL_id) {
-        if (!clusterIndexAPrinted) {
-          ATH_MSG_WARNING("Index out of array in ClusterSizeEvaluation SideA " << index <<" statName "<<stationName<<" (ClusterSize not from COOL)");
-          clusterIndexAPrinted.store(true, std::memory_order_relaxed);
-        }
-      } else ATH_MSG_WARNING("Index out of array in ClusterSizeEvaluation SideA " << index <<" statName "<<stationName<<" (ClusterSize not from COOL)");
-      return 1;
-    }
-    FracClusterSize1    = m_FracClusterSize1_A      [index];
-    FracClusterSize2    = m_FracClusterSize2_A      [index];
-    FracClusterSizeTail = m_FracClusterSizeTail_A   [index];
-    MeanClusterSizeTail = m_MeanClusterSizeTail_A   [index];
-
-    if(stationEta<0){
-      index += m_FracClusterSize1_C.size()/2*measuresPhi - m_FracClusterSize1_A.size()/2*measuresPhi ;
-      if( index>m_FracClusterSize1_C.size()    || index>m_FracClusterSize2_C.size() ||
-      index>m_FracClusterSizeTail_C.size() || index>m_MeanClusterSizeTail_C.size() ) {
-        if (stationName==m_BIS_id || stationName==m_BIL_id) {
-          if (!clusterIndexCPrinted) {
-            ATH_MSG_WARNING("Index out of array in ClusterSizeEvaluation SideC " << index <<" statName "<<stationName<<" (ClusterSize not from COOL)");
-            clusterIndexCPrinted.store(true, std::memory_order_relaxed);
-          }
-        } else ATH_MSG_WARNING("Index out of array in ClusterSizeEvaluation SideC " << index <<" statName "<<stationName<<" (ClusterSize not from COOL)");
-        return 1;
-      }
-
-      FracClusterSize1    = m_FracClusterSize1_C      [index];
-      FracClusterSize2    = m_FracClusterSize2_C      [index];
-      FracClusterSizeTail = m_FracClusterSizeTail_C   [index];
-      MeanClusterSizeTail = m_MeanClusterSizeTail_C   [index];
-    }
-  }
-  else{
-    SG::ReadCondHandle<RpcCondDbData> readHandle{m_readKey, ctx};
-    const RpcCondDbData* readCdo{*readHandle};
-
-    Identifier Id  = m_idHelper->panelID(*IdRpcStrip);
-
-    int    RPC_ProjectedTracks = 0;
-
-    if( readCdo->getProjectedTracksMap().find(Id) != readCdo->getProjectedTracksMap().end()) RPC_ProjectedTracks = readCdo->getProjectedTracksMap().find(Id)->second ;
-    // the FracClusterSize maps are 
-    static std::atomic<bool> fracCluster1Printed = false;
-    if(readCdo->getFracClusterSize1Map().find(Id) != readCdo->getFracClusterSize1Map().end()) FracClusterSize1  = float(readCdo->getFracClusterSize1Map().find(Id)->second) ;
-    else {
-      if (!fracCluster1Printed) {
-        ATH_MSG_WARNING("FracClusterSize1 entry not found for id = " <<m_idHelper->show_to_string(*IdRpcStrip)<<" (stationName="<<stationName<<") default will be used, cf. ATLASRECTS-5800");
-        fracCluster1Printed.store(true, std::memory_order_relaxed);
-      }
-    }
-    static std::atomic<bool> fracCluster2Printed = false;
-    if(readCdo->getFracClusterSize2Map().find(Id) != readCdo->getFracClusterSize2Map().end()) FracClusterSize2	= float(readCdo->getFracClusterSize2Map().find(Id)->second) ;
-    else {
-      if (!fracCluster2Printed) {
-        ATH_MSG_WARNING("FracClusterSize2 entry not found for id = " <<m_idHelper->show_to_string(*IdRpcStrip)<<" (stationName="<<stationName<<") default will be used, cf. ATLASRECTS-5800");
-        fracCluster2Printed.store(true, std::memory_order_relaxed);
-      }
-    }
-
-    ATH_MSG_DEBUG ( "FracClusterSize1 and 2 "<< FracClusterSize1 << " " << FracClusterSize2  );
-
-    FracClusterSizeTail = 1. - FracClusterSize1 - FracClusterSize2 ;
-
-    static std::atomic<bool> meanClusterPrinted = false;
-    if(readCdo->getMeanClusterSizeMap().find(Id) != readCdo->getMeanClusterSizeMap().end()) MeanClusterSize     = float(readCdo->getMeanClusterSizeMap().find(Id)->second)  ;
-    else {
-      if (!meanClusterPrinted) {
-        ATH_MSG_WARNING ("MeanClusterSize entry not found for id = " <<m_idHelper->show_to_string(*IdRpcStrip)<<" (stationName="<<stationName<<") default will be used, cf. ATLASRECTS-5801");
-        meanClusterPrinted.store(true, std::memory_order_relaxed);
-      }
-    }
-
-    MeanClusterSizeTail = MeanClusterSize - FracClusterSize1 - 2*FracClusterSize2 ;
-
-    ATH_MSG_DEBUG ( "MeanClusterSizeTail and FracClusterSizeTail "<< MeanClusterSizeTail << " " << FracClusterSizeTail  );
-
-    //if clustersize have anomalous values set to the average cluster size from joboption
-    if(RPC_ProjectedTracks<m_CutProjectedTracks ||  RPC_ProjectedTracks>10000000 || MeanClusterSize>m_CutMaxClusterSize || MeanClusterSize<=1 || FracClusterSizeTail < 0 || FracClusterSize1 < 0 || FracClusterSize2 < 0  || FracClusterSizeTail > 1 || FracClusterSize1 > 1 || FracClusterSize2 >1){
-      index += m_FracClusterSize1_A.size()/2*measuresPhi ;
-      if( index>m_FracClusterSize1_A.size()    || index>m_FracClusterSize2_A.size() ||
-        index>m_FracClusterSizeTail_A.size() || index>m_MeanClusterSizeTail_A.size() ) {
-        if (stationName==m_BIS_id || stationName==m_BIL_id) {
-          if (!clusterIndexAPrinted) {
-            ATH_MSG_WARNING("Index out of array in ClusterSizeEvaluation SideA " << index << " statName "<<stationName<<", cf. ATLASRECTS-5802");
-            clusterIndexAPrinted.store(true, std::memory_order_relaxed);
-          }
-        } else ATH_MSG_WARNING("Index out of array in ClusterSizeEvaluation SideA " << index << " statName "<<stationName);
-        return 1;
-      }
-      FracClusterSize1	= m_FracClusterSize1_A      [index];
-      FracClusterSize2	= m_FracClusterSize2_A      [index];
-      FracClusterSizeTail = m_FracClusterSizeTail_A   [index];
-      MeanClusterSizeTail = m_MeanClusterSizeTail_A   [index];
-
-      if(stationEta<0){
-        index += m_FracClusterSize1_C.size()/2*measuresPhi - m_FracClusterSize1_A.size()/2*measuresPhi ;
-        if( index>m_FracClusterSize1_C.size()    || index>m_FracClusterSize2_C.size() ||
-          index>m_FracClusterSizeTail_C.size() || index>m_MeanClusterSizeTail_C.size() ) {
-          if (stationName==m_BIS_id || stationName==m_BIL_id) {
-            if (!clusterIndexCPrinted) {
-              ATH_MSG_WARNING("Index out of array in ClusterSizeEvaluation SideC " << index << " statName "<<stationName<<", cf. ATLASRECTS-5802");
-              clusterIndexCPrinted.store(true, std::memory_order_relaxed);
-=======
     ATH_MSG_DEBUG ( "Digit Id = " << m_idHelper->show_to_string(*IdRpcStrip)  );
   
     if (IdRpcStrip==0) return 1;
@@ -2287,7 +2134,6 @@
                 index>m_FracClusterSizeTail_C.size() || index>m_MeanClusterSizeTail_C.size() ) {
                 ATH_MSG_ERROR ( "Index out of array in ClusterSizeEvaluation SideC " << index <<" statName "<<stationName) ;
                 return 1;
->>>>>>> 99b555da
             }
             FracClusterSize1    = m_FracClusterSize1_C      [index];
             FracClusterSize2    = m_FracClusterSize2_C      [index];
