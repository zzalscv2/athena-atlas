--- conflicted
+++ resolved
@@ -268,13 +268,8 @@
       if(configVal=="RUN1" || MSgeoVersion=="R.06"){ 
         run1 = true; 
       } 
-<<<<<<< HEAD
       else if(configVal=="RUN2" || configVal=="RUN3" || MSgeoVersion=="R.07") { 
-        m_run1 = false; 
-=======
-      else if(configVal=="RUN2" || MSgeoVersion=="R.07") { 
         run1 = false; 
->>>>>>> a6fbde25
       } 
       else { 
         ATH_MSG_FATAL("Unexpected value for geometry config read from the database: " << configVal); 
@@ -1005,11 +1000,7 @@
 	  if (outsideDigitizationWindow)
 	    {
 	      ATH_MSG_VERBOSE ( "hit outside digitization window - do not produce digits" );
-<<<<<<< HEAD
-	      ATH_MSG_DEBUG   ( "Hit ouside time window!!" << " hit time (ns) = " << newDigit_time << " timeWindow  = " << m_timeWindowLowerOffset << " / " << m_timeWindowUpperOffset );
-=======
-	      ATH_MSG_DEBUG   ( "Hit outside time window!!" << " hit time (ns) = " << newDigit_time << " timeWindow  = " << m_timeWindowLowerOffset << " / " << m_timeWindowUpperOffset  );
->>>>>>> a6fbde25
+	      ATH_MSG_DEBUG   ( "Hit outside time window!!" << " hit time (ns) = " << newDigit_time << " timeWindow  = " << m_timeWindowLowerOffset << " / " << m_timeWindowUpperOffset );
 
 	      continue;
 	    }
