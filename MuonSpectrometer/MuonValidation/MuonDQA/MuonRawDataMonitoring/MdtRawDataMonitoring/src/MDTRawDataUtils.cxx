/*
  Copyright (C) 2002-2017 CERN for the benefit of the ATLAS collaboration
*/

///////////////////////////////////////////////////////////////////////////
//Utils for the main MdtRawDataValAlg.cxx
//Part of MdtRawDataValAlg.h
//Authors
//   see MdtRawDataValAlg.cxx
//   Split off of MdtRawDataValAlg.cxx Nov 2009
///////////////////////////////////////////////////////////////////////////

#include "MdtRawDataMonitoring/MdtRawDataValAlg.h"
#include "MuonDQAUtils/MuonChamberNameConverter.h"
#include <TError.h>
#include <string>
#include <TBox.h>
#include <TList.h>
#include <TLine.h>
#include <TColor.h>
#include <TString.h>
#include <TRegexp.h>


using std::string;

StatusCode MdtRawDataValAlg::binMdtGlobal( TH2* &h, char ecap ) {

  //Set x-axis labels
  int LowerEta=0;
  int UpperEta=0;
  if(ecap=='B') {
    LowerEta = -8;
    UpperEta = 8;
  }
  else {
    LowerEta = -6;
    UpperEta = 6;
  }
  TString eta_s;
  for(int ieta = LowerEta; ieta!= UpperEta+1; ++ieta){
    if(ieta==0 && ecap=='E') continue;
    eta_s = ecap;
    (ieta<0)? eta_s+="C":((ieta>0)?eta_s+="A":eta_s+="B");
    eta_s+=returnString(std::abs(ieta));
    h->Fill(eta_s,1,0);
  }	    	  
  
  //Set y-axis labels
  TString phi_s;
  for(int iphi=1; iphi<=16; iphi++) {
    if(iphi<10)  phi_s = "0"+returnString(iphi);
    else phi_s = returnString(iphi);
    if(ecap == 'B' && (iphi == 11 || iphi == 15)){
      h->Fill(eta_s,"I,"+phi_s+",R",0);
      h->Fill(eta_s,"I,"+phi_s+",M",0);
      h->Fill(eta_s,"M,"+phi_s,0);
      h->Fill(eta_s,"O,"+phi_s,0);
    }
    else{
      h->Fill(eta_s,"I,"+phi_s,0);
      h->Fill(eta_s,"M,"+phi_s,0);
      h->Fill(eta_s,"O,"+phi_s,0);
      if(iphi%2==0 && ecap=='B') h->Fill(eta_s,"E,"+phi_s,0);
      else if(ecap=='E') h->Fill(eta_s,"E,"+phi_s,0);
    }
  }

  h->LabelsDeflate("X");
  h->LabelsDeflate("Y");
  h->LabelsOption("a", "Y");
  h->GetYaxis()->SetLabelSize(0.025);
  h->Reset();

  //Place Bounding Lines around bins representing actual detector
  if( ecap=='B' ){
    //Left Side
    putBox(h, 0, 0, 6, 16);   putLine(h,6,0,6,16); putLine(h,2,16,6,16);                             
    putBox(h, 0, 16, 2, 18);  putLine(h,2,16,2,18); putLine(h,0,18,2,18);//1
    putBox(h, 0, 20, 2, 22);  putLine(h,2,20,2,22); putLine(h,0,20,2,20); putLine(h,0,22,2,22);//3
    putBox(h, 0, 24, 2, 26);  putLine(h,2,24,2,26); putLine(h,0,24,2,24); putLine(h,0,26,2,26);//5
    putBox(h, 0, 28, 2, 30);  putLine(h,2,28,2,30); putLine(h,0,28,2,28); putLine(h,0,30,2,30);//7
    putBox(h, 0, 32, 2, 34);  putLine(h,2,32,2,34); putLine(h,0,32,2,32); putLine(h,0,34,2,34);//9
    putBox(h, 0, 36, 3, 38);  putLine(h,3,36,3,38); putLine(h,0,36,3,36); putLine(h,2,38,3,38);//11M
    putBox(h, 0, 38, 2, 40);  putLine(h,2,38,2,40); putLine(h,0,40,2,40);//11R
    putBox(h, 0, 42, 2, 44);  putLine(h,0,42,2,42); putLine(h,2,42,2,44); putLine(h,0,44,2,44);//13
    putBox(h, 0, 46, 3, 48);  putLine(h,3,46,3,48); putLine(h,0,46,3,46); putLine(h,2,48,3,48);//15M
    putBox(h, 0, 48, 2, 50);  putLine(h,2,48,2,50); putLine(h,0,50,2,50);//15R
    putBox(h, 0, 52, 2, 106); putLine(h,0,52,2,52); putLine(h,0,106,2,106); //putLine(h,2,48,2,102);  
    putBox(h, 0, 108, 1, 110); putLine(h,1,108,1,110); putLine(h,0,108,1,108); putLine(h,0,110,1,110);
    putBox(h, 0, 112, 2, 116); putLine(h,2,112,2,116); putLine(h,0,112,2,112); 

    putLine(h,2,52,2,106);

    //Mid Section
    putBox(h, 8, 0, 9, 106); putLine(h,8,0,8,106); putLine(h,8,106,9,106); putLine(h,9,0,9,106);
    putBox(h, 8, 108, 9, 110); putLine(h,8,108,9,108); putLine(h,8,110,9,110); putLine(h,8,108,8,110); putLine(h,9,108,9,110);
    putBox(h, 8, 112, 9, 116); putLine(h,8,112,9,112); putLine(h,8,112,8,116); putLine(h,9,112,9,116);

    //Right Side
    putBox(h, 11, 0, 17, 16);     putLine(h,11,0,11,16); putLine(h,11,16,15,16);                         
    putBox(h, 15, 16, 17, 18);	  putLine(h,15,16,15,18); putLine(h,15,18,17,18);//1			  
    putBox(h, 15, 20, 17, 22);	  putLine(h,15,20,15,22); putLine(h,15,20,17,20); putLine(h,15,22,17,22); //3
    putBox(h, 15, 24, 17, 26);	  putLine(h,15,24,15,26); putLine(h,15,24,17,24); putLine(h,15,26,17,26); //5
    putBox(h, 15, 28, 17, 30);	  putLine(h,15,28,15,30); putLine(h,15,28,17,28); putLine(h,15,30,17,30); //7
    putBox(h, 15, 32, 17, 34);    putLine(h,15,32,15,34); putLine(h,15,32,17,32); putLine(h,15,34,17,34); //9
    putBox(h, 14, 36, 17, 38);    putLine(h,14,36,14,38); putLine(h,14,36,17,36); putLine(h,14,38,15,38); //11M
    putBox(h, 15, 38, 17, 40);    putLine(h,15,38,15,40); putLine(h,15,40,17,40);//11R
    putBox(h, 15, 42, 17, 44);    putLine(h,15,42,15,44); putLine(h,15,42,17,42); putLine(h,15,44,17,44); //13 
    putBox(h, 14, 46, 17, 48);    putLine(h,14,46,14,48); putLine(h,14,46,17,46); putLine(h,14,48,15,48); //15M
    putBox(h, 15, 48, 17, 50);    putLine(h,15,48,15,50); putLine(h,15,50,17,50);//15R
    putBox(h, 15, 52, 17, 106);	  putLine(h,15,52,17,52); putLine(h,15,106,17,106);	 //putLine(h,2,48,2,102); 
    putBox(h, 16, 108, 17, 110);   putLine(h,16,108,16,110); putLine(h,16,108,17,108); putLine(h,16,110,17,110);
    putBox(h, 15, 112, 17, 116);   putLine(h,15,112,15,116); putLine(h,15,112,17,112); 			 

    putLine(h,15,52,15,106);

    //Draw TickMarks
    for(int i = 0; i < 59; i +=1){
      TLine* l = new TLine(0,i,0.55,i);
      //      l->SetLineColor(kRed);
      h->GetListOfFunctions()->Add(l);
    }
    for(int i = 0; i != 18; ++i){
      TLine* l = new TLine(i,0,i,0.55/17*58);
      //      l->SetLineColor(kRed);
      h->GetListOfFunctions()->Add(l);
    }
    TLine* lx = new TLine(0,0,0,58);
    TLine* ly = new TLine(0,0,17,0);
    lx->SetLineColor(kBlack);
    ly->SetLineColor(kBlack);
    h->GetListOfFunctions()->Add(lx);
    h->GetListOfFunctions()->Add(ly);

  }

  if(ecap=='E'){
    
//     //Bottom: OLD (without new EE chambers)
//     putBox(h, 0, 0, 12, 8); //phi 1-4
//     putBox(h, 0, 8, 5, 10); //phi 5
//     putBox(h, 7, 8, 12, 10); putLine(h, 5, 8, 7, 8); putLine(h, 5, 10, 7, 10); putLine(h, 5, 8, 5, 10); putLine(h, 7, 8, 7, 10);//phi 5
//     putBox(h, 0, 10, 12, 20); // phi 6-10
//     putBox(h, 0, 20, 6, 22); // phi 11 
//     putBox(h, 8, 20, 12, 22); putLine(h, 6, 20, 8, 20); putLine(h, 6, 22, 8, 22); putLine(h, 6, 20, 6, 22); putLine(h, 8, 20, 8, 22); //phi 11
//     putBox(h, 0, 22, 12, 24); // phi 12
//     putBox(h, 0, 24, 4, 26); // phi 13
//     putBox(h, 8, 14, 12, 26); putLine(h, 4, 24, 8, 24); putLine(h, 4, 26, 8, 26); putLine(h, 4, 24, 4, 26); putLine(h, 8, 24, 8, 26); //phi 13
//     putBox(h, 0, 26, 12, 28); //phi 14
//     putBox(h, 0, 28, 4, 30); //phi 15
//     putBox(h, 6, 28, 12, 30); putLine(h, 4, 28, 6, 28); putLine(h, 4, 30, 6, 30); putLine(h, 4, 28, 4, 30); putLine(h, 6, 28, 6, 30);//phi 15
//     putBox(h, 0, 30, 12, 32); //phi 16

    //Bottom: NEW
    putBox(h, 0, 0, 4, 32); putBox(h, 4, 8, 5, 10); 
    putLine(h, 4, 0, 4, 8); putLine(h, 4, 8, 5, 8); putLine(h, 5, 8, 5, 10); putLine(h, 4, 10, 5, 10); putLine(h, 4, 10, 4, 32); //Left side
    putBox(h, 8, 0, 12, 32);  putBox(h, 7, 8, 8, 10); 
    putLine (h, 8, 0, 8, 8); putLine(h, 7, 8, 8, 8); putLine(h, 7, 8, 7, 10); putLine(h, 7, 10, 8, 10);  putLine(h, 8, 10, 8, 32);


    //Left
    putBox(h, 0, 32, 1, 34); putLine(h, 1, 32, 4, 32); putLine(h, 1, 32, 1, 34); //phi 1                          
    putBox(h, 0, 34, 4, 36); putLine(h, 1, 34, 4, 34); putLine(h, 4, 34, 4, 36); putLine(h, 2, 36, 4, 36); //phi 2
    putBox(h, 0, 36, 2, 38); putLine(h, 2, 36, 2, 38); //phi 3
    putBox(h, 0, 38, 4, 40); putLine(h, 2, 38, 4, 38); putLine(h, 4, 38, 4, 40); putLine(h, 2, 40, 4, 40);//phi 4
    putBox(h, 0, 40, 2, 42); putLine(h, 2, 40, 2, 42);//phi 5
    putBox(h, 0, 42, 4, 44); putLine(h, 2, 42, 4, 42); putLine(h, 4, 42, 4, 44); putLine(h, 2, 44, 4, 44);//phi 6
    putBox(h, 0, 44, 2, 46); putLine(h, 2, 44, 2, 46);//phi 7
    putBox(h, 0, 46, 4, 48); putLine(h, 2, 46, 4, 46); putLine(h, 4, 46, 4, 48); putLine(h, 1, 48, 4, 48);//phi 8
    putBox(h, 0, 48, 1, 50); putLine(h, 1, 48, 1, 50);//phi 9
    putBox(h, 0, 50, 4, 52); putLine(h, 1, 50, 4, 50); putLine(h, 4, 50, 4, 52); putLine(h, 2, 52, 4, 52);//phi 10
    putBox(h, 0, 52, 2, 54); putLine(h, 2, 52, 2, 54);//phi 11
    putBox(h, 0, 54, 4, 56); putLine(h, 2, 54, 4, 54); putLine(h, 4, 54, 4, 56); putLine(h, 2, 56, 4, 56);//phi 12
    putBox(h, 0, 56, 2, 58); putLine(h, 2, 56, 2, 58);//phi 13
    putBox(h, 0, 58, 4, 60); putLine(h, 2, 58, 4, 58); putLine(h, 4, 58, 4, 60); putLine(h, 2, 60, 4, 60);//phi 14
    putBox(h, 0, 60, 2, 62); putLine(h, 2, 60, 2, 62);//phi 15
    putBox(h, 0, 62, 4, 64); putLine(h, 2, 62, 4, 62); putLine(h, 4, 62, 4, 64); putLine(h, 1, 64, 4, 64);//phi 16

    putBox(h, 0, 64, 1, 96); putLine(h, 1, 64, 1, 96); putLine(h, 0, 96, 1, 96);

    //Right
    putBox(h, 11, 32, 12, 34); putLine(h, 8, 32, 11, 32); putLine(h, 11, 32, 11, 34); //phi 1                 
    putBox(h, 8, 34, 12, 36);  putLine(h, 8, 34, 11, 34); putLine(h, 8, 34, 8, 36); putLine(h, 10, 36, 8, 36); //phi 2
    putBox(h, 10, 36, 12, 38); putLine(h, 10, 36, 10, 38); //phi 3						
    putBox(h, 8, 38, 12, 40);  putLine(h, 10, 38, 8, 38); putLine(h, 8, 38, 8, 40); putLine(h, 10, 40, 8, 40); //phi 4
    putBox(h, 10, 40, 12, 42); putLine(h, 10, 40, 10, 42);//phi 5	       			       
    putBox(h, 8, 42, 12, 44);  putLine(h, 10, 42, 8, 42); putLine(h, 8, 42, 8, 44); putLine(h, 10, 44, 8, 44); //phi 6
    putBox(h, 10, 44, 12, 46); putLine(h, 10, 44, 10, 46);//phi 7	       			       
    putBox(h, 8, 46, 12, 48);  putLine(h, 10, 46, 8, 46); putLine(h, 8, 46, 8, 48); putLine(h, 11, 48, 8, 48); //phi 8
    putBox(h, 11, 48, 12, 50); putLine(h, 11, 48, 11, 50);//phi 9					       
    putBox(h, 8, 50, 12, 52);  putLine(h, 11, 50, 8, 50); putLine(h, 8, 50, 8, 52); putLine(h, 10, 52, 8, 52); //phi 10
    putBox(h, 10, 52, 12, 54); putLine(h, 10, 52, 10, 54);//phi 11					       
    putBox(h, 8, 54, 12, 56);  putLine(h, 10, 54, 8, 54); putLine(h, 8, 54, 8, 56); putLine(h, 10, 56, 8, 56); //phi 12
    putBox(h, 10, 56, 12, 58); putLine(h, 10, 56, 10, 58);//phi 13					       
    putBox(h, 8, 58, 12, 60);  putLine(h, 10, 58, 8, 58); putLine(h, 8, 58, 8, 60); putLine(h, 10, 60, 8, 60); //phi 14
    putBox(h, 10, 60, 12, 62); putLine(h, 10, 60, 10, 62);//phi 15					       
    putBox(h, 8, 62, 12, 64);  putLine(h, 10, 62, 8, 62); putLine(h, 8, 62, 8, 64); putLine(h, 11, 64, 8, 64); //phi 16
			       	  														       
    putBox(h, 11, 64, 12, 96); putLine(h, 11, 64, 11, 96); putLine(h, 12, 96, 11, 96);				       

    //Draw TickMarks
    for(int i = 0; i < 65; i ++){
      TLine* l = new TLine(0,i,0.55*12/17,i);
      //      l->SetLineColor(kRed);
      h->GetListOfFunctions()->Add(l);
    }
    for(int i = 0; i != 13; ++i){
      TLine* l = new TLine(i,0,i,0.55/17*64);
      //      l->SetLineColor(kRed);
      h->GetListOfFunctions()->Add(l);
    }

    putLine(h, 0, 0, 0, 64);
    putLine(h, 0, 0, 12, 0);

  }


  return StatusCode::SUCCESS;
} 

StatusCode  MdtRawDataValAlg::binMdtRegional( TH2* &h, string &xAxis){
  
  ///SET Ghost Entries
  int LowerEta=-0;
  int UpperEta=0;
  if (xAxis.substr(0,2) == "BO" || xAxis.substr(0,2) == "BI") {//Barrel Hit Mutltiplicities
    LowerEta = -8;
    UpperEta = 8;
  }
  else if(xAxis.substr(0,2) == "BM" || xAxis.substr(0,2) == "EO"){
    LowerEta = -6;
    UpperEta = 6;
  }
  else if (xAxis.substr(0,2) == "EM" || xAxis.substr(0,2) == "EI"){
    LowerEta = -5;
    UpperEta = 5;
  }
  else {
    LowerEta = -2;
    UpperEta = 2;
  }
  
  //Set x-axis labels
  TString eta_s;
  for(int ieta = LowerEta; ieta!= UpperEta+1; ++ieta){
    if(xAxis.substr(2,1)=="A" && ieta<0) continue; //A side goes from 1-...
    if(xAxis.substr(2,1)=="C" && ieta==0) break; //C side goes from ...-1
    if(ieta==0 && xAxis.substr(0,2)=="BO") eta_s = "BOB";
    else if(ieta==0) continue;
    else eta_s = xAxis.substr(0,3);
    eta_s+=returnString(std::abs(ieta));
    h->Fill(eta_s,1,0);
  }

  bool barrelExtra = (xAxis=="BEA"||xAxis=="BEC");
  //Set y-axis labels
  TString phi_s;
  for(int iphi=1; iphi<=16; iphi++) {
    if(iphi<10) phi_s = "0"+returnString(iphi);
    else phi_s = returnString(iphi);
    if(!barrelExtra) {
      //Also uncomment lines in MdtRawDataValAlg.cxx in fillMDTSummaryHistograms() that actually fill these values
      if(xAxis.substr(0,2) == "BI" && (iphi == 11 || iphi ==15) ) {
	h->Fill(eta_s,phi_s+",1,R",0);
	h->Fill(eta_s,phi_s+",2,R",0);
	h->Fill(eta_s,phi_s+",1,M",0);
	h->Fill(eta_s,phi_s+",2,M",0);
      }
      else {
	h->Fill(eta_s,phi_s+",1",0);
	h->Fill(eta_s,phi_s+",2",0);
      }
    }
    else if(iphi%2==0) h->Fill(eta_s,phi_s+",1",0);
  }

  if(xAxis == "BEA" || xAxis == "BEC" || xAxis == "EMA" || xAxis == "EMC" || xAxis == "EOA" || xAxis == "EOC" ){
	  h->GetXaxis()->FindBin(".");
  }
  
  h->LabelsDeflate("X");
  h->LabelsDeflate("Y");
  h->Reset();

  //Make gray boxes
  if(xAxis=="BOA"){
    putBox(h, 0, 0, 1, 44);  putBox(h, 7, 0, 9, 44);
    putBox(h, 0, 48, 1, 52); putBox(h, 8, 48, 9, 52);
    putBox(h, 0, 56, 1, 64); putBox(h, 7, 56, 9, 64);

    putLine(h, 1, 0, 1, 44); putLine(h, 7, 0, 7, 44); putLine(h, 0, 44, 1, 44); putLine(h, 7, 44, 9, 44);
    putLine(h, 1, 48, 1, 52); putLine(h, 8, 48, 8, 52); putLine(h, 0, 48, 1, 48); putLine(h, 8, 48, 9, 48); putLine(h, 0, 52, 1, 52); putLine(h, 8, 52, 9, 52);
    putLine(h, 1, 56, 1, 64); putLine(h, 7, 56, 7, 64); putLine(h, 0, 56, 1, 56); putLine(h, 7, 56, 9, 56 );

  }
  if(xAxis=="BOC"){
    putBox(h, 0, 0, 2, 44);
    putBox(h, 0, 48, 1, 52);
    putBox(h, 0, 56, 2, 64);

    putLine(h, 2, 0, 2, 44); putLine(h, 0, 44, 2, 44);
    putLine(h, 1, 48, 1, 52); putLine(h, 0, 48, 1, 48); putLine(h, 0, 52, 1, 52);
    putLine(h, 2, 56, 2, 64); putLine(h, 0, 56, 2, 56);
  }
  if(xAxis=="BIA") {
    putBox(h, 6, 0, 8, 4); putLine(h, 6, 0, 8, 0); putLine(h, 6, 0, 6, 4); putLine(h, 6, 4, 8, 4); //phi 1
    putBox(h, 7, 6, 8, 8); putLine(h, 7, 6, 8, 6); putLine(h, 7, 6, 7, 8); //phi 2
    putBox(h, 6, 8, 8, 12); putLine(h, 6, 8, 7, 8); putLine(h, 6, 8, 6, 12); putLine(h, 6, 12, 8, 12); //phi 3
    putBox(h, 7, 14, 8, 16); putLine(h, 7, 14, 8, 14); putLine(h, 7, 14, 7, 16); //phi 4
    putBox(h, 6, 16, 8, 20); putLine(h, 6, 16, 7, 16); putLine(h, 6, 16, 6, 20); putLine(h, 6, 20, 8, 20); //phi 5
    putBox(h, 7, 22, 8, 24); putLine(h, 7, 22, 8, 22); putLine(h, 7, 22, 7, 24); //phi 6
    putBox(h, 6, 24, 8, 28); putLine(h, 6, 24, 7, 24); putLine(h, 6, 24, 6, 28); putLine(h, 6, 28, 8, 28); //phi 7
    putBox(h, 7, 30, 8, 32); putLine(h, 7, 30, 8, 30); putLine(h, 7, 30, 7, 32); //phi 8
    putBox(h, 6, 32, 8, 36); putLine(h, 6, 32, 7, 32); putLine(h, 6, 32, 6, 36); putLine(h, 6, 36, 8, 36); //phi 9
    putBox(h, 7, 38, 8, 40); putLine(h, 7, 38, 8, 38); putLine(h, 7, 38, 7, 40); //phi 10
    putBox(h, 6, 40, 8, 44); putLine(h, 6, 40, 7, 40); putLine(h, 6, 40, 6, 44); //putLine(h, 6, 40, 5, 44); //phi 11
    putBox(h, 5, 44, 8, 48); putLine(h, 5, 44, 6, 44); putLine(h, 5, 44, 5, 48); putLine(h, 5, 48, 8, 48); //phi 11 M
    putBox(h, 7, 50, 8, 52); putLine(h, 7, 50, 8, 50); putLine(h, 7, 50, 7, 52); //phi 12
    putBox(h, 6, 52, 8, 56); putLine(h, 6, 52, 7, 52); putLine(h, 6, 52, 6, 56); putLine(h, 6, 56, 8, 56); //phi 13
    putBox(h, 7, 58, 8, 60); putLine(h, 7, 58, 8, 58); putLine(h, 7, 58, 7, 60); //phi 14
    putBox(h, 6, 60, 8, 64); putLine(h, 6, 60, 7, 60); putLine(h, 6, 60, 6, 64); //putLine(h, 6, 60, 5, 64); //phi 15
    putBox(h, 5, 64, 8, 68); putLine(h, 5, 64, 6, 64); putLine(h, 5, 64, 5, 68); putLine(h, 5, 68, 8, 68); //phi 15 M
    putBox(h, 7, 70, 8, 72); putLine(h, 7, 70, 8, 70); putLine(h, 7, 70, 7, 72); putLine(h, 7, 72, 8, 72);// phi 16
  } 
  if(xAxis=="BIC") {
    putBox(h, 2, 0, 0, 4); putLine(h, 2, 0, 0, 0); putLine(h, 2, 0, 2, 4); putLine(h, 2, 4, 0, 4); //phi 1
    putBox(h, 1, 6, 0, 8); putLine(h, 1, 6, 0, 6); putLine(h, 1, 6, 1, 8); //phi 2
    putBox(h, 2, 8, 0, 12); putLine(h, 2, 8, 1, 8); putLine(h, 2, 8, 2, 12); putLine(h, 2, 12, 0, 12); //phi 3
    putBox(h, 1, 14, 0, 16); putLine(h, 1, 14, 0, 14); putLine(h, 1, 14, 1, 16); //phi 4
    putBox(h, 2, 16, 0, 20); putLine(h, 2, 16, 1, 16); putLine(h, 2, 16, 2, 20); putLine(h, 2, 20, 0, 20); //phi 5
    putBox(h, 1, 22, 0, 24); putLine(h, 1, 22, 0, 22); putLine(h, 1, 22, 1, 24); //phi 6
    putBox(h, 2, 24, 0, 28); putLine(h, 2, 24, 1, 24); putLine(h, 2, 24, 2, 28); putLine(h, 2, 28, 0, 28); //phi 7
    putBox(h, 1, 30, 0, 32); putLine(h, 1, 30, 0, 30); putLine(h, 1, 30, 1, 32); //phi 8
    putBox(h, 2, 32, 0, 36); putLine(h, 2, 32, 1, 32); putLine(h, 2, 32, 2, 36); putLine(h, 2, 36, 0, 36); //phi 9
    putBox(h, 1, 38, 0, 40); putLine(h, 1, 38, 0, 38); putLine(h, 1, 38, 1, 40); //phi 10
    putBox(h, 2, 40, 0, 44); putLine(h, 2, 40, 1, 40); putLine(h, 2, 40, 2, 44); //putLine(h, 2, 40, 3, 44); //phi 11
    putBox(h, 3, 44, 0, 48); putLine(h, 3, 44, 2, 44); putLine(h, 3, 44, 3, 48); putLine(h, 3, 48, 0, 48); //phi 11 M
    putBox(h, 1, 50, 0, 52); putLine(h, 1, 50, 0, 50); putLine(h, 1, 50, 1, 52); //phi 12
    putBox(h, 2, 52, 0, 56); putLine(h, 2, 52, 1, 52); putLine(h, 2, 52, 2, 56); putLine(h, 2, 56, 0, 56); //phi 13
    putBox(h, 1, 58, 0, 60); putLine(h, 1, 58, 0, 58); putLine(h, 1, 58, 1, 60); //phi 14
    putBox(h, 2, 60, 0, 64); putLine(h, 2, 60, 1, 60); putLine(h, 2, 60, 2, 64); //putLine(h, 2, 60, 3, 64); //phi 15
    putBox(h, 3, 64, 0, 68); putLine(h, 3, 64, 2, 64); putLine(h, 3, 64, 3, 68); putLine(h, 3, 68, 0, 68); //phi 15 M
    putBox(h, 1, 70, 0, 72); putLine(h, 1, 70, 0, 70); putLine(h, 1, 70, 1, 72); putLine(h, 1, 72, 0, 72);// phi 16
  } 

  if(xAxis=="EIA"){
    putBox(h, 2, 4, 5, 8);  putLine(h, 2, 4, 5, 4); putLine(h, 2, 4, 2, 8); putLine(h, 2, 8, 4, 8); // phi 2
    putBox(h, 4, 8, 5, 12); putLine(h, 4, 8, 4, 12); //phi 3
    putBox(h, 2, 12, 5, 16);  putLine(h, 2, 12, 4, 12); putLine(h, 2, 12, 2, 16); putLine(h, 2, 16, 4, 16); // phi 4
    putBox(h, 4, 16, 5, 20); putLine(h, 4, 16, 4, 20); //phi 5
    putBox(h, 2, 20, 5, 24);  putLine(h, 2, 20, 4, 20); putLine(h, 2, 20, 2, 24); putLine(h, 2, 24, 4, 24); // phi 6
    putBox(h, 4, 24, 5, 28); putLine(h, 4, 24, 4, 28); //phi 7
    putBox(h, 2, 28, 5, 32);  putLine(h, 2, 28, 4, 28); putLine(h, 2, 28, 2, 32); putLine(h, 2, 32, 5, 32); // phi 8
    putBox(h, 2, 36, 5, 40);  putLine(h, 2, 36, 5, 36); putLine(h, 2, 36, 2, 40); putLine(h, 2, 40, 4, 40); // phi 10
    putBox(h, 4, 40, 5, 44); putLine(h, 4, 40, 4, 44); //phi 11
    putBox(h, 2, 44, 5, 48);  putLine(h, 2, 44, 4, 44); putLine(h, 2, 44, 2, 48); putLine(h, 2, 48, 4, 48); // phi 12
    putBox(h, 4, 48, 5, 52); putLine(h, 4, 48, 4, 52); //phi 13
    putBox(h, 2, 52, 5, 56);  putLine(h, 2, 52, 4, 52); putLine(h, 2, 52, 2, 56); putLine(h, 2, 56, 4, 56); // phi 14
    putBox(h, 4, 56, 5, 60); putLine(h, 4, 56, 4, 60); //phi 15
    putBox(h, 2, 60, 5, 64);  putLine(h, 2, 60, 4, 60); putLine(h, 2, 60, 2, 64); putLine(h, 2, 64, 5, 64); // phi 16
  }
  if(xAxis=="EIC"){
    putBox(h, 3, 4, 0, 8);  putLine(h, 3, 4, 0, 4); putLine(h, 3, 4, 3, 8); putLine(h, 3, 8, 1, 8); // phi 2
    putBox(h, 1, 8, 0, 12); putLine(h, 1, 8, 1, 12); //phi 3
    putBox(h, 3, 12, 0, 16);  putLine(h, 3, 12, 1, 12); putLine(h, 3, 12, 3, 16); putLine(h, 3, 16, 1, 16); // phi 4
    putBox(h, 1, 16, 0, 20); putLine(h, 1, 16, 1, 20); //phi 5
    putBox(h, 3, 20, 0, 24);  putLine(h, 3, 20, 1, 20); putLine(h, 3, 20, 3, 24); putLine(h, 3, 24, 1, 24); // phi 6
    putBox(h, 1, 24, 0, 28); putLine(h, 1, 24, 1, 28); //phi 7
    putBox(h, 3, 28, 0, 32);  putLine(h, 3, 28, 1, 28); putLine(h, 3, 28, 3, 32); putLine(h, 3, 32, 0, 32); // phi 8
    putBox(h, 3, 36, 0, 40);  putLine(h, 3, 36, 0, 36); putLine(h, 3, 36, 3, 40); putLine(h, 3, 40, 1, 40); // phi 10
    putBox(h, 1, 40, 0, 44); putLine(h, 1, 40, 1, 44); //phi 11
    putBox(h, 3, 44, 0, 48);  putLine(h, 3, 44, 1, 44); putLine(h, 3, 44, 3, 48); putLine(h, 3, 48, 1, 48); // phi 12
    putBox(h, 1, 48, 0, 52); putLine(h, 1, 48, 1, 52); //phi 13
    putBox(h, 3, 52, 0, 56);  putLine(h, 3, 52, 1, 52); putLine(h, 3, 52, 3, 56); putLine(h, 3, 56, 1, 56); // phi 14
    putBox(h, 1, 56, 0, 60); putLine(h, 1, 56, 1, 60); //phi 15
    putBox(h, 3, 60, 0, 64);  putLine(h, 3, 60, 1, 60); putLine(h, 3, 60, 3, 64); putLine(h, 3, 64, 0, 64); // phi 16
  }

  if(xAxis=="EEA"){
	putBox(h, 1, 16, 2, 20);
	putLine(h, 1, 16, 2, 16);
	putLine(h, 1, 16, 1, 20);
	putLine(h, 1, 20, 2, 20);
  }

  if(xAxis=="EEC"){
    putBox(h, 0, 16, 1, 20);
    putLine(h, 0, 16, 1, 16);
    putLine(h, 1, 16, 1, 20);
    putLine(h, 0, 20, 1, 20);
  }

  if(xAxis=="BEA" || xAxis == "BEC"){
	putBox(h, 2, 0, 3, 16);
	putLine(h, 2, 0, 2, 16);
  }

  if(xAxis == "EMA" || xAxis == "EMC"){
		putBox(h, 5, 0, 6, 64);
		putLine(h, 5, 0, 5, 64);
  }
  
  if( xAxis == "EOA" || xAxis == "EOC"){
		putBox(h, 6, 0, 7, 64);
		putLine(h, 6, 0, 6, 64);
  }
  
  if(xAxis.substr(0,2) == "EE" || xAxis.substr(0,2) == "BI" || xAxis.substr(0,2) == "EI" || xAxis.substr(0,2) == "BM" || xAxis.substr(0,2) == "BO"){
    //Draw TickMarks
    for(int i = 0; i != h->GetNbinsY()+1; i++){
      TLine* l = new TLine(0,i,0.55*h->GetNbinsX()/17,i);
      h->GetListOfFunctions()->Add(l);
    }
    for(int i = 0; i != h->GetNbinsX()+1; ++i){
      TLine* l = new TLine(i,0,i,0.55/17*h->GetNbinsY());
      h->GetListOfFunctions()->Add(l);
    }
    
    TLine* lx = new TLine(0,0,h->GetNbinsX(),0);
    TLine* ly = new TLine(0,0,0,h->GetNbinsY());
    lx->SetLineColor(kBlack);
    ly->SetLineColor(kBlack);
    h->GetListOfFunctions()->Add(lx);
    h->GetListOfFunctions()->Add(ly);    
  }

  return StatusCode::SUCCESS;
}

StatusCode  MdtRawDataValAlg::binMdtGlobal_byLayer( TH2* nHits_In, TH2* nHits_Mid, TH2* nHits_Out){
  for(int iPhi = 1; iPhi != 17; ++iPhi){
    TString phiString = "";
    if(iPhi<10) phiString = "0"+MdtRawDataValAlg::returnString(iPhi);
    else phiString = MdtRawDataValAlg::returnString(iPhi);
    TString phiString_ml1 = phiString+",1";
    TString phiString_ml2 = phiString+",2";
    if(iPhi==11||iPhi==15){
      TString phiString_ml1_BIR = phiString+",1,R";
      TString phiString_ml2_BIR = phiString+",2,R";	
      nHits_In->Fill("EIC5",phiString_ml1_BIR,0.);
      nHits_In->Fill("EIC5",phiString_ml2_BIR,0.);
      TString phiString_ml1_BIM = phiString+",1,M";
      TString phiString_ml2_BIM = phiString+",2,M";	
      nHits_In->Fill("EIC5",phiString_ml1_BIM,0.);
      nHits_In->Fill("EIC5",phiString_ml2_BIM,0.);
    }	
    else{
      nHits_In->Fill("EIC5",phiString_ml1,0.);
      nHits_In->Fill("EIC5",phiString_ml2,0.);
    }
    nHits_Mid->Fill("EMC5",phiString_ml1,0.);
    nHits_Mid->Fill("EMC5",phiString_ml2,0.);
    nHits_Out->Fill("EOC6",phiString_ml1,0.);
    nHits_Out->Fill("EOC6",phiString_ml2,0.);
  }
  for(int iEta = 6; iEta!=-2; --iEta){
    TString etaIn = "EIC"+MdtRawDataValAlg::returnString(iEta);
    TString etaMid = "EMC"+MdtRawDataValAlg::returnString(iEta);
    TString etaOut = "EOC"+MdtRawDataValAlg::returnString(iEta);      
    if(iEta>0){
      if(iEta<6){
	nHits_In->Fill(etaIn,"01,1",0);
	nHits_Mid->Fill(etaMid,"01,1",0);
      }
      nHits_Out->Fill(etaOut,"01,1",0);
    }
    else {
      nHits_In->Fill("","01,1",0);
      nHits_Mid->Fill("","01,1",0);
      nHits_Out->Fill("","01,1",0);
    }
  }
  //Add BIR11/15 separately at a higher eta station
    
  //BEE, EE chambers on inner plots
  for(int iEta = -4; iEta!=1; ++iEta){
    TString etaIn = "";
    if( iEta<-2){
      etaIn = "EEC"+MdtRawDataValAlg::returnString(std::abs(iEta+2));
      nHits_In->Fill(etaIn,"01,1",0);
    }
    else if(iEta<0){
      etaIn = "BEC"+MdtRawDataValAlg::returnString(std::abs(iEta));
      nHits_In->Fill(etaIn,"01,1",0);
    }
    else nHits_In->Fill("  ","01,1",0);
  }

  for(int iEta = -8; iEta!=11; ++iEta){
    TString etaIn = "";
    TString etaMid = "";
    TString etaOut = "";
    if(iEta<0){
      etaIn = "BIC"+MdtRawDataValAlg::returnString(std::abs(iEta));
      etaOut = "BOC"+MdtRawDataValAlg::returnString(std::abs(iEta));
      if(iEta>-7){
	etaMid = "BMC"+MdtRawDataValAlg::returnString(std::abs(iEta));
      }
    }
    else if(iEta==0){
      // 	etaIn = "BIB"+MdtRawDataValAlg::returnString(iEta);
      // 	etaMid = "BMB"+MdtRawDataValAlg::returnString(iEta);
      etaOut = "BOB"+MdtRawDataValAlg::returnString(iEta);
    }
    else if(iEta<9){
      etaIn = "BIA"+MdtRawDataValAlg::returnString(iEta);
      etaOut = "BOA"+MdtRawDataValAlg::returnString(iEta);
      if(iEta<7){
	etaMid = "BMA"+MdtRawDataValAlg::returnString(iEta);
      }
    }
    if(iEta<9){
      nHits_In->Fill(etaIn,"01,1",0);
      nHits_Mid->Fill(etaMid,"01,1",0);
      nHits_Out->Fill(etaOut,"01,1",0);
    }
    else {
      nHits_In->Fill(" ","01,1",0);
      nHits_Mid->Fill(" ","01,1",0);
      nHits_Out->Fill(" ","01,1",0);
    }
  }

  //BEE, EE chambers on inner plots
  for(int iEta = 1; iEta!=6; ++iEta){
    TString etaIn = "";
    if( iEta<3){
      etaIn = "BEA"+MdtRawDataValAlg::returnString(std::abs(iEta));
      nHits_In->Fill(etaIn,"01,1",0);
    }
    else if(iEta<5){
      etaIn = "EEA"+MdtRawDataValAlg::returnString(std::abs(iEta-2));
      nHits_In->Fill(etaIn,"01,1",0);
    }
    else nHits_In->Fill("   ","01,1",0);
  }

  for(int iEta = 1; iEta!=7; ++iEta){
    TString etaIn = "EIA"+MdtRawDataValAlg::returnString(iEta);
    TString etaMid = "EMA"+MdtRawDataValAlg::returnString(iEta);
    TString etaOut = "EOA"+MdtRawDataValAlg::returnString(iEta);      
    if(iEta<6){
      nHits_In->Fill(etaIn,"01,1",0);
      nHits_Mid->Fill(etaMid,"01,1",0);
    }
    nHits_Out->Fill(etaOut,"01,1",0);
  }

  nHits_In->LabelsDeflate("X");
  nHits_In->LabelsDeflate("Y");
  nHits_In->LabelsOption("v","x");
  nHits_In->Reset();
  nHits_Mid->LabelsDeflate("X");
  nHits_Mid->LabelsDeflate("Y");
  nHits_Mid->LabelsOption("v","x");
  nHits_Mid->Reset();
  nHits_Out->LabelsDeflate("X");
  nHits_Out->LabelsDeflate("Y");
  nHits_Out->LabelsOption("v","x");
  nHits_Out->Reset();

  return StatusCode::SUCCESS;

}

void MdtRawDataValAlg::TubeID_to_ID_L_ML(int & tubeID, const std::string & hardware_name, int & derived_tube, int & derived_layer, int & derived_ML, int totalTubes) {
  derived_tube = 1;
  derived_layer = 1;
  derived_ML = 1;

  // Get Number of X
  int derived_NumTubePerLayer = 1;
  int derived_NumTubePerML = 1;
  int derived_NumLayer = 1;
  int derived_NumLayerPerML = 1;
  int derived_NumML = 1;
  if( hardware_name.substr(0,4) == "BIS8" /*&& hardware_name.substr(5,2) == "12"*/ ) {
    derived_NumLayerPerML = 3;
    derived_NumML = 1;
  }
  else if( /*hardware_name.substr(0,4) == "BIS8" ||*/ hardware_name.substr(0,3) == "BEE" ) {
    derived_NumLayerPerML = 4;
    derived_NumML = 1;    
  }
  else if( hardware_name.substr(0,2) == "BI" || hardware_name.substr(0,2) == "EI" /*|| (hardware_name.substr(0,4) == "EEL1" && hardware_name.substr(5,2) == "05")*/ ) {
    derived_NumLayerPerML = 4;
    derived_NumML = 2;
  }
  else {
    derived_NumLayerPerML = 3;
    derived_NumML = 2;
  }

  derived_NumLayer = derived_NumLayerPerML * derived_NumML;
  derived_NumTubePerML = totalTubes / derived_NumML;
  derived_NumTubePerLayer = totalTubes / derived_NumLayer;

  // Corrections for derived_NumTubePerLayer
  if( hardware_name.substr(0,4) == "BMS4" || hardware_name.substr(0,4) == "BMS6" )
    derived_NumTubePerLayer = 48;
  if((hardware_name.substr(5,2) == "11" || hardware_name.substr(5,2) == "15")) {
    if( hardware_name.substr(0,4) == "BIR1" )
      derived_NumTubePerLayer = 30;
    if( hardware_name.substr(0,4) == "BIR2" )
      derived_NumTubePerLayer = 30;
    if( hardware_name.substr(0,4) == "BIR3" )
      derived_NumTubePerLayer = 36;
    if( hardware_name.substr(0,4) == "BIR4" )
      derived_NumTubePerLayer = 30;
    if( hardware_name.substr(0,4) == "BIR5" )
      derived_NumTubePerLayer = 24;
  }
  
  // Now get X
  derived_ML = (tubeID-1)/derived_NumTubePerML + 1;
  derived_layer = (tubeID-1)/derived_NumTubePerLayer + 1;
  derived_tube = tubeID - (derived_layer - 1) * derived_NumTubePerLayer;
  if(derived_ML==2) derived_layer -= derived_NumLayerPerML;
}

//Correct for CutOuts
void MdtRawDataValAlg::ChamberTubeNumberCorrection(int & tubeNum, const std::string & hardware_name, int tubePos, int numLayers) {
  //numLayers should be mdt_layer-1 so numLayers = 0 implies layer 1 ML 1 or mdt_layer==1
  if(hardware_name.substr(0,4)=="BMS4" || hardware_name.substr(0,4)=="BMS6"){//layer 1-4 tubeId 41-48 cut out
    if( numLayers <= 2 ) tubeNum = tubePos + numLayers * 48;
  }
  if(hardware_name.substr(0,3)=="BIR" && numLayers <= 3 ){
    if(hardware_name.substr(5,2)=="11"||hardware_name.substr(5,2)=="15") {
      if(hardware_name.substr(3,1)=="1") tubeNum = tubePos + 6 + numLayers*30;//layer 1-4 tube id 1-6 cut out
      if(hardware_name.substr(3,1)=="2") tubeNum = tubePos + numLayers*30;//layer 1-4 tube id 28-30 cut out
      if(hardware_name.substr(3,1)=="4") tubeNum = tubePos + 3 + numLayers*30;//layer 1-4 tube id 1-3 cut out
      if(hardware_name.substr(3,1)=="5") tubeNum = tubePos + numLayers*24;//layer 1-4 tube id 22-24 cut out
    }
  }
  if( hardware_name.substr(0,3)=="BIR" && hardware_name.substr(3,1)=="3") tubeNum = tubePos + numLayers*36; //cut out on both ML
  if( hardware_name == "EEL1A05" || hardware_name == "EEL1C05" ) tubeNum = tubePos + numLayers*48; //mdtIdHelper gives wrong #tubes/layer (incidentally also wrong #layers)
}

//Correct for F@#!ing mdtIdHelper
void MdtRawDataValAlg::CorrectTubeMax(const std::string & hardware_name, int & numTubes) {
  if( hardware_name == "EEL1A05" || hardware_name == "EEL1C05" ) numTubes = 48;
}

//Correct for F@#!ing mdtIdHelper
void MdtRawDataValAlg::CorrectLayerMax(const std::string & hardware_name, int & numLayers) {
  if( hardware_name == "EEL1A05" || hardware_name == "EEL1C05" ) numLayers = 3;
}

StatusCode MdtRawDataValAlg::bookMDTHisto_overview( TH1*& h, TString h_title, TString xtit, TString ytit, int nbin, float xi, float xf, MonGroup& mgrp) {
  h = new TH1F(h_title, h_title, nbin, xi, xf);  
  h->SetFillColor(42);
  h->SetTitleSize(0.3, "y");
  h->GetXaxis()->SetTitle(xtit);
  h->GetYaxis()->SetTitle(ytit);
  ATH_MSG_DEBUG("INSIDE bookMDTHisto: " << h << " " << h_title );
  StatusCode sc = mgrp.regHist( h );
  if(sc.isFailure()) ATH_MSG_WARNING("couldn't register " << h_title << " hist to MonGroup" );
  return sc;
}
    
StatusCode MdtRawDataValAlg::bookMDTHisto_chambers( TH1F_LW*& h, TString h_title, TString xtit, TString ytit, int nbin, float xi, float xf, MonGroup& mgrp) {
  h = TH1F_LW::create(h_title, h_title, nbin, xi, xf);  
  h->GetXaxis()->SetTitle(xtit);
  h->GetYaxis()->SetTitle(ytit);
  ATH_MSG_VERBOSE("INSIDE bookMDTHisto: " << h << " " << h_title );
  StatusCode sc = mgrp.regHist( h );
  if(sc.isFailure()) ATH_MSG_WARNING("couldn't register " << h_title << " hist to MonGroup" );  
  return sc;
}

StatusCode MdtRawDataValAlg::bookMDTHisto_overview_2D( TH2*& h, TString h_title, TString xtit, TString ytit, int nbin1, float xi1, float xf1, int nbin2, float xi2, float xf2, MonGroup& mgrp) {
  h = new TH2F(h_title, h_title, nbin1, xi1, xf1, nbin2, xi2, xf2);  
  h->SetOption("COLZ");  
  h->SetMarkerColor(1);  
  h->SetMarkerStyle(21);   
  h->SetMarkerSize(0.2);
  h->GetXaxis()->SetTitle(xtit);
  h->GetYaxis()->SetTitle(ytit);
  ATH_MSG_DEBUG("INSIDE bookMDTHisto: " << h << " " << h_title );
  StatusCode sc = mgrp.regHist( h );
  if(sc.isFailure()) ATH_MSG_WARNING("couldn't register " << h_title << " hist to MonGroup" );
  return sc;
}

StatusCode MdtRawDataValAlg::bookMDTHisto_chambers_2D( TH2F_LW*& h, TString h_title, TString xtit, TString ytit, int nbin1, float xi1, float xf1, int nbin2, float xi2, float xf2, MonGroup& mgrp) {
  h = TH2F_LW::create(h_title, h_title, nbin1, xi1, xf1, nbin2, xi2, xf2);  
  h->SetOption("COLZ");  
  //  h->SetFillColor(42);
  h->SetMarkerColor(1);  
  h->SetMarkerStyle(21);   
  h->SetMarkerSize(0.2);
  h->GetXaxis()->SetTitle(xtit);
  h->GetYaxis()->SetTitle(ytit);
  ATH_MSG_VERBOSE("INSIDE bookMDTHisto: " << h << " " << h_title );
  StatusCode sc = mgrp.regHist( h );
  if(sc.isFailure()) ATH_MSG_WARNING("couldn't register " << h_title << " hist to MonGroup" ); 
  return sc;
}

StatusCode MdtRawDataValAlg::bookMDTHisto_OccVsLB( TH2*& h, TString h_title, TString xtit, TString ytit, int nbin1, float xi1, float xf1, int nbin2, float xi2, float xf2, MonGroup& mgrp){
  h = new TH2F(h_title, h_title, nbin1, xi1, xf1, nbin2, xi2, xf2);  
  h->SetOption("COLZ");  
  h->SetMarkerColor(1);  
  h->SetMarkerStyle(21);   
  h->SetMarkerSize(0.2);
  h->GetXaxis()->SetTitle(xtit);
  h->GetYaxis()->SetTitle(ytit);
  ATH_MSG_DEBUG("INSIDE bookMDTHisto_OccVsLB: " << h << " " << h_title );
  StatusCode sc = mgrp.regHist( h );
  if(sc.isFailure()) ATH_MSG_WARNING("couldn't register " << h_title << " hist to MonGroup" );
  return sc;
}

StatusCode MdtRawDataValAlg::fillMDTMaskedTubes(IdentifierHash idHash, const std::string &hardware_name, TH1F_LW*& h){
  //Loop Over all mdt identifiers
  if(!m_masked_tubes) {
    ATH_MSG_WARNING("Could Not Fill masked tubes noise map not set!");
    return StatusCode::SUCCESS;
  }
  
  std::set<Identifier> noisyTubes = m_masked_tubes->getNoiseList(idHash);
  for(std::set<Identifier>::const_iterator itr = noisyTubes.begin(); itr != noisyTubes.end(); ++itr){
    Identifier digcoll_id = *itr;
    int mdtlayer = m_muonIdHelperTool->mdtIdHelper().tubeLayer(digcoll_id);
    if (m_muonIdHelperTool->mdtIdHelper().multilayer(digcoll_id)==2) {
      if ( hardware_name.at(1) == 'I' && hardware_name.at(3) != '8' )
	mdtlayer += 4;
      else 
	mdtlayer += 3;
    }	  
    int mdttube= m_muonIdHelperTool->mdtIdHelper().tube(digcoll_id) + (mdtlayer-1) * m_muonIdHelperTool->mdtIdHelper().tubeMax(digcoll_id);
    ChamberTubeNumberCorrection(mdttube, hardware_name, m_muonIdHelperTool->mdtIdHelper().tube(digcoll_id), mdtlayer-1);
    h->Fill(mdttube, 1);
  }
  return StatusCode::SUCCESS;

}

// * * * * * * * * * * * * * * * * * * * * * * * * * * * * * * * * * * * * * 
// Private function to select mdt chambersId of the spectrometer

void MdtRawDataValAlg::mdtchamberId() 
{
  ATH_MSG_DEBUG("in MDT ChambersIDvector" );  

  std::vector<Identifier>::const_iterator  idfirst = m_muonIdHelperTool->mdtIdHelper().module_begin();
  std::vector<Identifier>::const_iterator  idlast =  m_muonIdHelperTool->mdtIdHelper().module_end();

  IdContext mdtModuleContext = m_muonIdHelperTool->mdtIdHelper().module_context();
  Identifier Id;
  IdentifierHash Idhash;
  for (std::vector<Identifier>::const_iterator i = idfirst; i != idlast; i++)
    {    
      Id=*i;
      int gethash_code = m_muonIdHelperTool->mdtIdHelper().get_hash(Id, Idhash, &mdtModuleContext); 
      m_chambersId.push_back(Id);
      m_chambersIdHash.push_back(Idhash);

      std::string extid = m_muonIdHelperTool->mdtIdHelper().show_to_string(Id);
      ATH_MSG_DEBUG("Adding the chamber Identifier: " << extid );
      if (gethash_code == 0) {
	ATH_MSG_DEBUG(" its hash Id is " << Idhash );
      }
      else{
	ATH_MSG_DEBUG("  hash Id NOT computed "<< Idhash );
      }
    } 

<<<<<<< HEAD
// //   ////////////////////////////////////////////////////////////////////////////////////////////////////
// //   //Begin Tube List Auto Generation
// //   ////////////////////////////////////////////////////////////////////////////////////////////////////
 //      std::string hardware_name = convertChamberName(m_muonIdHelperTool->mdtIdHelper().stationName(Id),m_muonIdHelperTool->mdtIdHelper().stationEta(Id),m_muonIdHelperTool->mdtIdHelper().stationPhi(Id),"MDT");
 ////Given an input text file from Post-Processing, create a map of chamber_name, noisytube
  
/*   ATH_MSG_ERROR("Reading in tubes.txt");
   ifstream fin("tubes.txt",ios::in);
   char line_[1024];
   std::map<std::string, std::set<int> > myMap;
   while( fin.getline(line_,1024) ) {
     TString line = line_;
     TString chamName = line(0, line.Index(" "));
     TRegexp chamName_ = chamName;
     line(chamName_) = "";
     line.ReplaceAll(" ","");
     std::set<int> tubes;
     std::cout << "Reading In Chamber " << chamName << " From tubes.txt" << std::endl;
     while( line.Contains(",") ){
       TString tube = line( 0, line.Index(",") );
       int tube_n = tube.Atoi();
       tubes.insert(tube_n);
       tube+=",";
       TRegexp tube_ = tube;
       line(tube_) = "";
     }
     int tube_n = line.Atoi();
     tubes.insert(tube_n);
     myMap.insert( make_pair(chamName.Data(), tubes) );
   }
   ATH_MSG_ERROR("Dump PostProcess Map");
   for(std::map<std::string,std::set<int> >::const_iterator m_itr = myMap.begin(); m_itr != myMap.end(); ++m_itr){
     std::cout << "Dumping myMap: This Chamber, " << (*m_itr).first << " Contains " << (*m_itr).second.size() << " Noisy Tubes" << std::endl;
   }

   //  Given a map of noisy tubes from post-processing determine appropriate identifiers
   fstream fout("out.cxx",ios::out);
   ATH_MSG_ERROR("Maps : " << myMap.size() << " Chambers w/ noisy Tubes");
   fout << "MDTNoisyTubes::MDTNoisyTubes(bool doMask){" << std::endl;
   fout << "  //This Initializer Automatically Generated w/\n";
   fout << "  //MdtRawDataValAlg::mdtchamberId() \n" ;
   fout << "  //To Regenerate w/ new list simply uncomment the relevant portion of the code\n";
   fout << "  //In the above function and place in your run directory a file named \"tubes.txt\"\n";
   fout << "  //Which should be of the form:\n";
   fout << "  //[chambername] [int],[int],[int]\n";
   fout << "  //Where the ints are tube numbers as generated w/:\n";
   fout << "  //int mdttube= m_muonIdHelperTool->mdtIdHelper().tube(*i) + (mdtlayer-1) * m_muonIdHelperTool->mdtIdHelper().tubeMax(*i);\n";
   fout << "  //ChamberTubeNumberCorrection(mdttube, hardware_name, m_muonIdHelperTool->mdtIdHelper().tube(*i), mdtlayer-1)\n";
   fout << "  //Output will be in your run directory called out.cxx\n\n";
   fout << "  if(!doMask) return;//Option to turn off tube masking\n" << std::endl;

   //  fout << "  std::string chName;" << std::endl;
   fout << "  IdentifierHash idHash;" << std::endl;
   fout << "  std::set<Identifier> tubes;\n" << std::endl;
   fout << "unsigned long long id = 0;" << std::endl;

   for (std::vector<Identifier>::const_iterator j = m_muonIdHelperTool->mdtIdHelper().module_begin(); j != m_muonIdHelperTool->mdtIdHelper().module_end(); ++j){
     std::vector<Identifier> chIds;
     m_muonIdHelperTool->mdtIdHelper().idChannels(*j,chIds);
     std::string hardware_name = convertChamberName(m_muonIdHelperTool->mdtIdHelper().stationName(*j),m_muonIdHelperTool->mdtIdHelper().stationEta(*j),m_muonIdHelperTool->mdtIdHelper().stationPhi(*j),"MDT");
     IdentifierHash idHash; 
     m_muonIdHelperTool->mdtIdHelper().get_module_hash( *j, idHash);
     std::map<std::string, std::set<int> >::const_iterator m_itr = myMap.find(hardware_name);
     std::set<int> noisyTubes;
     if(m_itr==myMap.end()) continue;
     else noisyTubes = (*m_itr).second;
     std::cout << "Writing to out.cxx Found Chamber: " << hardware_name << " Hash Id " << idHash << " With " << noisyTubes.size() << " Noisy Tubes" << std::endl;
     fout << "  //  " << hardware_name << " 	 //" << std::endl;
     fout << "  idHash = " << idHash << "; " << std::endl;
     for (std::vector<Identifier>::const_iterator i = chIds.begin(); i != chIds.end(); ++i){
       int mdtlayer = m_muonIdHelperTool->mdtIdHelper().tubeLayer(*i);
       if (m_muonIdHelperTool->mdtIdHelper().multilayer(*i)==2) {
   	if ( hardware_name.at(1) == 'I' && hardware_name.at(3) != '8' )
   	  mdtlayer += 4;
   	else 
   	  mdtlayer += 3;
       }	  
       int mdttube= m_muonIdHelperTool->mdtIdHelper().tube(*i) + (mdtlayer-1) * m_muonIdHelperTool->mdtIdHelper().tubeMax(*i);
       ChamberTubeNumberCorrection(mdttube, hardware_name, m_muonIdHelperTool->mdtIdHelper().tube(*i), mdtlayer-1);
       if(noisyTubes.find(mdttube)!= noisyTubes.end()){
    	   fout << " id = " << *i << ";" << endl;
   	       fout << "  tubes.insert(static_cast<Identifier>(id)); // hist bin #" << mdttube << endl;
       }
     }
     
     fout << "  m_noise_map.insert( make_pair(idHash, tubes) );" << std::endl;
     fout << "  tubes.clear();\n" << std::endl;
   }

   ATH_MSG_ERROR("Complete Tube Dump");
   fout << "}" << std::endl;  
   fout.close();
*/
//   ////////////////////////////////////////////////////////////////////////////////////////////////////
//   //End Tube List Auto Generation
//   ////////////////////////////////////////////////////////////////////////////////////////////////////

=======
>>>>>>> 03922733
  return;
}  

// * * * * * * * * * * * * * * * * * * * * * * * * * * * * * * * * * * * * * 
int MdtRawDataValAlg::mezzmdt(Identifier digcoll_id) { //int mezz_chamber, int mezz_eta, int mezz_ml, int mezz_tube, int max_tube) {
  int TotmezzTubes = 8;
  if( m_muonIdHelperTool->mdtIdHelper().tubeLayerMax(digcoll_id) == 4 ) 
    TotmezzTubes = 6;
  //   if (mezz_chamber==1 || mezz_chamber==2 || mezz_chamber==8 || mezz_chamber==13) TotmezzTubes=6 ; // old way of doing things that didn't work
  int Imezz = (int)((m_muonIdHelperTool->mdtIdHelper().tube(digcoll_id)-1)/TotmezzTubes) + (int)((m_muonIdHelperTool->mdtIdHelper().multilayer(digcoll_id)-1)*((m_muonIdHelperTool->mdtIdHelper().tubeMax(digcoll_id))/TotmezzTubes));

  return Imezz;  
}

// Get the Maximum # of tubes in the chamber
// the 'if' statements are for chambers with ML1 != ML2
// except for BIS8 -- mdtIdHelper gets the # layers wrong in this instance
int MdtRawDataValAlg::GetTubeMax( const Identifier & digcoll_id, const std::string & hardware_name ) {
  int numtubes = m_muonIdHelperTool->mdtIdHelper().tubeMax(digcoll_id);
  int numlayers = m_muonIdHelperTool->mdtIdHelper().tubeLayerMax(digcoll_id);
  int numML = m_muonIdHelperTool->mdtIdHelper().numberOfMultilayers(digcoll_id);
  int tubeMax = numtubes * numlayers * numML;

  if( hardware_name.substr(0,4) == "BIS8" ) // Why does mdtIdHelper get this one wrong?
    tubeMax = 16*3;
  if( hardware_name.substr(0,4) == "BIR5" )
    //     tubeMax = 21*4 + 24*4;
    tubeMax = 24*4 + 24*4;
  if( hardware_name.substr(0,4) == "BIR2" || hardware_name.substr(0,4) == "BIR4" )
    //     tubeMax = 27*4 + 30*4;
    tubeMax = 30*4 + 30*4;
  if( hardware_name.substr(0,4) == "BIR3" )
    tubeMax = 36*4 + 36*4;
  if( hardware_name.substr(0,4) == "BIR1" )
    //     tubeMax = 24*4 + 30*4;
    tubeMax = 30*4 + 30*4;
  if( hardware_name.substr(0,4) == "BMS4" || hardware_name.substr(0,4) == "BMS6" )
    //     tubeMax = 40*3 + 48*3;
    tubeMax = 48*3 + 48*3;
  if( hardware_name == "EEL1A05" || hardware_name == "EEL1C05" )
    tubeMax = 48*3 + 48*3;
  if( hardware_name.substr(0,3) == "BME")
	  tubeMax = 546;
  
  
  std::map<string,float>::iterator iter_tubesperchamber = m_tubesperchamber_map.find(hardware_name);
  if ( iter_tubesperchamber == m_tubesperchamber_map.end() ) { 
      m_tubesperchamber_map.insert( make_pair( hardware_name, tubeMax ) );
      ATH_MSG_DEBUG("Chamber " << hardware_name << " has " << tubeMax << " tubes.");
  } 
  else {
      ATH_MSG_WARNING("GetTubeMax: computing tubes per chamber twice for this chamber!");
  }     
  
  return tubeMax;
  
  
  
} 

bool MdtRawDataValAlg::AinB( int A, std::vector<int> & B ) {
  for(unsigned int i=0; i<B.size(); ++i) {
    if( B.at(i) == A )
      return true;
  }
  return false;
}

StatusCode MdtRawDataValAlg::GetTimingInfo() {
  m_time = -1;

  SG::ReadHandle<xAOD::EventInfo> evt(m_eventInfo);
  m_time = (1000000000L*(uint64_t)evt->timeStamp()+evt->timeStampNSOffset()) * 0.000000001;
   
  // protection against simulated cosmics when the trigger_info() of the event_info is not filled and returns a null pointer. 
  //trigtype = eventInfo->level1TriggerType();

  return StatusCode::SUCCESS;
} 

void MdtRawDataValAlg::StoreTriggerType(int type) {
  m_trigtype = type;
  if( m_trigtype == L1_BARREL )
    m_trig_BARREL = true;
  if( m_trigtype == L1_ENDCAP )
    m_trig_ENDCAP = true;
}

void MdtRawDataValAlg::setIsATLASReady(){
  bool filterresult(true);
  if (! m_DQFilterTools.empty()) {
    ToolHandleArray<IDQFilterTool>::const_iterator ifilter(m_DQFilterTools.begin()), filterend(m_DQFilterTools.end());
    for (; filterresult && (ifilter != filterend);
	 ++ifilter) {
      filterresult = (filterresult && (*ifilter)->accept());
      }
  }
  m_atlas_ready = filterresult;
}

StatusCode MdtRawDataValAlg::fillLumiBlock(){

  m_lumiblock = -1;

  SG::ReadHandle<xAOD::EventInfo> evt(m_eventInfo);

  m_lumiblock = evt->lumiBlock();

  return StatusCode::SUCCESS;

}
StatusCode MdtRawDataValAlg::GetEventNum(){

  m_eventNum = -1;

  SG::ReadHandle<xAOD::EventInfo> evt(m_eventInfo);

  m_eventNum = evt->eventNumber();

  return StatusCode::SUCCESS;

}

void MdtRawDataValAlg::putBox(TH2* h, float x1, float y1, float x2, float y2){
    TBox* box = new TBox(x1, y1*0.5, x2, y2*0.5);
//     box->SetFillColor(kGray+1);
//     box->SetLineColor(kGray+1);
//     box->SetFillStyle(3013);
     //    box->SetFillStyle(3004);

    box->SetFillColor(kGray);
    box->SetLineColor(kGray);

    //    box->SetLineStyle(3);

    (h->GetListOfFunctions())->Add(box);    
    //    //    delete box; // will cause crash or not save box // is deleted along with h
}

void MdtRawDataValAlg::putLine(TH2* h, float x1, float y1, float x2, float y2, Color_t c){
    TLine* line = new TLine(x1, y1*0.5, x2, y2*0.5);
    line->SetLineColor(c);

    (h->GetListOfFunctions())->Add(line);    
    //    //    delete line; // will cause crash or not save box // is deleted along with h
}

std::string MdtRawDataValAlg::getChamberName(const Muon::MdtPrepData* hit){
  return getChamberName( hit->identify() );
}

std::string MdtRawDataValAlg::getChamberName(Identifier id){
  if(m_hist_hash_list) {
    IdentifierHash idHash;
    m_muonIdHelperTool->mdtIdHelper().get_module_hash(id, idHash);
    if( idHash < m_hist_hash_list->size() ) {
      MDTChamber* chamber = (*m_hist_hash_list)[idHash];
      if(chamber) return chamber->getName();
      else return convertChamberName(m_muonIdHelperTool->mdtIdHelper().stationName(id),m_muonIdHelperTool->mdtIdHelper().stationEta(id),m_muonIdHelperTool->mdtIdHelper().stationPhi(id),"MDT");    
    }
  }
  return convertChamberName(m_muonIdHelperTool->mdtIdHelper().stationName(id),m_muonIdHelperTool->mdtIdHelper().stationEta(id),m_muonIdHelperTool->mdtIdHelper().stationPhi(id),"MDT");
}

StatusCode MdtRawDataValAlg::getChamber(IdentifierHash id, MDTChamber* &chamber){
  if( id >= m_hist_hash_list->size() ) return StatusCode::FAILURE;

  chamber = (*m_hist_hash_list)[id];
  if( chamber == 0 ) return StatusCode::FAILURE;

  return StatusCode::SUCCESS;
}

void MdtRawDataValAlg::clear_hist_map(bool reallocate){
  if(m_hist_hash_list) {
    std::vector<MDTChamber*>::const_iterator itr = m_hist_hash_list->begin();
    std::vector<MDTChamber*>::const_iterator itr_end = m_hist_hash_list->end();
    for( ; itr != itr_end; ++itr){
      delete (*itr);
    }
    delete m_hist_hash_list;
    m_hist_hash_list = 0;
  }
  //  if(reallocate) m_hist_map = new std::map<IdentifierHash, MDTChamber*>;
  if(reallocate) {
    m_hist_hash_list = new std::vector<MDTChamber*>;
    //reserve enough space for all needed chambers
    unsigned int nChambers = 1200;
    m_hist_hash_list->reserve(nChambers);
    //Ensure size is 1200 and that all reservec quantities are 0!
    for(unsigned int i = 0; i != 1200; ++i) m_hist_hash_list->push_back(0);
  }
}

int MdtRawDataValAlg::get_bin_for_LB_hist(int region, int layer, int phi, int eta, bool isBIM){
  if(region == 0 || region == 1){ //Barrel

    if(layer == 0){ //Inner
      if(eta < 6){
	if(phi < 11 && !isBIM) return 18*(eta-1) + phi;
	else if((phi == 10 && isBIM) || (phi < 15 && !isBIM)) return 18*(eta-1) + phi + 1;
	else return 18*(eta-1) + phi + 2;
      }
      else if(eta == 6) return 90 + phi;
      else if(eta == 7) return 106 + (phi/2);
      else if(eta == 8) return 114 + (phi/2);
    }

    else if(layer == 1){ //Middle
      // 95 = 1 + 16 + 16 + 16 + 16 + 16 + 14   total number of phi sectors (+1)
      // in the last eta-sector (6) there is no phi-sector 13; ie there are no chambers BML6A13 and BML6C13, so there are only 14 phi sectos
      // we move the bin of phi=14 directly above phi=12 so there is no white line in the histogram
      if(eta == 6 && phi > 11 ) return 16*(eta-1) + phi - 1;
      else return 16*(eta-1) + phi;

    }
    else if(layer == 2 && region == 0){ // Outer, side A (must be separated due to presence of eta=0 chambers)
      if(eta == 0 && phi == 11) return 0;
      else if(eta == 0 && phi == 13) return 1;
      else if(eta < 7) return 16*(eta-1) + phi + 2;
      else if(eta == 7 && phi == 11) return 98;
      else if(eta == 7 && phi == 13) return 99;
      else if(eta == 8 && phi == 11) return 100;
      else if(eta == 8 && phi == 13) return 101;
    }
    else if(layer == 3 && region == 0){ // Extra: put with outer
      return 102 + 8*(eta-1) + (phi-1)/2;
    }
    else if(layer == 2 && region == 1){ // Outer, side C
      if(eta < 7) return 16*(eta-1) + phi ;
      else if(eta == 7 && phi == 11) return 96;
      else if(eta == 7 && phi == 13) return 97;
      else if(eta == 8 && phi == 11) return 98;
      else if(eta == 8 && phi == 13) return 99;
    }
    else if(layer == 3 && region == 1){ // Extra: put with outer
      return 100 + 8*(eta-1) + (phi-1)/2;
    }

  }

  else{ //Endcap
    if(layer == 0){ //Inner
      if(eta < 3) return 16*(eta-1) + phi;
      else if(eta == 3) return 32 + phi/2;
      else if(eta == 4) return 40 + phi/2;
      else if(eta == 5) return 48 + phi/8;
    }
    else if(layer == 1){ //Middle
      return 16*(eta-1) + phi;
    }
    else if(layer == 2){ //Outer
      return 16*(eta-1) + phi;
    }
    else if(layer == 3 && region == 2){ //Extra A: put with outer. Asymmetry between A and C
      if(eta == 1 && phi == 2) return 96;
      if(eta == 1 && phi == 4) return 97;
      if(eta == 1 && phi == 10) return 98; 
      if(eta == 1 && phi == 12) return 99;
      if(eta == 2 && phi == 2) return 100;
      if(eta == 2 && phi == 10) return 101;
      if(eta == 2 && phi == 12) return 102;
    }
    else if (layer == 3 && region == 3){ //Extra C: put with outer. 
      if(eta == 1 || phi < 5) return 80 + 16*eta + phi;
      else return 79 + 16*eta + phi; //(missing eta = 2, phi = 5)
    }

  }

  return -1;
  
}

StatusCode MdtRawDataValAlg::binMdtOccVsLB(TH2* &h, int region, int layer){
  if(region == 0 || region == 1){//Barrel
    if(layer == 0){ //Inner
      //Add Labels
      h->SetBins(834,1,2502,122,0,122);
      h->GetYaxis()->SetBinLabel(1,"BI1");
      h->GetYaxis()->SetBinLabel(19,"BI2");
      h->GetYaxis()->SetBinLabel(37,"BI3");
      h->GetYaxis()->SetBinLabel(55,"BI4");
      h->GetYaxis()->SetBinLabel(73,"BI5");
      h->GetYaxis()->SetBinLabel(91,"BI6");
      h->GetYaxis()->SetBinLabel(107,"BI7");
      h->GetYaxis()->SetBinLabel(115,"BI8");
      //Add lines
      h->GetYaxis()->SetTickLength(0);
      for(int i = 0; i < 6; i++){
	TLine* l = new TLine(1,18*i,50,18*i);
	h->GetListOfFunctions()->Add(l);
      }
      TLine* l2 = new TLine(1,106,50,106);
      h->GetListOfFunctions()->Add(l2);
      TLine* l3 = new TLine(1,114,50,114);
      h->GetListOfFunctions()->Add(l3);
      for(int i = 1; i < 122; i++){
	if(i < 90 && (i%18==11 || i%18==16)){
	  TLine* l = new TLine(1,i,10,i);
	  h->GetListOfFunctions()->Add(l);
	}
	else {
	  TLine* l = new TLine(1,i,20,i);
	  h->GetListOfFunctions()->Add(l);
	}
      }
    }

    else if(layer == 1){ //Middle
      h->SetBins(834,1,2502,95,0,95);   // 95 = 1 + 16 + 16 + 16 + 16 + 16 + 14   total number of phi sectors (+1)
                                        // in the last eta-sector (6) there is no phi-sector 13; ie there arent chambers BML6A13 and BML6C13
                                        // so there are only 14 phi sectors
      //Add Labels
      h->GetYaxis()->SetBinLabel(1,"BM1");
      h->GetYaxis()->SetBinLabel(17,"BM2");
      h->GetYaxis()->SetBinLabel(33,"BM3");
      h->GetYaxis()->SetBinLabel(49,"BM4");
      h->GetYaxis()->SetBinLabel(65,"BM5");
      h->GetYaxis()->SetBinLabel(81,"BM6");
      //Add lines
      h->GetYaxis()->SetTickLength(0);
      for(int i = 1; i < 95; i++){
	TLine* l = new TLine(1,i,20,i);
	h->GetListOfFunctions()->Add(l);
      }
      TLine* l1 = new TLine(1,16,50,16); h->GetListOfFunctions()->Add(l1);
      TLine* l2 = new TLine(1,32,50,32); h->GetListOfFunctions()->Add(l2);
      TLine* l3 = new TLine(1,48,50,48); h->GetListOfFunctions()->Add(l3);
      TLine* l4 = new TLine(1,64,50,64); h->GetListOfFunctions()->Add(l4);
      TLine* l5 = new TLine(1,80,50,80); h->GetListOfFunctions()->Add(l5);
    }

    else if(layer == 2 && region == 0){ //Outer, side A 
      h->SetBins(834,1,2502,118,0,118);
      //Add labels
      h->GetYaxis()->SetBinLabel(1,"BO0");
      h->GetYaxis()->SetBinLabel(4,"BO1");
      h->GetYaxis()->SetBinLabel(19,"BO2");
      h->GetYaxis()->SetBinLabel(35,"BO3");
      h->GetYaxis()->SetBinLabel(51,"BO4");
      h->GetYaxis()->SetBinLabel(67,"BO5");
      h->GetYaxis()->SetBinLabel(83,"BO6");
      h->GetYaxis()->SetBinLabel(99,"BO7,8");
      // h->GetYaxis()->SetBinLabel(101,"BO8");
      h->GetYaxis()->SetBinLabel(103,"BE1");
      h->GetYaxis()->SetBinLabel(111,"BE2");
      //Add lines
      h->GetYaxis()->SetTickLength(0);
      for(int i = 1; i < 118; i++){
	TLine* l = new TLine(1,i,20,i);
	h->GetListOfFunctions()->Add(l);
      }
      TLine* l1 = new TLine(1,2,50,2); h->GetListOfFunctions()->Add(l1);
      TLine* l2 = new TLine(1,18,50,18); h->GetListOfFunctions()->Add(l2);
      TLine* l3 = new TLine(1,34,50,34); h->GetListOfFunctions()->Add(l3);
      TLine* l4 = new TLine(1,50,50,50); h->GetListOfFunctions()->Add(l4);
      TLine* l5 = new TLine(1,66,50,66); h->GetListOfFunctions()->Add(l5);
      TLine* l6 = new TLine(1,82,50,82); h->GetListOfFunctions()->Add(l6);
      TLine* l7 = new TLine(1,98,50,98); h->GetListOfFunctions()->Add(l7);
      TLine* l8 = new TLine(1,100,50,100); h->GetListOfFunctions()->Add(l8);
      TLine* l9 = new TLine(1,102,50,102); h->GetListOfFunctions()->Add(l9);
      TLine* l10 = new TLine(1,110,50,110); h->GetListOfFunctions()->Add(l10);
    }

    else if(layer == 2 && region == 1){ //Outer, side C (no eta = 0)
      h->SetBins(834,1,2502,116,0,116);
      //Add labels
      h->GetYaxis()->SetBinLabel(1,"BO1");
      h->GetYaxis()->SetBinLabel(17,"BO2");
      h->GetYaxis()->SetBinLabel(33,"BO3");
      h->GetYaxis()->SetBinLabel(49,"BO4");
      h->GetYaxis()->SetBinLabel(65,"BO5");
      h->GetYaxis()->SetBinLabel(81,"BO6");
      h->GetYaxis()->SetBinLabel(97,"BO7,8");
      //      h->GetYaxis()->SetBinLabel(101,"BO8");
      h->GetYaxis()->SetBinLabel(101,"BE1");
      h->GetYaxis()->SetBinLabel(109,"BE2");
      //Add lines
      h->GetYaxis()->SetTickLength(0);
      for(int i = 1; i < 116; i++){
	TLine* l = new TLine(1,i,20,i);
	h->GetListOfFunctions()->Add(l);
      }
      TLine* l1 = new TLine(1,16,50,16); h->GetListOfFunctions()->Add(l1);
      TLine* l2 = new TLine(1,32,50,32); h->GetListOfFunctions()->Add(l2);
      TLine* l3 = new TLine(1,48,50,48); h->GetListOfFunctions()->Add(l3);
      TLine* l4 = new TLine(1,64,50,64); h->GetListOfFunctions()->Add(l4);
      TLine* l5 = new TLine(1,80,50,80); h->GetListOfFunctions()->Add(l5);
      TLine* l6 = new TLine(1,96,50,96); h->GetListOfFunctions()->Add(l6);
      TLine* l7 = new TLine(1,98,50,98); h->GetListOfFunctions()->Add(l7);
      TLine* l8 = new TLine(1,100,50,100); h->GetListOfFunctions()->Add(l8);
      TLine* l9 = new TLine(1,108,50,108); h->GetListOfFunctions()->Add(l9);
    }
  }

  else{ //Endcap
    if(layer == 0){ //Inner
      h->SetBins(834,1,2502,50,0,50);
      //Add labels
      h->GetYaxis()->SetBinLabel(1,"EI1");
      h->GetYaxis()->SetBinLabel(17,"EI2");
      h->GetYaxis()->SetBinLabel(33,"EI3");
      h->GetYaxis()->SetBinLabel(41,"EI4");
      h->GetYaxis()->SetBinLabel(49,"EI5");
      //Add lines
      h->GetYaxis()->SetTickLength(0);
      for(int i = 1; i < 50; i++){
	TLine* l = new TLine(1,i,20,i);
	h->GetListOfFunctions()->Add(l);
      }
      TLine* l1 = new TLine(1,16,50,16); h->GetListOfFunctions()->Add(l1);
      TLine* l2 = new TLine(1,32,50,32); h->GetListOfFunctions()->Add(l2);
      TLine* l3 = new TLine(1,40,50,40); h->GetListOfFunctions()->Add(l3);
      TLine* l4 = new TLine(1,48,50,48); h->GetListOfFunctions()->Add(l4);
    }

    else if(layer == 1){ //Middle
      h->SetBins(834,1,2502,80,0,80);
      //Add labels 
      h->GetYaxis()->SetBinLabel(1,"EM1");
      h->GetYaxis()->SetBinLabel(17,"EM2");
      h->GetYaxis()->SetBinLabel(33,"EM3");
      h->GetYaxis()->SetBinLabel(49,"EM4");
      h->GetYaxis()->SetBinLabel(65,"EM5");
      //Add lines
      h->GetYaxis()->SetTickLength(0);
      for(int i = 1; i < 80; i++){
	TLine* l = new TLine(1,i,20,i);
	h->GetListOfFunctions()->Add(l);
      }
      TLine* l1 = new TLine(1,16,50,16); h->GetListOfFunctions()->Add(l1);
      TLine* l2 = new TLine(1,32,50,32); h->GetListOfFunctions()->Add(l2);
      TLine* l3 = new TLine(1,48,50,48); h->GetListOfFunctions()->Add(l3);
      TLine* l4 = new TLine(1,64,50,64); h->GetListOfFunctions()->Add(l4);
    }

    else if(layer == 2){ //Outer + extra

      if(region == 2){ //side A
	h->SetBins(834,1,2502,103,0,103);
	//Add labels
	h->GetYaxis()->SetBinLabel(1,"EO1");
	h->GetYaxis()->SetBinLabel(17,"EO2");
	h->GetYaxis()->SetBinLabel(33,"EO3");
	h->GetYaxis()->SetBinLabel(49,"EO4");
	h->GetYaxis()->SetBinLabel(65,"EO5");
	h->GetYaxis()->SetBinLabel(81,"EO6");
	h->GetYaxis()->SetBinLabel(97,"EE1,2");
	//Add lines
	h->GetYaxis()->SetTickLength(0);
	for(int i = 1; i < 103; i++){
	  TLine* l = new TLine(1,i,20,i);
	  h->GetListOfFunctions()->Add(l);
	}
	TLine* l1 = new TLine(1,16,50,16); h->GetListOfFunctions()->Add(l1);
	TLine* l2 = new TLine(1,32,50,32); h->GetListOfFunctions()->Add(l2);
	TLine* l3 = new TLine(1,48,50,48); h->GetListOfFunctions()->Add(l3);
	TLine* l4 = new TLine(1,64,50,64); h->GetListOfFunctions()->Add(l4);
	TLine* l5 = new TLine(1,80,50,80); h->GetListOfFunctions()->Add(l5);
	TLine* l6 = new TLine(1,96,50,96); h->GetListOfFunctions()->Add(l6);
	TLine* l7 = new TLine(1,100,50,100); h->GetListOfFunctions()->Add(l7);
      }
      else if(region == 3){ //side C
	h->SetBins(834,1,2502,127,0,127);
	//Add labels
	h->GetYaxis()->SetBinLabel(1,"EO1");
	h->GetYaxis()->SetBinLabel(17,"EO2");
	h->GetYaxis()->SetBinLabel(33,"EO3");
	h->GetYaxis()->SetBinLabel(49,"EO4");
	h->GetYaxis()->SetBinLabel(65,"EO5");
	h->GetYaxis()->SetBinLabel(81,"EO6");
	h->GetYaxis()->SetBinLabel(97,"EE1");
	h->GetYaxis()->SetBinLabel(113,"EE2");      
	//Add lines
	h->GetYaxis()->SetTickLength(0);
	for(int i = 1; i < 127; i++){
	  TLine* l = new TLine(1,i,20,i);
	  h->GetListOfFunctions()->Add(l);
	}
	TLine* l1 = new TLine(1,16,50,16); h->GetListOfFunctions()->Add(l1);
	TLine* l2 = new TLine(1,32,50,32); h->GetListOfFunctions()->Add(l2);
	TLine* l3 = new TLine(1,48,50,48); h->GetListOfFunctions()->Add(l3);
	TLine* l4 = new TLine(1,64,50,64); h->GetListOfFunctions()->Add(l4);
	TLine* l5 = new TLine(1,80,50,80); h->GetListOfFunctions()->Add(l5);
	TLine* l6 = new TLine(1,96,50,96); h->GetListOfFunctions()->Add(l6);
	TLine* l7 = new TLine(1,112,50,112); h->GetListOfFunctions()->Add(l7);
      }

    }
  }

  return StatusCode::SUCCESS;

}

StatusCode MdtRawDataValAlg::binMdtOccVsLB_Crate(TH2* &h, int region, int crate){
  if(region == 0 || region == 1){//Barrel
    if(crate == 0){ //Crate BA01 or BC01
      //Add Labels
      h->SetBins(834,1,2502,73,0,73);
      h->GetYaxis()->SetBinLabel(1,"BIL");
      h->GetYaxis()->SetBinLabel(13,"BIS");
      h->GetYaxis()->SetBinLabel(25,"BME");
      h->GetYaxis()->SetBinLabel(26,"BML");
      h->GetYaxis()->SetBinLabel(38,"BMS");
      h->GetYaxis()->SetBinLabel(50,"BOL");
      h->GetYaxis()->SetBinLabel(62,"BOS");
      //Add lines
      h->GetYaxis()->SetTickLength(0);
      for(int i = 0; i < 73; i++){
	TLine* l = new TLine(1,i,20,i);
	h->GetListOfFunctions()->Add(l);
      }
      TLine* l2 = new TLine(1,0,50,0); h->GetListOfFunctions()->Add(l2);
      TLine* l3 = new TLine(1,12,50,12);  h->GetListOfFunctions()->Add(l3);
      TLine* l4 = new TLine(1,24,50,24);  h->GetListOfFunctions()->Add(l4);
      TLine* l5 = new TLine(1,25,50,25);  h->GetListOfFunctions()->Add(l5);
      TLine* l6 = new TLine(1,37,50,37);  h->GetListOfFunctions()->Add(l6);
      TLine* l8 = new TLine(1,49,50,49);  h->GetListOfFunctions()->Add(l8);
      TLine* l9 = new TLine(1,61,50,61);  h->GetListOfFunctions()->Add(l9);
    }

    else if(crate == 1){ //BA02, BC02
      h->SetBins(834,1,2502,73,0,73);
      //Add Labels
      h->GetYaxis()->SetBinLabel(1,"BIL");
      h->GetYaxis()->SetBinLabel(13,"BIS");
      h->GetYaxis()->SetBinLabel(25,"BME");
      h->GetYaxis()->SetBinLabel(37,"BMS");
      h->GetYaxis()->SetBinLabel(49,"BOL");
      h->GetYaxis()->SetBinLabel(61,"BOS");
      //Add lines
      h->GetYaxis()->SetTickLength(0);
      for(int i = 1; i < 73; i++){
	TLine* l = new TLine(1,i,20,i);
	h->GetListOfFunctions()->Add(l);
      }
      TLine* l1 = new TLine(1,12,50,12); h->GetListOfFunctions()->Add(l1);
      TLine* l2 = new TLine(1,24,50,24); h->GetListOfFunctions()->Add(l2);
      TLine* l3 = new TLine(1,36,50,36); h->GetListOfFunctions()->Add(l3);
      TLine* l4 = new TLine(1,48,50,48); h->GetListOfFunctions()->Add(l4);
      TLine* l6 = new TLine(1,60,50,60); h->GetListOfFunctions()->Add(l6);

    }
    else if(crate == 2){ //BA03, BC03
     //Add Labels
      h->SetBins(834,1,2502,80,0,80);
      h->GetYaxis()->SetBinLabel(1,"BIL");
      h->GetYaxis()->SetBinLabel(7,"BIM");
      h->GetYaxis()->SetBinLabel(12,"BIR");
      h->GetYaxis()->SetBinLabel(18,"BIS");
      h->GetYaxis()->SetBinLabel(30,"BMF");
      h->GetYaxis()->SetBinLabel(33,"BMG");
      h->GetYaxis()->SetBinLabel(36,"BML");
      h->GetYaxis()->SetBinLabel(48,"BMS");
      h->GetYaxis()->SetBinLabel(54,"BOF");
      h->GetYaxis()->SetBinLabel(58,"BOG");
      if(region == 0){
        h->GetYaxis()->SetBinLabel(63,"BOL");
        h->GetYaxis()->SetBinLabel(75,"BOS");
      } else if (region == 1){
        h->GetYaxis()->SetBinLabel(62,"BOL");
        h->GetYaxis()->SetBinLabel(74,"BOS");    	  
      }
      //Add lines
      h->GetYaxis()->SetTickLength(0);
      for(int i = 0; i < 80; i++){
	     TLine* l = new TLine(1,i,20,i);
	     h->GetListOfFunctions()->Add(l);
      } ////change line positions!
      TLine* l2 = new TLine(1,6,50,6); h->GetListOfFunctions()->Add(l2);
      TLine* l3 = new TLine(1,11,50,11);  h->GetListOfFunctions()->Add(l3);
      TLine* l3b = new TLine(1,17,50,17);  h->GetListOfFunctions()->Add(l3b);
      //TLine* l4 = new TLine(1,26,50,26);  h->GetListOfFunctions()->Add(l4); //removed this line because it doesnt correspond to anything
      TLine* l5 = new TLine(1,29,50,29);  h->GetListOfFunctions()->Add(l5);
      TLine* l6 = new TLine(1,32,50,32);  h->GetListOfFunctions()->Add(l6);
      TLine* l7 = new TLine(1,35,50,35);  h->GetListOfFunctions()->Add(l7);
      TLine* l8 = new TLine(1,47,50,47);  h->GetListOfFunctions()->Add(l8);
      TLine* l9 = new TLine(1,53,50,53);  h->GetListOfFunctions()->Add(l9);
      TLine* l9b = new TLine(1,57,50,57);  h->GetListOfFunctions()->Add(l9b);
      if(region == 0) {
    	  TLine* l10 = new TLine(1,62,50,62);  h->GetListOfFunctions()->Add(l10);
          TLine* l11 = new TLine(1,74,50,74);  h->GetListOfFunctions()->Add(l11);
      } else if (region == 1){
          TLine* l10 = new TLine(1,61,50,61);  h->GetListOfFunctions()->Add(l10);
          TLine* l11 = new TLine(1,73,50,73);  h->GetListOfFunctions()->Add(l11);
      }
    }

    else if(crate == 3){ //BA04, BC04 
     //Add Labels
      h->SetBins(834,1,2502,79,0,79);
      h->GetYaxis()->SetBinLabel(1,"BIL");
      h->GetYaxis()->SetBinLabel(7,"BIM");
      h->GetYaxis()->SetBinLabel(12,"BIR");
      h->GetYaxis()->SetBinLabel(18,"BIS");
      h->GetYaxis()->SetBinLabel(30,"BMF");
      h->GetYaxis()->SetBinLabel(33,"BMG");
      h->GetYaxis()->SetBinLabel(36,"BML");
      h->GetYaxis()->SetBinLabel(47,"BMS");
      h->GetYaxis()->SetBinLabel(53,"BOF");
      h->GetYaxis()->SetBinLabel(57,"BOG");
      if (region == 0){
          h->GetYaxis()->SetBinLabel(62,"BOL");
          h->GetYaxis()->SetBinLabel(75,"BOS");
      } else if (region == 1){
          h->GetYaxis()->SetBinLabel(61,"BOL");
          h->GetYaxis()->SetBinLabel(74,"BOS");
      }
      
      //Add lines
      h->GetYaxis()->SetTickLength(0);
      for(int i = 0; i < 79; i++){
	TLine* l = new TLine(1,i,20,i);
	h->GetListOfFunctions()->Add(l);
      }
      TLine* l2 = new TLine(1,6,50,6); h->GetListOfFunctions()->Add(l2);
      TLine* l3 = new TLine(1,11,50,11);  h->GetListOfFunctions()->Add(l3);
      TLine* l3b = new TLine(1,17,50,17);  h->GetListOfFunctions()->Add(l3b);
      //TLine* l4 = new TLine(1,26,50,26);  h->GetListOfFunctions()->Add(l4);//removed this line because it doesnt correspond to anything
      TLine* l5 = new TLine(1,29,50,29);  h->GetListOfFunctions()->Add(l5);
      TLine* l6 = new TLine(1,32,50,32);  h->GetListOfFunctions()->Add(l6);
      TLine* l7 = new TLine(1,35,50,35);  h->GetListOfFunctions()->Add(l7);
      TLine* l8 = new TLine(1,46,50,46);  h->GetListOfFunctions()->Add(l8);
      TLine* l9 = new TLine(1,52,50,52);  h->GetListOfFunctions()->Add(l9);
      TLine* l9b = new TLine(1,56,50,56);  h->GetListOfFunctions()->Add(l9b);
      if(region == 0){
    	  TLine* l10 = new TLine(1,61,50,61);  h->GetListOfFunctions()->Add(l10);
          TLine* l11 = new TLine(1,74,50,74);  h->GetListOfFunctions()->Add(l11);
      } else if (region == 1 ){
    	  TLine* l10 = new TLine(1,60,50,60);  h->GetListOfFunctions()->Add(l10);
          TLine* l11 = new TLine(1,73,50,73);  h->GetListOfFunctions()->Add(l11);
      }
    }
  }

  else{ //Endcap
    if(crate == 0 || crate == 2){ //EA01, EC01 and EA03, EC03 are the same
      h->SetBins(834,1,2502,73,0,73);
      //Add labels
      h->GetYaxis()->SetBinLabel(1,"BEE");
      h->GetYaxis()->SetBinLabel(5,"BIS");
      h->GetYaxis()->SetBinLabel(9,"EEL");
      h->GetYaxis()->SetBinLabel(13,"EES");
      h->GetYaxis()->SetBinLabel(17,"EIL");
      h->GetYaxis()->SetBinLabel(26,"EIS");
      h->GetYaxis()->SetBinLabel(30,"EML");
      h->GetYaxis()->SetBinLabel(40,"EMS");
      h->GetYaxis()->SetBinLabel(50,"EOL");
      h->GetYaxis()->SetBinLabel(62,"EOS");
      //Add lines
      h->GetYaxis()->SetTickLength(0);
      for(int i = 1; i < 73; i++){
	TLine* l = new TLine(1,i,20,i);
	h->GetListOfFunctions()->Add(l);
      }
      TLine* l2 = new TLine(1,4,50,4); h->GetListOfFunctions()->Add(l2);
      TLine* l3 = new TLine(1,8,50,8);  h->GetListOfFunctions()->Add(l3);
      TLine* l4 = new TLine(1,12,50,12);  h->GetListOfFunctions()->Add(l4);
      TLine* l5 = new TLine(1,16,50,16);  h->GetListOfFunctions()->Add(l5);
      TLine* l6 = new TLine(1,25,50,25);  h->GetListOfFunctions()->Add(l6);
      TLine* l7 = new TLine(1,29,50,29);  h->GetListOfFunctions()->Add(l7);
      TLine* l8 = new TLine(1,39,50,39);  h->GetListOfFunctions()->Add(l8);
      TLine* l9 = new TLine(1,49,50,49);  h->GetListOfFunctions()->Add(l9);
      TLine* l10 = new TLine(1,61,50,61);  h->GetListOfFunctions()->Add(l10);
    }
    else if(crate == 1){ //EA02, EC02
      h->SetBins(834,1,2502,71,0,71);
      //Add labels
      h->GetYaxis()->SetBinLabel(1,"BEE");
      h->GetYaxis()->SetBinLabel(5,"BIS");
      h->GetYaxis()->SetBinLabel(9,"EEL");
      h->GetYaxis()->SetBinLabel(12,"EES");
      h->GetYaxis()->SetBinLabel(16,"EIL");
      h->GetYaxis()->SetBinLabel(24,"EIS");
      h->GetYaxis()->SetBinLabel(28,"EML");
      h->GetYaxis()->SetBinLabel(38,"EMS");
      h->GetYaxis()->SetBinLabel(48,"EOL");
      h->GetYaxis()->SetBinLabel(60,"EOS");
      //Add lines
      h->GetYaxis()->SetTickLength(0);
      for(int i = 1; i < 71; i++){
	TLine* l = new TLine(1,i,20,i);
	h->GetListOfFunctions()->Add(l);
      }
      TLine* l2 = new TLine(1,4,50,4); h->GetListOfFunctions()->Add(l2);
      TLine* l3 = new TLine(1,8,50,8);  h->GetListOfFunctions()->Add(l3);
      TLine* l4 = new TLine(1,11,50,11);  h->GetListOfFunctions()->Add(l4);
      TLine* l5 = new TLine(1,15,50,15);  h->GetListOfFunctions()->Add(l5);
      TLine* l6 = new TLine(1,23,50,23);  h->GetListOfFunctions()->Add(l6);
      TLine* l7 = new TLine(1,27,50,27);  h->GetListOfFunctions()->Add(l7);
      TLine* l8 = new TLine(1,37,50,37);  h->GetListOfFunctions()->Add(l8);
      TLine* l9 = new TLine(1,47,50,47);  h->GetListOfFunctions()->Add(l9);
      TLine* l10 = new TLine(1,59,50,59);  h->GetListOfFunctions()->Add(l10);
    }
    else if(crate == 3){ //EA04, EC04
      h->SetBins(834,1,2502,72,0,72);
      //Add labels
      h->GetYaxis()->SetBinLabel(1,"BEE");
      h->GetYaxis()->SetBinLabel(5,"BIS");
      h->GetYaxis()->SetBinLabel(9,"EEL");
      h->GetYaxis()->SetBinLabel(13,"EES");
      h->GetYaxis()->SetBinLabel(17,"EIL");
      h->GetYaxis()->SetBinLabel(25,"EIS");
      h->GetYaxis()->SetBinLabel(29,"EML");
      h->GetYaxis()->SetBinLabel(39,"EMS");
      h->GetYaxis()->SetBinLabel(49,"EOL");
      h->GetYaxis()->SetBinLabel(61,"EOS");
      //Add lines
      h->GetYaxis()->SetTickLength(0);
      for(int i = 1; i < 72; i++){
	TLine* l = new TLine(1,i,20,i);
	h->GetListOfFunctions()->Add(l);
      }
      TLine* l2 = new TLine(1,4,50,4); h->GetListOfFunctions()->Add(l2);
      TLine* l3 = new TLine(1,8,50,8);  h->GetListOfFunctions()->Add(l3);
      TLine* l4 = new TLine(1,12,50,12);  h->GetListOfFunctions()->Add(l4);
      TLine* l5 = new TLine(1,16,50,16);  h->GetListOfFunctions()->Add(l5);
      TLine* l6 = new TLine(1,24,50,24);  h->GetListOfFunctions()->Add(l6);
      TLine* l7 = new TLine(1,28,50,28);  h->GetListOfFunctions()->Add(l7);
      TLine* l8 = new TLine(1,38,50,38);  h->GetListOfFunctions()->Add(l8);
      TLine* l9 = new TLine(1,48,50,48);  h->GetListOfFunctions()->Add(l9);
      TLine* l10 = new TLine(1,60,50,60);  h->GetListOfFunctions()->Add(l10);
    }
  }

  return StatusCode::SUCCESS;

}


int MdtRawDataValAlg::get_bin_for_LB_crate_hist(int region, int crate, int phi, int eta, std::string chamber){
  int binNum = 999;

  if(region == 0 || region == 1){ //Barrel
    if(crate == 1){ //BA01, BC01
	if(chamber.substr(0,3)=="BIL") binNum = 2*eta + (phi-1)/2 - 1; 
	else if(chamber.substr(0,3)=="BIS") binNum = 12 + 2*eta + (phi-2)/2 - 1;
	else if(chamber.substr(0,3)=="BME") binNum = 25;	
	else if(chamber.substr(0,3)=="BML") binNum = 25 + 2*eta + (phi-1)/2 - 1;
	else if(chamber.substr(0,3)=="BMS") binNum = 37 + 2*eta + (phi-2)/2 - 1;
	else if(chamber.substr(0,3)=="BOL") binNum = 49 + 2*eta + (phi-1)/2 - 1;
	else if(chamber.substr(0,3)=="BOS") binNum = 61 + 2*eta + (phi-2)/2 - 1;
	else ATH_MSG_INFO("chamber " << chamber << " didn't exist in crate Bx01");
  	return binNum - 1;
    } else if(crate == 2){//BA02, BC02

	if(chamber.substr(0,3)=="BIL") binNum = 2*eta + (phi-5)/2 - 1; 
	else if(chamber.substr(0,3)=="BIS") binNum = 12 + 2*eta + (phi-6)/2 - 1;
	else if(chamber.substr(0,3)=="BML") binNum = 24 + 2*eta + (phi-5)/2 - 1;
	else if(chamber.substr(0,3)=="BMS") binNum = 36 + 2*eta + (phi-6)/2 - 1;
	else if(chamber.substr(0,3)=="BOL") binNum = 48+ 2*eta + (phi-5)/2 - 1;
	else if(chamber.substr(0,3)=="BOS") binNum = 60 + 2*eta + (phi-6)/2 - 1;
	else ATH_MSG_INFO("chamber " << chamber << " didn't exist in crate Bx02");
	return binNum - 1;
    } else if(crate == 3){//BA03,BC03
	if(chamber.substr(0,3)=="BIL") binNum = eta;
	else if(chamber.substr(0,3)=="BIM") binNum = 6 + eta;
	else if(chamber.substr(0,3)=="BIR") binNum = 11 + eta;
	else if(chamber.substr(0,3)=="BIS") binNum = 17 + 2*eta + (phi-10)/2-1;
	else if(chamber.substr(0,3)=="BMF") binNum = 29 + (eta+1)/2;
	else if(chamber.substr(0,3)=="BMG") binNum = 32 + eta/2;
	else if(chamber.substr(0,3)=="BML") binNum = 35 + 2*eta + (phi-9)/2-1;
	else if(chamber.substr(0,3)=="BMS") binNum = 47 + eta;
	else if(chamber.substr(0,3)=="BOF") binNum = 53 + (eta+1)/2;
	else if(chamber.substr(0,4)=="BOG0" && region == 0 ) binNum = 58;
	else if(chamber.substr(0,3)=="BOG") binNum = 58 + eta/2 - region;
	else if(chamber.substr(0,3)=="BOL") binNum = 62 + 2*eta + (phi-9)/2-1 - region;
	else if(chamber.substr(0,3)=="BOS") binNum = 74 + eta - region;
	else ATH_MSG_INFO("chamber " << chamber << " didn't exist in crate Bx03");
	return binNum - 1;
    } else if(crate == 4){//BA04, BC04

	if(chamber.substr(0,3)=="BIL") binNum = eta;
	else if(chamber.substr(0,3)=="BIM") binNum = 6 + eta;
	else if(chamber.substr(0,3)=="BIR") binNum = 11 + eta;
	else if(chamber.substr(0,3)=="BIS") binNum = 17 + 2*eta + (phi-14)/2-1;
	else if(chamber.substr(0,3)=="BMF") binNum = 29 + (eta+1)/2;
	else if(chamber.substr(0,3)=="BMG") binNum = 32 + eta/2;
	else if(chamber.substr(0,3)=="BML" && eta < 6) binNum = 35 + 2*eta + (phi-13)/2-1;
	else if(chamber.substr(0,7)=="BML6A15" || chamber.substr(0,7)=="BML6C15" ) binNum = 46;
	else if(chamber.substr(0,3)=="BMS") binNum = 46 + eta;
	else if(chamber.substr(0,3)=="BOF") binNum = 52 + (eta+1)/2;
	else if(chamber.substr(0,4)=="BOG0" && region == 0) binNum = 57;
	else if(chamber.substr(0,3)=="BOG") binNum = 57 + eta/2 - region;
	else if(chamber.substr(0,3)=="BOL") binNum = 61 + 2*eta + (phi-13)/2-1 - region;
	else if(chamber.substr(0,3)=="BOS") binNum = 74 + eta - region;
	else ATH_MSG_INFO("chamber " << chamber << " didn't exist in crate Bx04");
	return binNum - 1;
    }
  } else if(region == 2 || region == 3){
	if(crate == 1){ //EA01, EC01
	if(chamber.substr(0,3)=="BEE") binNum = 2*eta + (phi-2)/2-1;
	else if(chamber.substr(0,3)=="BIS") binNum = 4 + 2*(eta-6) + (phi-2)/2-1;
	else if(chamber.substr(0,3)=="EEL") binNum = 8 + 2*eta + (phi-1)/2-1;	
	else if(chamber.substr(0,3)=="EES") binNum = 12 + 2*eta + (phi-2)/2-1;
	else if(chamber.substr(0,3)=="EIL" && eta < 5) binNum = 16 + 2*eta + (phi-1)/2-1;
	else if(chamber.substr(0,3)=="EIL" && eta == 5) binNum = 25;
	else if(chamber.substr(0,3)=="EIS") binNum = 25 + 2*eta + (phi-2)/2-1;
	else if(chamber.substr(0,3)=="EML") binNum = 29 + 2*eta + (phi-1)/2-1;
	else if(chamber.substr(0,3)=="EMS") binNum = 39 + 2*eta + (phi-2)/2-1;
	else if(chamber.substr(0,3)=="EOL") binNum = 49 + 2*eta + (phi-1)/2-1;
	else if(chamber.substr(0,3)=="EOS") binNum = 61 + 2*eta + (phi-2)/2-1;
	else ATH_MSG_INFO("chamber " << chamber << " didn't exist in crate Ex01");	
	return binNum - 1;
    } else if(crate == 2){//EA02, EC02
	if(chamber.substr(0,3)=="BEE") binNum = 2*eta + (phi-6)/2-1;
	else if(chamber.substr(0,3)=="BIS") binNum = 4 + 2*(eta-6) + (phi-6)/2-1;
	else if(chamber.substr(0,4)=="EEL1") binNum = 9 + (phi-3)/2 - 1;
	else if(chamber.substr(0,4)=="EEL2") binNum = 11;
	else if(chamber.substr(0,3)=="EES") binNum = 11 + 2*eta + (phi-6)/2-1;
	else if(chamber.substr(0,3)=="EIL") binNum = 15 + 2*eta + (phi-5)/2-1;
	else if(chamber.substr(0,3)=="EIS") binNum = 23 + 2*eta + (phi-6)/2-1;
	else if(chamber.substr(0,3)=="EML") binNum = 27 + 2*eta + (phi-5)/2-1;
	else if(chamber.substr(0,3)=="EMS") binNum = 37 + 2*eta + (phi-6)/2-1;
	else if(chamber.substr(0,3)=="EOL") binNum = 47 + 2*eta + (phi-5)/2-1;
	else if(chamber.substr(0,3)=="EOS") binNum = 59 + 2*eta + (phi-6)/2-1;
	else ATH_MSG_INFO("chamber " << chamber << " didn't exist in crate Ex02");
	return binNum - 1;
    } else if(crate == 3){//EA03, EC03

	if(chamber.substr(0,3)=="BEE") binNum = 2*eta + (phi-10)/2-1;
	else if(chamber.substr(0,3)=="BIS") binNum = 4 + 2*(eta-6) + (phi-10)/2-1;
	else if(chamber.substr(0,3)=="EEL") binNum = 8 + 2*eta + (phi-9)/2-1;
	else if(chamber.substr(0,3)=="EES") binNum = 12 + 2*eta + (phi-10)/2-1;
	else if(chamber.substr(0,3)=="EIL" && eta < 5) binNum = 16 + 2*eta + (phi-9)/2-1;
	else if(chamber.substr(0,4)=="EIL5") binNum = 25;
	else if(chamber.substr(0,3)=="EIS") binNum = 25 + 2*eta + (phi-10)/2-1;
	else if(chamber.substr(0,3)=="EML") binNum = 29 + 2*eta + (phi-9)/2-1;
	else if(chamber.substr(0,3)=="EMS") binNum = 39 + 2*eta + (phi-10)/2-1;
	else if(chamber.substr(0,3)=="EOL") binNum = 49 + 2*eta + (phi-9)/2-1;
	else if(chamber.substr(0,3)=="EOS") binNum = 61 + 2*eta + (phi-10)/2-1;
	else ATH_MSG_INFO("chamber " << chamber << " didn't exist in crate Ex03");	
	return binNum - 1;
    } else if(crate == 4){//EA04, EC04
	if(chamber.substr(0,3)=="BEE") binNum = 2*eta + (phi-14)/2-1;
	else if(chamber.substr(0,3)=="BIS") binNum = 4 + 2*(eta-6) + (phi-14)/2-1;
	else if(chamber.substr(0,3)=="EEL") binNum = 8 + 2*eta + (phi-13)/2-1;
	else if(chamber.substr(0,3)=="EES") binNum = 12 + 2*eta + (phi-14)/2-1;
	else if(chamber.substr(0,3)=="EIL") binNum = 16 + 2*eta + (phi-13)/2-1;
	else if(chamber.substr(0,3)=="EIS") binNum = 24 + 2*eta + (phi-14)/2-1;
	else if(chamber.substr(0,3)=="EML") binNum = 28 + 2*eta + (phi-13)/2-1;
	else if(chamber.substr(0,3)=="EMS") binNum = 38 + 2*eta + (phi-14)/2-1;
	else if(chamber.substr(0,3)=="EOL") binNum = 48 + 2*eta + (phi-13)/2-1;
	else if(chamber.substr(0,3)=="EOS") binNum = 60 + 2*eta + (phi-14)/2-1;
	else ATH_MSG_INFO("chamber " << chamber << " didn't exist in crate Ex04");	
	return binNum - 1;
    }
  }  return -1;
  
}<|MERGE_RESOLUTION|>--- conflicted
+++ resolved
@@ -768,106 +768,6 @@
       }
     } 
 
-<<<<<<< HEAD
-// //   ////////////////////////////////////////////////////////////////////////////////////////////////////
-// //   //Begin Tube List Auto Generation
-// //   ////////////////////////////////////////////////////////////////////////////////////////////////////
- //      std::string hardware_name = convertChamberName(m_muonIdHelperTool->mdtIdHelper().stationName(Id),m_muonIdHelperTool->mdtIdHelper().stationEta(Id),m_muonIdHelperTool->mdtIdHelper().stationPhi(Id),"MDT");
- ////Given an input text file from Post-Processing, create a map of chamber_name, noisytube
-  
-/*   ATH_MSG_ERROR("Reading in tubes.txt");
-   ifstream fin("tubes.txt",ios::in);
-   char line_[1024];
-   std::map<std::string, std::set<int> > myMap;
-   while( fin.getline(line_,1024) ) {
-     TString line = line_;
-     TString chamName = line(0, line.Index(" "));
-     TRegexp chamName_ = chamName;
-     line(chamName_) = "";
-     line.ReplaceAll(" ","");
-     std::set<int> tubes;
-     std::cout << "Reading In Chamber " << chamName << " From tubes.txt" << std::endl;
-     while( line.Contains(",") ){
-       TString tube = line( 0, line.Index(",") );
-       int tube_n = tube.Atoi();
-       tubes.insert(tube_n);
-       tube+=",";
-       TRegexp tube_ = tube;
-       line(tube_) = "";
-     }
-     int tube_n = line.Atoi();
-     tubes.insert(tube_n);
-     myMap.insert( make_pair(chamName.Data(), tubes) );
-   }
-   ATH_MSG_ERROR("Dump PostProcess Map");
-   for(std::map<std::string,std::set<int> >::const_iterator m_itr = myMap.begin(); m_itr != myMap.end(); ++m_itr){
-     std::cout << "Dumping myMap: This Chamber, " << (*m_itr).first << " Contains " << (*m_itr).second.size() << " Noisy Tubes" << std::endl;
-   }
-
-   //  Given a map of noisy tubes from post-processing determine appropriate identifiers
-   fstream fout("out.cxx",ios::out);
-   ATH_MSG_ERROR("Maps : " << myMap.size() << " Chambers w/ noisy Tubes");
-   fout << "MDTNoisyTubes::MDTNoisyTubes(bool doMask){" << std::endl;
-   fout << "  //This Initializer Automatically Generated w/\n";
-   fout << "  //MdtRawDataValAlg::mdtchamberId() \n" ;
-   fout << "  //To Regenerate w/ new list simply uncomment the relevant portion of the code\n";
-   fout << "  //In the above function and place in your run directory a file named \"tubes.txt\"\n";
-   fout << "  //Which should be of the form:\n";
-   fout << "  //[chambername] [int],[int],[int]\n";
-   fout << "  //Where the ints are tube numbers as generated w/:\n";
-   fout << "  //int mdttube= m_muonIdHelperTool->mdtIdHelper().tube(*i) + (mdtlayer-1) * m_muonIdHelperTool->mdtIdHelper().tubeMax(*i);\n";
-   fout << "  //ChamberTubeNumberCorrection(mdttube, hardware_name, m_muonIdHelperTool->mdtIdHelper().tube(*i), mdtlayer-1)\n";
-   fout << "  //Output will be in your run directory called out.cxx\n\n";
-   fout << "  if(!doMask) return;//Option to turn off tube masking\n" << std::endl;
-
-   //  fout << "  std::string chName;" << std::endl;
-   fout << "  IdentifierHash idHash;" << std::endl;
-   fout << "  std::set<Identifier> tubes;\n" << std::endl;
-   fout << "unsigned long long id = 0;" << std::endl;
-
-   for (std::vector<Identifier>::const_iterator j = m_muonIdHelperTool->mdtIdHelper().module_begin(); j != m_muonIdHelperTool->mdtIdHelper().module_end(); ++j){
-     std::vector<Identifier> chIds;
-     m_muonIdHelperTool->mdtIdHelper().idChannels(*j,chIds);
-     std::string hardware_name = convertChamberName(m_muonIdHelperTool->mdtIdHelper().stationName(*j),m_muonIdHelperTool->mdtIdHelper().stationEta(*j),m_muonIdHelperTool->mdtIdHelper().stationPhi(*j),"MDT");
-     IdentifierHash idHash; 
-     m_muonIdHelperTool->mdtIdHelper().get_module_hash( *j, idHash);
-     std::map<std::string, std::set<int> >::const_iterator m_itr = myMap.find(hardware_name);
-     std::set<int> noisyTubes;
-     if(m_itr==myMap.end()) continue;
-     else noisyTubes = (*m_itr).second;
-     std::cout << "Writing to out.cxx Found Chamber: " << hardware_name << " Hash Id " << idHash << " With " << noisyTubes.size() << " Noisy Tubes" << std::endl;
-     fout << "  //  " << hardware_name << " 	 //" << std::endl;
-     fout << "  idHash = " << idHash << "; " << std::endl;
-     for (std::vector<Identifier>::const_iterator i = chIds.begin(); i != chIds.end(); ++i){
-       int mdtlayer = m_muonIdHelperTool->mdtIdHelper().tubeLayer(*i);
-       if (m_muonIdHelperTool->mdtIdHelper().multilayer(*i)==2) {
-   	if ( hardware_name.at(1) == 'I' && hardware_name.at(3) != '8' )
-   	  mdtlayer += 4;
-   	else 
-   	  mdtlayer += 3;
-       }	  
-       int mdttube= m_muonIdHelperTool->mdtIdHelper().tube(*i) + (mdtlayer-1) * m_muonIdHelperTool->mdtIdHelper().tubeMax(*i);
-       ChamberTubeNumberCorrection(mdttube, hardware_name, m_muonIdHelperTool->mdtIdHelper().tube(*i), mdtlayer-1);
-       if(noisyTubes.find(mdttube)!= noisyTubes.end()){
-    	   fout << " id = " << *i << ";" << endl;
-   	       fout << "  tubes.insert(static_cast<Identifier>(id)); // hist bin #" << mdttube << endl;
-       }
-     }
-     
-     fout << "  m_noise_map.insert( make_pair(idHash, tubes) );" << std::endl;
-     fout << "  tubes.clear();\n" << std::endl;
-   }
-
-   ATH_MSG_ERROR("Complete Tube Dump");
-   fout << "}" << std::endl;  
-   fout.close();
-*/
-//   ////////////////////////////////////////////////////////////////////////////////////////////////////
-//   //End Tube List Auto Generation
-//   ////////////////////////////////////////////////////////////////////////////////////////////////////
-
-=======
->>>>>>> 03922733
   return;
 }  
 
