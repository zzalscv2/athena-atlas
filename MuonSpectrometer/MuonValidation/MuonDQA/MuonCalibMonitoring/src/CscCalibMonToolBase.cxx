--- conflicted
+++ resolved
@@ -46,11 +46,6 @@
     //m_histCol(kOrange -9),
     m_histColAlert(kRed),
     m_monGroupVec(NULL),
-<<<<<<< HEAD
-    m_muon_mgr(NULL),
-=======
-    m_cscCoolSvc(NULL),
->>>>>>> 234f18b0
     m_statDbColl(NULL)
 {
    
