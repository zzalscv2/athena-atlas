/*
  Copyright (C) 2002-2021 CERN for the benefit of the ATLAS collaboration
*/

#include "DCMathSegmentMaker.h"

#include <cassert>
#include <functional>
#include <iostream>

#include "AthenaKernel/Timeout.h"
#include "EventPrimitives/EventPrimitivesHelpers.h"
#include "EventPrimitives/EventPrimitivesToStringConverter.h"
#include "FourMomUtils/xAODP4Helpers.h"
#include "GeoPrimitives/GeoPrimitivesToStringConverter.h"
#include "MuonCompetingRIOsOnTrack/CompetingMuonClustersOnTrack.h"
#include "MuonPrepRawData/MdtPrepData.h"
#include "MuonPrepRawData/RpcPrepData.h"
#include "MuonPrepRawData/TgcPrepData.h"
#include "MuonRIO_OnTrack/MdtDriftCircleOnTrack.h"
#include "MuonRIO_OnTrack/RpcClusterOnTrack.h"
#include "MuonRIO_OnTrack/TgcClusterOnTrack.h"
#include "MuonReadoutGeometry/MdtReadoutElement.h"
#include "MuonReadoutGeometry/MuonDetectorManager.h"
#include "MuonReadoutGeometry/RpcReadoutElement.h"
#include "MuonSegment/MuonSegmentQuality.h"
#include "TrkDriftCircleMath/ClusterId.h"
#include "TrkDriftCircleMath/DriftCircle.h"
#include "TrkDriftCircleMath/MdtMultiChamberGeometry.h"
#include "TrkDriftCircleMath/MdtStationId.h"
#include "TrkDriftCircleMath/ResidualWithSegment.h"
#include "TrkDriftCircleMath/Road.h"
#include "TrkDriftCircleMath/Segment.h"
#include "TrkDriftCircleMath/SegmentFinder.h"
#include "TrkEventPrimitives/DefinedParameter.h"
#include "TrkEventPrimitives/FitQuality.h"
#include "TrkEventPrimitives/JacobianCotThetaPtToThetaP.h"
#include "TrkEventPrimitives/LocalDirection.h"
#include "TrkEventPrimitives/LocalParameters.h"
#include "TrkEventPrimitives/ParamDefs.h"
#include "TrkParameters/TrackParameters.h"
#include "TrkRIO_OnTrack/RIO_OnTrack.h"
#include "TrkRoad/TrackRoad.h"
#include "TrkSurfaces/PlaneSurface.h"
#include "TrkSurfaces/StraightLineSurface.h"
#include "TrkTrack/Track.h"
namespace {

    double cot(double x) {
        /// use a cut off scale between
        constexpr double dX = std::numeric_limits<float>::epsilon();
        if (std::abs(x) < dX || std::abs(x - M_PI) < dX) return std::numeric_limits<float>::max();
        /// Use simple relation between cot(x) = tan( PI/2 -x) to convert into each other
        return std::tan(M_PI_2 - x);
    }

}  // namespace
namespace Muon {

    DCMathSegmentMaker::DCMathSegmentMaker(const std::string& t, const std::string& n, const IInterface* p) :
        AthAlgTool(t, n, p)  {
        declareInterface<IMuonSegmentMaker>(this);
        declareInterface<IMuonSegmentTriggerHitAssociator>(this);       
    }

    StatusCode DCMathSegmentMaker::initialize() {
        // retrieve MuonDetectorManager
        ATH_CHECK(m_DetectorManagerKey.initialize());
        ATH_CHECK(m_mdtCreator.retrieve());
        ATH_CHECK(m_mdtCreatorT0.retrieve());
        ATH_CHECK(m_clusterCreator.retrieve());
        ATH_CHECK(m_compClusterCreator.retrieve());
        ATH_CHECK(m_idHelperSvc.retrieve());
        ATH_CHECK(m_printer.retrieve());
        ATH_CHECK(m_edmHelperSvc.retrieve());
        ATH_CHECK(m_segmentFinder.retrieve());
        ATH_CHECK(m_segmentSelectionTool.retrieve());

        if (m_refitParameters) { ATH_CHECK(m_segmentFitter.retrieve()); }

        if (!m_dcslFitProvider.empty()) {
            ATH_CHECK(m_dcslFitProvider.retrieve());
            ATH_MSG_INFO(" Using " << m_dcslFitProvider);
        }

        // initialise for data handles
        ATH_CHECK(m_rpcKey.initialize());
        ATH_CHECK(m_tgcKey.initialize());
        ATH_CHECK(m_mdtKey.initialize());
        ATH_CHECK(m_chamberGeoKey.initialize());
       
        return StatusCode::SUCCESS;
    }

    MuonSegment* DCMathSegmentMaker::associateTriggerHits(const MuonSegment& seg, const std::vector<const MuonClusterOnTrack*>& clus,
                                                                bool includeEtaHits) const {
        const EventContext& ctx = Gaudi::Hive::currentContext();
        ATH_MSG_DEBUG("associateTriggerHits: clusters " << clus.size());
        // extract hits
        std::vector<const MdtDriftCircleOnTrack*> mdts;
        mdts.reserve(seg.containedMeasurements().size());
        for (const Trk::MeasurementBase* hit : seg.containedMeasurements()) {
            const MdtDriftCircleOnTrack* mdt = dynamic_cast<const MdtDriftCircleOnTrack*>(hit);
            if (mdt) mdts.push_back(mdt);
        }

        // global to local transformation for chamber
        Amg::Transform3D gToStation = seg.associatedSurface().transform().inverse();

        // set to get Identifiers of chambers with hits
        std::unique_ptr<TrkDriftCircleMath::MdtMultiChamberGeometry> multiGeo;
        if (m_doGeometry) {
            std::set<Identifier> chamberSet;
            for (const MdtDriftCircleOnTrack* drift_circle : mdts) {
                Identifier dcid = drift_circle->identify();
                Identifier elId = m_idHelperSvc->mdtIdHelper().elementID(dcid);
                chamberSet.insert(elId);
            }

            // vector to store chamber geometries
            std::vector<TrkDriftCircleMath::MdtChamberGeometry> geos;

            // loop over chambers
            geos.reserve(chamberSet.size());
        for (const Identifier& cham_id : chamberSet) { geos.push_back(createChamberGeometry(cham_id, gToStation)); }

            // create new geometry
            multiGeo = std::make_unique<TrkDriftCircleMath::MdtMultiChamberGeometry>(geos);
        }

        if (mdts.size() < 2) return nullptr;
        const MdtDriftCircleOnTrack* firstRot = findFirstRotInChamberWithMostHits(mdts);

        if (!firstRot) { return nullptr; }

        const MuonGM::MdtReadoutElement* detEl = firstRot->detectorElement();

        if (!detEl) {
            ATH_MSG_WARNING(" no MdtReadoutElement found, returning 0 ");
            return nullptr;
        }

        // identifier
        Identifier chid = firstRot->identify();

        // endcap or barrel
        bool isEndcap = m_idHelperSvc->mdtIdHelper().isEndcap(chid);

        // define axis of chamber in global coordinates
        Amg::Transform3D amdbToGlobal = seg.associatedSurface().transform();

        std::vector<const MuonClusterOnTrack*> clusters = clus;
        std::vector<std::unique_ptr<const Trk::MeasurementBase> > measToBeDeleted;
        // if requested, retrieve trigger eta hits
        if (includeEtaHits) {
            addEtaHits(clusters, measToBeDeleted, isEndcap);
            ATH_MSG_DEBUG("adding eta hits: original clusters " << clus.size() << " extended " << clusters.size());
        }

        /* ***** create cluster hits ******** */
        ClusterVecPair spVecs;
        if (m_doSpacePoints)
            spVecs = create2DClusters(clusters);
        else
            spVecs = create1DClusters(clusters);
        TrkDriftCircleMath::CLVec cls = createClusterVec(chid, spVecs.first, gToStation);

        /* ***** create MDT hits ************ */
        ATH_MSG_DEBUG(" adding mdts " << mdts.size());

        TrkDriftCircleMath::DCOnTrackVec dcs;
        // reset chamber statistics
        bool firstMdt = true;
        double phimin{9999.}, phimax{-9999.};
        unsigned index = 0;
        for (const Trk::MeasurementBase* hit : seg.containedMeasurements()) {
            const MdtDriftCircleOnTrack* mdt = dynamic_cast<const MdtDriftCircleOnTrack*>(hit);

            if (!mdt) { continue; }
            Identifier id = mdt->identify();

            // calculate local AMDB position
            Amg::Vector3D locPos = gToStation * mdt->prepRawData()->globalPosition();
            TrkDriftCircleMath::LocVec2D lpos(locPos.y(), locPos.z());

            double r = mdt->localParameters()[Trk::locR];
            double dr = Amg::error(mdt->localCovariance(), Trk::locR);

            // create identifier
            TrkDriftCircleMath::MdtId mdtid(m_idHelperSvc->mdtIdHelper().isBarrel(id), m_idHelperSvc->mdtIdHelper().multilayer(id) - 1,
                                            m_idHelperSvc->mdtIdHelper().tubeLayer(id) - 1, m_idHelperSvc->mdtIdHelper().tube(id) - 1);

            // create new DriftCircle
            TrkDriftCircleMath::DriftCircle dc(lpos, r, dr, TrkDriftCircleMath::DriftCircle::InTime, mdtid, index, mdt);
            TrkDriftCircleMath::DCOnTrack dcOnTrack(dc, 1., 1.);
            ATH_MSG_VERBOSE(" new MDT hit " << m_idHelperSvc->toString(id) << " x " << lpos.x() << " y " << lpos.y());

            TubeEnds tubeEnds = localTubeEnds(*mdt, gToStation, amdbToGlobal);
            if (firstMdt) {
                phimin = tubeEnds.phimin;
                phimax = tubeEnds.phimax;
                firstMdt = false;
            } else {
                updatePhiRanges(tubeEnds.phimin, tubeEnds.phimax, phimin, phimax);
            }

            dcs.push_back(dcOnTrack);
            ++index;
        }

        // create line
        double angleYZ = seg.localDirection().angleYZ();
        const Amg::Vector3D lpos = gToStation * seg.globalPosition();
        TrkDriftCircleMath::LocVec2D segPos(lpos.y(), lpos.z());
        TrkDriftCircleMath::Line segPars(segPos, angleYZ);

        const Trk::FitQuality* fq = seg.fitQuality();
        double chi2 = fq ? fq->chiSquared() : 0.;
        int ndof = fq ? fq->numberDoF() : 1;

        TrkDriftCircleMath::Segment segment(segPars, dcs, chi2, ndof, Amg::error(seg.localCovariance(), Trk::locY),
                                            Amg::error(seg.localCovariance(), Trk::theta));
        segment.clusters(cls);
        segment.hitsOnTrack(6);  // hack just putting a number above the cut of at least 2

        segmentCreationInfo sInfo(spVecs, multiGeo.get(), gToStation, amdbToGlobal, phimin, phimax);
        std::unique_ptr<MuonSegment> newSeg = createSegment(ctx, segment, chid, seg.globalPosition(), seg.globalDirection(), mdts, true, sInfo);

        return newSeg.release();
    }

    void DCMathSegmentMaker::addEtaHits(std::vector<const MuonClusterOnTrack*>& clusters,
                                        std::vector<std::unique_ptr<const Trk::MeasurementBase> >& measurementsToBeDeleted,
                                        bool isEndcap) const {
        std::set<IdentifierHash> chIdHs;
        for (const MuonClusterOnTrack* clus : clusters) chIdHs.insert(clus->collectionHash());
        ATH_MSG_VERBOSE("Number of collections " << chIdHs.size());

        if (isEndcap) {
            const Muon::TgcPrepDataContainer* prdContainer = nullptr;
            SG::ReadHandle<Muon::TgcPrepDataContainer> TgcCont(m_tgcKey);
            if (!TgcCont.isValid()) {
                ATH_MSG_WARNING("Cannot retrieve TgcPrepDataContainer ");
                return;
            }
            prdContainer = TgcCont.cptr();
            if (!prdContainer) {
                ATH_MSG_WARNING("No TGC prd container retrieved");
                return;
            }

            // loop over chambers and get collections
            for (const IdentifierHash& chit : chIdHs) {
                auto collptr = prdContainer->indexFindPtr(chit);
                if (!collptr) {
                    ATH_MSG_VERBOSE("Could not find collection ");
                    continue;
                }
                const TgcPrepDataCollection& col = *collptr;
                ATH_MSG_VERBOSE("Found collection: " << m_idHelperSvc->toStringChamber(col.identify()) << " size " << col.size());
                TgcPrepDataCollection::const_iterator hit = col.begin();
                TgcPrepDataCollection::const_iterator hit_end = col.end();
                for (; hit != hit_end; ++hit) {
                    // skip phi hits
                    if (m_idHelperSvc->measuresPhi((*hit)->identify())) continue;

                    const MuonClusterOnTrack* clus = m_clusterCreator->createRIO_OnTrack(**hit, (*hit)->globalPosition());
                    if (clus) {
                        ATH_MSG_VERBOSE("  adding hit: " << m_idHelperSvc->toString(clus->identify()));
                        clusters.push_back(clus);
                        measurementsToBeDeleted.emplace_back(clus);
                    }
                }
            }

        } else {
            const Muon::RpcPrepDataContainer* prdContainer = nullptr;
            SG::ReadHandle<Muon::RpcPrepDataContainer> RpcCont(m_rpcKey);
            if (!RpcCont.isValid()) {
                ATH_MSG_WARNING("Cannot retrieve RpcPrepDataContainer ");
                return;
            }
            prdContainer = RpcCont.cptr();
            if (!prdContainer) {
                ATH_MSG_WARNING("No RPC prd container retrieved");
                return;
            }

            // loop over chambers and get collections
            for (const IdentifierHash& chit : chIdHs) {
                auto collptr = prdContainer->indexFindPtr(chit);
                if (!collptr) continue;

                const RpcPrepDataCollection& col = *collptr;
                RpcPrepDataCollection::const_iterator hit = col.begin();
                RpcPrepDataCollection::const_iterator hit_end = col.end();
                for (; hit != hit_end; ++hit) {
                    // skip phi hits
                    if (m_idHelperSvc->measuresPhi((*hit)->identify())) continue;
                    const MuonClusterOnTrack* clus = m_clusterCreator->createRIO_OnTrack(**hit, (*hit)->globalPosition());
                    if (clus) {
                        clusters.push_back(clus);
                        measurementsToBeDeleted.emplace_back(clus);
                    }
                }
            }
        }
    }

    void DCMathSegmentMaker::find(const Amg::Vector3D& roadpos, const Amg::Vector3D& roaddir,
                                  const std::vector<const MdtDriftCircleOnTrack*>& mdts,
                                  const std::vector<const MuonClusterOnTrack*>& clusters, bool hasPhiMeasurements,
                                  Trk::SegmentCollection* segColl, double momentum, double sinAngleCut) const {
        const EventContext& ctx = Gaudi::Hive::currentContext();
        if (m_doTimeOutChecks && Athena::Timeout::instance().reached()) {
            ATH_MSG_DEBUG("Timeout reached. Aborting sequence.");
            return;
        }

        ATH_MSG_DEBUG("In find, passed " << mdts.size() << " RIO_OnTracks");

        if (mdts.size() < 3) return;

        const MdtDriftCircleOnTrack* firstRot = findFirstRotInChamberWithMostHits(mdts);

        if (!firstRot) { return; }

        const MuonGM::MdtReadoutElement* detEl = firstRot->detectorElement();

        if (!detEl) {
            ATH_MSG_WARNING(" no MdtReadoutElement found, returning 0 ");
            return;
        }

        // identifier
        Identifier chid = firstRot->identify();

        // endcap or barrel
        bool isEndcap = m_idHelperSvc->mdtIdHelper().isEndcap(chid);

        // global to local transformation for chamber
        Amg::Transform3D gToStation = detEl->GlobalToAmdbLRSTransform();

        // define axis of chamber in global coordinates
        Amg::Transform3D amdbToGlobal = detEl->AmdbLRSToGlobalTransform();

        // transform nominal pointing chamber position into surface frame
        Amg::Vector3D globalDirCh = Amg::Vector3D(detEl->center().x(), detEl->center().y(), detEl->center().z());
        Amg::Vector3D dirCh(gToStation.linear() * globalDirCh);
        double chamber_angleYZ = atan2(dirCh.z(), dirCh.y());

        Amg::Vector3D roaddir2 = roaddir;
        double dotprod = globalDirCh.perp() * std::sin(roaddir2.theta()) + globalDirCh.z() * std::cos(roaddir2.theta());
        if (dotprod < 0) roaddir2 = -roaddir2;

        // transform the global direction into the surface frame
        Amg::Vector3D d(gToStation.linear() * roaddir2);
        // calculate the local road angles in the surface frame
        double road_angleXZ = std::atan2(d.z(), d.x());
        double road_angleYZ = std::atan2(d.z(), d.y());

        if (!hasPhiMeasurements) road_angleXZ = M_PI;  // if no phi, take phi perpendicular to plane
        ATH_MSG_VERBOSE("global road dir " << Amg::toString(roaddir2) << " XZ " << road_angleXZ << " YZ " << road_angleYZ << " isEndcap "
                                           << isEndcap << " central phi " << detEl->center().phi() << " r " << detEl->center().perp()
                                           << " z " << detEl->center().z());

        // rescale errors for low momentum
        double errorScale = errorScaleFactor(chid, momentum, hasPhiMeasurements);

        /* ***** create cluster hits ******** */
        ATH_MSG_DEBUG(" adding clusters " << clusters.size());
        ClusterVecPair spVecs;
        if (m_doSpacePoints)
            spVecs = create2DClusters(clusters);
        else
            spVecs = create1DClusters(clusters);
        TrkDriftCircleMath::CLVec cls = createClusterVec(chid, spVecs.first, gToStation);

        /* ***** create MDT hits ************ */
        ATH_MSG_DEBUG(" adding mdts " << mdts.size());
        for (auto it : mdts) ATH_MSG_DEBUG(*it);

        // set to get Identifiers of chambers with hits
        std::set<Identifier> chamberSet;
        double phimin{-9999}, phimax{9999};
        TrkDriftCircleMath::DCStatistics dcStatistics;  // statistics on chamber occupancy
        TrkDriftCircleMath::DCVec dcs = createDCVec(mdts, errorScale, chamberSet, phimin, phimax, dcStatistics, gToStation, amdbToGlobal);

        // create geometry
        std::unique_ptr<TrkDriftCircleMath::MdtMultiChamberGeometry> multiGeo;
        if (m_doGeometry) {
            ATH_MSG_VERBOSE(" using chamber geometry with #chambers " << chamberSet.size());

            // vector to store chamber geometries
            std::vector<TrkDriftCircleMath::MdtChamberGeometry> geos;

            // loop over chambers
            geos.reserve(chamberSet.size());
            for (const Identifier& id : chamberSet) { geos.push_back(createChamberGeometry(id, gToStation)); }

            // create new geometry
            multiGeo = std::make_unique<TrkDriftCircleMath::MdtMultiChamberGeometry>(geos);
        }

        double angle = m_sinAngleCut;
        if (sinAngleCut > 0) angle = sinAngleCut;
        TrkDriftCircleMath::Road road(TrkDriftCircleMath::LocVec2D(0., 0.), road_angleYZ, chamber_angleYZ, angle);

        // call segment finder
        TrkDriftCircleMath::SegVec segs = m_segmentFinder->findSegments(dcs, cls, std::move(road), dcStatistics, multiGeo.get());

        ATH_MSG_DEBUG("Found " << segs.size() << " segments");

        // return
        if (segs.empty()) { return; }

        // loop over segments
        TrkDriftCircleMath::SegIt sit = segs.begin();
        TrkDriftCircleMath::SegIt sit_end = segs.end();
        segmentCreationInfo sInfo(spVecs, multiGeo.get(), gToStation, amdbToGlobal, phimin, phimax);
        for (; sit != sit_end; ++sit) {
            std::unique_ptr<MuonSegment> segment = createSegment(ctx, *sit, chid, roadpos, roaddir2, mdts, hasPhiMeasurements, sInfo);
            if (segment) segColl->push_back(segment.release());
        }
        ATH_MSG_DEBUG(" Done ");
    }

    std::unique_ptr<MuonSegment> DCMathSegmentMaker::createSegment(const EventContext& ctx, TrkDriftCircleMath::Segment& segment, const Identifier& chid,
                                                   const Amg::Vector3D& roadpos, const Amg::Vector3D& roaddir2,
                                                   const std::vector<const MdtDriftCircleOnTrack*>& mdts, bool hasPhiMeasurements,
                                                   segmentCreationInfo& sInfo) const {
        bool isEndcap = m_idHelperSvc->isEndcap(chid);
        // find all curved segments
        bool isCurvedSegment(false);
        MuonStationIndex::ChIndex chIndex = m_idHelperSvc->chamberIndex(chid);

        // MuonStationIndex::ChIndex chIndex;
        if (segment.hasCurvatureParameters()) {
            if (chIndex == Muon::MuonStationIndex::BIL || chIndex == MuonStationIndex::BML || chIndex == MuonStationIndex::BMS ||
                chIndex == MuonStationIndex::BOL)
                isCurvedSegment = true;
        }

        // remove segments with too few hits
        if (segment.hitsOnTrack() < 3) return nullptr;

        // convert segment parameters + x position from road
        const TrkDriftCircleMath::Line& line = segment.line();

        ATH_MSG_DEBUG("New segment: chi2 " << segment.chi2() << " ndof " << segment.ndof() << " line " << line.position().x() << ","
                                           << line.position().y() << " phi " << line.phi() << " associated clusters "
                                           << segment.clusters().size());

        // local position along x from road
        Amg::Vector3D lroadpos = sInfo.globalTrans * roadpos;
        Amg::Vector3D lroaddir = sInfo.globalTrans.linear() * roaddir2;

        // local x position of first tube used if no phi measurement is present
        double lxroad = 0.;

        if (hasPhiMeasurements) {
            // calculate local position of segment along tube using the road
            // calculate intersect pattern measurement plane
            double sphi = 0.;
            double cphi = lroaddir.x();
            // swap local y and z in the endcaps
            if (isEndcap) {
                sphi = lroaddir.y();
                lxroad = lroadpos.x() + (-lroadpos.y() + line.position().x()) * cphi / sphi;
            } else {
                sphi = lroaddir.z();
                lxroad = lroadpos.x() + (-lroadpos.z() + line.position().y()) * cphi / sphi;
            }

            double shortestTubeLen = 1e9;
            // loop over hits and get the shortest tube on the segment
            for (TrkDriftCircleMath::DCOnTrackCit dcit = segment.dcs().begin(); dcit != segment.dcs().end(); ++dcit) {
                if (dcit->state() != TrkDriftCircleMath::DCOnTrack::OnTrack) continue;

                const MdtDriftCircleOnTrack* riodc = mdts[dcit->index()];
                if (!riodc) continue;
                int lay = m_idHelperSvc->mdtIdHelper().tubeLayer(riodc->identify());
                int tube = m_idHelperSvc->mdtIdHelper().tube(riodc->identify());
                double tubelen = 0.5 * riodc->prepRawData()->detectorElement()->getActiveTubeLength(lay, tube);
                if (tubelen < shortestTubeLen) shortestTubeLen = tubelen;
            }
            // if the predicted position lies outside the chamber move it back inside
            if (std::abs(lxroad) > shortestTubeLen) {
                ATH_MSG_DEBUG("coordinates far outside chamber! using global position of first hit ");
                if (lxroad < 0.) shortestTubeLen *= -1.;
                lxroad = shortestTubeLen;
            }
        } else {
            lxroad = (sInfo.globalTrans * mdts[0]->prepRawData()->detectorElement()->surface(mdts[0]->identify()).center()).x();
        }

        // calculate local direction vector
        Amg::Vector3D lpos(lxroad, line.position().x(), line.position().y());

        // global position segment
        Amg::Vector3D gpos = sInfo.amdbTrans * lpos;

        // create new surface
        Amg::Transform3D surfaceTransform(sInfo.amdbTrans.rotation());
        surfaceTransform.pretranslate(gpos);
        double surfDim = 500.;
        std::unique_ptr<Trk::PlaneSurface> surf = std::make_unique<Trk::PlaneSurface>(surfaceTransform, surfDim, surfDim);

        // measurements
        Amg::Vector2D segLocPos(0., 0.);
        double linephi = line.phi();

        // now update the global direction using the local precision angle of the segment and the global phi angle of the
        // road.
        Amg::Vector3D gdir = updateDirection(linephi, *surf, roaddir2, isCurvedSegment);

        // extract RIO_OnTracks
        std::vector<std::pair<double,  std::unique_ptr<const Trk::MeasurementBase>> > rioDistVec;  // vector to store the distance of a ROT to the segment

        // associate MDT hits to segment
        std::set<Identifier> deltaVec;
        std::set<Identifier> outoftimeVec;
        
        associateMDTsToSegment(gdir, segment, mdts, sInfo.geom, sInfo.globalTrans, sInfo.amdbTrans, deltaVec, outoftimeVec, rioDistVec);
        std::vector<std::pair<double, std::unique_ptr<const Trk::MeasurementBase>>> garbage_collector;

        TrkDriftCircleMath::DCSLHitSelector hitSelector;

        if (m_redo2DFit && !isCurvedSegment) {
            // refit segment after recalibration
            TrkDriftCircleMath::DCSLFitter defaultFitter;
            TrkDriftCircleMath::Segment result(TrkDriftCircleMath::Line(0., 0., 0.), TrkDriftCircleMath::DCOnTrackVec());
            bool goodFit = defaultFitter.fit(result, line, segment.dcs(), hitSelector.selectHitsOnTrack(segment.dcs()));
            if (goodFit) {
                if (std::abs(xAOD::P4Helpers::deltaPhi(segment.line().phi(), result.line().phi())) > 0.01 ||
                    std::abs(segment.line().x0() - result.line().x0()) > 0.01 ||
                    std::abs(segment.line().y0() - result.line().y0()) > 0.01) {
                    // update local position and global
                    linephi = result.line().phi();
                    lpos[1] = result.line().position().x();
                    lpos[2] = result.line().position().y();
                    gpos = sInfo.amdbTrans * lpos;

                    // recreate  surface
                    surfaceTransform = Amg::Transform3D(sInfo.amdbTrans.rotation());
                    surfaceTransform.pretranslate(gpos);
                    surf = std::make_unique<Trk::PlaneSurface>(surfaceTransform, surfDim, surfDim);

                    // finally update global direction
                    gdir = updateDirection(linephi, *surf, roaddir2, isCurvedSegment);
                }
            }
        }

        // create local segment direction
        Trk::LocalDirection segLocDir;
        surf->globalToLocalDirection(gdir, segLocDir);
        if (segLocDir.angleYZ() == 0 && segLocDir.angleXZ() == 0) {
            ATH_MSG_DEBUG("invalid local direction");
            return nullptr;
        }

        // sanity checks
        const double diff_phi = xAOD::P4Helpers::deltaPhi(roaddir2.phi(), gdir.phi());
        const double diff_prec = xAOD::P4Helpers::deltaPhi(linephi, segLocDir.angleYZ());
        /// Use linearity of the sin at leading order to check that the angular differences are either 0 or PI
        if (std::min(std::abs(diff_phi), std::abs( std::abs(diff_phi) - M_PI)) > 1.e-3 || 
            std::min(std::abs(diff_prec), std::abs(std::abs(diff_prec) - M_PI)) > 1.e-3) {
            ATH_MSG_WARNING(" ALARM updated angles wrong: diff phi " << diff_phi << "  prec " << diff_prec << " phi rdir " << roaddir2.phi()
                                                                     << " gdir " << gdir.phi() << " lphi " << linephi << " seg "
                                                                     << segLocDir.angleYZ());
        }

        // associate Clusters to segment, uses spVecs to get clusters
        std::pair<std::pair<int, int>, bool> netaPhiHits =
            associateClustersToSegment(segment, chid, sInfo.globalTrans, sInfo.clusters, sInfo.phimin, sInfo.phimax, rioDistVec);

        /// Copy hits into vector
        auto meas_for_fit = [&rioDistVec] () {
            std::vector<const Trk::MeasurementBase*> out{};
            out.reserve(rioDistVec.size());
            std::sort(rioDistVec.begin(), rioDistVec.end(), SortByDistanceToSegment());
            for (const std::pair<double, std::unique_ptr<const Trk::MeasurementBase>>& ele : rioDistVec) out.push_back(ele.second.get());
            return out;
        };
        
            
        double dlocx{1000.}, dangleXZ{1000.}, qoverp{-99999.}, dqoverp{-99999.};
        bool hasMeasuredCoordinate = false;
        if (m_refitParameters && netaPhiHits.second) {
            ATH_MSG_DEBUG(" distance between first and last phi hit sufficient to perform 4D fit: phi  " << gdir.phi() << " theta "
                                                                                                         << gdir.theta());

            std::unique_ptr<Trk::Track> track{m_segmentFitter->fit(gpos, gdir, *surf, meas_for_fit())};

            if (track) {
                if (isCurvedSegment && track->perigeeParameters() && track->perigeeParameters()->covariance()) {
                    qoverp = track->perigeeParameters()->parameters()[Trk::qOverP];
                    dqoverp = Amg::error(*track->perigeeParameters()->covariance(), Trk::qOverP);
                }
                hasMeasuredCoordinate = true;
                // hack to update the second coordinate errors
                Amg::MatrixX updatedCov(5, 5);
                updatedCov.setZero();
                m_segmentFitter->updateSegmentParameters(*track, *surf, segLocPos, segLocDir, updatedCov);
                if (Amg::error(updatedCov, Trk::locX) > 0 && Amg::error(updatedCov, Trk::phi) > 0.) {
                    dlocx = Amg::error(updatedCov, Trk::locX);
                    dangleXZ = Amg::error(updatedCov, Trk::phi);  // hack (2): phi not always angleXZ
                } else {
                    ATH_MSG_WARNING(" Corrupt error matrix returned from fitter " << Amg::toString(updatedCov));
                }

                /// recalculate global direction and position
                surf->localToGlobal(segLocPos, gdir, gpos);
                surf->localToGlobalDirection(segLocDir, gdir);

                if (track->measurementsOnTrack() && rioDistVec.size() != track->measurementsOnTrack()->size()) {
                    ATH_MSG_DEBUG(" ROT vector size changed after fit, updating ");
                    garbage_collector = std::move(rioDistVec);
                    rioDistVec.reserve(track->measurementsOnTrack()->size());
                    const Trk::TrackParameters* firstPars = nullptr;
                    for (const Trk::TrackStateOnSurface* tsit : *track->trackStateOnSurfaces()) {
                        const Trk::TrackParameters* pars = tsit->trackParameters();
                        if (!pars) continue;
                        if (!firstPars) firstPars = pars;

                        // check whether state is a measurement, skip outliers if they are not MDT
                        const Trk::MeasurementBase* meas = tsit->measurementOnTrack();
                        if (!meas) continue;
                        if (tsit->type(Trk::TrackStateOnSurface::Outlier) && !dynamic_cast<const MdtDriftCircleOnTrack*>(meas)) continue;
                        double dist = (pars->position() - firstPars->position()).dot(firstPars->momentum().unit());
                        rioDistVec.emplace_back(dist, meas->uniqueClone());                        
                    }                    
                }
            } else {
                ATH_MSG_DEBUG(" refit of segment failed!! ");
                netaPhiHits.second = false;
            }
        }

        // optional update of phi position and direction, only performed if the segment was not refitted and there are phi
        // hits
        if (m_updatePhiUsingPhiHits && !netaPhiHits.second) {
            if (updateSegmentPhi(gpos, gdir, segLocPos, segLocDir, *surf, meas_for_fit(), sInfo.phimin, sInfo.phimax)) {
                surf->localToGlobal(segLocPos, gpos, gpos);
                surf->localToGlobalDirection(segLocDir, gdir);
                hasMeasuredCoordinate = true;
                dlocx = 100.;
                dangleXZ = 0.1;
            }
        }

        if (msgLvl(MSG::DEBUG)) {
            std::vector<const Trk::MeasurementBase*> debug_meas = meas_for_fit();
            ATH_MSG_DEBUG(" number of hits " << debug_meas.size() << " of which trigger " << netaPhiHits.first.first << " eta and "
                                             << netaPhiHits.first.second << " phi ");
            for (const Trk::MeasurementBase* mit : debug_meas) {
                const Trk::RIO_OnTrack* rot = dynamic_cast<const Trk::RIO_OnTrack*>(mit);
                if (rot) {
                    ATH_MSG_DEBUG(m_idHelperSvc->toString(rot->identify()));
                    const MdtDriftCircleOnTrack* mdt = dynamic_cast<const MdtDriftCircleOnTrack*>(rot);
                    if (mdt)
                        ATH_MSG_DEBUG(std::setprecision(4)
                                      << " radius " << std::setw(6) << mdt->driftRadius() << " time " << std::setw(6) << mdt->driftTime());
                    continue;
                }
                const CompetingMuonClustersOnTrack* crot = dynamic_cast<const CompetingMuonClustersOnTrack*>(mit);
                if (crot) {
                    ATH_MSG_DEBUG(m_idHelperSvc->toString(crot->rioOnTrack(0).identify())
                                  << " comp rot with hits " << crot->containedROTs().size());
                    continue;
                }
                ATH_MSG_WARNING("failed to dynamic_cast to ROT ");
            }
        }
        // recalculate holes
        std::vector<Identifier> holeVec = calculateHoles(ctx, chid, gpos, gdir, hasMeasuredCoordinate, deltaVec, outoftimeVec, rioDistVec);

        // currently not taking into account masked channels
        if (!outoftimeVec.empty()) holeVec.insert(holeVec.end(), outoftimeVec.begin(), outoftimeVec.end());
        MuonSegmentQuality* quality = new MuonSegmentQuality(segment.chi2(), segment.ndof(), holeVec);

        const TrkDriftCircleMath::DCSLFitter* dcslFitter = m_dcslFitProvider->getFitter();
        TrkDriftCircleMath::Segment result(TrkDriftCircleMath::Line(0., 0., 0.), TrkDriftCircleMath::DCOnTrackVec());
        if (dcslFitter && !segment.hasT0Shift() && m_outputFittedT0) {
            if (!dcslFitter->fit(result, segment.line(), segment.dcs(), hitSelector.selectHitsOnTrack(segment.dcs()))) {
                ATH_MSG_DEBUG(" T0 refit failed ");
            } else {              
                ATH_MSG_DEBUG(" Fitted T0 " << result.t0Shift()<<" is valid "<<result.hasT0Shift());                 
            }
        }
        bool hasFittedT0 = false;
        double fittedT0{0}, errorFittedT0{1.};
        if (m_outputFittedT0 && (segment.hasT0Shift() || (dcslFitter && result.hasT0Shift()))) {
            hasFittedT0 = true;
            if (segment.hasT0Shift()) {
                fittedT0 = segment.t0Shift();
                errorFittedT0 = segment.t0Error();
            } else if (dcslFitter && result.hasT0Shift()) {
                fittedT0 = result.t0Shift();
                errorFittedT0 = result.t0Error();
            } else {
                ATH_MSG_WARNING(" Failed to access fitted t0 ");
                hasFittedT0 = false;
            }
        }
        // create new segment
        std::unique_ptr<MuonSegment> msegment;
        if (isCurvedSegment) {  // curved segments
            if (qoverp == -99999.) {
                double charge = gpos.z() * std::tan(gdir.theta());
                charge = charge / std::abs(charge);
                // if the curved segment was not refit, then use a momentum estimate
                constexpr double BILALPHA(28.4366), BMLALPHA(62.8267), BMSALPHA(53.1259), BOLALPHA(29.7554);
                if (chIndex == MuonStationIndex::BIL) {
                    qoverp = (charge * segment.deltaAlpha()) / BILALPHA;
                    dqoverp = M_SQRT2 * segment.dtheta() / BILALPHA;
                } else if (chIndex == MuonStationIndex::BML) {
                    qoverp = (charge * segment.deltaAlpha()) / BMLALPHA;
                    dqoverp = M_SQRT2 * segment.dtheta() / BMLALPHA;
                } else if (chIndex == MuonStationIndex::BMS) {
                    qoverp = (charge * segment.deltaAlpha()) / BMSALPHA;
                    dqoverp = M_SQRT2 * segment.dtheta() / BMSALPHA;
                } else if (chIndex == MuonStationIndex::BOL) {
                    qoverp = (charge * segment.deltaAlpha()) / BOLALPHA;
                    dqoverp = M_SQRT2 * segment.dtheta() / BOLALPHA;
                }
            }
            Amg::MatrixX covMatrix(5, 5);
            covMatrix.setIdentity();
            covMatrix(0, 0) = dlocx * dlocx;
            covMatrix(1, 1) = segment.dy0() * segment.dy0();
            covMatrix(2, 2) = dangleXZ * dangleXZ;
            covMatrix(3, 3) = segment.dtheta() * segment.dtheta();
            covMatrix(4, 4) = dqoverp * dqoverp;

            std::vector<Trk::DefinedParameter> defPars;
            defPars.emplace_back(segLocPos[Trk::loc1], Trk::loc1);
            defPars.emplace_back(segLocPos[Trk::loc2], Trk::loc2);
            defPars.emplace_back(gdir.phi(), Trk::phi);
            defPars.emplace_back(gdir.theta(), Trk::theta);
            defPars.emplace_back(qoverp, Trk::qOverP);
            Trk::LocalParameters segLocPar(defPars);
            msegment = std::make_unique<MuonSegment>(segLocPar, covMatrix, surf.release(), createROTVec(rioDistVec).release(), quality,
                                                     Trk::Segment::DCMathSegmentMakerCurved);
        } else {  // straight segments
            // errors (for now no correlations)
            Amg::MatrixX covMatrix(4, 4);
            covMatrix.setIdentity();
            covMatrix(0, 0) = dlocx * dlocx;
            covMatrix(1, 1) = segment.dy0() * segment.dy0();
            covMatrix(2, 2) = dangleXZ * dangleXZ;
            covMatrix(3, 3) = segment.dtheta() * segment.dtheta();
            msegment = std::make_unique<MuonSegment>(segLocPos, segLocDir, covMatrix, surf.release(), createROTVec(rioDistVec).release(), quality,
                                                     Trk::Segment::DCMathSegmentMaker);
        }

        if (hasFittedT0) msegment->setT0Error(fittedT0, errorFittedT0);

        // check whether segment satisfies minimum quality criteria
        int segmentQuality = m_segmentSelectionTool->quality(*msegment);

        if (msgLvl(MSG::DEBUG)) {
            ATH_MSG_DEBUG(m_printer->print(*msegment) << " quality " << segmentQuality);
            if (segmentQuality < 0) ATH_MSG_DEBUG(" BAD segment ");
            if (hasFittedT0) ATH_MSG_DEBUG(" T0 " << fittedT0);
            if (isCurvedSegment) ATH_MSG_DEBUG(" Curved " << fittedT0);
        }
        if (segmentQuality < 0) { return nullptr; }
        return msegment;
    }

    void DCMathSegmentMaker::find(const std::vector<const Trk::RIO_OnTrack*>& rios, Trk::SegmentCollection* segColl) const {
        std::vector<const MdtDriftCircleOnTrack*> mdts;
        std::vector<const MuonClusterOnTrack*> clusters;

        for (const Trk::RIO_OnTrack* it : rios) {
            Identifier id = it->identify();
            if (m_idHelperSvc->isMdt(id)) {
                const MdtDriftCircleOnTrack* mdt = dynamic_cast<const MdtDriftCircleOnTrack*>(it);
                if (!mdt) { ATH_MSG_WARNING("failed dynamic_cast, not a MDT but hit has MDT id!!!"); }
                mdts.push_back(mdt);
            } else if (m_idHelperSvc->isTrigger(id)) {
                const MuonClusterOnTrack* clus = dynamic_cast<const MuonClusterOnTrack*>(it);
                if (!clus) { ATH_MSG_WARNING("failed dynamic_cast, not a cluster but hit has RPC/TGC id!!!"); }
                clusters.push_back(clus);
            }
        }
        find(mdts, clusters, segColl);
    }

    void DCMathSegmentMaker::find(const std::vector<const MdtDriftCircleOnTrack*>& mdts,
                                  const std::vector<const MuonClusterOnTrack*>& clusters, Trk::SegmentCollection* segColl) const {
        if (mdts.empty()) return;

        const MdtDriftCircleOnTrack* mdt = mdts.front();
        if (!mdt) return;

        bool hasPhiMeasurements = false;
        Amg::Vector3D gpos = mdt->globalPosition();
        Amg::Vector3D gdir = gpos.unit();
        find(gpos, gdir, mdts, clusters, hasPhiMeasurements, segColl);
    }

    void DCMathSegmentMaker::find(const std::vector<const Trk::RIO_OnTrack*>& rios1,
                                  const std::vector<const Trk::RIO_OnTrack*>& rios2) const {
        std::vector<const Trk::RIO_OnTrack*> rios = rios1;
        rios.insert(rios.end(), rios2.begin(), rios2.end());
        find(rios);
    }

    void DCMathSegmentMaker::find(const Trk::TrackRoad& road, const std::vector<std::vector<const MdtDriftCircleOnTrack*> >& mdts,
                                  const std::vector<std::vector<const MuonClusterOnTrack*> >& clusters, Trk::SegmentCollection* segColl,
                                  bool hasPhiMeasurements, double momentum) const {
        // copy all mdt hits into one vector
        std::vector<const MdtDriftCircleOnTrack*> all_mdts;
        for (const std::vector<const MdtDriftCircleOnTrack*>& circle_vec : mdts) { std::copy(circle_vec.begin(), circle_vec.end(), std::back_inserter(all_mdts)); }

        // copy all clusters into one vector
        std::vector<const MuonClusterOnTrack*> all_clus;
        for ( const std::vector<const MuonClusterOnTrack*>& clus_vec : clusters) { std::copy(clus_vec.begin(), clus_vec.end(), std::back_inserter(all_clus)); }

        const Amg::Vector3D& gpos = road.globalPosition();
        const Amg::Vector3D& gdir = road.globalDirection();
        find(gpos, gdir, all_mdts, all_clus, hasPhiMeasurements, segColl, momentum, road.deltaEta());
    }

    double DCMathSegmentMaker::errorScaleFactor(const Identifier& id, double curvature, bool hasPhiMeasurements) const {
        double scale = 1.;
        if (!m_curvedErrorScaling) return scale;

        if (!errorScalingRegion(id)) return scale;

        double scaleMax = 5.;
        if (m_curvedErrorScaling && curvature > 2) {
            scale = 1. + curvature / 10000;  // 3*(curvature/30000)
            if (scale > scaleMax) scale = scaleMax;
            ATH_MSG_DEBUG(" rescaled errors " << scale << " curvature " << curvature);
        }
        scale *= 2;

        // rescale errors is no phi measurement was found
        if (!hasPhiMeasurements) {
            double phiScale = 1.;
            // rescale errors
            int stRegion = m_idHelperSvc->mdtIdHelper().stationRegion(id);
            if (stRegion == 0)
                phiScale = 2.;  // inner
            else if (stRegion == 1)
                phiScale = 2.5;  // extended
            else if (stRegion == 2)
                phiScale = 2.5;  // middle
            else
                phiScale = 3.;  // outer
            scale = sqrt(scale * scale + phiScale * phiScale);
            ATH_MSG_DEBUG(" rescaled error for missing phi road " << scale);
        }

        return scale;
    }

    bool DCMathSegmentMaker::errorScalingRegion(const Identifier& id) const

    {
        // simple division of MuonSpectrometer in regions using barrel/endcap seperation plus
        // inner/middle/outer seperation

        bool isEndcap = m_idHelperSvc->isEndcap(id);

        if (isEndcap) {
            std::string stName = m_idHelperSvc->mdtIdHelper().stationNameString(m_idHelperSvc->mdtIdHelper().stationName(id));
            if (stName[1] == 'I') return true;

        } else {
            return true;
        }
        return false;
    }

    DCMathSegmentMaker::ClusterVecPair DCMathSegmentMaker::create1DClusters(const std::vector<const MuonClusterOnTrack*>& clusters) const {
        // if empty return
        if (clusters.empty()) return ClusterVecPair();
        // some useful typedefs...
        typedef std::vector<const MuonClusterOnTrack*>::const_iterator ROTCit;

        // create a vector to hold the clusters
        ClusterVec clVec;
        ClusterVec phiVec;
        clVec.reserve(clusters.size());

        ROTCit cit = clusters.begin();
        ROTCit cit_end = clusters.end();
        for (; cit != cit_end; ++cit) {
            Identifier id = (*cit)->identify();
            Identifier gasGapId = m_idHelperSvc->gasGapId(id);
            int measuresPhi = m_idHelperSvc->measuresPhi(id);

            if (measuresPhi) {
                phiVec.push_back(createSpacePoint(gasGapId, nullptr, *cit));
                if (phiVec.back().corrupt()) phiVec.pop_back();
            } else {
                clVec.push_back(createSpacePoint(gasGapId, *cit, nullptr));
                if (clVec.back().corrupt()) clVec.pop_back();
            }
        }

        return ClusterVecPair(clVec, phiVec);
    }

    DCMathSegmentMaker::ClusterVecPair DCMathSegmentMaker::create2DClusters(const std::vector<const MuonClusterOnTrack*>& clusters) const {
        // if empty return
        if (clusters.empty()) return ClusterVecPair();

        ChIdHitMap gasGapHitMap;

        ROTCit cit = clusters.begin();
        ROTCit cit_end = clusters.end();
        for (; cit != cit_end; ++cit) {
            Identifier id = (*cit)->identify();
            ATH_MSG_VERBOSE(" new trigger hit " << m_idHelperSvc->toString(id));

            Identifier chId = m_idHelperSvc->chamberId(id);
            Identifier gasGapId = m_idHelperSvc->gasGapId(id);
            int measuresPhi = m_idHelperSvc->measuresPhi(id);

            // eta hits first than phi hits
            if (!measuresPhi)
                gasGapHitMap[chId][gasGapId].first.push_back(*cit);
            else
                gasGapHitMap[chId][gasGapId].second.push_back(*cit);
        }

        return createSpacePoints(gasGapHitMap);
    }

    void 
    DCMathSegmentMaker::handleChamber(DCMathSegmentMaker::IdHitMap& gasGapHitMap) const {
        ATH_MSG_DEBUG("  new chamber " << m_idHelperSvc->toString(gasGapHitMap.begin()->first));
        std::list<const Trk::PrepRawData*> prds;

        IdHitMapIt git = gasGapHitMap.begin();
        IdHitMapIt git_end = gasGapHitMap.end();
        for (; git != git_end; ++git) {
            ROTCit hit = git->second.first.begin();
            ROTCit hit_end = git->second.first.end();
            for (; hit != hit_end; ++hit) {
                double lpos = (*hit)->localParameters()[Trk::locX];
                ATH_MSG_DEBUG("     new eta hit  " << lpos << "  " << m_idHelperSvc->toString((*hit)->identify()));
                prds.push_back((*hit)->prepRawData());
            }
        }
        std::unique_ptr<const CompetingMuonClustersOnTrack> rotEta;
        if (prds.size() > 1) {
            rotEta = m_compClusterCreator->createBroadCluster(prds, 0.);

            ATH_MSG_DEBUG("     --> new competing eta rot  " << rotEta->localParameters()[Trk::locX] << " "
                                                             << Amg::error(rotEta->localCovariance(), Trk::locX));
        }
        prds.clear();
        git = gasGapHitMap.begin();
        git_end = gasGapHitMap.end();
        for (; git != git_end; ++git) {
            ROTCit hit = git->second.second.begin();
            ROTCit hit_end = git->second.second.end();
            for (; hit != hit_end; ++hit) {
                double lpos = (*hit)->localParameters()[Trk::locX];

                ATH_MSG_DEBUG("     new phi hit  " << lpos << "  " << m_idHelperSvc->toString((*hit)->identify()));
                prds.push_back((*hit)->prepRawData());
            }
        }
        std::unique_ptr<const CompetingMuonClustersOnTrack> rotPhi;
        if (prds.size() > 1) {
            rotPhi = m_compClusterCreator->createBroadCluster(prds, 0.);

            ATH_MSG_DEBUG("     --> new competing phi rot  " << rotPhi->localParameters()[Trk::locX] << " "
                                                             << Amg::error(rotPhi->localCovariance(), Trk::locX));
        }
    }

    DCMathSegmentMaker::ClusterVecPair DCMathSegmentMaker::createSpacePoints(DCMathSegmentMaker::ChIdHitMap& chIdHitMap) const {
        // vector to store output
        ClusterVecPair clusterVecs;
        clusterVecs.first.reserve(20);
        clusterVecs.second.reserve(20);

        // loop over chambers
        ChIdHitMapIt cit = chIdHitMap.begin();
        ChIdHitMapIt cit_end = chIdHitMap.end();
        for (; cit != cit_end; ++cit) {
            // create clusters per chamber and copy them in to result vector
            ClusterVecPair cls = createSpacePoints(cit->second);
            std::copy(cls.first.begin(), cls.first.end(), std::back_inserter(clusterVecs.first));
            std::copy(cls.second.begin(), cls.second.end(), std::back_inserter(clusterVecs.second));

            // handleChamber( cit->second );
        }

        return clusterVecs;
    }

    DCMathSegmentMaker::ClusterVecPair DCMathSegmentMaker::createSpacePoints(DCMathSegmentMaker::IdHitMap& gasGapHitMap) const {
        ClusterVec spacePoints;
        ClusterVec phiVec;
        bool isEndcap = m_idHelperSvc->isEndcap((*(gasGapHitMap.begin())).first);

        ATH_MSG_VERBOSE(" creating Space points for " << gasGapHitMap.size() << " gas gaps ");

        IdHitMapIt git = gasGapHitMap.begin();
        IdHitMapIt git_end = gasGapHitMap.end();
        for (; git != git_end; ++git) {
            // flag whether phi hits are matched with a eta hit
            std::vector<int> flagPhihit(git->second.second.size(), 0);

            // store Identifier of previous hit to remove duplicates
            Identifier prevEtaId;

            ATH_MSG_VERBOSE(" New gasgap " << m_idHelperSvc->toString(git->first) << " neta " << git->second.first.size() << " nphi "
                                           << git->second.second.size());

            ROTCit etaIt = git->second.first.begin();
            ROTCit etaIt_end = git->second.first.end();
            for (; etaIt != etaIt_end; ++etaIt) {
                // check whether we are not dealing with a duplicate hit
                if ((*etaIt)->identify() == prevEtaId) continue;
                prevEtaId = (*etaIt)->identify();

                ATH_MSG_VERBOSE(" Eta hit " << m_idHelperSvc->toString((*etaIt)->identify()));

                if (isEndcap) {
                    // check whether match with phi hits was found
                    bool foundSP = false;
                    Identifier prevPhiId;
                    ROTCit phiIt = git->second.second.begin();
                    ROTCit phiIt_begin = git->second.second.begin();
                    ROTCit phiIt_end = git->second.second.end();
                    for (; phiIt != phiIt_end; ++phiIt) {
                        // check for duplicate phi hits
                        if ((*phiIt)->identify() == prevPhiId) continue;
                        prevPhiId = (*phiIt)->identify();

                        ATH_MSG_VERBOSE(" Phi hit " << m_idHelperSvc->toString((*phiIt)->identify()));

                        Cluster2D sp = createTgcSpacePoint(git->first, *etaIt, *phiIt);
                        if (sp.corrupt()) continue;
                        spacePoints.push_back(sp);

                        // mark as used
                        foundSP = true;
                        flagPhihit[std::distance(phiIt_begin, phiIt)] = 1;
                    }

                    // add single eta hit if not matching phi hit was found
                    if (!foundSP) {
                        Cluster2D sp = createSpacePoint(git->first, *etaIt, nullptr);
                        if (sp.corrupt()) continue;
                        spacePoints.push_back(sp);
                    }
                } else {
                    Cluster2D sp = createRpcSpacePoint(git->first, *etaIt, git->second.second);
                    if (sp.corrupt()) continue;
                    // flag all phi hits, not very elegant, but works
                    flagPhihit = std::vector<int>(git->second.second.size(), 1);
                    spacePoints.push_back(sp);
                }
            }
            if (isEndcap) {
                // loop over flag vector and add unmatched phi hits to phiVec;
                Identifier prevPhiId;
                for (unsigned int i = 0; i < flagPhihit.size(); ++i) {
                    if (flagPhihit[i]) continue;

                    // check for duplicate phi hits
                    if (git->second.second[i]->identify() == prevPhiId) continue;
                    prevPhiId = git->second.second[i]->identify();

                    Cluster2D sp = createTgcSpacePoint(git->first, nullptr, git->second.second[i]);
                    if (sp.corrupt()) continue;
                    phiVec.push_back(sp);
                }
            } else if (git->second.first.empty() && !git->second.second.empty()) {
                // if there were no eta hits create one phi spacePoint of all phi hits in gasgap
                Cluster2D sp = createRpcSpacePoint(git->first, nullptr, git->second.second);
                if (sp.corrupt()) continue;
                phiVec.push_back(sp);
            }
        }

        ATH_MSG_VERBOSE(" Creating space points, number of gas-gaps " << gasGapHitMap.size() << "  space points " << spacePoints.size());

        return ClusterVecPair(spacePoints, phiVec);
    }

    DCMathSegmentMaker::Cluster2D DCMathSegmentMaker::createSpacePoint(const Identifier& gasGapId, const MuonClusterOnTrack* etaHit,
                                                                       const MuonClusterOnTrack* phiHit) const {
        bool isEndcap = m_idHelperSvc->isEndcap(gasGapId);
        double error{1.}, lpx{0.}, lpy{0.};
        // case one hit missing. Take position and error of the available hit
        if (!etaHit) {
            if (!phiHit) {
                ATH_MSG_WARNING("Both eta and phi hits missing");
                lpx = 0;
                error = 0;
            } else {
                lpx = phiHit->localParameters()[Trk::locX];
                error = Amg::error(phiHit->localCovariance(), Trk::locX);
            }
        } else if (!phiHit) {
            lpx = etaHit->localParameters()[Trk::locX];
            error = Amg::error(etaHit->localCovariance(), Trk::locX);
        } else if (etaHit && phiHit) {
            if (isEndcap) {
                return createTgcSpacePoint(gasGapId, etaHit, phiHit);
            } else {
                std::vector<const MuonClusterOnTrack*> phiVec;
                phiVec.push_back(phiHit);
                return createRpcSpacePoint(gasGapId, etaHit, phiVec);
            }
        }
        Identifier detElId = m_idHelperSvc->detElId(gasGapId);
        if (std::abs(error) < 0.001) {
            ATH_MSG_WARNING(" Unphysical error assigned for gasgap " << m_idHelperSvc->toString(gasGapId));
            error = 0.;
        }
        return Cluster2D(detElId, gasGapId, Amg::Vector2D(lpx, lpy), error, etaHit, phiHit);
    }

    DCMathSegmentMaker::Cluster2D DCMathSegmentMaker::createTgcSpacePoint(const Identifier& gasGapId, const MuonClusterOnTrack* etaHit,
                                                                          const MuonClusterOnTrack* phiHit) const {
        double error{1.}, lpx{0.}, lpy{0.};
        Identifier detElId = m_idHelperSvc->detElId(gasGapId);
        // case one hit missing. Take position and error of the available hit
        if (!etaHit) {
            lpx = phiHit->localParameters()[Trk::locX];
            error = Amg::error(phiHit->localCovariance(), Trk::locX);
        } else if (!phiHit) {
            lpx = etaHit->localParameters()[Trk::locX];
            error = Amg::error(etaHit->localCovariance(), Trk::locX);
        } else if (etaHit && phiHit) {
            // get orientation angle of strip to rotate back from local frame to strip
            // copy code from ROT creator
            int stripNo = m_idHelperSvc->tgcIdHelper().channel(phiHit->identify());
            int gasGap = m_idHelperSvc->tgcIdHelper().gasGap(phiHit->identify());

            const MuonGM::TgcReadoutElement* detEl = dynamic_cast<const MuonGM::TgcReadoutElement*>(etaHit->detectorElement());
            if (!detEl) {
                ATH_MSG_WARNING("dynamic cast error returning");
                return Cluster2D(detElId, gasGapId, Amg::Vector2D(lpx, lpy), error, etaHit, phiHit);
            }
            // calculate local position of endpoint of strip
            Amg::Vector3D lEtapos = detEl->localChannelPos(etaHit->identify());
            double localEtaY = detEl->stripCtrX(gasGap, stripNo, lEtapos.z());
            if (0 < detEl->getStationEta()) { localEtaY *= -1.; }
            Amg::Vector3D lSppos = lEtapos;
            lSppos[1] = localEtaY;

            // transform to global
            const Amg::Transform3D tgcTrans = detEl->absTransform();
            Amg::Vector3D gposSp = tgcTrans * lSppos;
            lpx = etaHit->localParameters()[Trk::locX];
            error = Amg::error(etaHit->localCovariance(), Trk::locX);
            if (error == 0.) {
                ATH_MSG_WARNING(" Unphysical error assigned for " << m_idHelperSvc->toString(etaHit->identify()));
                if (etaHit->prepRawData())
                    ATH_MSG_WARNING(" PRD error " << Amg::error(etaHit->prepRawData()->localCovariance(), Trk::locX));
            }
            Amg::Vector2D lspPos(0., 0.);
            if (etaHit->associatedSurface().globalToLocal(gposSp, gposSp, lspPos)) {
                lpy = lspPos[Trk::locY];
            } else {
                ATH_MSG_WARNING(" globalToLocal failed ");
            }

            ATH_MSG_DEBUG(" TGC space point: error " << error << " stripWith " << error * M_SQRT2 << std::endl
                                                     << "   " << m_idHelperSvc->toString(etaHit->identify()) << std::endl
                                                     << "   " << m_idHelperSvc->toString(phiHit->identify()));
        }
        if (std::abs(error) < 0.001) {
            ATH_MSG_WARNING(" Unphysical error assigned for gasgap " << m_idHelperSvc->toString(gasGapId));
            error = 1.;
        }
        return Cluster2D(detElId, gasGapId, Amg::Vector2D(lpx, lpy), error, etaHit, phiHit);
    }

    DCMathSegmentMaker::Cluster2D DCMathSegmentMaker::createRpcSpacePoint(const Identifier& gasGapId, const MuonClusterOnTrack* etaHit,
                                                                          const std::vector<const MuonClusterOnTrack*>& phiHits) const {
        // create vector to store phi hits after removal of duplicate hits
        std::vector<const MuonClusterOnTrack*> cleanPhihits;
        cleanPhihits.reserve(phiHits.size());

        double error{1.}, lpx{0.}, lpy{0.};
        // case one hit missing. Take position and error of the available hit
        if (!etaHit) {
            lpx = phiHits.front()->localParameters()[Trk::locX];
            error = Amg::error(phiHits.front()->localCovariance(), Trk::locX);
            // loop over phi hits, remove duplicate phi hits
            Identifier prevId;
            for (const MuonClusterOnTrack* clus : phiHits) {
                // remove duplicate phi hits
                if (clus->identify() == prevId) continue;
                prevId = clus->identify();
                cleanPhihits.push_back(clus);
            }
        } else if (phiHits.empty()) {
            lpx = etaHit->localParameters()[Trk::locX];
            error = Amg::error(etaHit->localCovariance(), Trk::locX);
        } else if (etaHit && !phiHits.empty()) {
            lpx = etaHit->localParameters()[Trk::locX];
            error = Amg::error(etaHit->localCovariance(), Trk::locX);

            ATH_MSG_DEBUG(" RPC space point: error " << error << " stripWith " << error * M_SQRT2 << std::endl
                                                     << "   " << m_idHelperSvc->toString(etaHit->identify()));

            double minPos{1e9}, maxPos{-1e9};
            Identifier prevId;

            // loop over phi hits, calculate average position + cluster width, remove duplicate phi hits
            std::vector<const MuonClusterOnTrack*>::const_iterator pit = phiHits.begin();
            std::vector<const MuonClusterOnTrack*>::const_iterator pit_end = phiHits.end();
            for (; pit != pit_end; ++pit) {
                // remove duplicate phi hits
                if ((*pit)->identify() == prevId) continue;
                prevId = (*pit)->identify();

                // calculate phi hit position in local eta hit reference frame
                Amg::Vector2D phiLocPos(0., 0.);
                if (etaHit->associatedSurface().globalToLocal((*pit)->globalPosition(), (*pit)->globalPosition(), phiLocPos)) {
                    lpy = phiLocPos[Trk::locY];
                    if (lpy < minPos) minPos = lpy;
                    if (lpy > maxPos) maxPos = lpy;
                    ATH_MSG_DEBUG("    " << m_idHelperSvc->toString((*pit)->identify()));
                    cleanPhihits.push_back(*pit);
                }
            }
            if (cleanPhihits.size() > 1)
                ATH_MSG_DEBUG("  multiple phi hits: nhits " << cleanPhihits.size() << " cl width " << maxPos - minPos);
        } else {
            ATH_MSG_DEBUG(" ARRRGGG got two empty pointers!!! ");
        }
        Identifier detElId = m_idHelperSvc->detElId(gasGapId);
        if (std::abs(error) < 0.001) {
            ATH_MSG_WARNING(" Unphysical error assigned for gasgap " << m_idHelperSvc->toString(gasGapId));
            error = 1.;
        }
        return Cluster2D(detElId, gasGapId, Amg::Vector2D(lpx, lpy), error, etaHit, !cleanPhihits.empty() ? cleanPhihits : phiHits);
    }

    TrkDriftCircleMath::CLVec DCMathSegmentMaker::createClusterVec(const Identifier& chid, ClusterVec& spVec,
                                                                   const Amg::Transform3D& gToStation) const {
        TrkDriftCircleMath::CLVec cls;

        int chPhi = m_idHelperSvc->mdtIdHelper().stationPhi(chid);

        // loop over clusters
        ClusterIt cit = spVec.begin();
        ClusterIt cit_end = spVec.end();
        int index = 0;
        cls.reserve(spVec.size());
        for (; cit != cit_end; ++cit) {
            const MuonClusterOnTrack* meas = cit->etaHit ? cit->etaHit : cit->phiHit;
            // construct cluster id
            Identifier id = meas->identify();
            int measuresPhi = m_idHelperSvc->measuresPhi(id);
            int eta = m_idHelperSvc->stationEta(id);
            int phi = m_idHelperSvc->stationPhi(id);
            int isTgc = m_idHelperSvc->isTgc(id);
            int name = isTgc ? m_idHelperSvc->tgcIdHelper().stationName(id) : m_idHelperSvc->rpcIdHelper().stationName(id);
            if (!isTgc) {
                if (chPhi != phi) {
                    ATH_MSG_VERBOSE(" Discarding cluster, wrong station phi " << m_idHelperSvc->toString(id));
                    ++index;
                    continue;
                }
            }
            TrkDriftCircleMath::ClusterId clid(name, eta, phi, isTgc, measuresPhi);

            // calculate local cluster position
            Amg::Vector3D locPos = gToStation * cit->globalPos;
            TrkDriftCircleMath::LocVec2D lp(locPos.y(), locPos.z());

            if (std::abs(lp.y()) > m_maxAssociateClusterDistance) {
                ATH_MSG_VERBOSE(" Discarding cluster with large distance from chamber " << m_idHelperSvc->toString(id));
                ++index;
                continue;
            }
            ATH_MSG_VERBOSE(" " << m_idHelperSvc->toString(id) << "  clid: " << clid.id() << " central phi "
                                << meas->detectorElement()->center().phi() << " index " << index);
            double err = cit->error;
            TrkDriftCircleMath::Cluster cl(lp, err, clid, index);
            cls.push_back(cl);

            ++index;
        }
        return cls;
    }

    TrkDriftCircleMath::DCVec DCMathSegmentMaker::createDCVec(const std::vector<const MdtDriftCircleOnTrack*>& mdts, double errorScale,
                                                              std::set<Identifier>& chamberSet, double& phimin, double& phimax,
                                                              TrkDriftCircleMath::DCStatistics& dcStatistics, const Amg::Transform3D& gToStation,
                                                              const Amg::Transform3D& amdbToGlobal) const {
        TrkDriftCircleMath::DCVec dcs;
        dcs.reserve(mdts.size());
        /* ********  Mdt hits  ******** */

        //     typedef std::map< Identifier, TrkDriftCircleMath::MdtChamberGeometry > GeoMap;
        //     typedef GeoMap::iterator GeoIt;
        //     GeoMap geoMap;

        bool firstMdt = true;

        unsigned index = 0;
        for (const MdtDriftCircleOnTrack* rot : mdts) {
            /// Need to chech the constructor of Drift Circle. Index does not seem to be set properly
            if (!rot) {
                ATH_MSG_WARNING(" rot not a MdtDriftCircleOnTrack ");
                ++index;
                continue;
            }
            const MuonGM::MdtReadoutElement* detEl = rot->prepRawData()->detectorElement();

            if (!detEl) {
                ATH_MSG_WARNING(" aborting not detEl found ");
                return TrkDriftCircleMath::DCVec();
            }

            Identifier id = rot->identify();
            Identifier elId = m_idHelperSvc->mdtIdHelper().elementID(id);

            // calculate local AMDB position
            Amg::Vector3D locPos = gToStation * rot->prepRawData()->globalPosition();
            TrkDriftCircleMath::LocVec2D lpos(locPos.y(), locPos.z());

            double r = rot->localParameters()[Trk::locR];
            double dr = Amg::error(rot->localCovariance(), Trk::locR) * errorScale;

            // create identifier
            TrkDriftCircleMath::MdtId mdtid(m_idHelperSvc->mdtIdHelper().isBarrel(id), m_idHelperSvc->mdtIdHelper().multilayer(id) - 1,
                                            m_idHelperSvc->mdtIdHelper().tubeLayer(id) - 1, m_idHelperSvc->mdtIdHelper().tube(id) - 1);

            //
            double preciseError = dr;
            if (m_usePreciseError) { preciseError = m_preciseErrorScale * (0.23 * std::exp(-std::abs(r) / 6.06) + 0.0362); }
            // create new DriftCircle
            TrkDriftCircleMath::DriftCircle dc(lpos, r, dr, preciseError, TrkDriftCircleMath::DriftCircle::InTime, std::move(mdtid), index, rot);

            TubeEnds tubeEnds = localTubeEnds(*rot, gToStation, amdbToGlobal);
            if (firstMdt) {
                phimin = tubeEnds.phimin;
                phimax = tubeEnds.phimax;
                firstMdt = false;
            } else {
                updatePhiRanges(tubeEnds.phimin, tubeEnds.phimax, phimin, phimax);
            }

            if (msgLvl(MSG::VERBOSE)) {
                ATH_MSG_VERBOSE(" new MDT hit " << m_idHelperSvc->toString(id) << " x " << lpos.x() << " y " << lpos.y() << " time "
                                                << rot->driftTime() << " r " << r << " dr " << dr << " phi range " << tubeEnds.phimin << " "
                                                << tubeEnds.phimax);
                if (m_usePreciseError) ATH_MSG_VERBOSE(" dr(2) " << preciseError);
            }
            dcs.push_back(std::move(dc));

            chamberSet.insert(elId);

            ++dcStatistics[detEl];

            ++index;
        }

        return dcs;
    }

    TrkDriftCircleMath::MdtChamberGeometry DCMathSegmentMaker::createChamberGeometry(const Identifier& chid,
                                                                                     const Amg::Transform3D& gToStation) const {
        /* calculate chamber geometry
           it takes as input:
           distance between the first and second tube in the chamber within a layer along the tube layer (tube distance)
           distance between the first tube in the first layer and the first tube in the second layer along the tube layer
           (tube stagering) distance between the first and second layer perpendicular to the tube layers (layer distance)
           position of the first hit in ml 0 and ml 1 (2D in plane)
           total number of multilayers
           total number of layers
           total number of tubes per layer for each multilayer
           an identifier uniquely identifying the chamber
        */

        Amg::Vector3D firstTubeMl0(0., 0., 0.);
        Amg::Vector3D firstTubeMl1(0., 0., 0.);

        // get id
        int eta = m_idHelperSvc->mdtIdHelper().stationEta(chid);
        int phi = m_idHelperSvc->mdtIdHelper().stationPhi(chid);
        int name = m_idHelperSvc->mdtIdHelper().stationName(chid);
        int isBarrel = m_idHelperSvc->mdtIdHelper().isBarrel(chid);
        int isSmallMdt = m_idHelperSvc->issMdt(chid);
        TrkDriftCircleMath::MdtStationId stationId(isSmallMdt, isBarrel, name, eta, phi);

        SG::ReadCondHandle<MuonGM::MuonDetectorManager> DetectorManagerHandle{m_DetectorManagerKey};
        const MuonGM::MuonDetectorManager* MuonDetMgr{*DetectorManagerHandle};
        if (!MuonDetMgr) { ATH_MSG_ERROR("Null pointer to the read MuonDetectorManager conditions object"); }

        // get detEL for first ml (always there)
        const MuonGM::MdtReadoutElement* detEl1 =
            MuonDetMgr->getMdtReadoutElement(m_idHelperSvc->mdtIdHelper().channelID(name, eta, phi, 1, 1, 1));
        const MuonGM::MdtReadoutElement* detEl2 = nullptr;
        int ntube2 = 0;
        // number of multilayers in chamber
        int nml = detEl1->nMDTinStation();

        // treament of chambers with two ml
        if (nml == 2) {
            Identifier firstIdml1 = m_idHelperSvc->mdtIdHelper().channelID(name, eta, phi, 2, 1, 1);
            detEl2 = MuonDetMgr->getMdtReadoutElement(firstIdml1);
            firstTubeMl1 = gToStation * (detEl2->surface(firstIdml1).center());
            ntube2 = detEl2->getNtubesperlayer();
        }

        // number of layers and tubes
        int nlay = detEl1->getNLayers();
        int ntube1 = detEl1->getNtubesperlayer();

        // position first tube in ml 0
        Identifier firstIdml0 = m_idHelperSvc->mdtIdHelper().channelID(name, eta, phi, 1, 1, 1);
        firstTubeMl0 = gToStation * (detEl1->surface(firstIdml0).center());

        // position second tube in ml 0
        Identifier secondIdml0 = m_idHelperSvc->mdtIdHelper().channelID(name, eta, phi, 1, 1, 2);
        Amg::Vector3D secondTubeMl0 = gToStation * (detEl1->surface(secondIdml0).center());

        TrkDriftCircleMath::LocVec2D firstTube0(firstTubeMl0.y(), firstTubeMl0.z());
        TrkDriftCircleMath::LocVec2D firstTube1(firstTubeMl1.y(), firstTubeMl1.z());

        // position first tube ml 0 and 1
        Identifier firstIdml0lay1 = m_idHelperSvc->mdtIdHelper().channelID(name, eta, phi, 1, 2, 1);
        Amg::Vector3D firstTubeMl0lay1 = gToStation * (detEl1->surface(firstIdml0lay1).center());

        double tubeDist = (secondTubeMl0 - firstTubeMl0).y();      // distance between tube in a given layer
        double tubeStage = (firstTubeMl0lay1 - firstTubeMl0).y();  // tube stagering distance
        double layDist = (firstTubeMl0lay1 - firstTubeMl0).z();    // distance between layers

        TrkDriftCircleMath::MdtChamberGeometry mdtgeo(stationId, nml, nlay, ntube1, ntube2, firstTube0, firstTube1, tubeDist, tubeStage,
                                                      layDist, detEl1->surface().center().theta());

        if (msgLvl(MSG::VERBOSE)) mdtgeo.print();

        return mdtgeo;
    }

   void DCMathSegmentMaker::associateMDTsToSegment(
        const Amg::Vector3D& gdir, TrkDriftCircleMath::Segment& segment, const std::vector<const MdtDriftCircleOnTrack*>& mdts,
        TrkDriftCircleMath::MdtMultiChamberGeometry* multiGeo, const Amg::Transform3D& gToStation, const Amg::Transform3D& amdbToGlobal,
        std::set<Identifier>& deltaVec, std::set<Identifier>& outoftimeVec,
        std::vector<std::pair<double,  std::unique_ptr<const Trk::MeasurementBase>> >& rioDistVec) const {
        // clear result vectors
    
        // convert segment parameters + x position from road
        const TrkDriftCircleMath::Line& line = segment.line();
        TrkDriftCircleMath::TransformToLine toLineml1(line);
        TrkDriftCircleMath::TransformToLine toLineml2(line);
        if (segment.hasCurvatureParameters()) {
            // ml2 segment direction
            double ml2phi = line.phi() - segment.deltaAlpha();
            TrkDriftCircleMath::LocVec2D ml2dir(std::cos(ml2phi), std::sin(ml2phi));
            // ml2 segment position
            const TrkDriftCircleMath::LocVec2D ml1LocPos = multiGeo->tubePosition(0, multiGeo->nlay(), 0);
            const TrkDriftCircleMath::LocVec2D ml2LocPos = multiGeo->tubePosition(1, 1, 0);
            double chamberMidPtY = (ml1LocPos.y() + ml2LocPos.y()) / 2.0;
            TrkDriftCircleMath::LocVec2D ml2pos(segment.deltab(), chamberMidPtY);
            // construct the new ml2 segment line & transform
            const TrkDriftCircleMath::Line ml2line(ml2pos, ml2dir);
            TrkDriftCircleMath::TransformToLine tmptoLine(ml2line);
            // set the ml2 line
            toLineml2 = tmptoLine;
        }

        for (TrkDriftCircleMath::DCOnTrack& dcit : segment.dcs()) {
            if (dcit.state() == TrkDriftCircleMath::DCOnTrack::Delta) { deltaVec.insert(mdts[dcit.index()]->identify()); }

            if (dcit.state() == TrkDriftCircleMath::DCOnTrack::OutOfTime) { outoftimeVec.insert(mdts[dcit.index()]->identify()); }

            if (dcit.state() != TrkDriftCircleMath::DCOnTrack::OnTrack) continue;

            const MdtDriftCircleOnTrack* riodc = dynamic_cast<const MdtDriftCircleOnTrack*>(mdts[dcit.index()]);
            if (!riodc) continue;

            // choose which line to use (ml1 or ml2)
            TrkDriftCircleMath::TransformToLine toLine = toLineml1;
            if (m_idHelperSvc->mdtIdHelper().multilayer(riodc->identify()) == 2) toLine = toLineml2;
            // calculate position of hit in line frame
            TrkDriftCircleMath::LocVec2D pointOnHit = toLine.toLine(dcit.position());

            // calculate position of hit on line in line frame
            TrkDriftCircleMath::LocVec2D pointOnLine(pointOnHit.x(), 0.);

            // transform back to local AMDB coordinates
            TrkDriftCircleMath::LocVec2D pointOnLineAMDB = toLine.toLocal(pointOnLine);

            // get position along wire from ROT
            Amg::Vector3D posAlong = gToStation * riodc->globalPosition();

            // set yz components
            posAlong[1] = pointOnLineAMDB.x();
            posAlong[2] = pointOnLineAMDB.y();

            // back to global
            Amg::Vector3D mdtGP = amdbToGlobal * posAlong;

            const Trk::StraightLineSurface* surf = dynamic_cast<const Trk::StraightLineSurface*>(&riodc->associatedSurface());
            if (!surf) {
                ATH_MSG_WARNING(" dynamic cast to StraightLineSurface failed for mdt!!! ");
                continue;
            }

            // calculate Amg::Vector2D using surf to obtain sign
            Amg::Vector2D locPos(0., 0.);
            if (!surf->globalToLocal(mdtGP, gdir, locPos)) ATH_MSG_WARNING(" globalToLocal failed ");

            // calculate side
            Trk::DriftCircleSide side = locPos[Trk::driftRadius] < 0 ? Trk::LEFT : Trk::RIGHT;

            std::unique_ptr<MdtDriftCircleOnTrack> nonconstDC;
            bool hasT0 = segment.hasT0Shift();
            if (!hasT0) {
                // ATH_MSG_VERBOSE(" recalibrate MDT hit");
                nonconstDC.reset(m_mdtCreator->createRIO_OnTrack(*riodc->prepRawData(), mdtGP, &gdir));
            } else {
                ATH_MSG_VERBOSE(" recalibrate MDT hit with shift " << segment.t0Shift());
                nonconstDC.reset(m_mdtCreatorT0->createRIO_OnTrack(*riodc->prepRawData(), mdtGP, &gdir, segment.t0Shift()));
            }

            if (!nonconstDC) {
                dcit.state(TrkDriftCircleMath::DCOnTrack::OutOfTime);
                continue;
            }

            // update the drift radius after recalibration, keep error
            TrkDriftCircleMath::DriftCircle new_dc(dcit.position(), std::abs(nonconstDC->driftRadius()), dcit.dr(), dcit.drPrecise(),
                                                   static_cast<TrkDriftCircleMath::DriftCircle::DriftState>(dcit.state()), dcit.id(),
                                                   dcit.index(), nonconstDC.get());
            TrkDriftCircleMath::DCOnTrack new_dc_on_track(std::move(new_dc), dcit.residual(), dcit.errorTrack());
            dcit = std::move(new_dc_on_track);

            if (hasT0) {
                if (msgLvl(MSG::VERBOSE)) {
                    double shift = riodc->driftTime() - nonconstDC->driftTime();
                    ATH_MSG_VERBOSE(" t0 shift " << segment.t0Shift() << " from hit " << shift << " recal " << nonconstDC->driftRadius()
                                                 << " t " << nonconstDC->driftTime() << "  from fit " << dcit.r() << " old "
                                                 << riodc->driftRadius() << " t " << riodc->driftTime());
                    if (std::abs(std::abs(nonconstDC->driftRadius()) - std::abs(dcit.r())) > 0.1 && nonconstDC->driftRadius() < 19. &&
                        nonconstDC->driftRadius() > 1.) {
                        ATH_MSG_WARNING("Detected invalid recalibration after T0 shift");
                    }
                }
            }
            m_mdtCreator->updateSign(*nonconstDC, side);
            double dist = pointOnHit.x();
            rioDistVec.push_back(std::make_pair(dist, std::move(nonconstDC)));
        }       
    }

    std::string DCMathSegmentMaker::printSP(std::pair<double, double> resPull, const DCMathSegmentMaker::Cluster2D& spacePoint) const {
        std::ostringstream sout;
        Identifier id;
        if (spacePoint.etaHit != nullptr && spacePoint.phiHit != nullptr) {
            sout << " space point: ";
            id = spacePoint.etaHit->identify();
        } else if (spacePoint.etaHit != nullptr && spacePoint.phiHit == nullptr) {
            sout << " eta hit:     ";
            id = spacePoint.etaHit->identify();
        } else if (spacePoint.etaHit == nullptr && spacePoint.phiHit != nullptr) {
            sout << " phi hit:     ";
            id = spacePoint.phiHit->identify();
        } else
            sout << " UNKNOWN TYPE ";
        sout << " residual  " << std::setw(5) << std::setprecision(3) << resPull.first << " pull " << std::setw(6) << resPull.second << " "
             << m_idHelperSvc->toString(id);
        return sout.str();
    }

    template <class T> struct IdDataVec {
        typedef T Entry;
        typedef std::vector<Entry> EntryVec;
        typedef typename EntryVec::iterator EntryIt;

        IdDataVec() {}
        IdDataVec(const Identifier& i) : id(i) {}

        Identifier id;
        EntryVec data;
    };

    template <class T> struct SortIdDataVec {
        bool operator()(const IdDataVec<T>& d1, const IdDataVec<T>& d2) { return d1.id < d2.id; }
    };

    struct SortClByPull {
        bool operator()(const std::pair<double, DCMathSegmentMaker::Cluster2D>& d1,
                        const std::pair<double, DCMathSegmentMaker::Cluster2D>& d2) {
            return std::abs(d1.first) < std::abs(d2.first);
        }
    };

    std::pair<std::pair<int, int>, bool> DCMathSegmentMaker::associateClustersToSegment(
        const TrkDriftCircleMath::Segment& segment, const Identifier& chid, const Amg::Transform3D& gToStation, ClusterVecPair& spVecs,
        double phimin, double phimax, std::vector<std::pair<double, std::unique_ptr<const Trk::MeasurementBase>> >& rioDistVec) const {
        typedef IdDataVec<std::pair<double, Cluster2D> > GasGapData;
        typedef IdDataVec<GasGapData> ChamberData;
        typedef std::vector<ChamberData> ChamberDataVec;
        typedef ChamberDataVec::iterator ChamberDataIt;
        ChamberDataVec chamberDataVec;
        bool isEndcap = m_idHelperSvc->isEndcap(chid);

        // keep track of the number of eta/phi hits on the segment
        bool refit = false;
        std::pair<std::pair<int, int>, bool> netaPhiHits(std::pair<int, int>(0, 0), false);
        if (segment.clusters().empty()) return netaPhiHits;

        std::vector<const Trk::MeasurementBase*> phiHits;

        // only refit if there are sufficient phi hits and no multiple phi hits per surface
        refit = true;

        // keep track of detector elements which space points added to the track
        std::set<Identifier> detElOnSegments;
        std::set<MuonStationIndex::PhiIndex> phiIndices;

        ATH_MSG_DEBUG(" Associating clusters: " << segment.clusters().size() << " number of space points " << spVecs.first.size());

        // associate space points and sort them per detector element and gas gap
        for (TrkDriftCircleMath::CLCit ccit = segment.clusters().begin(); ccit != segment.clusters().end(); ++ccit) {
            ATH_MSG_VERBOSE(" accessing cluster: " << ccit->index());
            const Cluster2D& spacePoint = spVecs.first[ccit->index()];

            // skip corrupt space points
            if (spacePoint.corrupt()) {
                ATH_MSG_DEBUG(" Found corrupt space point: index " << ccit->index());
                continue;
            }
            // reject TGC clusters that are not 2D
            if (m_reject1DTgcSpacePoints && !spacePoint.is2D() && m_idHelperSvc->isTgc(spacePoint.identify())) {
                ATH_MSG_DEBUG(" Rejecting 1D tgc space point " << m_idHelperSvc->toString(spacePoint.identify()));
                continue;
            }
            if (m_assumePointingPhi && spacePoint.is2D() && !checkPhiConsistency(spacePoint.globalPos.phi(), phimin, phimax)) {
                ATH_MSG_DEBUG(" Inconsistent phi angle, dropping space point: phi " << spacePoint.globalPos.phi() << " range " << phimin
                                                                                    << " " << phimax);
                continue;
            }

            std::pair<double, double> resPull = residualAndPullWithSegment(segment, spacePoint, gToStation);

            // if empty or new chamber, add chamber
            if (chamberDataVec.empty() || chamberDataVec.back().id != spacePoint.detElId) {
                detElOnSegments.insert(spacePoint.detElId);
                chamberDataVec.push_back(ChamberData(spacePoint.detElId));
                MuonStationIndex::PhiIndex phiIndex = m_idHelperSvc->phiIndex(spacePoint.detElId);
                phiIndices.insert(phiIndex);
            }

            // reference to current chamber data
            ChamberData& chamber = chamberDataVec.back();

            // if same detector element
            if (spacePoint.detElId == chamber.id) {
                // if chamber empty or new gas gap, add gasp gap
                if (chamber.data.empty() || chamber.data.back().id != spacePoint.gasGapId) {
                    chamber.data.push_back(GasGapData(spacePoint.gasGapId));
                }
            }

            // reference to current gas gap data
            GasGapData& gasGap = chamber.data.back();
            gasGap.data.push_back(std::make_pair(resPull.second, spacePoint));
        }

        // calculate the distance between the first and last station, use r in barrel and z in endcaps
        double posFirstPhiStation = 1e6;
        double posLastPhiStation = 0;

        // loop over chambers and create competing ROTs per chamber
        ChamberDataIt cit = chamberDataVec.begin();
        ChamberDataIt cit_end = chamberDataVec.end();
        for (; cit != cit_end; ++cit) {
            // select best clusters per gas gap in chamber
            std::list<const Trk::PrepRawData*> etaClusterVec;
            std::list<const Trk::PrepRawData*> phiClusterVec;
            std::set<Identifier> etaIds;
            // loop over gas gaps
            ChamberData::EntryIt git = cit->data.begin();
            ChamberData::EntryIt git_end = cit->data.end();
            for (; git != git_end; ++git) {
                // sort space points by their pull with the segment
                std::sort(git->data.begin(), git->data.end(), SortClByPull());

                // select all space points with a pull that is within 1 of the best pull
                double bestPull = std::abs(git->data.front().first);

                // count number of associated clusters in gas gap
                unsigned int nassociatedSp = 0;
                GasGapData::EntryIt cl_it = git->data.begin();
                while (cl_it != git->data.end() && std::abs(cl_it->first) - bestPull < 1.) {
                    Cluster2D& sp = cl_it->second;

                    // calculate distance to segment
                    double dist = distanceToSegment(segment, sp.globalPos, gToStation);
                    ATH_MSG_VERBOSE("    selected space point:  " << m_idHelperSvc->toString(sp.identify()) << " pull "
                                                                  << std::abs(cl_it->first) << " distance to segment " << dist << " phi "
                                                                  << sp.globalPos.phi());

                    // here keep open the option not to create CompetingMuonClustersOnTrack
                    if (sp.etaHit) {
                        if (!etaIds.count(sp.etaHit->identify())) {
                            etaIds.insert(sp.etaHit->identify());

                            if (m_createCompetingROTsEta)
                                etaClusterVec.push_back(sp.etaHit->prepRawData());
                            else {
                                rioDistVec.push_back(std::make_pair(dist, sp.etaHit->uniqueClone()));
                                ++netaPhiHits.first.first;
                            }
                        }
                    }
                    if (!sp.phiHits.empty()) {
                        if (m_createCompetingROTsPhi) {
                            // can have multiple phi hits per cluster, loop over phi hits and add them
                            for (std::vector<const MuonClusterOnTrack*>::iterator pit = sp.phiHits.begin(); pit != sp.phiHits.end();
                                 ++pit) {
                                phiClusterVec.push_back((*pit)->prepRawData());
                            }
                        } else {
                            // can have multiple phi hits per cluster, loop over phi hits and add them
                            for (std::vector<const MuonClusterOnTrack*>::iterator pit = sp.phiHits.begin(); pit != sp.phiHits.end();
                                 ++pit) {
                                rioDistVec.push_back(std::make_pair(dist, (*pit)->uniqueClone()));
                                ++netaPhiHits.first.second;
                                phiHits.push_back(*pit);

                                // calculate position
                                double phiPos =
                                    isEndcap ? std::abs((*pit)->globalPosition().z()) : std::abs((*pit)->globalPosition().perp());
                                if (phiPos < posFirstPhiStation) posFirstPhiStation = phiPos;
                                if (phiPos > posLastPhiStation) posLastPhiStation = phiPos;
                            }
                            if (sp.phiHits.size() > 1) refit = false;
                        }
                    }
                    ++nassociatedSp;
                    ++cl_it;
                }
                // multiple clusters in same gas gap, don't refit
                if (!m_createCompetingROTsPhi && nassociatedSp > 1) refit = false;
            }

            if (m_createCompetingROTsEta) {
                // create competing ROT for eta hits
                if (!etaClusterVec.empty()) {
                    std::unique_ptr<const CompetingMuonClustersOnTrack> etaCompCluster = m_compClusterCreator->createBroadCluster(etaClusterVec, 0.);
                    if (!etaCompCluster) {
                        ATH_MSG_DEBUG(" failed to create competing ETA ROT " << etaClusterVec.size());
                    } else {
                        double dist = distanceToSegment(segment, etaCompCluster->globalPosition(), gToStation);                       
                        ++netaPhiHits.first.first;
                        if (msgLvl(MSG::VERBOSE)) {
                            ATH_MSG_VERBOSE("    selected cluster:  " << m_idHelperSvc->toString(etaClusterVec.front()->identify()));
                            for (unsigned int i = 0; i < etaCompCluster->containedROTs().size(); ++i) {
                                ATH_MSG_VERBOSE(
                                    "               content:  " << m_idHelperSvc->toString(etaCompCluster->containedROTs()[i]->identify()));
                            }
                        }
                        rioDistVec.push_back(std::make_pair(dist, std::move(etaCompCluster)));
                    }
                }
            }

            if (m_createCompetingROTsPhi) {
                // create competing ROT for phi hits
                if (!phiClusterVec.empty()) {
                    std::unique_ptr<const CompetingMuonClustersOnTrack> phiCompCluster = m_compClusterCreator->createBroadCluster(phiClusterVec, 0.);
                    if (!phiCompCluster) {
                        ATH_MSG_DEBUG(" failed to create competing PHI ROT " << phiClusterVec.size());
                    } else {
                        double dist = distanceToSegment(segment, phiCompCluster->globalPosition(), gToStation);
                        phiHits.push_back(phiCompCluster.get());
                        
                        ++netaPhiHits.first.second;

                        if (msgLvl(MSG::VERBOSE)) {
                            ATH_MSG_VERBOSE("    selected cluster:  " << m_idHelperSvc->toString(phiClusterVec.front()->identify()));
                            for (unsigned int i = 0; i < phiCompCluster->containedROTs().size(); ++i) {
                                ATH_MSG_VERBOSE(
                                    "               content:  " << m_idHelperSvc->toString(phiCompCluster->containedROTs()[i]->identify()));
                            }
                        }
                        

                        // calculate position
                        double phiPos =
                            isEndcap ? std::abs(phiCompCluster->globalPosition().z()) : phiCompCluster->globalPosition().perp();
                        posFirstPhiStation = std::min(phiPos,posFirstPhiStation);
                        posLastPhiStation = std::max(phiPos,posLastPhiStation);
                        rioDistVec.push_back(std::make_pair(dist, std::move(phiCompCluster)));
                      
                    }
                }
            }
        }

        // add phi hits that were not associated with an eta hit (only in barrel)
        if ((!spVecs.second.empty() || m_recoverBadRpcCabling) && m_addUnassociatedPhiHits && !isEndcap) {
            TrkDriftCircleMath::ResidualWithSegment resWithSegment(segment);

            std::map<Identifier, std::list<const Trk::PrepRawData*> > phiClusterMap;

            std::set<const MuonClusterOnTrack*> selectedClusters;
            std::vector<Cluster2D*> phiClusters;
            phiClusters.reserve(spVecs.second.size());

            // create lists of PrepRawData per detector element
            ClusterIt pit = spVecs.second.begin();
            ClusterIt pit_end = spVecs.second.end();
            for (; pit != pit_end; ++pit) {
                if (!pit->phiHit || pit->corrupt()) {
                    ATH_MSG_WARNING(" phi clusters without phi hit!!");
                    continue;
                }
                phiClusters.push_back(&*pit);
                selectedClusters.insert(pit->phiHit);
            }

            unsigned int recoveredUnassociatedPhiHits(0);
            if (m_recoverBadRpcCabling) {
                // now loop over 2D space points and add the phi hits to the list if the detEl is not yet added to the
                // segment
                ClusterIt spit = spVecs.first.begin();
                ClusterIt spit_end = spVecs.first.end();
                for (; spit != spit_end; ++spit) {
                    // skip clusters without phi hit
                    if (!spit->phiHit || spit->corrupt()) continue;

                    // skip clusters in detector elements that are already associated (ok as this is only done for RPC)
                    if (detElOnSegments.count(spit->detElId)) continue;

                    MuonStationIndex::PhiIndex phiIndex = m_idHelperSvc->phiIndex(spit->detElId);
                    // skip clusters in detector layer
                    if (phiIndices.count(phiIndex)) continue;

                    bool wasFound = false;
                    for (std::vector<const MuonClusterOnTrack*>::iterator it = spit->phiHits.begin(); it != spit->phiHits.end(); ++it) {
                        // now to avoid duplicate also skip if the given ROT is already in the list
                        std::pair<std::set<const MuonClusterOnTrack*>::iterator, bool> insertResult = selectedClusters.insert(*it);
                        if (!insertResult.second) {
                            // flag as found
                            wasFound = true;

                            // just because I'm paranoid, remove the hits from this cluster that were already inserted up to
                            // here
                            for (std::vector<const MuonClusterOnTrack*>::iterator rmit = spit->phiHits.begin(); rmit != it; ++rmit)
                                selectedClusters.erase(*rmit);
                            break;
                        }
                    }
                    if (wasFound) continue;

                    // if we get here we should add the hit
                    phiClusters.push_back(&*spit);
                    ++recoveredUnassociatedPhiHits;
                }
            }

            unsigned int addedPhiHits(0);
            std::vector<Cluster2D*>::iterator cit = phiClusters.begin();
            std::vector<Cluster2D*>::iterator cit_end = phiClusters.end();
            for (; cit != cit_end; ++cit) {
                const Identifier& detElId = (*cit)->detElId;

                // check that detector element is not already added to segment
                if (detElOnSegments.count(detElId)) continue;

                MuonStationIndex::PhiIndex phiIndex = m_idHelperSvc->phiIndex(detElId);
                // skip clusters in detector layer
                if (phiIndices.count(phiIndex)) continue;

                // calculate local cluster position
                Amg::Vector3D locPos = gToStation * (*cit)->globalPos;

                // calculate intersect of segment with cluster
                TrkDriftCircleMath::Cluster cl(TrkDriftCircleMath::LocVec2D(locPos.y(), locPos.z()), 1.);
                double residual = resWithSegment.residual(cl);
                double segError = sqrt(resWithSegment.trackError2(cl));
                const MuonGM::RpcReadoutElement* detEl = dynamic_cast<const MuonGM::RpcReadoutElement*>((*cit)->phiHit->detectorElement());
                if (!detEl) {
                    ATH_MSG_WARNING("found RPC prd without RpcReadoutElement");
                    continue;
                }

                // perform bound check
                double stripLength = detEl->StripLength(1);
                bool inBounds = std::abs(residual) < 0.5 * stripLength + 2. + segError ? true : false;
                if (msgLvl(MSG::DEBUG)) {
                    ATH_MSG_DEBUG(" Unassociated " << m_idHelperSvc->toString((*cit)->phiHit->identify()) << " pos x " << cl.position().x()
                                                   << " pos y " << cl.position().y() << " : residual " << residual << " strip half length "
                                                   << 0.5 * stripLength << " segment error " << segError);
                    if (inBounds)
                        ATH_MSG_DEBUG(" inBounds");
                    else
                        ATH_MSG_DEBUG(" outBounds");
                }
                if (inBounds) {
                    // can have multiple phi hits per cluster, loop over phi hits and add them
                    for (std::vector<const MuonClusterOnTrack*>::iterator pit = (*cit)->phiHits.begin(); pit != (*cit)->phiHits.end();
                         ++pit) {
                        phiClusterMap[detElId].push_back((*pit)->prepRawData());
                    }
                }
            }

            // loop over detector elements and created competing ROTs

            std::map<Identifier, std::list<const Trk::PrepRawData*> >::iterator chit = phiClusterMap.begin();
            std::map<Identifier, std::list<const Trk::PrepRawData*> >::iterator chit_end = phiClusterMap.end();
            for (; chit != chit_end; ++chit) {
                std::list<const Trk::PrepRawData*>& prds = chit->second;
                if (prds.empty()) {
                    ATH_MSG_WARNING(" chamber without phi hits " << m_idHelperSvc->toString(chit->first));
                    continue;
                }

                std::unique_ptr<const CompetingMuonClustersOnTrack> phiCompCluster = m_compClusterCreator->createBroadCluster(prds, 0.);
                if (!phiCompCluster) {
                    ATH_MSG_DEBUG(" failed to create competing PHI ROT " << prds.size());
                } else {
                    double dist = distanceToSegment(segment, phiCompCluster->globalPosition(), gToStation);

                    if (std::abs(dist) > m_maxAssociateClusterDistance) {
                        
                        ATH_MSG_VERBOSE("    rejected unassociated cluster:  " << m_idHelperSvc->toString(prds.front()->identify())
                                                                               << "  distance to segment " << dist);
                        continue;
                    }
                    phiHits.push_back(phiCompCluster.get());
                    ++netaPhiHits.first.second;
                    ++addedPhiHits;
                    if (msgLvl(MSG::VERBOSE)) {
                        ATH_MSG_VERBOSE("    selected unassociated cluster:  " << m_idHelperSvc->toString(prds.front()->identify())
                                                                               << "  distance to segment " << dist);
                        for (unsigned int i = 0; i < phiCompCluster->containedROTs().size(); ++i) {
                            ATH_MSG_VERBOSE(
                                "               content:  " << m_idHelperSvc->toString(phiCompCluster->containedROTs()[i]->identify()));
                        }
                    }
                    rioDistVec.push_back(std::make_pair(dist, std::move(phiCompCluster)));
                }
            }
            ATH_MSG_VERBOSE("Added " << addedPhiHits << " unass phi hits out of " << spVecs.second.size()
                                     << " phi hits without eta hit and " << recoveredUnassociatedPhiHits << " with unassociated eta hit ");
        }

        // calculate distance between first and last phi trigger hit, refit if there is a good constraint on phi
        double phiDistanceMax = posLastPhiStation - posFirstPhiStation;
        if (isEndcap && phiDistanceMax < 1000.)
            refit = false;
        else if (phiDistanceMax < 400.)
            refit = false;

        netaPhiHits.second = refit;
        return netaPhiHits;
    }

    double DCMathSegmentMaker::distanceToSegment(const TrkDriftCircleMath::Segment& segment, const Amg::Vector3D& hitPos,
                                                 const Amg::Transform3D& gToStation) const {
        const TrkDriftCircleMath::Line& line = segment.line();
        TrkDriftCircleMath::TransformToLine toLine(line);
        double cos_sinLine = cot(line.phi());

        // calculate local AMDB position
        Amg::Vector3D locPos = gToStation * hitPos;

        TrkDriftCircleMath::LocVec2D lpos(locPos.y(), locPos.z());

        // calculate distance of segment to measurement surface
        double delta_y = lpos.y() - line.position().y();

        // calculate position of hit in line frame
        TrkDriftCircleMath::LocVec2D lineSurfaceIntersect(delta_y * cos_sinLine + line.position().x(), lpos.y());

        // calculate position of hit in line frame
        TrkDriftCircleMath::LocVec2D pointOnHit = toLine.toLine(lineSurfaceIntersect);

        return pointOnHit.x();
    }

    std::unique_ptr<DataVector<const Trk::MeasurementBase>> DCMathSegmentMaker::createROTVec(
        std::vector<std::pair<double,  std::unique_ptr<const Trk::MeasurementBase>> >& rioDistVec) const {
        // sort hits according to they distance to the segment position
        std::sort(rioDistVec.begin(), rioDistVec.end(), SortByDistanceToSegment());

        std::unique_ptr<DataVector<const Trk::MeasurementBase>> rioVec = std::make_unique<DataVector<const Trk::MeasurementBase>>(SG::OWN_ELEMENTS);
        rioVec->reserve(rioDistVec.size());
        for (std::pair<double, std::unique_ptr<const Trk::MeasurementBase>>& rdit : rioDistVec) { rioVec->push_back(std::move(rdit.second)); }
        rioDistVec.clear();
        return rioVec;
    }

    std::pair<double, double> DCMathSegmentMaker::residualAndPullWithSegment(const TrkDriftCircleMath::Segment& segment,
                                                                             const Cluster2D& spacePoint,
                                                                             const Amg::Transform3D& gToStation) const {
        const TrkDriftCircleMath::Line& line = segment.line();
        double cos_sinLine = cot(line.phi());

        // calculate sp postion in AMDB reference frame
        Amg::Vector3D locPos = gToStation * spacePoint.globalPos;
        TrkDriftCircleMath::LocVec2D lpos(locPos.y(), locPos.z());

        // calculate distance of segment to measurement surface
        double delta_y = lpos.y() - line.position().y();

        // calculate position of hit in line frame
        TrkDriftCircleMath::LocVec2D lineSurfaceIntersect(delta_y * cos_sinLine + line.position().x(), lpos.y());

        // calculate position of hit in line frame
        double residual = lpos.x() - lineSurfaceIntersect.x();
        double pull = residual / spacePoint.error;
        return std::make_pair(residual, pull);
    }

    std::vector<Identifier> DCMathSegmentMaker::calculateHoles(const EventContext& ctx,
        Identifier chid, const Amg::Vector3D& gpos, const Amg::Vector3D& gdir, bool hasMeasuredCoordinate, std::set<Identifier>& deltaVec,
        std::set<Identifier>& outoftimeVec, const  std::vector<std::pair<double,  std::unique_ptr<const Trk::MeasurementBase>> >& rioDistVec) const {
        // calculate crossed tubes
<<<<<<< HEAD
        
        const EventContext& ctx = Gaudi::Hive::currentContext();
        SG::ReadCondHandle<Muon::MuonIntersectGeoData> InterSectSvc{m_chamberGeoKey, ctx};
        if (!InterSectSvc.isValid()) {
            ATH_MSG_ERROR("Null pointer to the read MuonDetectorManager conditions object");
            // return 0;
=======
        const MdtCondDbData* dbData{nullptr};
        if (!m_condKey.empty()) {
            SG::ReadCondHandle<MdtCondDbData> readHandle{m_condKey,ctx};
            dbData = readHandle.cptr();
        }
        SG::ReadCondHandle<MuonGM::MuonDetectorManager> DetectorManagerHandle{m_DetectorManagerKey,ctx};
        const MuonGM::MuonDetectorManager* MuonDetMgr{*DetectorManagerHandle};
        if (!MuonDetMgr) {
            ATH_MSG_ERROR("Null pointer to the read MuonDetectorManager conditions object");          
>>>>>>> 9d40efac
        }
        const MuonStationIntersect intersect = InterSectSvc->tubesCrossedByTrack(chid, gpos, gdir);
        const MuonGM::MuonDetectorManager* MuonDetMgr = InterSectSvc->detMgr();

        // set to identify the hit on the segment
        std::set<Identifier> hitsOnSegment, chambersOnSegment;
        int firstLayer{-1}, lastLayer{-1};
        for (const std::pair<double, std::unique_ptr<const Trk::MeasurementBase>>& rdit : rioDistVec) {
            const MdtDriftCircleOnTrack* mdt = dynamic_cast<const MdtDriftCircleOnTrack*>(rdit.second.get());
            if (mdt) {
                const Identifier& id = mdt->identify();
                int layer = (m_idHelperSvc->mdtIdHelper().tubeLayer(id) - 1) + 4 * (m_idHelperSvc->mdtIdHelper().multilayer(id) - 1);
                if (firstLayer == -1)
                    firstLayer = layer;
                else
                    lastLayer = layer;

                hitsOnSegment.insert(mdt->identify());
                chambersOnSegment.insert(m_idHelperSvc->chamberId(mdt->identify()));
            }
        }

        // cross check for cosmic case
        if (firstLayer > lastLayer) { std::swap(firstLayer, lastLayer); }
        ATH_MSG_VERBOSE(" Tube layer ranges: " << firstLayer << " -- " << lastLayer << " crossed tubes "
                                               << intersect.tubeIntersects().size());
        // clear hole vector
        std::vector<Identifier> holeVec;
        for (unsigned int ii = 0; ii < intersect.tubeIntersects().size(); ++ii) {
            const MuonTubeIntersect& tint = intersect.tubeIntersects()[ii];
            if (!chambersOnSegment.count(m_idHelperSvc->chamberId(tint.tubeId))) {
                ATH_MSG_VERBOSE(" chamber not on segment, not counting tube  " << tint.rIntersect << " l " << tint.xIntersect << " "
                                                                               << m_idHelperSvc->toString(tint.tubeId));
                continue;
            }

            const Identifier& id = tint.tubeId;
            int layer = (m_idHelperSvc->mdtIdHelper().tubeLayer(id) - 1) + 4 * (m_idHelperSvc->mdtIdHelper().multilayer(id) - 1);

            bool notBetweenHits = layer < firstLayer || layer > lastLayer;
            double distanceCut = hasMeasuredCoordinate ? -20 : -200.;
            double innerRadius = MuonDetMgr->getMdtReadoutElement(id)->innerTubeRadius();
            if (notBetweenHits && (std::abs(tint.rIntersect) > innerRadius || (!m_allMdtHoles && tint.xIntersect > distanceCut))) {
                ATH_MSG_VERBOSE(" not counting tube:  distance to wire " << tint.rIntersect << " dist to tube end " << tint.xIntersect
                                                                         << " " << m_idHelperSvc->toString(tint.tubeId));
            } else {
                // check whether there is a hit in this tube
                if (hitsOnSegment.count(tint.tubeId)) {
                    ATH_MSG_VERBOSE(" tube on segment:  distance to wire " << tint.rIntersect << " dist to tube end " << tint.xIntersect
                                                                           << " " << m_idHelperSvc->toString(tint.tubeId));
                    continue;
                }
                // check whether there is a delta electron in this tube
                if (m_removeDeltas) {
                    if (deltaVec.count(tint.tubeId)) {
                        ATH_MSG_VERBOSE(" removing delta, distance to wire " << tint.rIntersect << " dist to tube end " << tint.xIntersect
                                                                             << " " << m_idHelperSvc->toString(tint.tubeId));
                        continue;
                    }

                    const MdtPrepData* prd = findMdt(id);
                    if (prd && std::abs(prd->localPosition()[Trk::locR]) < std::abs(tint.rIntersect)) {
                        ATH_MSG_VERBOSE(" found and removed delta, distance to wire " << tint.rIntersect << " dist to tube end "
                                                                                      << tint.xIntersect << " "
                                                                                      << m_idHelperSvc->toString(tint.tubeId));
                        continue;
                    }
                }
                if (msgLvl(MSG::VERBOSE)) {
                    std::string holeType = "hole ";
                    if (outoftimeVec.count(tint.tubeId)) holeType = "Out-of-time ";
                    ATH_MSG_VERBOSE(holeType << " distance to wire " << tint.rIntersect << " dist to tube end " << tint.xIntersect << " "
                                             << m_idHelperSvc->toString(tint.tubeId));
                    if (!notBetweenHits) ATH_MSG_VERBOSE(" between hits");
                }

                holeVec.push_back(tint.tubeId);
            }
        }
        return holeVec;
    }

    const MdtPrepData* DCMathSegmentMaker::findMdt(const Identifier& id) const {
        IdentifierHash colHash;
        if (m_idHelperSvc->mdtIdHelper().get_module_hash(m_idHelperSvc->chamberId(id), colHash) == 0) {
            const MdtPrepDataContainer* prdContainer = nullptr;
            SG::ReadHandle<Muon::MdtPrepDataContainer> MdtCont(m_mdtKey);
            if (!MdtCont.isValid()) {
                ATH_MSG_WARNING("Cannot retrieve MdtPrepDataContainer ");
                return nullptr;
            } else {
                prdContainer = MdtCont.cptr();
            }
            if (!prdContainer) {
                ATH_MSG_WARNING("No MDT prd collection retrieved");
                return nullptr;
            }
            auto collptr = prdContainer->indexFindPtr(colHash);
            if (collptr == nullptr) return nullptr;
            const MdtPrepDataCollection& col = *collptr;
            MdtPrepDataCollection::const_iterator mdtIt = col.begin();
            MdtPrepDataCollection::const_iterator mdtIt_end = col.end();
            for (; mdtIt != mdtIt_end; ++mdtIt) {
                if ((*mdtIt)->identify() == id) return *mdtIt;
            }
        }
        return nullptr;
    }

    const MdtDriftCircleOnTrack* DCMathSegmentMaker::findFirstRotInChamberWithMostHits(
        const std::vector<const MdtDriftCircleOnTrack*>& mdts) const {
        int hitsInChamberWithMostHits = 0;
        std::map<Identifier, int> hitsPerChamber;
        int currentSector = -1;
        const MdtDriftCircleOnTrack* rotInChamberWithMostHits = nullptr;

        // loop over all MDTs and count number of MDTs per chamber
        for (std::vector<const MdtDriftCircleOnTrack*>::const_iterator it = mdts.begin(); it != mdts.end(); ++it) {
            const MdtDriftCircleOnTrack* rot = *it;

            if (!rot) {
                ATH_MSG_WARNING(" rot not a MdtDriftCircleOnTrack ");
                continue;
            }
            Identifier chId = m_idHelperSvc->chamberId((*it)->identify());
            int sector = m_idHelperSvc->sector(chId);
            if (currentSector == -1) {
                currentSector = sector;
            } else if (sector != currentSector) {
                return nullptr;
            }
            int& hitsInCh = hitsPerChamber[chId];
            ++hitsInCh;
            if (hitsInCh > hitsInChamberWithMostHits) {
                hitsInChamberWithMostHits = hitsInCh;
                rotInChamberWithMostHits = rot;
            }
        }
        return rotInChamberWithMostHits;
    }

    std::pair<bool, double> DCMathSegmentMaker::rotateLocalAngleXZIntoBounds(double xline, double zline, double dXdZ,
                                                                             std::vector<DCMathSegmentMaker::HitInXZ>& hits) const {
        // routine checks whether hits are in bounds, if not rotates the local angle XZ until all hits are in bounds

        std::pair<bool, double> result(false, dXdZ);
        if (hits.empty()) return result;

        double dXdZMinLeft{1e9}, dXdZMinRight{1e9};
        std::vector<HitInXZ>::iterator hit = hits.begin();
        std::vector<HitInXZ>::iterator hit_end = hits.end();
        ATH_MSG_VERBOSE(" recalculating using phi measurement " << m_idHelperSvc->toString(hits.front().id) << " pos (" << xline << ","
                                                                << zline << ")");
        for (; hit != hit_end; ++hit) {
            // sl extrapolation
            double locExX = xline + dXdZ * (hit->z - zline);

            bool newBoundLeft = false;
            bool newBoundRight = false;

            // sanity checks to avoid division + only for MDT for now
            if (hit->isMdt) {
                // now calculate, if out of bounds, for which angle the situation would be ok
                double dz = (hit->z - zline);
                if (std::abs(dz) > 0.01) {
                    if (locExX < hit->xmin) {
                        double inBoundsdXdZ = (hit->xmin - xline) / dz;
                        if (std::abs(inBoundsdXdZ) < std::abs(dXdZMinLeft)) dXdZMinLeft = inBoundsdXdZ;
                        newBoundLeft = true;
                    }
                    if (locExX > hit->xmax) {
                        double inBoundsdXdZ = (hit->xmax - xline) / dz;
                        if (std::abs(inBoundsdXdZ) < std::abs(dXdZMinRight)) dXdZMinRight = inBoundsdXdZ;
                        newBoundRight = true;
                    }
                }
            }
            if (msgLvl(MSG::VERBOSE)) {
                ATH_MSG_VERBOSE("  " << std::setw(65) << m_idHelperSvc->toString(hit->id) << " pos (" << std::setw(6) << (int)hit->x << ","
                                     << std::setw(6) << (int)hit->z << ")  ex pos " << std::setw(6) << (int)locExX << " min "
                                     << std::setw(6) << (int)hit->xmin << " max " << std::setw(6) << (int)hit->xmax << " phimin "
                                     << std::setw(6) << hit->phimin << " phimax " << std::setw(6) << hit->phimax);
                if (locExX < hit->xmin || locExX > hit->xmax) ATH_MSG_VERBOSE(" outBounds ");
                if (newBoundRight) ATH_MSG_VERBOSE(" right " << dXdZMinRight);
                if (newBoundLeft) ATH_MSG_VERBOSE(" left " << dXdZMinLeft);
            }
        }

        if (msgLvl(MSG::VERBOSE)) {
            if (std::abs(dXdZMinRight) < 1e8) ATH_MSG_VERBOSE(" selected right bound " << dXdZMinRight);
            if (std::abs(dXdZMinLeft) < 1e8) ATH_MSG_VERBOSE(" selected left bound " << dXdZMinLeft);
        }

        if (std::abs(dXdZMinRight) < 1e8) {
            result.first = true;
            result.second = dXdZMinRight;
        } else if (std::abs(dXdZMinLeft) < 1e8) {
            result.first = true;
            result.second = dXdZMinLeft;
        }

        return result;
    }

    bool DCMathSegmentMaker::checkBoundsInXZ(double xline, double zline, double dXdZ,
                                             std::vector<DCMathSegmentMaker::HitInXZ>& hits) const {
        bool ok = true;

        // look over hits and check whether all are in bounds
        std::vector<HitInXZ>::iterator hit = hits.begin();
        std::vector<HitInXZ>::iterator hit_end = hits.end();
        for (; hit != hit_end; ++hit) {
            bool outBounds = false;
            double locExX = xline + dXdZ * (hit->z - zline);
            if (hit->isMdt && (locExX < hit->xmin - 1. || locExX > hit->xmax + 1.)) {
                ok = false;
                outBounds = true;
                if (!msgLvl(MSG::DEBUG)) break;
            }

            if (outBounds && msgLvl(MSG::DEBUG)) {
                ATH_MSG_DEBUG("  " << std::setw(65) << m_idHelperSvc->toString(hit->id) << " pos (" << std::setw(6) << (int)hit->x << ","
                                   << std::setw(6) << (int)hit->z << ")  ex pos " << std::setw(6) << (int)locExX << " min " << std::setw(6)
                                   << (int)hit->xmin << " max " << std::setw(6) << (int)hit->xmax << " phimin " << std::setw(6)
                                   << hit->phimin << " phimax " << std::setw(6) << hit->phimax << " outBounds, cross-check");
            }
        }
        return ok;
    }

    bool DCMathSegmentMaker::updateSegmentPhi(const Amg::Vector3D& gpos, const Amg::Vector3D& gdir, Amg::Vector2D& segLocPos,
                                              Trk::LocalDirection& segLocDir, Trk::PlaneSurface& surf,
                                              const std::vector<const Trk::MeasurementBase*>& rots, double seg_phimin,
                                              double seg_phimax) const {
        bool hasUpdated = false;

        const Amg::Transform3D& segmentToGlobal = surf.transform();
        Amg::Transform3D gToSegment = surf.transform().inverse();
        Amg::Vector3D ldir = gToSegment * gdir;

        // ensure that we can extrapolate
        if (ldir.z() < 0.0001) return false;

        double dXdZ = ldir.x() / ldir.z();
        double dYdZ = ldir.y() / ldir.z();
        Amg::Vector3D lsegPos = gToSegment * gpos;
        double xline = lsegPos.x();
        double yline = lsegPos.y();
        double zline = lsegPos.z();
        ATH_MSG_VERBOSE(" Associated  hits " << rots.size() << " angleXZ " << 90. * segLocDir.angleXZ() / acos(0.) << " dXdZ " << dXdZ
                                             << " seg Pos (" << xline << " " << zline << ") " << segLocPos);

        std::vector<HitInXZ> hits;
        hits.reserve(rots.size());

        unsigned int nphiHits(0);
        HitInXZ* firstPhiHit = nullptr;
        HitInXZ* lastPhiHit = nullptr;

        for (std::vector<const Trk::MeasurementBase*>::const_iterator it = rots.begin(); it != rots.end(); ++it) {
            Identifier id = m_edmHelperSvc->getIdentifier(**it);
            if (!id.is_valid()) continue;
            Amg::Vector3D lpos;
            double lxmin{0}, lxmax{0}, phimin{0}, phimax{0};
            bool isMdt = m_idHelperSvc->isMdt(id);
            bool measuresPhi = m_idHelperSvc->measuresPhi(id);
            if (isMdt) {
                lpos.setZero();
                const MdtDriftCircleOnTrack* mdt = dynamic_cast<const MdtDriftCircleOnTrack*>(*it);
                if (!mdt) continue;
                TubeEnds tubeEnds = localTubeEnds(*mdt, gToSegment, segmentToGlobal);

                lxmin = tubeEnds.lxmin;
                lxmax = tubeEnds.lxmax;
                phimin = tubeEnds.phimin;
                phimax = tubeEnds.phimax;
            } else {
                lpos = gToSegment * (*it)->globalPosition();
                lxmin = lpos.x() - 5 * Amg::error((*it)->localCovariance(), Trk::locX);
                lxmax = lpos.x() + 5 * Amg::error((*it)->localCovariance(), Trk::locX);

                const CompetingMuonClustersOnTrack* crot = dynamic_cast<const CompetingMuonClustersOnTrack*>(*it);
                if (!measuresPhi) {
                    if (crot) {
                        const MuonGM::RpcReadoutElement* detEl =
                            dynamic_cast<const MuonGM::RpcReadoutElement*>(crot->containedROTs().front()->prepRawData()->detectorElement());
                        if (detEl) {
                            // perform bound check
                            double stripLength = detEl->StripLength(0);

                            lxmin = lpos.x() - 0.5 * stripLength;
                            lxmax = lpos.x() + 0.5 * stripLength;
                        }
                    }
                    Amg::Vector3D locPosition = lpos;
                    locPosition[0] = lxmin;
                    Amg::Vector3D globalPos = segmentToGlobal * locPosition;
                    double phi1 = globalPos.phi();

                    locPosition[0] = lxmax;
                    globalPos = segmentToGlobal * locPosition;
                    double phi2 = globalPos.phi();
                    phimin = phi1 < phi2 ? phi1 : phi2;
                    phimax = phi1 < phi2 ? phi2 : phi1;

                } else {
                    if (m_idHelperSvc->isTgc(id)) {
                        // need some special tricks for TGC phi hits as their reference plane can be rotated
                        // with respect to the MDT frame

                        // get orientation angle of strip to rotate back from local frame to strip
                        // copy code from ROT creator
                        int stripNo = m_idHelperSvc->tgcIdHelper().channel(id);
                        int gasGap = m_idHelperSvc->tgcIdHelper().gasGap(id);
                        if (!crot) {
                            ATH_MSG_WARNING("dynamic cast failed for CompetingMuonClustersOnTrack");
                            continue;
                        }
                        const MuonGM::TgcReadoutElement* detEl =
                            dynamic_cast<const MuonGM::TgcReadoutElement*>(crot->containedROTs().front()->prepRawData()->detectorElement());
                        if (!detEl) {
                            ATH_MSG_WARNING("dynamic cast failed for TgcReadoutElement");
                            continue;
                        }
                        // calculate two points along the tgc phi strip in the local tgc reference frame
                        Amg::Vector3D lposTGC = detEl->localChannelPos(id);
                        double z_shift = lposTGC.z() + 10;
                        double locy_shift = detEl->stripCtrX(gasGap, stripNo, z_shift);
                        if (0 < detEl->getStationEta()) { locy_shift *= -1.; }
                        Amg::Vector3D lpos_shift(lposTGC.x(), locy_shift, z_shift);

                        // transform the two points to global coordinates
                        const Amg::Transform3D tgcTrans = detEl->absTransform();
                        Amg::Vector3D gposL = tgcTrans * lposTGC;
                        Amg::Vector3D gposL_shift = tgcTrans * lpos_shift;

                        // now transform them into the segment frame
                        Amg::Vector3D lposSeg = gToSegment * gposL;
                        Amg::Vector3D lposSeg_shift = gToSegment * gposL_shift;

                        // calculate the y coordinate of the intersect of the segment with the TGC plane in the segment
                        // frame
                        double segYAtHit = yline + dYdZ * (lposSeg.z() - zline);

                        // the TGC phi strip is a line in the xy plane, calculate the x position of the point on the line
                        // at the y intersect position of the segment
                        double tgcdX = lposSeg_shift.x() - lposSeg.x();
                        double tgcdY = lposSeg_shift.y() - lposSeg.y();
                        if (std::abs(tgcdY) < 0.0001) {
                            ATH_MSG_WARNING(" Bad TGC phi strip orientation ");
                            continue;
                        }
                        double tgcExX = tgcdX / tgcdY * (segYAtHit - lposSeg.y()) + lposSeg.x();
                        lpos[0] = tgcExX;
                        lpos[1] = segYAtHit;
                        if (msgLvl(MSG::VERBOSE))
                            ATH_MSG_VERBOSE(" In seg frame: phi pos " << lposSeg << " shifted pos " << lposSeg_shift
                                                                      << " intersect with segment " << lpos);
                    }
                    Amg::Vector3D globalPos = segmentToGlobal * lpos;
                    phimin = globalPos.phi();
                    phimax = phimin;

                    // check whether phi is consistent with segment phi range
                    bool phiOk = checkPhiConsistency(phimin, seg_phimin, seg_phimax);
                    if (!phiOk) {
                        if (msgLvl(MSG::DEBUG))
                            ATH_MSG_DEBUG(" Inconsistent phi " << phimin << " range " << seg_phimin << " " << seg_phimax);
                    }
                }
            }

            hits.push_back(HitInXZ(id, isMdt, measuresPhi, lpos.x(), lpos.z(), lxmin, lxmax, phimin, phimax));
            if (measuresPhi) {
                ++nphiHits;
                if (!firstPhiHit)
                    firstPhiHit = new HitInXZ(hits.back());
                else {
                    double distPhiHits = std::abs(firstPhiHit->z - hits.back().z);
                    if (distPhiHits > 500.) {
                        if (lastPhiHit) delete lastPhiHit;
                        lastPhiHit = new HitInXZ(hits.back());
                    } else {
                        // not count this phi hit
                        --nphiHits;
                        if (msgLvl(MSG::DEBUG)) { ATH_MSG_DEBUG(" close phi hits, distance " << distPhiHits); }
                    }
                }
            }
            if (msgLvl(MSG::VERBOSE)) {
                double locExX = xline + dXdZ * (lpos.z() - zline);
                ATH_MSG_VERBOSE("  " << std::setw(65) << m_idHelperSvc->toString(id) << " pos (" << std::setw(6) << (int)lpos.x() << ","
                                     << std::setw(6) << (int)lpos.z() << ")  ex pos " << std::setw(6) << (int)locExX << " min "
                                     << std::setw(6) << (int)lxmin << " max " << std::setw(6) << (int)lxmax << " phimin " << std::setw(6)
                                     << phimin << " phimax " << std::setw(6) << phimax);
                if (lpos.x() < lxmin || lpos.x() > lxmax) ATH_MSG_VERBOSE(" outBounds");
            }
        }

        if (nphiHits == 1) {
            if (!firstPhiHit) {
                ATH_MSG_WARNING(" Pointer to first phi hit not set, this should not happen! ");
            } else {
                if (xline != firstPhiHit->x) {
                    hasUpdated = true;

                    // use phi position of the phi hit
                    xline = firstPhiHit->x;
                    zline = firstPhiHit->z;

                    if (m_assumePointingPhi) {
                        Amg::Vector3D ipLocPos = gToSegment * Amg::Vector3D(0., 0., 0.);
                        if (msgLvl(MSG::VERBOSE)) ATH_MSG_VERBOSE(" IP position in local frame " << ipLocPos);

                        double dz = ipLocPos.z() - zline;
                        if (std::abs(dz) > 0.001) {
                            if (msgLvl(MSG::VERBOSE))
                                ATH_MSG_VERBOSE(" hit (" << xline << "," << zline << ")  IP (" << ipLocPos.x() << "," << ipLocPos.z()
                                                         << ")  dXdZ " << (ipLocPos.x() - xline) / dz << " old " << dXdZ);
                            dXdZ = (ipLocPos.x() - xline) / dz;
                        }
                    }
                }
            }
        } else if (nphiHits == 2) {
            if (!firstPhiHit || !lastPhiHit) {
                ATH_MSG_WARNING(" Pointer to one of the two phi hit not set, this should not happen! ");
            } else {
                double dz = lastPhiHit->z - firstPhiHit->z;
                // use phi position of the first hit
                xline = firstPhiHit->x;
                zline = firstPhiHit->z;
                if (std::abs(dz) > 300.) {
                    double dx = lastPhiHit->x - firstPhiHit->x;
                    hasUpdated = true;

                    // if the two hits are far enough apart, also use the direction of the line connecting the two hits.
                    dXdZ = dx / dz;
                }
            }
        } else {
            // in all other cases just rotate until the MDTs are ok
        }

        if (hasUpdated) {
            // move segment to position of phi hit
            double segX = xline - dXdZ * zline;

            // finally check whether now everything is in bounds
            bool ok = checkBoundsInXZ(segX, 0., dXdZ, hits);
            if (!ok) {
                // give WARNING and give up for now
                ATH_MSG_DEBUG("still several out of bounds hits after rotation: posx(" << segX << ") dXdZ " << dXdZ
                                                                                       << " keeping old result ");
            }

            // update segment parameters
            double alphaYZ = segLocDir.angleYZ();
            double alphaXZ = atan2(1, dXdZ);

            segLocPos[Trk::locX] = segX;
            segLocDir = Trk::LocalDirection(alphaXZ, alphaYZ);
        }

        delete firstPhiHit;
        delete lastPhiHit;
        return hasUpdated;
    }

    DCMathSegmentMaker::TubeEnds DCMathSegmentMaker::localTubeEnds(const MdtDriftCircleOnTrack& mdt, const Amg::Transform3D& gToSegment,
                                                                   const Amg::Transform3D& segmentToG) const {
        TubeEnds tubeEnds;
        const Identifier& id = mdt.identify();
        Amg::Vector3D lpos = gToSegment * mdt.prepRawData()->globalPosition();

        // use readout and hv side as the surface frame is not that of the chamber
        Amg::Vector3D lropos = gToSegment * mdt.prepRawData()->detectorElement()->ROPos(id);
        Amg::Vector3D lhvpos = lpos + (lpos - lropos);

        // rescale to correctly take into account active tube length
        double tubeLen = (lropos - lhvpos).mag();
        double activeTubeLen =
            mdt.detectorElement()->getActiveTubeLength(m_idHelperSvc->mdtIdHelper().tubeLayer(id), m_idHelperSvc->mdtIdHelper().tube(id));
        double scaleFactor = activeTubeLen / tubeLen;
        lropos[0] = scaleFactor * lropos.x();
        lhvpos[0] = scaleFactor * lhvpos.x();

        if (lropos.x() < lhvpos.x()) {
            tubeEnds.lxmin = lropos.x();
            tubeEnds.lxmax = lhvpos.x();
        } else {
            tubeEnds.lxmin = lhvpos.x();
            tubeEnds.lxmax = lropos.x();
        }

        Amg::Vector3D ropos = segmentToG * lropos;
        Amg::Vector3D hvpos = segmentToG * lhvpos;
        double phiRO = ropos.phi();
        double phiHV = hvpos.phi();
        tubeEnds.phimin = phiRO < phiHV ? phiRO : phiHV;
        tubeEnds.phimax = phiRO < phiHV ? phiHV : phiRO;
        return tubeEnds;
    }

    void DCMathSegmentMaker::updatePhiRanges(double phiminNew, double phimaxNew, double& phiminRef, double& phimaxRef) const {
        // check whether we are at the boundary where phi changes sign
        if (phiminRef * phimaxRef < 0.) {
            if (phiminRef < -1.1) {
                if (phiminRef > phiminNew) phiminRef = phiminNew;
                if (phimaxRef < phimaxNew) phimaxRef = phimaxNew;
            } else {
                if (phiminRef < phiminNew) phiminRef = phiminNew;
                if (phimaxRef > phimaxNew) phimaxRef = phimaxNew;
            }
        } else {
            // if not life is 'easy'
            if (phiminRef < 0.) {
                if (phiminRef < phiminNew) phiminRef = phiminNew;
                if (phimaxRef > phimaxNew) phimaxRef = phimaxNew;
            } else {
                if (phiminRef > phiminNew) phiminRef = phiminNew;
                if (phimaxRef < phimaxNew) phimaxRef = phimaxNew;
            }
        }
    }

    bool DCMathSegmentMaker::checkPhiConsistency(double phi, double phimin, double phimax) const {
        // only if assuming pointing phi
        if (!m_assumePointingPhi) return true;

        bool phiOk = true;
        double offset = 0.05;
        if (phimin * phimax < 0.) {
            if (phi < 0.) {
                if (phi > -1.1) {
                    if (phi < phimin - offset) phiOk = false;
                } else {
                    if (phi > phimin + offset) phiOk = false;
                }
            } else {
                if (phi > 1.1) {
                    if (phi < phimax - offset) phiOk = false;
                } else {
                    if (phi > phimax + offset) phiOk = false;
                }
            }
        } else {
            if (phi < phimin - offset || phi > phimax + offset) phiOk = false;
        }
        return phiOk;
    }

    Amg::Vector3D DCMathSegmentMaker::updateDirection(double linephi, const Trk::PlaneSurface& surf, const Amg::Vector3D& roaddir,
                                                      bool isCurvedSegment) const {
        // Local direction along precision measurement (0, dy, dz)
        Trk::LocalDirection segLocDirs(M_PI_2, linephi);
        Amg::Vector3D gdirs;
        surf.localToGlobalDirection(segLocDirs, gdirs);
        // Local direction in plane  (1,0,0)
        Trk::LocalDirection segLocDiro(0., M_PI_2);
        Amg::Vector3D gdiro;
        surf.localToGlobalDirection(segLocDiro, gdiro);

        // recalculate the value of the local XZ angle for the give YZ angle of the segment such that the global phi
        // direction remains unchanged
        double dx = std::sin(gdirs.theta()) * std::cos(gdirs.phi());
        double dy = std::sin(gdirs.theta()) * std::sin(gdirs.phi());
        double dz = std::cos(gdirs.theta());

        // vector gdiro

        double dxo = std::sin(gdiro.theta()) * std::cos(gdiro.phi());
        double dyo = std::sin(gdiro.theta()) * std::sin(gdiro.phi());
        double dzo = std::cos(gdiro.theta());

        // solve system real direction = A * gdir + B * gdiro
        //            phi global  constraint: (1)*sin(phi road) - (2)*cos(phi road) = 0
        //            ( A * dx + B * dxo ) sin (phi ) - (A * dy + B *dyo ) cos (phi) = 0
        //              A ( dx sin - dy cos ) + B (dx0 sin -dy0 cos) = A * a0 + B * b0 = 0
        //              psi = atan (-b0 , a0)

        double a0 = dx * std::sin(roaddir.phi()) - dy * std::cos(roaddir.phi());
        double b0 = dxo * std::sin(roaddir.phi()) - dyo * std::cos(roaddir.phi());
        if (b0 < 1e-8 && b0 > 0) b0 = 1e-8;
        if (b0 > -1e-8 && b0 < 0) b0 = -1e-8;
        double dxn = dx - a0 * dxo / b0;
        double dyn = dy - a0 * dyo / b0;
        double dzn = dz - a0 * dzo / b0;
        double norm = std::sqrt(dxn * dxn + dyn * dyn + dzn * dzn);

        // flip the sign if the direction NOT parallel to road
        if (m_assumePointingPhi) {
            if (dxn * roaddir.x() + dyn * roaddir.y() + dzn * roaddir.z() < 0.) { norm = -norm; }
        } else {
            if (dxn * roaddir.x() + dyn * roaddir.y() < 0.) { norm = -norm; }
        }

        if (isCurvedSegment) norm = norm / 2.;

        //
        // Follow segment fit direction
        //
        dxn = dxn / norm;
        dyn = dyn / norm;
        dzn = dzn / norm;

        return Amg::Vector3D(dxn, dyn, dzn);
    }
}  // namespace Muon<|MERGE_RESOLUTION|>--- conflicted
+++ resolved
@@ -2027,24 +2027,10 @@
         Identifier chid, const Amg::Vector3D& gpos, const Amg::Vector3D& gdir, bool hasMeasuredCoordinate, std::set<Identifier>& deltaVec,
         std::set<Identifier>& outoftimeVec, const  std::vector<std::pair<double,  std::unique_ptr<const Trk::MeasurementBase>> >& rioDistVec) const {
         // calculate crossed tubes
-<<<<<<< HEAD
-        
-        const EventContext& ctx = Gaudi::Hive::currentContext();
         SG::ReadCondHandle<Muon::MuonIntersectGeoData> InterSectSvc{m_chamberGeoKey, ctx};
         if (!InterSectSvc.isValid()) {
             ATH_MSG_ERROR("Null pointer to the read MuonDetectorManager conditions object");
-            // return 0;
-=======
-        const MdtCondDbData* dbData{nullptr};
-        if (!m_condKey.empty()) {
-            SG::ReadCondHandle<MdtCondDbData> readHandle{m_condKey,ctx};
-            dbData = readHandle.cptr();
-        }
-        SG::ReadCondHandle<MuonGM::MuonDetectorManager> DetectorManagerHandle{m_DetectorManagerKey,ctx};
-        const MuonGM::MuonDetectorManager* MuonDetMgr{*DetectorManagerHandle};
-        if (!MuonDetMgr) {
-            ATH_MSG_ERROR("Null pointer to the read MuonDetectorManager conditions object");          
->>>>>>> 9d40efac
+            return {};
         }
         const MuonStationIntersect intersect = InterSectSvc->tubesCrossedByTrack(chid, gpos, gdir);
         const MuonGM::MuonDetectorManager* MuonDetMgr = InterSectSvc->detMgr();
