--- conflicted
+++ resolved
@@ -14,11 +14,7 @@
 
 #include "MuonRIO_OnTrack/CscClusterOnTrack.h"
 #include "MuonRIO_OnTrack/MdtDriftCircleOnTrack.h"
-<<<<<<< HEAD
-#include "MuonRecToolInterfaces/IMuonClusterOnTrackCreator.h"
-=======
 #include "MuonIdHelpers/MuonIdHelperTool.h"
->>>>>>> fd49c583
 
 #include "TrkEventPrimitives/FitQuality.h"
 #include "MuonSegment/MuonSegment.h"
@@ -26,11 +22,6 @@
 
 #include "TrkSegment/Segment.h"
 #include "TrkRoad/TrackRoad.h"
-
-<<<<<<< HEAD
-
-=======
->>>>>>> fd49c583
 #include "MuonCondInterface/ICSCConditionsSvc.h"
 
 using Muon::CscPrepDataContainer;
@@ -72,21 +63,9 @@
 
 Csc2dSegmentMaker::
 Csc2dSegmentMaker(const std::string& type, const std::string& aname, const IInterface* parent)
-<<<<<<< HEAD
   : AthAlgTool(type, aname, parent)
 {
   declareInterface<ICscSegmentFinder>(this);
-=======
-  : AthAlgTool(type, aname, parent),
-    m_segmentTool("CscSegmentUtilTool/CscSegmentUtilTool", this),
-    m_cscClusterOnTrackCreator("Muon::CscClusterOnTrackCreator/CscClusterOnTrackCreator", this),
-    m_printer("Muon::MuonEDMPrinterTool/MuonEDMPrinterTool")
-{
-  declareInterface<ICscSegmentFinder>(this);
-  declareProperty("segmentTool", m_segmentTool);
-  declareProperty("cscRotCreator", m_cscClusterOnTrackCreator);
-  declareProperty("cscdig_sg_inkey", m_cscdig_sg_inkey = "CSC_Measurements");
->>>>>>> fd49c583
 }
 
 //******************************************************************************
@@ -108,31 +87,11 @@
     ATH_MSG_ERROR ( "Unable to retrieve  " << m_cscClusterOnTrackCreator );
     return StatusCode::FAILURE;
   }
-<<<<<<< HEAD
-  if ( m_idHelper.retrieve().isFailure() ) {
-    ATH_MSG_ERROR ( "Unable to retrieve MuonIdHelperTool " << m_idHelper );
-    return StatusCode::FAILURE;
-  }  
   if ( m_printer.retrieve().isFailure() ) {
     ATH_MSG_ERROR ( "Unable to retrieve MuonEDMPrinterTool" << m_printer );
     return StatusCode::FAILURE;
   }  
 
-  /*
-  if ( m_cscCoolStrSvc.retrieve().isFailure() ) {
-    ATH_MSG_FATAL ( "Unable to retrieve pointer to the CSC COLL Conditions Service" );
-    return StatusCode::FAILURE;
-  }
-  */
-  /*
-  if (m_cscCondSvc.retrieve().isFailure()) {
-    ATH_MSG_ERROR("Could not get ICSConditionsSvc");
-    return StatusCode::FAILURE;
-  }
-  */
-=======
-
->>>>>>> fd49c583
   return StatusCode::SUCCESS;
 }
 
