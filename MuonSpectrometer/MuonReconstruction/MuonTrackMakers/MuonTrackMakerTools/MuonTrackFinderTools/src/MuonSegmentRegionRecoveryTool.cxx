/*
  Copyright (C) 2002-2020 CERN for the benefit of the ATLAS collaboration
*/

#include "MuonSegmentRegionRecoveryTool.h"

#include <map>

#include "EventPrimitives/EventPrimitivesHelpers.h"
#include "EventPrimitives/EventPrimitivesToStringConverter.h"
#include "MuonCompetingRIOsOnTrack/CompetingMuonClustersOnTrack.h"
#include "MuonPrepRawData/CscPrepDataCollection.h"
#include "MuonPrepRawData/MMPrepDataCollection.h"
#include "MuonPrepRawData/MdtPrepDataCollection.h"
#include "MuonPrepRawData/MuonPrepDataContainer.h"
#include "MuonPrepRawData/RpcPrepDataCollection.h"
#include "MuonPrepRawData/TgcPrepDataCollection.h"
#include "MuonPrepRawData/sTgcPrepDataCollection.h"
#include "MuonRIO_OnTrack/CscClusterOnTrack.h"
#include "MuonRIO_OnTrack/MMClusterOnTrack.h"
#include "MuonRIO_OnTrack/MdtDriftCircleOnTrack.h"
#include "MuonRIO_OnTrack/RpcClusterOnTrack.h"
#include "MuonRIO_OnTrack/TgcClusterOnTrack.h"
#include "MuonRIO_OnTrack/sTgcClusterOnTrack.h"
#include "MuonReadoutGeometry/MdtReadoutElement.h"
#include "MuonSegment/MuonSegment.h"
#include "MuonTrackMakerUtils/MuonGetClosestParameters.h"
#include "MuonTrackMakerUtils/MuonTSOSHelper.h"
#include "MuonTrackMakerUtils/MuonTrackMakerStlTools.h"
#include "MuonTrackMakerUtils/SortMeasurementsByPosition.h"
#include "MuonTrackMakerUtils/SortTracksByHitNumber.h"
#include "RoiDescriptor/RoiDescriptor.h"
#include "TrkEventPrimitives/LocalDirection.h"
#include "TrkEventPrimitives/PropDirection.h"
#include "TrkEventPrimitives/ResidualPull.h"
#include "TrkEventUtils/TrackStateOnSurfaceComparisonFunction.h"
#include "TrkExInterfaces/IExtrapolator.h"
#include "TrkFitterInterfaces/ITrackFitter.h"
#include "TrkMeasurementBase/MeasurementBase.h"
#include "TrkPseudoMeasurementOnTrack/PseudoMeasurementOnTrack.h"
#include "TrkSegment/SegmentCollection.h"
#include "TrkSurfaces/StraightLineSurface.h"
#include "TrkToolInterfaces/IResidualPullCalculator.h"
#include "TrkToolInterfaces/ITrackHoleSearchTool.h"

namespace Muon {

    MuonSegmentRegionRecoveryTool::MuonSegmentRegionRecoveryTool(const std::string& ty, const std::string& na, const IInterface* pa) :
        AthAlgTool(ty, na, pa) {
        declareInterface<IMuonHoleRecoveryTool>(this);
    }

    StatusCode MuonSegmentRegionRecoveryTool::initialize() {
        ATH_CHECK(m_DetectorManagerKey.initialize());
        ATH_CHECK(m_edmHelperSvc.retrieve());
        ATH_CHECK(m_intersectSvc.retrieve());
        ATH_CHECK(m_printer.retrieve());
        ATH_CHECK(m_seededSegmentFinder.retrieve());

        if (!m_trackSegmentMatchingTool.empty()) {
            ATH_CHECK(m_trackSegmentMatchingTool.retrieve());
            ATH_MSG_INFO("Using matching tool " << m_trackSegmentMatchingTool);
        } else {
            ATH_MSG_DEBUG("No matching tool selected ");
        }

        ATH_CHECK(m_chamberHoleRecoveryTool.retrieve());
        ATH_CHECK(m_extrapolator.retrieve());
        if (m_onlyEO) {
            ATH_CHECK(m_fitter.retrieve());
            m_builder.disable();
        } else {
            m_fitter.disable();
            ATH_CHECK(m_builder.retrieve());
        }
        ATH_CHECK(m_idHelperSvc.retrieve());
        ATH_CHECK(m_hitSummaryTool.retrieve());
        ATH_CHECK(m_regsel_mdt.retrieve());
        if (!m_regsel_csc.empty()) ATH_CHECK(m_regsel_csc.retrieve());
        ATH_CHECK(m_regsel_rpc.retrieve());
        ATH_CHECK(m_regsel_tgc.retrieve());
        if (!m_regsel_stgc.empty()) ATH_CHECK(m_regsel_stgc.retrieve());
        if (!m_regsel_mm.empty()) ATH_CHECK(m_regsel_mm.retrieve());
        ATH_CHECK(m_trackSummaryTool.retrieve());

        if (!m_condKey.empty()) ATH_CHECK(m_condKey.initialize());

        return StatusCode::SUCCESS;
    }

    void MuonSegmentRegionRecoveryTool::createHoleTSOSsForClusterChamber(
        const Identifier& detElId, const EventContext& ctx, const Trk::TrackParameters& pars, std::set<Identifier>& layIds,
        std::vector<std::unique_ptr<const Trk::TrackStateOnSurface>>& states) const {
        m_chamberHoleRecoveryTool->createHoleTSOSsForClusterChamber(detElId, ctx, pars, layIds, states);
    }

    /**Algorithmic part
         Strategy:
         1) Extrapolate back to MS entry record
         2) Collect hashes of chambers close to where the track passed
         3) Compare collected Hashes with the ones already on track
         4) Recover segments on the missing chambers by launching the SeededSegmentFinder
      */
    Trk::Track* MuonSegmentRegionRecoveryTool::recover(const Trk::Track& track) const {
        return recover(track, Gaudi::Hive::currentContext());
    }
    Trk::Track* MuonSegmentRegionRecoveryTool::recover(const Trk::Track& track, const EventContext& ctx) const {
        // Welcome into the implementation of the recovery method
        ATH_MSG_VERBOSE(" Entering segment recovery method " << m_printer->print(track) << std::endl << m_printer->printStations(track));

        // First run the MuonChamberHoleRecoveryTool on the input track
        std::unique_ptr<Trk::Track> chRecTrack(m_chamberHoleRecoveryTool->recover(track, ctx));
        if (!chRecTrack) {
            ATH_MSG_DEBUG(" MuonChamberHoleRecoveryTool failed to create a new track "
                          << " Returning input (unrecovered) track ");
            return new Trk::Track(track);
        }
        ATH_MSG_VERBOSE(" After chamber hole recovery " << m_printer->print(*chRecTrack) << std::endl
                                                        << m_printer->printStations(*chRecTrack));
        // only run this on single station EM tracks
        if (m_onlyEO) {
            // should be a sl track
            // using release until parent tools use unique_ptr
            if (!m_edmHelperSvc->isSLTrack(*chRecTrack)) return chRecTrack.release();

            // get hit summary
            IMuonHitSummaryTool::CompactSummary hitSummary = m_hitSummaryTool->summary(*chRecTrack);
            // should be single station
            // using release until parent tools use unique_ptr
            if (hitSummary.stationLayers.size() != 1 || !hitSummary.stationLayers.count(MuonStationIndex::EM)) return chRecTrack.release();
            ATH_MSG_DEBUG("Single station track, checking for EO hits");
        }

        // 1) Extrapolate back to MS entry record
        //     const Trk::TrackParameters* msEntryPars = goToMSEntryRecord( *chRecTrack );
        //     if(!msEntryPars) return chRecTrack;

        /** 2)  Collect hashes of chambers close to where the track passed
        2a) Extrapolate forward to the next station
        2b) Launch selector to get IDHashes
        2c) push_back hashes for this station into a set
        2d) stop where outer layers are
        2e) the outcome of all of this is a std::set of collected hashes
            (some are already on the track, no need to recover)  */

        MuonData muonData;
        // extract the hashes already on track
        fillOnTrackChambers(*chRecTrack, muonData);

        // collect the hashes not in track close to the track
        collectCrossedChambers(*chRecTrack, muonData);

        // 3b) compare the two std::sets and make a final std::set of not-yet-on-track Hashes
        std::unique_ptr<Trk::Track> triggerRecTrack = addMissingChambers(ctx, *chRecTrack, muonData, false);
        if (triggerRecTrack) chRecTrack.swap(triggerRecTrack);

        std::unique_ptr<Trk::Track> mdtRecTrack = addMissingChambers(ctx, *chRecTrack, muonData, true);
        if (mdtRecTrack) chRecTrack.swap(mdtRecTrack);

        std::unique_ptr<Trk::Track> mdtRecTrackWithHoles = findHoles(ctx, *chRecTrack, muonData);
        if (mdtRecTrackWithHoles) chRecTrack.swap(mdtRecTrackWithHoles);

        // recovered track, success!
        // use release until calling tools also use unique_ptr
        return chRecTrack.release();
    }

    //// NO, NO, NO, should pass in an IRoiDescriptor
    // void MuonSegmentRegionRecoveryTool::addHashes( DETID type, double etamin, double etamax, double phimin, double phimax,
    void MuonSegmentRegionRecoveryTool::addHashes(DETID type, const IRoiDescriptor& roi, std::set<IdentifierHash>& hashes,
                                                  const std::set<IdentifierHash>& exclusion) const {
        // if only looking at EO, skip all but MDT chambers
        if (m_onlyEO && type != MDT) return;

        std::vector<IdentifierHash> crossed;

        if (type == MDT) m_regsel_mdt->HashIDList(roi, crossed);
        if (type == CSC) m_regsel_csc->HashIDList(roi, crossed);
        if (type == RPC) m_regsel_rpc->HashIDList(roi, crossed);
        if (type == TGC) m_regsel_tgc->HashIDList(roi, crossed);
        if (type == STGC) m_regsel_stgc->HashIDList(roi, crossed);
        if (type == MM) m_regsel_mm->HashIDList(roi, crossed);

        for (std::vector<IdentifierHash>::iterator it = crossed.begin(); it != crossed.end(); ++it) {
            if (!exclusion.count(*it) && !hashes.count(*it)) {
                if (type == MDT) {
                    Identifier chId;
                    IdContext otCont = m_idHelperSvc->mdtIdHelper().module_context();
                    m_idHelperSvc->mdtIdHelper().get_id(*it, chId, &otCont);

                    if (m_excludeEES && m_idHelperSvc->chamberIndex(chId) == MuonStationIndex::EES) {
                        ATH_MSG_VERBOSE("  excluding " << *it << " " << m_idHelperSvc->toStringChamber(chId));
                        continue;
                    }
                    if (m_onlyEO && m_idHelperSvc->stationIndex(chId) != MuonStationIndex::EO) {
                        ATH_MSG_VERBOSE("  excluding " << *it << " " << m_idHelperSvc->toStringChamber(chId));
                        continue;
                    }
                    ATH_MSG_VERBOSE("  -- hash " << *it << " " << m_idHelperSvc->toStringChamber(chId));
                }
                if (type == CSC) {
                    Identifier chId;
                    IdContext otCont = m_idHelperSvc->cscIdHelper().module_context();
                    m_idHelperSvc->cscIdHelper().get_id(*it, chId, &otCont);
                    ATH_MSG_VERBOSE("  -- csc hash " << *it << " " << m_idHelperSvc->toStringChamber(chId));
                }
                if (type == STGC) {
                    Identifier chId;
                    IdContext otCont = m_idHelperSvc->stgcIdHelper().detectorElement_context();
                    m_idHelperSvc->stgcIdHelper().get_id(*it, chId, &otCont);
                    ATH_MSG_VERBOSE("  -- stgc hash " << *it << " " << m_idHelperSvc->toStringChamber(chId));
                }
                if (type == MM) {
                    Identifier chId;
                    IdContext otCont = m_idHelperSvc->mmIdHelper().detectorElement_context();
                    m_idHelperSvc->mmIdHelper().get_id(*it, chId, &otCont);
                    ATH_MSG_VERBOSE("  -- mm hash " << *it << " " << m_idHelperSvc->toStringChamber(chId));
                }
                hashes.insert(*it);
            }
        }
    }

    void MuonSegmentRegionRecoveryTool::collectCrossedChambers(const Trk::Track& track,
                                                               MuonSegmentRegionRecoveryTool::MuonData& data) const {
        ATH_MSG_VERBOSE(" Collecting all crossed chambers");

        const DataVector<const Trk::TrackStateOnSurface>* states = track.trackStateOnSurfaces();
        if (!states) {
            ATH_MSG_WARNING(" track without states, cannot perform cleaning ");
            return;
        }

        std::set<MuonStationIndex::StIndex> stations;
        double etamin{1e9}, etamax{-1e9}, phimin{1e9}, phimax{-1e9};
        // loop over TSOSs
        DataVector<const Trk::TrackStateOnSurface>::const_iterator tsit = states->begin();
        DataVector<const Trk::TrackStateOnSurface>::const_iterator tsit_end = states->end();

        for (; tsit != tsit_end; ++tsit) {
            const Trk::TrackParameters* pars = (*tsit)->trackParameters();
            if (!pars) continue;

            double rpos = pars->position().perp();
            double zpos = std::abs(pars->position().z());
            if (rpos < 2500 && zpos < 4000) continue;
            double eta = pars->position().eta();
            double phi = pars->position().phi();
            if (msgLvl(MSG::DEBUG)) {
                msg() << "All State parameters: eta: " << eta << " ,phi: " << phi << " pos r " << rpos << " z " << zpos;
                if (pars->covariance()) msg() << MSG::DEBUG << " extrapolation error " << Amg::error(*pars->covariance(), Trk::locX);
                msg() << endmsg;
            }

            // check whether state is a measurement
            const Trk::MeasurementBase* meas = (*tsit)->measurementOnTrack();
            if (!meas) continue;

            Identifier id = m_edmHelperSvc->getIdentifier(*meas);
            bool pseudo = !id.is_valid();

            if (pseudo || !m_idHelperSvc->mdtIdHelper().is_muon(id)) continue;

            if (eta > etamax) etamax = eta;
            if (eta < etamin) etamin = eta;
            if (phi > phimax) phimax = phi;
            if (phi < phimin) phimin = phi;
            if (msgLvl(MSG::DEBUG)) {
                msg() << "Selected State parameters: eta: " << eta << " ,phi: " << phi << " pos r " << rpos << " z " << zpos;
                if (pars->covariance()) msg() << MSG::DEBUG << " extrapolation error " << Amg::error(*pars->covariance(), Trk::locX);
                msg() << endmsg;
            }

            MuonStationIndex::StIndex stIndex = m_idHelperSvc->stationIndex(id);
            if (stations.count(stIndex)) continue;
            stations.insert(stIndex);

            // At each station launch the Reg Sel and stuff the Id hashes in a vector
        }
        etamin -= m_deta;
        etamax += m_deta;
        phimin -= m_dphi;
        phimax += m_dphi;

        ATH_MSG_DEBUG("Eta range: " << etamin << " " << etamax << " Phi range " << phimin << " " << phimax);
        if (etamin > etamax) {  // something went wrong with the fit and no hits were selected in the loop
            ATH_MSG_DEBUG("no hits selected, nothing further will be done");
            return;
        }

        RoiDescriptor roi(etamin, etamax, phimin, phimax);

        if (m_idHelperSvc->hasMDT() && (m_idHelperSvc->mdtIdHelper().isInitialized())) addHashes(MDT, roi, data.mdt, data.mdtTrack);
        if (m_idHelperSvc->hasRPC() && (m_idHelperSvc->rpcIdHelper().isInitialized())) addHashes(RPC, roi, data.rpc, data.rpcTrack);
        if (m_idHelperSvc->hasTGC() && (m_idHelperSvc->tgcIdHelper().isInitialized())) addHashes(TGC, roi, data.tgc, data.tgcTrack);
        if (m_idHelperSvc->hasCSC() && (m_idHelperSvc->cscIdHelper().isInitialized())) addHashes(CSC, roi, data.csc, data.cscTrack);
        if (m_idHelperSvc->hasSTgc() && (m_idHelperSvc->stgcIdHelper().isInitialized())) addHashes(STGC, roi, data.stgc, data.stgcTrack);
        if (m_idHelperSvc->hasMM() && (m_idHelperSvc->mmIdHelper().isInitialized())) addHashes(MM, roi, data.mm, data.mmTrack);

        std::set<IdentifierHash>::iterator hsit = data.mdt.begin();
        std::set<IdentifierHash>::iterator hsit_end = data.mdt.end();
        for (; hsit != hsit_end; ++hsit) {
            Identifier chId;
            IdContext otCont = m_idHelperSvc->mdtIdHelper().module_context();
            m_idHelperSvc->mdtIdHelper().get_id(*hsit, chId, &otCont);
            MuonStationIndex::ChIndex chIndex = m_idHelperSvc->chamberIndex(chId);
            data.mdtPerStation[chIndex].insert(*hsit);
            ATH_MSG_VERBOSE(" chamberlayer  " << MuonStationIndex::chName(chIndex) << "  " << m_idHelperSvc->toStringChamber(chId));
        }
        hsit = data.csc.begin();
        hsit_end = data.csc.end();
        for (; hsit != hsit_end; ++hsit) {
            Identifier chId;
            IdContext otCont = m_idHelperSvc->cscIdHelper().module_context();
            m_idHelperSvc->cscIdHelper().get_id(*hsit, chId, &otCont);
            chId = m_idHelperSvc->chamberId(chId);
            MuonStationIndex::ChIndex chIndex = m_idHelperSvc->chamberIndex(chId);
            ATH_MSG_VERBOSE(" chamberlayer  " << MuonStationIndex::chName(chIndex) << "  " << m_idHelperSvc->toString(chId));
        }
    }

    void MuonSegmentRegionRecoveryTool::fillOnTrackChambers(const Trk::Track& track, MuonData& data) const {
        ATH_MSG_VERBOSE(" making set of already-on-track chambers");

        // Collect track PRD's
        const DataVector<const Trk::TrackStateOnSurface>* states = track.trackStateOnSurfaces();
        if (!states) {
            ATH_MSG_WARNING(" track without states, cannot perform cleaning ");
            return;
        }

        std::set<MuonStationIndex::StIndex> stations;

        // loop over TSOSs
        DataVector<const Trk::TrackStateOnSurface>::const_iterator tsit = states->begin();
        DataVector<const Trk::TrackStateOnSurface>::const_iterator tsit_end = states->end();
        for (; tsit != tsit_end; ++tsit) {
            const Trk::TrackParameters* pars = (*tsit)->trackParameters();
            if (!pars) continue;

            // check whether state is a measurement
            const Trk::MeasurementBase* meas = (*tsit)->measurementOnTrack();
            if (!meas) continue;

            const Muon::MdtDriftCircleOnTrack* mdt = dynamic_cast<const Muon::MdtDriftCircleOnTrack*>(meas);
            if (mdt && !data.mdtTrack.count(mdt->collectionHash())) {
                data.mdtTrack.insert(mdt->collectionHash());
                ATH_MSG_VERBOSE("Adding " << m_idHelperSvc->toStringChamber(mdt->identify()) << " hash " << mdt->collectionHash());
                continue;
            }

            const MuonClusterOnTrack* clus = nullptr;
            const CompetingMuonClustersOnTrack* compRot = dynamic_cast<const CompetingMuonClustersOnTrack*>(meas);
            if (compRot) {
                clus = &compRot->rioOnTrack(0);
            } else {
                clus = dynamic_cast<const MuonClusterOnTrack*>(meas);
            }
            if (!clus) continue;

            const RpcClusterOnTrack* rpc = dynamic_cast<const RpcClusterOnTrack*>(clus);
            if (rpc && !data.rpcTrack.count(rpc->collectionHash())) {
                data.rpcTrack.insert(rpc->collectionHash());
                ATH_MSG_VERBOSE("Adding " << m_idHelperSvc->toStringChamber(clus->identify()) << " hash " << clus->collectionHash());
                continue;
            }
            const TgcClusterOnTrack* tgc = dynamic_cast<const TgcClusterOnTrack*>(clus);
            if (tgc && !data.tgcTrack.count(tgc->collectionHash())) {
                data.tgcTrack.insert(tgc->collectionHash());
                ATH_MSG_VERBOSE("Adding " << m_idHelperSvc->toStringChamber(clus->identify()) << " hash " << clus->collectionHash());
                continue;
            }
            const CscClusterOnTrack* csc = dynamic_cast<const CscClusterOnTrack*>(clus);
            if (csc && !data.cscTrack.count(csc->collectionHash())) {
                data.cscTrack.insert(csc->collectionHash());
                ATH_MSG_VERBOSE("Adding " << m_idHelperSvc->toStringChamber(clus->identify()) << " hash " << clus->collectionHash());
                continue;
            }
            // New Small Wheel
            const sTgcClusterOnTrack* stgc = dynamic_cast<const sTgcClusterOnTrack*>(clus);
            if (stgc && !data.stgcTrack.count(stgc->collectionHash())) {
                data.stgcTrack.insert(stgc->collectionHash());
                ATH_MSG_VERBOSE("Adding " << m_idHelperSvc->toStringChamber(clus->identify()) << " hash " << clus->collectionHash());
                continue;
            }
            const MMClusterOnTrack* mm = dynamic_cast<const MMClusterOnTrack*>(clus);
            if (mm && !data.mmTrack.count(mm->collectionHash())) {
                data.mmTrack.insert(mm->collectionHash());
                ATH_MSG_VERBOSE("Adding " << m_idHelperSvc->toStringChamber(clus->identify()) << " hash " << clus->collectionHash());
                continue;
            }
        }
    }

    std::unique_ptr<Trk::Track> MuonSegmentRegionRecoveryTool::findHoles(const EventContext& ctx, const Trk::Track& track,
                                                                         MuonData& data) const {
        const DataVector<const Trk::TrackStateOnSurface>* oldStates = track.trackStateOnSurfaces();
        if (!oldStates) {
            ATH_MSG_WARNING(" track without states, cannot perform mdt hole search ");
            return nullptr;
        }

        SG::ReadCondHandle<MuonGM::MuonDetectorManager> DetectorManagerHandle{m_DetectorManagerKey, ctx};
        const MuonGM::MuonDetectorManager* MuonDetMgr{*DetectorManagerHandle};
        if (!MuonDetMgr) {
            ATH_MSG_ERROR("Null pointer to the read MuonDetectorManager conditions object");
            return nullptr;
        }

        std::vector<std::unique_ptr<const Trk::TrackStateOnSurface>> states;
        unsigned int nholes = 0;
        std::set<Identifier> chambersInSearch;
        for (const IdentifierHash& ith : data.mdt) {
            // ignore hashes already on track
            if (data.mdtTrack.count(ith)) {
                ATH_MSG_VERBOSE("Chamber already on track " << ith);
                continue;
            }
            Identifier chId;
            IdContext otCont = m_idHelperSvc->mdtIdHelper().module_context();
            m_idHelperSvc->mdtIdHelper().get_id(ith, chId, &otCont);

            // ignore chambers that already had a hole search
            if (chambersInSearch.count(chId)) {
                ATH_MSG_VERBOSE("Chamber already on track " << ith << " " << m_idHelperSvc->toStringChamber(chId));
                continue;
            }
            const MuonGM::MdtReadoutElement* detEl = MuonDetMgr->getMdtReadoutElement(chId);
            if (!detEl) {
                ATH_MSG_WARNING("Found no detector element for " << ith);
                continue;
            }
            std::unique_ptr<const Trk::TrackParameters> exPars{reachableDetEl(ctx, track, *detEl, true)};
            if (!exPars) {
                ATH_MSG_DEBUG("Did not reach " << m_idHelperSvc->toStringChamber(chId) << " hash " << ith);
                continue;
            }
            ATH_MSG_DEBUG("Reached " << m_idHelperSvc->toStringChamber(chId) << " hash " << ith);

            // calculate crossed tubes
            const MdtCondDbData* dbData = nullptr;
            if (!m_condKey.empty()) {
                SG::ReadCondHandle<MdtCondDbData> readHandle{m_condKey, ctx};
                dbData = readHandle.cptr();
            }
            const MuonStationIntersect intersect =
                m_intersectSvc->tubesCrossedByTrack(chId, exPars->position(), exPars->momentum().unit(), dbData, MuonDetMgr);

            // clear hole vector
            for (unsigned int ii = 0; ii < intersect.tubeIntersects().size(); ++ii) {
                const MuonTubeIntersect& tint = intersect.tubeIntersects()[ii];
                const Identifier& id = tint.tubeId;
                const MuonGM::MdtReadoutElement* detElLoc = MuonDetMgr->getMdtReadoutElement(id);

                // addition skip for cases when the track crosses inbetween two chambers
                if (data.mdtTrack.count(detElLoc->collectionHash())) continue;

                Identifier ch = m_idHelperSvc->chamberId(id);
                chambersInSearch.insert(ch);

                const Trk::Surface& surf = detElLoc->surface(id);
                std::unique_ptr<const Trk::TrackParameters> tubePars{
                    m_extrapolator->extrapolateDirectly(ctx, *exPars, surf, Trk::anyDirection, false, Trk::muon)};
                if (!tubePars) {
                    ATH_MSG_WARNING("Failed to extrapolate to tube " << m_idHelperSvc->toString(id));
                    continue;
                }
                int lay = m_idHelperSvc->mdtIdHelper().tubeLayer(id);
                int tube = m_idHelperSvc->mdtIdHelper().tube(id);
                double tubeLen = detElLoc->getActiveTubeLength(lay, tube);
<<<<<<< HEAD
                double distEdge = std::abs(tubePars->parameters()[Trk::locZ]) - 0.5 * tubeLen;
                double pullEdge = tubePars->covariance() ? distEdge / Amg::error(*tubePars->covariance(), Trk::locZ) : distEdge / 20.;
=======
                double distEdge = fabs(tubePars->parameters()[Trk::locZ]) - 0.5 * tubeLen;
                double pullEdge = tubePars->covariance() && Amg::valid_cov(*tubePars->covariance()) ? distEdge / Amg::error(*tubePars->covariance(), Trk::locZ) : distEdge / 20.;
>>>>>>> abc13849
                std::optional<Amg::Vector2D> locPos = surf.Trk::Surface::globalToLocal(tubePars->position());
                bool inBounds = false;
                if (locPos) {
                    // perform bound check do not count holes with 100. mm of bound edge
                    inBounds = surf.bounds().insideLoc2(*locPos, -100.) && std::abs((*locPos)[Trk::locR]) <= detElLoc->innerTubeRadius();
                }
                if (!inBounds) {
                    ATH_MSG_VERBOSE(" discarding hole " << m_idHelperSvc->toString(id) << " dist wire " << tubePars->parameters()[Trk::locR]
                                                        << " outside bounds ");
                    continue;
                }
                ATH_MSG_VERBOSE(" new hole " << m_idHelperSvc->toString(id) << " dist wire " << tubePars->parameters()[Trk::locR]
                                             << " dist tube edge " << distEdge << " pullEdge " << pullEdge);
                ++nholes;
                Trk::TrackStateOnSurface* tsos = MuonTSOSHelper::createHoleTSOS(tubePars.release());
                states.emplace_back(tsos);
            }
            if (!nholes) ATH_MSG_DEBUG("found holes " << nholes);
        }

        for (const IdentifierHash& ith : data.csc) {
            // ignore hashes already on track
            if (data.cscTrack.count(ith)) {
                ATH_MSG_VERBOSE("Chamber already on track " << ith);
                continue;
            }
            Identifier chId;
            IdContext otCont = m_idHelperSvc->cscIdHelper().module_context();
            m_idHelperSvc->cscIdHelper().get_id(ith, chId, &otCont);
            chId = m_idHelperSvc->chamberId(chId);

            const MuonGM::CscReadoutElement* detEl = MuonDetMgr->getCscReadoutElement(chId);
            if (!detEl) {
                ATH_MSG_WARNING("Found no detector element for " << ith << " " << m_idHelperSvc->toString(chId));
                continue;
            }

            std::unique_ptr<const Trk::TrackParameters> exPars{reachableDetEl(ctx, track, *detEl, true)};
            if (!exPars) {
                ATH_MSG_DEBUG("Did not reach " << m_idHelperSvc->toStringChamber(chId) << " hash " << ith);
                continue;
            }
            Identifier detElId = m_idHelperSvc->detElId(chId);
            std::set<Identifier> layIds;
            std::vector<std::unique_ptr<const Trk::TrackStateOnSurface>> cscstates;
            createHoleTSOSsForClusterChamber(detElId, ctx, *exPars, layIds, cscstates);
            ATH_MSG_DEBUG("Reached " << m_idHelperSvc->toString(chId) << " hash " << ith << " holes " << cscstates.size());

            for (std::unique_ptr<const Trk::TrackStateOnSurface>& cscit : cscstates) {
                ATH_MSG_VERBOSE("Adding " << cscit.get());
                states.emplace_back(std::move(cscit));
            }
        }
        for (const IdentifierHash& ith : data.tgc) {
            // ignore hashes already on track
            if (data.tgcTrack.count(ith)) {
                ATH_MSG_VERBOSE("Chamber already on track " << ith);
                continue;
            }
            Identifier chId;
            IdContext otCont = m_idHelperSvc->tgcIdHelper().module_context();
            m_idHelperSvc->tgcIdHelper().get_id(ith, chId, &otCont);
            chId = m_idHelperSvc->chamberId(chId);

            const MuonGM::TgcReadoutElement* detEl = MuonDetMgr->getTgcReadoutElement(chId);
            if (!detEl) {
                ATH_MSG_WARNING("Found no detector element for " << ith << " " << m_idHelperSvc->toString(chId));
                continue;
            }

            std::unique_ptr<const Trk::TrackParameters> exPars{reachableDetEl(ctx, track, *detEl, true)};
            if (!exPars) {
                ATH_MSG_DEBUG("Did not reach " << m_idHelperSvc->toStringChamber(chId) << " hash " << ith);
                continue;
            }
            Identifier detElId = m_idHelperSvc->detElId(chId);
            std::set<Identifier> layIds;
            std::vector<std::unique_ptr<const Trk::TrackStateOnSurface>> tgcstates;
            createHoleTSOSsForClusterChamber(detElId, ctx, *exPars, layIds, tgcstates);
            ATH_MSG_DEBUG("Reached " << m_idHelperSvc->toString(chId) << " hash " << ith << " holes " << tgcstates.size());

            for (std::unique_ptr<const Trk::TrackStateOnSurface>& tgcit : tgcstates) {
                ATH_MSG_VERBOSE("Adding " << tgcit.get());
                states.emplace_back(std::move(tgcit));
            }
        }

        for (const IdentifierHash& ith : data.rpc) {
            // ignore hashes already on track
            if (data.rpcTrack.count(ith)) {
                ATH_MSG_VERBOSE("Chamber already on track " << ith);
                continue;
            }
            Identifier chId;
            IdContext otCont = m_idHelperSvc->rpcIdHelper().module_context();
            m_idHelperSvc->rpcIdHelper().get_id(ith, chId, &otCont);
            chId = m_idHelperSvc->chamberId(chId);

            const MuonGM::RpcReadoutElement* detEl = MuonDetMgr->getRpcReadoutElement(chId);
            if (!detEl) {
                ATH_MSG_WARNING("Found no detector element for " << ith << " " << m_idHelperSvc->toString(chId));
                continue;
            }

            std::unique_ptr<const Trk::TrackParameters> exPars{reachableDetEl(ctx, track, *detEl, true)};
            if (!exPars) {
                ATH_MSG_DEBUG("Did not reach " << m_idHelperSvc->toStringChamber(chId) << " hash " << ith);
                continue;
            }
            Identifier detElId = m_idHelperSvc->detElId(chId);
            std::set<Identifier> layIds;
            std::vector<std::unique_ptr<const Trk::TrackStateOnSurface>> rpcstates;
            createHoleTSOSsForClusterChamber(detElId, ctx, *exPars, layIds, rpcstates);
            ATH_MSG_DEBUG("Reached " << m_idHelperSvc->toString(chId) << " hash " << ith << " holes " << rpcstates.size());

            for (std::unique_ptr<const Trk::TrackStateOnSurface>& rpcit : rpcstates) {
                ATH_MSG_VERBOSE("Adding " << rpcit.get());
                states.emplace_back(std::move(rpcit));
            }
        }

        // New Small Wheel
        // sTGC
        for (const IdentifierHash& ith : data.stgc) {
            // ignore hashes already on track
            if (data.stgcTrack.count(ith)) {
                ATH_MSG_VERBOSE("Chamber already on track " << ith);
                continue;
            }
            Identifier chId;
            IdContext otCont = m_idHelperSvc->stgcIdHelper().module_context();
            m_idHelperSvc->stgcIdHelper().get_id(ith, chId, &otCont);

            if (!chId.is_valid()) {
                ATH_MSG_VERBOSE("invalid chId for stgc data " << ith);
                continue;
            }

            chId = m_idHelperSvc->chamberId(chId);

            const MuonGM::sTgcReadoutElement* detEl = MuonDetMgr->getsTgcReadoutElement(chId);
            if (!detEl) {
                ATH_MSG_WARNING("Found no detector element for " << ith << " " << m_idHelperSvc->toString(chId));
                continue;
            }

            std::unique_ptr<const Trk::TrackParameters> exPars{reachableDetEl(ctx, track, *detEl, true)};
            if (!exPars) {
                ATH_MSG_DEBUG("Did not reach " << m_idHelperSvc->toStringChamber(chId) << " hash " << ith);
                continue;
            }
            Identifier detElId = m_idHelperSvc->detElId(chId);
            std::set<Identifier> layIds;
            std::vector<std::unique_ptr<const Trk::TrackStateOnSurface>> stgcstates;
            createHoleTSOSsForClusterChamber(detElId, ctx, *exPars, layIds, stgcstates);
            ATH_MSG_DEBUG("Reached " << m_idHelperSvc->toString(chId) << " hash " << ith << " holes " << stgcstates.size());

            for (std::unique_ptr<const Trk::TrackStateOnSurface>& stgcit : stgcstates) {
                ATH_MSG_VERBOSE("Adding " << stgcit.get());
                states.push_back(std::move(stgcit));
            }
        }

        // MM
        for (const IdentifierHash& ith : data.mm) {
            // ignore hashes already on track
            if (data.mmTrack.count(ith)) {
                ATH_MSG_VERBOSE("Chamber already on track " << ith);
                continue;
            }
            Identifier chId;
            IdContext otCont = m_idHelperSvc->mmIdHelper().module_context();
            m_idHelperSvc->mmIdHelper().get_id(ith, chId, &otCont);

            if (!chId.is_valid()) {
                ATH_MSG_VERBOSE("invalid chId for mm data " << ith);
                continue;
            }

            chId = m_idHelperSvc->chamberId(chId);

            const MuonGM::MMReadoutElement* detEl = MuonDetMgr->getMMReadoutElement(chId);
            if (!detEl) {
                ATH_MSG_WARNING("Found no detector element for " << ith << " " << m_idHelperSvc->toString(chId));
                continue;
            }

            std::unique_ptr<const Trk::TrackParameters> exPars{reachableDetEl(ctx, track, *detEl, true)};
            if (!exPars) {
                ATH_MSG_DEBUG("Did not reach " << m_idHelperSvc->toStringChamber(chId) << " hash " << ith);
                continue;
            }
            Identifier detElId = m_idHelperSvc->detElId(chId);
            std::set<Identifier> layIds;
            std::vector<std::unique_ptr<const Trk::TrackStateOnSurface>> mmstates;
            createHoleTSOSsForClusterChamber(detElId, ctx, *exPars, layIds, mmstates);
            ATH_MSG_DEBUG("Reached " << m_idHelperSvc->toString(chId) << " hash " << ith << " holes " << mmstates.size());

            for (std::unique_ptr<const Trk::TrackStateOnSurface>& mmit : mmstates) {
                ATH_MSG_VERBOSE("Adding " << mmit.get());
                states.emplace_back(std::move(mmit));
            }
        }
        if (!states.empty()) {
            // states were added, create a new track
            DataVector<const Trk::TrackStateOnSurface>* trackStateOnSurfaces = new DataVector<const Trk::TrackStateOnSurface>();
            trackStateOnSurfaces->reserve(oldStates->size() + states.size());

            std::vector<std::unique_ptr<const Trk::TrackStateOnSurface>> toBeSorted;
            toBeSorted.reserve(oldStates->size() + states.size());

            for (const Trk::TrackStateOnSurface* sit : *oldStates) toBeSorted.emplace_back(sit->clone());

            for (std::unique_ptr<const Trk::TrackStateOnSurface>& stit : states) toBeSorted.emplace_back(std::move(stit));

            std::stable_sort(toBeSorted.begin(), toBeSorted.end(), SortTSOSs(&*m_edmHelperSvc, &*m_idHelperSvc));

            for (std::unique_ptr<const Trk::TrackStateOnSurface>& sorted : toBeSorted) {
                trackStateOnSurfaces->push_back(sorted.release());
            }
            std::unique_ptr<Trk::Track> trackWithHoles = std::make_unique<Trk::Track>(
                track.info(), trackStateOnSurfaces, track.fitQuality() ? track.fitQuality()->clone() : nullptr);
            // generate a track summary for this track
            if (m_trackSummaryTool.isEnabled()) { m_trackSummaryTool->computeAndReplaceTrackSummary(ctx, *trackWithHoles, nullptr, false); }
            ATH_MSG_DEBUG("Track with holes " << m_printer->print(*trackWithHoles) << std::endl
                                              << m_printer->printStations(*trackWithHoles));
            return trackWithHoles;
        }
        return nullptr;
    }

    std::unique_ptr<Trk::Track> MuonSegmentRegionRecoveryTool::addMissingChambers(const EventContext& ctx, const Trk::Track& track,
                                                                                  MuonData& data, bool addMdt) const {
        // states were added, create a new track
        std::vector<std::unique_ptr<const Trk::TrackStateOnSurface>> states;
        std::set<IdentifierHash> newMdtHashes;
        std::set<IdentifierHash> newRpcHashes;
        std::set<IdentifierHash> newTgcHashes;
        std::set<IdentifierHash> newCscHashes;
        // New Small Wheel
        std::set<IdentifierHash> newMMHashes;
        std::set<IdentifierHash> newsTgcHashes;
        if (addMdt) {
            ATH_MSG_DEBUG("Adding Missing MDT chambers: regions " << data.mdtPerStation.size());
            std::vector<const MdtPrepDataCollection*> newmcols;
            for (const auto chit : data.mdtPerStation) {
                ATH_MSG_VERBOSE("Region " << MuonStationIndex::chName(chit.first) << " size  " << chit.second.size());
                std::vector<const MdtPrepDataCollection*> cols;
                m_seededSegmentFinder->extractMdtPrdCols(chit.second, cols);
                std::map<int, std::vector<const MdtPrepData*>> mdtPrds;
                std::unique_ptr<const Trk::TrackParameters> exParsFirst;
                for (const MdtPrepDataCollection* mit : cols) {
                    std::unique_ptr<const Trk::TrackParameters> exPars{reachableDetEl(ctx, track, *mit->front()->detectorElement())};
                    if (exPars) {
                        int sector = m_idHelperSvc->sector(mit->identify());
                        ATH_MSG_DEBUG("New chamber " << m_idHelperSvc->toStringChamber(mit->identify()) << " hash " << mit->identifyHash()
                                                     << " sector " << sector);
                        newmcols.emplace_back(mit);
                        std::vector<const MdtPrepData*>& col = mdtPrds[sector];
                        col.insert(col.end(), mit->begin(), mit->end());
                        if (!exParsFirst) exParsFirst.swap(exPars);

                    } else {
                        ATH_MSG_DEBUG("Did not reach chamber " << m_idHelperSvc->toStringChamber(mit->identify()) << " hash "
                                                               << mit->identifyHash());
                    }
                }
                std::vector<const MdtPrepData*>* prds = nullptr;
                std::map<int, std::vector<const MdtPrepData*>>::iterator sectorIt = mdtPrds.begin();
                if (mdtPrds.empty()) {
                    ATH_MSG_VERBOSE("No hits selected");
                } else if (mdtPrds.size() == 1) {
                    prds = &sectorIt->second;
                } else {
                    IMuonHitSummaryTool::CompactSummary hitSummary = m_hitSummaryTool->summary(track);
                    ATH_MSG_VERBOSE("Multiple sectors selected, using main sector: " << hitSummary.mainSector);
                    std::map<int, std::vector<const MdtPrepData*>>::iterator pos = mdtPrds.find(hitSummary.mainSector);
                    if (pos != mdtPrds.end())
                        prds = &pos->second;
                    else {
                        ATH_MSG_DEBUG("Failed to find prds in main sector: " << hitSummary.mainSector);
                    }
                }
                if (prds && exParsFirst) {
                    std::unique_ptr<Trk::SegmentCollection> segments = m_seededSegmentFinder->find(*exParsFirst, *prds);
                    if (segments) {
                        if (!segments->empty()) ATH_MSG_DEBUG("found segments " << segments->size());

                        MuonSegment* bestSegment = nullptr;
                        std::unique_ptr<const Trk::TrackParameters> bestSegmentPars;
                        for (Trk::Segment* tseg : *segments) {
                            MuonSegment* mseg = dynamic_cast<MuonSegment*>(tseg);

                            if (m_trackSegmentMatchingTool.empty())
                                ATH_MSG_VERBOSE("No track/segment matching");
                            else if (!m_trackSegmentMatchingTool->match(track, *mseg, true)) {
                                ATH_MSG_DEBUG(" Segment does not match with track ");
                                continue;
                            } else {
                                ATH_MSG_DEBUG(" Segment/track matched successfully using " << m_trackSegmentMatchingTool);
                            }
                            std::unique_ptr<const Trk::TrackParameters> segPars{m_extrapolator->extrapolateDirectly(
                                ctx, *exParsFirst, mseg->associatedSurface(), Trk::anyDirection, false, Trk::muon)};
                            if (segPars) {
                                double resy = mseg->localParameters()[Trk::locY] - segPars->parameters()[Trk::locY];
                                Trk::LocalDirection locDir;
                                mseg->associatedSurface().globalToLocalDirection(segPars->momentum(), locDir);
                                double dangleYZ = mseg->localDirection().angleYZ() - locDir.angleYZ();
                                ATH_MSG_DEBUG("resy " << resy << " dangleYZ " << dangleYZ << " " << m_printer->print(*mseg));
                                if (std::abs(dangleYZ) < 0.05) {
                                    bestSegment = mseg;
                                    bestSegmentPars.swap(segPars);
                                }
                            } else {
                                ATH_MSG_DEBUG("Did not reach " << m_printer->print(*mseg));
                            }
                        }
                        if (bestSegment) {
                            for (const Trk::MeasurementBase* hit : bestSegment->containedMeasurements()) {
                                std::unique_ptr<const Trk::TrackParameters> hitPars{m_extrapolator->extrapolateDirectly(
                                    ctx, *bestSegmentPars, hit->associatedSurface(), Trk::anyDirection, false, Trk::muon)};
                                if (hitPars) {
                                    std::bitset<Trk::TrackStateOnSurface::NumberOfTrackStateOnSurfaceTypes> typePattern;
                                    typePattern.set(Trk::TrackStateOnSurface::Measurement);
                                    Trk::TrackStateOnSurface* tsos =
                                        new Trk::TrackStateOnSurface(hit->clone(), hitPars.release(), 0, 0, typePattern);
                                    states.emplace_back(tsos);
                                    const MdtDriftCircleOnTrack* mdt = dynamic_cast<const MdtDriftCircleOnTrack*>(hit);
                                    if (mdt) newMdtHashes.insert(mdt->collectionHash());
                                } else {
                                    ATH_MSG_WARNING("Failed to extrapolate to MDT hit ");
                                }
                            }
                        }
                    }
                }
            }
            data.mdtCols = std::move(newmcols);
        } else {
            unsigned int nstates = states.size();
            {
                m_seededSegmentFinder->extractRpcPrdCols(data.rpc, data.rpcCols);
                std::vector<const RpcPrepDataCollection*> newtcols;
                for (const RpcPrepDataCollection* rit : data.rpcCols) {
                    std::unique_ptr<const Trk::TrackParameters> exPars{reachableDetEl(ctx, track, *(rit)->front()->detectorElement())};
                    if (exPars) {
                        newtcols.emplace_back(rit);
                        Identifier detElId = m_idHelperSvc->detElId(rit->identify());
                        std::set<Identifier> layIds;
                        createHoleTSOSsForClusterChamber(detElId, ctx, *exPars, layIds, states);
                        if (states.size() != nstates) {
                            nstates = states.size();
                            newRpcHashes.insert(rit->identifyHash());
                        }
                    }
                }
                data.rpcCols = std::move(newtcols);
            }
            {
                m_seededSegmentFinder->extractTgcPrdCols(data.tgc, data.tgcCols);
                std::vector<const TgcPrepDataCollection*> newtcols;
                for (const TgcPrepDataCollection* tgcit : data.tgcCols) {
                    std::unique_ptr<const Trk::TrackParameters> exPars{reachableDetEl(ctx, track, *(tgcit)->front()->detectorElement())};
                    if (exPars) {
                        newtcols.emplace_back(tgcit);
                        Identifier detElId = m_idHelperSvc->detElId(tgcit->identify());
                        std::set<Identifier> layIds;
                        createHoleTSOSsForClusterChamber(detElId, ctx, *exPars, layIds, states);
                        if (states.size() != nstates) {
                            nstates = states.size();
                            newTgcHashes.insert(tgcit->identifyHash());
                        }
                    }
                }
                data.tgcCols = std::move(newtcols);
            }
            if (m_idHelperSvc->hasCSC() && m_idHelperSvc->cscIdHelper().isInitialized()) {
                m_seededSegmentFinder->extractCscPrdCols(data.csc, data.cscCols);
                std::vector<const CscPrepDataCollection*> newccols;
                for (const CscPrepDataCollection* cit : data.cscCols) {
                    std::unique_ptr<const Trk::TrackParameters> exPars{reachableDetEl(ctx, track, *(cit)->front()->detectorElement())};
                    if (exPars) {
                        newccols.push_back(cit);
                        Identifier detElId = m_idHelperSvc->detElId(cit->identify());
                        std::set<Identifier> layIds;
                        createHoleTSOSsForClusterChamber(detElId, ctx, *exPars, layIds, states);
                        if (states.size() != nstates) {
                            nstates = states.size();
                            newCscHashes.insert(cit->identifyHash());
                        }
                    }
                }
                data.cscCols = std::move(newccols);
            }

            nstates = states.size();
            if (m_idHelperSvc->hasSTgc() && m_idHelperSvc->stgcIdHelper().isInitialized()) {
                m_seededSegmentFinder->extractsTgcPrdCols(data.stgc, data.stgcCols);
                std::vector<const sTgcPrepDataCollection*> newstcols;
                ATH_MSG_DEBUG(" extractsTgcPrdCols data.stgcCols.size() " << data.stgcCols.size());
                for (const sTgcPrepDataCollection* stgcit : data.stgcCols) {
                    std::unique_ptr<const Trk::TrackParameters> exPars{reachableDetEl(ctx, track, *(stgcit)->front()->detectorElement())};
                    if (exPars) {
                        newstcols.push_back(stgcit);
                        Identifier detElId = m_idHelperSvc->detElId(stgcit->identify());
                        std::set<Identifier> layIds;
                        createHoleTSOSsForClusterChamber(detElId, ctx, *exPars, layIds, states);
                        ATH_MSG_DEBUG("Collected new sTgc states: " << states.size());
                        if (states.size() != nstates) {
                            nstates = states.size();
                            newsTgcHashes.insert(stgcit->identifyHash());
                        }
                    }
                }
                data.stgcCols = std::move(newstcols);
            }

            if (m_idHelperSvc->hasMM() && m_idHelperSvc->mmIdHelper().isInitialized()) {
                m_seededSegmentFinder->extractMMPrdCols(data.mm, data.mmCols);
                ATH_MSG_DEBUG(" extractMMPrdCols data.mmCols.size() " << data.mmCols.size());
                std::vector<const MMPrepDataCollection*> newmcols;
                for (const MMPrepDataCollection* mit : data.mmCols) {
                    std::unique_ptr<const Trk::TrackParameters> exPars{reachableDetEl(ctx, track, *mit->front()->detectorElement())};
                    if (exPars) {
                        newmcols.push_back(mit);
                        Identifier detElId = m_idHelperSvc->detElId(mit->identify());
                        std::set<Identifier> layIds;
                        createHoleTSOSsForClusterChamber(detElId, ctx, *exPars, layIds, states);
                        ATH_MSG_DEBUG("Collected new Mm states: " << states.size());
                        if (states.size() != nstates) {
                            nstates = states.size();
                            newMMHashes.insert(mit->identifyHash());
                        }
                    }
                }
                data.mmCols = std::move(newmcols);
            }
        }
        if (!states.empty()) {
            ATH_MSG_DEBUG("Collected new states: " << states.size());

            const DataVector<const Trk::TrackStateOnSurface>* oldStates = track.trackStateOnSurfaces();
            if (!oldStates) {
                ATH_MSG_WARNING(" track without states, cannot perform cleaning ");
                return nullptr;
            }

            ATH_MSG_DEBUG("Copying old TSOSs " << oldStates->size());
            for (const Trk::TrackStateOnSurface* tsit : *oldStates) states.emplace_back(tsit->clone());

            std::stable_sort(states.begin(), states.end(), SortTSOSs(&*m_edmHelperSvc, &*m_idHelperSvc));
            ATH_MSG_DEBUG("Filling DataVector with TSOSs " << states.size());
            DataVector<const Trk::TrackStateOnSurface>* trackStateOnSurfaces = new DataVector<const Trk::TrackStateOnSurface>();
            trackStateOnSurfaces->reserve(states.size());
            for (std::unique_ptr<const Trk::TrackStateOnSurface>& sorted : states) { trackStateOnSurfaces->push_back(sorted.release()); }
            ATH_MSG_DEBUG("Creating new Track " << states.size());
            std::unique_ptr<Trk::Track> newTrack = std::make_unique<Trk::Track>(track.info(), trackStateOnSurfaces,
                                                                                track.fitQuality() ? track.fitQuality()->clone() : nullptr);
            std::unique_ptr<Trk::Track> refittedTrack;
            if (m_onlyEO)
                refittedTrack = std::unique_ptr<Trk::Track>(m_fitter->fit(ctx, *newTrack, m_useFitterOutlierLogic, Trk::muon));
            else
                refittedTrack = std::unique_ptr<Trk::Track>(m_builder->fit(*newTrack, ctx, m_useFitterOutlierLogic, Trk::muon));
            if (refittedTrack) {
                ATH_MSG_DEBUG("New Track " << m_printer->print(*refittedTrack) << std::endl << m_printer->printStations(*refittedTrack));

                // fit ok, add new hashs to lists
                data.mdtTrack.insert(newMdtHashes.begin(), newMdtHashes.end());
                data.rpcTrack.insert(newRpcHashes.begin(), newRpcHashes.end());
                data.tgcTrack.insert(newTgcHashes.begin(), newTgcHashes.end());
                data.cscTrack.insert(newCscHashes.begin(), newCscHashes.end());
                // New Small Wheel
                data.stgcTrack.insert(newsTgcHashes.begin(), newsTgcHashes.end());
                data.mmTrack.insert(newMMHashes.begin(), newMMHashes.end());
            }
            return refittedTrack;
        }
        return nullptr;
    }

    std::unique_ptr<const Trk::TrackParameters> MuonSegmentRegionRecoveryTool::reachableDetEl(const EventContext& ctx,
                                                                                              const Trk::Track& track,
                                                                                              const Trk::TrkDetElementBase& detEl,
                                                                                              bool smallerBounds) const {
        ATH_MSG_VERBOSE("reachableDetEl() " << m_idHelperSvc->toStringDetEl(detEl.identify()) << " at " << detEl.center());
        std::unique_ptr<const Trk::TrackParameters> exPars;
        std::unique_ptr<Trk::TrackParameters> closest{MuonGetClosestParameters::closestParameters(track, detEl.surface(), true)};
        if (closest) {
            ATH_MSG_VERBOSE("Extrapolating from closest point:\n" << m_printer->print(*closest));
            exPars.reset(m_extrapolator->extrapolateDirectly(ctx, *closest, detEl.surface(), Trk::anyDirection, false, Trk::muon));

        } else {
            ATH_MSG_VERBOSE("Extrapolating from track (no closest point found):\n" << m_printer->print(track));
            exPars.reset(m_extrapolator->extrapolate(ctx, track, detEl.surface(), Trk::anyDirection, false, Trk::muon));
        }
        if (!exPars) {
            ATH_MSG_DEBUG("Extrapolation did not succeed");
            return nullptr;
        }
        Amg::Vector2D locPos(exPars->parameters()[Trk::locX], exPars->parameters()[Trk::locY]);

        double tolx = 100.;  // positive -> large surface
        double toly = 100.;  // positive -> large surface
        const AmgSymMatrix(5)* errMat = exPars->covariance();
        if (errMat) {
            ATH_MSG_VERBOSE("Extrapolated local Position & Error matrix\n:" << locPos << "\n" << Amg::toString(*errMat));
            // MJW check validity of errors before using them (fix for bug #82920)
            double covx = (*errMat)(Trk::locX, Trk::locX);
            double covy = (*errMat)(Trk::locY, Trk::locY);
            if (covx > 0.0 && covy > 0.0) {
                tolx = 3 * covx;
                toly = 3 * covy;
            }
        }

        // in case we are looking for holes, only ignore stations if we are within 100 mm of the chamber edge
        // all other holes are counted even if the extrapolation errors are large.
        if (smallerBounds) {
            if (tolx > 10.) tolx = 10.;
            if (toly > 10.) toly = 10.;
            // refer sign to check 'inside' the bounds
            tolx *= -1.;
            toly *= -1.;
        }
        bool inbounds = detEl.surface().insideBounds(locPos, tolx, toly);
        if (msgLvl(MSG::DEBUG)) {
            std::ostringstream parsType;
            parsType << "pos=(" << locPos[Trk::locX] << "," << locPos[Trk::locY] << ")";
            if (errMat) { parsType << "  exError=(" << Amg::error(*errMat, Trk::locX) << "," << Amg::error(*errMat, Trk::locY) << ")"; }
            parsType << "  tolerance=(" << tolx << "," << toly << ")";
            if (inbounds)
                parsType << " => inbounds";
            else
                parsType << " => outbounds";
            ATH_MSG_DEBUG(" " << m_idHelperSvc->toStringChamber(detEl.identify()) << " pars  " << parsType.str());
        }
        if (!inbounds) { return nullptr; }
        return exPars;
    }

}  // namespace Muon<|MERGE_RESOLUTION|>--- conflicted
+++ resolved
@@ -468,13 +468,8 @@
                 int lay = m_idHelperSvc->mdtIdHelper().tubeLayer(id);
                 int tube = m_idHelperSvc->mdtIdHelper().tube(id);
                 double tubeLen = detElLoc->getActiveTubeLength(lay, tube);
-<<<<<<< HEAD
                 double distEdge = std::abs(tubePars->parameters()[Trk::locZ]) - 0.5 * tubeLen;
-                double pullEdge = tubePars->covariance() ? distEdge / Amg::error(*tubePars->covariance(), Trk::locZ) : distEdge / 20.;
-=======
-                double distEdge = fabs(tubePars->parameters()[Trk::locZ]) - 0.5 * tubeLen;
                 double pullEdge = tubePars->covariance() && Amg::valid_cov(*tubePars->covariance()) ? distEdge / Amg::error(*tubePars->covariance(), Trk::locZ) : distEdge / 20.;
->>>>>>> abc13849
                 std::optional<Amg::Vector2D> locPos = surf.Trk::Surface::globalToLocal(tubePars->position());
                 bool inBounds = false;
                 if (locPos) {
