--- conflicted
+++ resolved
@@ -148,11 +148,7 @@
     localposition2D[Trk::locY] = 0.0;
 
     /// calibrate the cluster position along the precision coordinate
-<<<<<<< HEAD
     sc = m_clusterBuilderTool->getCalibratedClusterPosition(MClus, calibratedStrips, GD.theta(), localposition, loce);
-=======
-    sc = m_clusterBuilderTool->getCalibratedClusterPosition(MClus, calibratedStrips, localposition2D, loce);
->>>>>>> 7c5ce9da
     if (sc != StatusCode::SUCCESS) {
         ATH_MSG_WARNING("Could not calibrate the MM Cluster in the RIO on track creator");
         return cluster;
