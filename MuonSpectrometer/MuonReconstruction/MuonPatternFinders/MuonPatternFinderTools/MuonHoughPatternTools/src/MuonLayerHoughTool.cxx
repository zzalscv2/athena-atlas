/*
  Copyright (C) 2002-2019 CERN for the benefit of the ATLAS collaboration
*/

#include "MuonHoughPatternTools/MuonLayerHoughTool.h"
#include "MuonReadoutGeometry/MuonDetectorManager.h"
#include "MuonReadoutGeometry/sTgcReadoutElement.h"
#include "MuonReadoutGeometry/MuonChannelDesign.h"
#include "MuonReadoutGeometry/MuonPadDesign.h"
#include "MuonPattern/MuonPatternCombination.h"
#include "MuonPattern/MuonPatternChamberIntersect.h"
#include "TFile.h"
#include "TTree.h"
#include <iostream>
#include "TrkTruthData/PRD_MultiTruthCollection.h"
#include "HepMC/GenEvent.h"
#include "GaudiKernel/IIncidentSvc.h"
#include "GaudiKernel/ConcurrencyFlags.h"
#include "CxxUtils/sincos.h"
#include "xAODTruth/TruthParticle.h"
#include "xAODTruth/TruthParticleContainer.h"
#include "xAODMuon/MuonSegmentContainer.h"
namespace Muon {

  MuonLayerHoughTool::MuonLayerHoughTool(const std::string& type, const std::string& name, const IInterface* parent):
    AthAlgTool(type,name,parent),
    m_printer("Muon::MuonEDMPrinterTool/MuonEDMPrinterTool"),
    m_truthSummaryTool("Muon::MuonTruthSummaryTool/MuonTruthSummaryTool"),
    m_detMgr(0),
    m_truthNames{},
    m_MuonTruthParticlesKey("MuonTruthParticles"),
    m_MuonTruthSegmentsKey("MuonTruthSegments"),
    m_ntechnologies(4),
    m_incidentSvc("IncidentSvc",name)
  {
    declareInterface<MuonLayerHoughTool>(this);
    declareInterface<IMuonHoughPatternFinderTool>(this);
    
    declareProperty("MuonIdHelperTool",m_muonIdHelperTool);
    declareProperty("MuonTruthSummaryTool",m_truthSummaryTool);
    declareProperty("DoNtuple",m_doNtuple = false);
    
    declareProperty("TruthNames",    m_truthNames);

    declareProperty("TriggerConfirmationNSW",m_requireTriggerConfirmationNSW = false );
    declareProperty("OnlyUseCurrentBunch",m_onlyUseCurrentBunch = false );
    declareProperty("RpcTimeVeto",m_useRpcTimeVeto = false );
    declareProperty("DoTruth",m_doTruth = false );
    declareProperty("DebugHough",m_debugHough = false );
    declareProperty("UseSeeds",m_useSeeds = true );
    declareProperty("DoParabolicExtrapolation",m_doParabolicExtrapolation = true );
    declareProperty("ExtrapolationDistance",m_extrapolationDistance = 1500. );
    declareProperty("MuonTruthParticlesKey", m_MuonTruthParticlesKey);
    declareProperty("MuonTruthSegmentsKey", m_MuonTruthSegmentsKey);
    declareProperty("AddSectors", m_addSectors = false);
  }

  MuonLayerHoughTool::~MuonLayerHoughTool()
  {
  }

  StatusCode MuonLayerHoughTool::initialize() {

    ATH_CHECK( m_muonIdHelperTool.retrieve() );
    ATH_CHECK( m_printer.retrieve() );

    if( m_doTruth && !m_truthSummaryTool.empty() ){
      ATH_CHECK( m_truthSummaryTool.retrieve() );
    }
    else{
      m_truthSummaryTool.disable();
    }
    ATH_CHECK( detStore()->retrieve( m_detMgr ) );

    if( m_doNtuple ){
      if (Gaudi::Concurrency::ConcurrencyFlags::concurrent()) {
        // Disabled under concurrency due to thread-safety concerns, but we want to keep it as a debug tool
        ATH_MSG_DEBUG("HitNtuple disabled because of concurrency");
      } else {
        TDirectory* cdir = gDirectory;
        m_file = new TFile("HitNtuple.root","RECREATE");
        m_tree = new TTree("data","data");
        m_ntuple = new MuonHough::HitNtuple();
        m_ntuple->initForWrite(*m_tree);
        gDirectory = cdir;
      }
    }else{
      m_file = 0;
      m_tree = 0;
      m_ntuple = 0;
    }
    
    initializeSectorMapping();

    if( m_truthNames.empty() && !m_doTruth ){
      std::string postfix = "_TruthMap";
      std::string allNames("");
      for( unsigned int tech=0; tech<m_ntechnologies;++tech ){
        std::string thisname = std::string(m_muonIdHelperTool->mdtIdHelper().technologyString(tech)) + postfix;
        m_truthNames.emplace_back( thisname );
        allNames += " ";
        allNames += thisname;
      }
      ATH_MSG_DEBUG("TruthMaps " << allNames );
    }
    if(!m_doTruth){ m_truthNames.clear();  } //Nullify if not using collections

    ATH_CHECK( m_truthNames.initialize() );
    if(m_doNtuple && m_doTruth){
      ATH_CHECK(m_MuonTruthParticlesKey.initialize());
      ATH_CHECK(m_MuonTruthSegmentsKey.initialize());
    }
    else{
      m_MuonTruthParticlesKey="";
      m_MuonTruthSegmentsKey="";
    }

    // initialize cuts, if only one cut, use make_pair to avoid compiler issues, format is (position, cut)
    m_selectors.resize(MuonStationIndex::ChIndexMax);
    m_selectors[MuonStationIndex::BIS] = MuonHough::MuonLayerHoughSelector({std::make_pair(0,5.9)}); // old values: 6.9; optimized: 7.9
    m_selectors[MuonStationIndex::BIL] = MuonHough::MuonLayerHoughSelector({std::make_pair(0,5.9)}); // old values: 6.9; optimized: 7.9
    m_selectors[MuonStationIndex::BMS] = MuonHough::MuonLayerHoughSelector({std::make_pair(0,4.9)}); // old values: 7.9; optimized: 7.9
    m_selectors[MuonStationIndex::BML] = MuonHough::MuonLayerHoughSelector({std::make_pair(0,4.9)}); // old values: 7.9; optimized: 7.9 
    m_selectors[MuonStationIndex::BOS] = MuonHough::MuonLayerHoughSelector({std::make_pair(0,4.9)}); // old values: 4.9; optimized: 5.9
    m_selectors[MuonStationIndex::BOL] = MuonHough::MuonLayerHoughSelector({std::make_pair(0,4.9)}); // old values: 4.9; optimized: 5.9
    m_selectors[MuonStationIndex::BEE] = MuonHough::MuonLayerHoughSelector({std::make_pair(0,3.9)}); // old values: 5.9; optimized: 5.9
    m_selectors[MuonStationIndex::EIS] = MuonHough::MuonLayerHoughSelector({std::make_pair(0,5.9)}); // old values: 6.9; optimized: 7.9
    m_selectors[MuonStationIndex::EIL] = MuonHough::MuonLayerHoughSelector({std::make_pair(0,5.9)}); // old values: 6.9; optimized: 7.9
    m_selectors[MuonStationIndex::EMS] = MuonHough::MuonLayerHoughSelector({std::make_pair(0,4.9)}); // old values: 7.9; optimized: 5.9
    m_selectors[MuonStationIndex::EML] = MuonHough::MuonLayerHoughSelector({std::make_pair(0,4.9)}); // old values: 7.9; optimized: 5.9
    m_selectors[MuonStationIndex::EOS] = MuonHough::MuonLayerHoughSelector({std::make_pair(0,4.9)}); // old values: 4.9; optimized: 5.9
    m_selectors[MuonStationIndex::EOL] = MuonHough::MuonLayerHoughSelector({std::make_pair(0,4.9)}); // old values: 4.9; optimized: 5.9
    m_selectors[MuonStationIndex::EES] = MuonHough::MuonLayerHoughSelector({std::make_pair(0,4.9)}); // old values: 4.9; optimized: 5.9
    m_selectors[MuonStationIndex::EEL] = MuonHough::MuonLayerHoughSelector({std::make_pair(0,4.9)}); // old values: 4.9; optimized: 5.9

    m_selectorsLoose.resize(MuonStationIndex::ChIndexMax);
    m_selectorsLoose[MuonStationIndex::BIS] = MuonHough::MuonLayerHoughSelector({std::make_pair(0,1.9)}); // old values: 2.9; optimized: 3.9
    m_selectorsLoose[MuonStationIndex::BIL] = MuonHough::MuonLayerHoughSelector({std::make_pair(0,2.9)}); // old values: 2.9; optimized: 3.9
    m_selectorsLoose[MuonStationIndex::BMS] = MuonHough::MuonLayerHoughSelector({std::make_pair(0,1.9)}); // old values: 4.9; optimized: 2.9
    m_selectorsLoose[MuonStationIndex::BML] = MuonHough::MuonLayerHoughSelector({std::make_pair(0,2.9)}); // old values: 4.9; optimized: 2.9
    m_selectorsLoose[MuonStationIndex::BOS] = MuonHough::MuonLayerHoughSelector({std::make_pair(0,1.9)}); // old values: 2.9; optimized: 2.9
    m_selectorsLoose[MuonStationIndex::BOL] = MuonHough::MuonLayerHoughSelector({std::make_pair(0,2.9)}); // old values: 2.9; optimized: 2.9
    m_selectorsLoose[MuonStationIndex::BEE] = MuonHough::MuonLayerHoughSelector({std::make_pair(0,1.9)}); // old values: 3.9; optimized: 2.9
    m_selectorsLoose[MuonStationIndex::EIS] = MuonHough::MuonLayerHoughSelector({std::make_pair(0,1.9)}); // old values: 4.9; optimized: 3.9
    m_selectorsLoose[MuonStationIndex::EIL] = MuonHough::MuonLayerHoughSelector({std::make_pair(0,1.9)}); // old values: 4.9; optimized: 3.9
    m_selectorsLoose[MuonStationIndex::EMS] = MuonHough::MuonLayerHoughSelector({std::make_pair(0,2.9)}); // old values: 5.9; optimized: 2.9
    m_selectorsLoose[MuonStationIndex::EML] = MuonHough::MuonLayerHoughSelector({std::make_pair(0,2.9)}); // old values: 5.9; optimized: 2.9
    m_selectorsLoose[MuonStationIndex::EOS] = MuonHough::MuonLayerHoughSelector({std::make_pair(0,2.9)}); // old values: 2.9; optimized: 2.9
    m_selectorsLoose[MuonStationIndex::EOL] = MuonHough::MuonLayerHoughSelector({std::make_pair(0,2.9)}); // old values: 2.9; optimized: 2.9
    m_selectorsLoose[MuonStationIndex::EES] = MuonHough::MuonLayerHoughSelector({std::make_pair(0,2.9)}); // old values: 2.9; optimized: 2.9
    m_selectorsLoose[MuonStationIndex::EEL] = MuonHough::MuonLayerHoughSelector({std::make_pair(0,2.9)}); // old values: 2.9; optimized: 2.9


    // call handle in case of EndEvent
    ATH_CHECK( m_incidentSvc.retrieve() );
    m_incidentSvc->addListener( this, IncidentType::EndEvent );

    // /// test layerhash 
    // for( int reg = 0;reg<MuonStationIndex::DetectorRegionIndexMax;++reg ){   
    //   MuonStationIndex::DetectorRegionIndex region = static_cast<MuonStationIndex::DetectorRegionIndex>(reg);
    //   for( int lay=0;lay<Muon::MuonStationIndex::LayerIndexMax;++lay ){
    //     MuonStationIndex::LayerIndex layer   = static_cast<MuonStationIndex::LayerIndex>(lay);
    //     unsigned int layerHash = MuonStationIndex::sectorLayerHash(region,layer);
    //     auto regionLayer = MuonStationIndex::decomposeSectorLayerHash( layerHash );
    //     if( region != regionLayer.first || layer != regionLayer.second ){
    //       ATH_MSG_WARNING("Bad hash conversion " << MuonStationIndex::regionName(region) << " - " << MuonStationIndex::regionName(regionLayer.first)
    //                       << " layer " << MuonStationIndex::layerName(layer) << " - " << MuonStationIndex::layerName(regionLayer.second));
    //     }
    //   }
    // }

    return StatusCode::SUCCESS;
  }

  StatusCode MuonLayerHoughTool::finalize() {
    // ??? finalizeNTuple -> may be moved somewhere
    if( m_doNtuple ){
      TDirectory* cdir = gDirectory;
      m_file->cd();
      m_tree->Write();
      m_file->Write();
      m_file->Close();
      delete m_ntuple;
      gDirectory = cdir;
    }
    m_incidentSvc->removeListener( this, IncidentType::EndEvent );
    return StatusCode::SUCCESS;
  }

  void MuonLayerHoughTool::getTruth() const {


    if(m_ntuple){
      SG::ReadHandle<xAOD::TruthParticleContainer> truthMuons(m_MuonTruthParticlesKey);
      if (truthMuons.isValid()) {
        ATH_MSG_DEBUG("Retrieved truth muons " << truthMuons->size());
        int nmuons = 0;
        for (const auto truthMu: *truthMuons){
          m_ntuple->tpdgId[nmuons] = truthMu->pdgId();
          m_ntuple->tbarcode[nmuons] = truthMu->barcode();
          m_ntuple->tmuonIndex[nmuons] = nmuons;
          m_ntuple->pt[nmuons] = truthMu->pt();
          m_ntuple->eta[nmuons] = truthMu->eta();
          m_ntuple->phi[nmuons] = truthMu->phi();
          m_ntuple->nmdts[nmuons] = 0;
          m_ntuple->nrpcs[nmuons] = 0;
          m_ntuple->ntgcs[nmuons] = 0;
          m_ntuple->ncscs[nmuons] = 0;
          m_ntuple->ntmdts[nmuons] = 0;
          m_ntuple->ntrpcs[nmuons] = 0;
          m_ntuple->nttgcs[nmuons] = 0;
          m_ntuple->ntcscs[nmuons] = 0;
          ++nmuons;
        }
        m_ntuple->nmuons = nmuons;
        SG::ReadHandle<xAOD::MuonSegmentContainer> truthSegments(m_MuonTruthSegmentsKey);
        if (truthSegments.isValid()) {
          ATH_MSG_DEBUG("Retrieved truth Segments " << truthSegments->size());
          int nsegs = 0;
          for (const auto truthSeg: *truthSegments){
            m_ntuple->sbarcode[nsegs] = 0;
            m_ntuple->sposx[nsegs] = truthSeg->x();
            m_ntuple->sposy[nsegs] = truthSeg->y();
            m_ntuple->sposz[nsegs] = truthSeg->z();
            m_ntuple->sdirx[nsegs] = truthSeg->px();
            m_ntuple->sdiry[nsegs] = truthSeg->py();
            m_ntuple->sdirz[nsegs] = truthSeg->pz();
            m_ntuple->snPrecHits[nsegs] = truthSeg->nPrecisionHits();
            m_ntuple->snTrigHits[nsegs] = truthSeg->nPhiLayers() + truthSeg->nTrigEtaLayers();
            m_ntuple->sSector[nsegs] = truthSeg->sector();
            m_ntuple->sChIndex[nsegs] = truthSeg->chamberIndex();
            ++nsegs;
          }
          m_ntuple->nsegs = nsegs;
        }
      }
    }

  }
  
  void MuonLayerHoughTool::reset() const {
    if( m_ntuple )  m_ntuple->reset();
  }


  auto MuonLayerHoughTool::find( 
      const std::vector<const MdtPrepDataCollection*>& mdtCols,  
      const std::vector<const CscPrepDataCollection*>& ,  
      const std::vector<const TgcPrepDataCollection*>& tgcCols,  
      const std::vector<const RpcPrepDataCollection*>& rpcCols,  
      const MuonSegmentCombinationCollection* ) const 
      -> std::pair<std::unique_ptr<MuonPatternCombinationCollection>, std::unique_ptr<HoughDataPerSectorVec>> {
    reset();
    State state;
    ATH_MSG_DEBUG("MuonLayerHoughTool::find");
    if( m_doTruth ) getTruth();


    // create structure to hold data per sector and set the sector indices
    state.houghDataPerSectorVec->vec.resize(16);
    for( unsigned int i=0;i<state.houghDataPerSectorVec->vec.size();++i ) state.houghDataPerSectorVec->vec[i].sector=i+1;

    // return DetectorRegionIndex and sectorLayerHash
    auto getHashes = [this]( const Identifier& id ){
      MuonStationIndex::DetectorRegionIndex regionIndex = m_muonIdHelperTool->regionIndex(id);
      MuonStationIndex::LayerIndex layerIndex = m_muonIdHelperTool->layerIndex(id);
      unsigned int sectorLayerHash = MuonStationIndex::sectorLayerHash(regionIndex,layerIndex);
      return std::make_pair(regionIndex,sectorLayerHash);
    };

    for( auto col : mdtCols ){
      if( !col ) continue;
      Identifier id = col->identify();
      int sector = m_muonIdHelperTool->sector(id);
      auto hashes = getHashes(id);
      fill(state.truthHits,*col,state.houghDataPerSectorVec->vec[sector-1].hitVec[hashes.second]);
    }

    for( auto col : rpcCols ){
      if( !col ) continue;
      Identifier id = col->identify();
      int sector = m_muonIdHelperTool->sector(id);
      auto hashes = getHashes(id);
      fill(state.truthHits,*col,state.houghDataPerSectorVec->vec[sector-1].hitVec[hashes.second],state.houghDataPerSectorVec->vec[sector-1].phiHitVec[hashes.first]);
    }

    auto hashInSector = [this]( IdentifierHash hash, int sector, unsigned int sectorLayerHash ) {
      const std::vector<IdentifierHash>& hashes = m_collectionsPerSector[sector-1].technologyRegionHashVecs[MuonStationIndex::TGC][sectorLayerHash];
      return std::binary_search(hashes.begin(),hashes.end(),hash);
    };

    for( auto col : tgcCols ){
      if( !col ) continue;
      Identifier id = col->identify();
      int sector = m_muonIdHelperTool->sector(id);
      auto hashes = getHashes(id);
      // fill current sector
      fill(state.truthHits, state.houghDataPerSectorVec->tgcClusteringObjs, *col,state.houghDataPerSectorVec->vec[sector-1].hitVec[hashes.second],
          state.houghDataPerSectorVec->vec[sector-1].phiHitVec[hashes.first],sector);

      // fill neighbours if in overlap
      int neighbourSectorDown = sector == 1 ? 16 : sector-1;
      if( hashInSector(col->identifyHash(),neighbourSectorDown,hashes.second) ) 
        fill(state.truthHits, state.houghDataPerSectorVec->tgcClusteringObjs, *col,state.houghDataPerSectorVec->vec[neighbourSectorDown-1].hitVec[hashes.second],
             state.houghDataPerSectorVec->vec[neighbourSectorDown-1].phiHitVec[hashes.first],neighbourSectorDown);

      int neighbourSectorUp   = sector == 16 ? 1 : sector+1;
      if( hashInSector(col->identifyHash(),neighbourSectorUp,hashes.second) ) 
        fill(state.truthHits, state.houghDataPerSectorVec->tgcClusteringObjs, *col,state.houghDataPerSectorVec->vec[neighbourSectorUp-1].hitVec[hashes.second],
             state.houghDataPerSectorVec->vec[neighbourSectorUp-1].phiHitVec[hashes.first],neighbourSectorUp);
      
    }
    
    return analyse(state);
  }

  auto MuonLayerHoughTool::analyse(
      const MdtPrepDataContainer*  mdtCont,
      const CscPrepDataContainer*  cscCont,
      const TgcPrepDataContainer*  tgcCont,
      const RpcPrepDataContainer*  rpcCont,
      const sTgcPrepDataContainer* stgcCont,  
      const MMPrepDataContainer*   mmCont ) const 
      -> std::pair<std::unique_ptr<MuonPatternCombinationCollection>, std::unique_ptr<HoughDataPerSectorVec>> {
    reset();
    State state; 
    ATH_MSG_DEBUG("MuonLayerHoughTool::analyse");
    if( m_doTruth ) getTruth();

    state.houghDataPerSectorVec->vec.resize(16);

    // loops over all sectors, contains hashes for technology and region and chamber (?)
    CollectionsPerSectorCit sit = m_collectionsPerSector.begin();
    CollectionsPerSectorCit sit_end = m_collectionsPerSector.end();
    for( ;sit!=sit_end;++sit){
            
      ATH_MSG_DEBUG("analyse: Filling hits sector " << sit->sector);

      HoughDataPerSector& houghData = state.houghDataPerSectorVec->vec[sit->sector-1]; 
      houghData.sector = sit->sector;

      // fill hits for this sector -> hitsVec and PhiHitsVec are known now
      fillHitsPerSector( state.truthHits, state.houghDataPerSectorVec->tgcClusteringObjs, *sit, mdtCont,cscCont,tgcCont,rpcCont,stgcCont,mmCont,houghData);

    }
    return analyse(state);
  }
  
  auto MuonLayerHoughTool::analyse(State& state) const 
      -> std::pair<std::unique_ptr<MuonPatternCombinationCollection>, std::unique_ptr<HoughDataPerSectorVec>> {    

    auto patternCombis = std::make_unique<MuonPatternCombinationCollection>();
    
    // loop over data and fill the hough transform
    for( auto& houghData : state.houghDataPerSectorVec->vec ){

      ATH_MSG_DEBUG("analyse: Filling Hough sector " << houghData.sector);

      // loop over all possible station layers in the sector and run the eta transform
      for( unsigned int layerHash=0;layerHash<MuonStationIndex::sectorLayerHashMax();++layerHash ){
        
        // get hits for layer, skip empty layers
        HitVec& hits = houghData.hitVec[layerHash];
        if( hits.empty() ) continue;

        // decompose hash, calculate indices etc
        auto regionLayer = MuonStationIndex::decomposeSectorLayerHash( layerHash );
        MuonStationIndex::DetectorRegionIndex region = regionLayer.first;
        MuonStationIndex::LayerIndex          layer  = regionLayer.second;
        MuonStationIndex::StIndex             index = MuonStationIndex::toStationIndex(region,layer);

        // get Hough transform
        MuonHough::MuonLayerHough& hough = state.houghDataPerSectorVec->detectorHoughTransforms.hough( houghData.sector,  region, layer );
       
        ATH_MSG_DEBUG("analyse: Filling Summary: loc s"   << houghData.sector 
                      << " "           << MuonStationIndex::regionName(region) 
                      << " "           << MuonStationIndex::layerName(layer) 
                      << " -> stIndex: " << MuonStationIndex::stName(index) 
                      << " etaHits: "  << hits.size() );

        // look for maxima using hough in eta per layer
        if( !findMaxima(state.truthHits, state.foundTruthHits, state.seedMaxima, hough,hits,
          houghData.maxVec[layerHash]) || houghData.maxVec[layerHash].empty() ) continue;

        ++houghData.nlayersWithMaxima[region];
        houghData.nmaxHitsInRegion[region] += houghData.maxVec[layerHash].front()->max;

        ATH_MSG_DEBUG("analyse: Eta maxima Summary: loc s"   << houghData.sector 
                      << " "           << MuonStationIndex::regionName(region) 
                      << " "           << MuonStationIndex::layerName(layer) 
                      << " -> stIndex: " << MuonStationIndex::stName(index) 
                      << " hash: "     << layerHash 
                      << " nMaxima: "  << houghData.maxVec[layerHash].size() );
      }  // loop over layerHash -> maxima per layer in eta are known now
    } // loop over sectors

    if( m_useSeeds ){
      std::vector<Road> roads;
      buildRoads(state.seedMaxima, state.houghDataPerSectorVec->detectorHoughTransforms, state.truthHits, state.foundTruthHits, 
        state.houghDataPerSectorVec, roads);
      
      // create association map
      ATH_MSG_DEBUG("analyse: Building pattern combinations using roads " << roads.size() );
      for( auto& road : roads ){
        std::map< MuonHough::MuonPhiLayerHough::Maximum*, MuonLayerHoughTool::MaximumVec > phiEtaAssMap;
        MuonLayerHoughTool::RegionMaximumVec                                               unassociatedEtaMaxima;

        int                                   sector  = road.seed->hough->m_descriptor.sector;
        MuonStationIndex::ChIndex             chIndex = road.seed->hough->m_descriptor.chIndex;
        MuonStationIndex::LayerIndex          layer   = Muon::MuonStationIndex::toLayerIndex(chIndex);
        MuonStationIndex::DetectorRegionIndex region  = road.seed->hough->m_descriptor.region;
        ATH_MSG_DEBUG("analyse: Seeding new road: eta maxima " << road.maxima.size() << " phi " << road.phiMaxima.size()
                      << " seed : sector " << sector << " " << Muon::MuonStationIndex::regionName(region) 
                      << " " << Muon::MuonStationIndex::layerName(layer)
                      << " maximum " << road.seed->max << " position " << road.seed->pos << " angle " << road.seed->theta );

        if( road.phiMaxima.empty() ) unassociatedEtaMaxima.push_back(road.maxima);
        else{
          for( auto& max : road.mergedPhiMaxima ) {
            phiEtaAssMap[&max] = road.maxima;
          }
        }
        createPatternCombinations(state.truthHits,state.outputTruthHits,phiEtaAssMap,*patternCombis);
        createPatternCombinations(unassociatedEtaMaxima,*patternCombis);
      }

    }
    else{
      // now that the full hough transform is filled, order sectors by maxima
      std::vector<HoughDataPerSector*> sectorData(state.houghDataPerSectorVec->vec.size());
      for( unsigned int i=0;i<state.houghDataPerSectorVec->vec.size();++i) sectorData[i] = &state.houghDataPerSectorVec->vec[i];
      std::stable_sort(sectorData.begin(),sectorData.end(),SortHoughDataPerSector());

      std::vector<HoughDataPerSector*>::iterator spit = sectorData.begin();
      std::vector<HoughDataPerSector*>::iterator spit_end = sectorData.end();
      for( ;spit!=spit_end;++spit ){

        // get data for this sector
        HoughDataPerSector& houghData = **spit;

        // loop over regions
        for( int reg = 0;reg<MuonStationIndex::DetectorRegionIndexMax;++reg ){   

          MuonStationIndex::DetectorRegionIndex region = static_cast<MuonStationIndex::DetectorRegionIndex>(reg);
  
          // only run analysis on sectors with maxima
          if( houghData.nlayersWithMaxima[region] == 0 ) continue;
          ATH_MSG_DEBUG("Analyzing sector " << (*spit)->sector << " " << MuonStationIndex::regionName(region) << " nmax " << (*spit)->maxEtaHits() 
                        << " layers with eta maxima " << houghData.nlayersWithMaxima[region] << " hits " << houghData.nmaxHitsInRegion[region]
                        << " layers with phi maxima " << houghData.nphilayersWithMaxima[region] << " hits " << houghData.nphimaxHitsInRegion[region] );
  
          // look for maxima in the overlap regions of sectors
          associateMaximaInNeighbouringSectors(houghData,state.houghDataPerSectorVec->vec);

          // layers in this region
          int nlayers = MuonStationIndex::LayerIndexMax;

          // first link phi maxima with eta maxima
          RegionMaximumVec unassociatedEtaMaxima(nlayers);
          std::map< MuonHough::MuonPhiLayerHough::Maximum*, MaximumVec > phiEtaAssociations;
          associateMaximaToPhiMaxima( region, houghData,  phiEtaAssociations, unassociatedEtaMaxima );

          // create pattern combinations for combined patterns 
          createPatternCombinations(state.truthHits, state.outputTruthHits, phiEtaAssociations, *patternCombis );
  
          // create pattern combinations for unassociated patterns 
          createPatternCombinations(unassociatedEtaMaxima,*patternCombis);
        }
      }
    }
    
    if( m_ntuple ) {
      fillNtuple(*(state.houghDataPerSectorVec.get()));
      m_tree->Fill();
    }

    ATH_MSG_DEBUG("Found " << patternCombis->size() << " pattern combinations " << std::endl << m_printer->print( *patternCombis ));

    if( m_doTruth && msgLvl(MSG::DEBUG) ){
      ATH_MSG_DEBUG("Hough performance ");
      printTruthSummary(state.truthHits,state.foundTruthHits);
      ATH_MSG_DEBUG("Association performance ");
      printTruthSummary(state.foundTruthHits,state.outputTruthHits);
    }

    return {std::move(patternCombis), std::move(state.houghDataPerSectorVec)};
  }

  void MuonLayerHoughTool::buildRoads(MaximumVec& seedMaxima, MuonHough::MuonDetectorHough& detectorHoughTransforms,
      std::set<Identifier>& truthHits, std::set<Identifier>& foundTruthHits, 
      std::unique_ptr<HoughDataPerSectorVec>& houghDataPerSectorVec, std::vector<MuonLayerHoughTool::Road>& roads ) const {
    // sort maxima according to hits
    std::stable_sort( seedMaxima.begin(),seedMaxima.end(), [](const MuonHough::MuonLayerHough::Maximum* m1,
                                                                  const MuonHough::MuonLayerHough::Maximum* m2 ){ return m1->max > m2->max; } );
    // loop over seed maxima (which are maxima) that pass certain thresholds detailed in cut_values
    std::set<const MuonHough::MuonLayerHough::Maximum*> associatedMaxima;
    for( auto maxit = seedMaxima.begin();maxit!=seedMaxima.end(); ++maxit ){
      // if this maximum is already in the set of associated maxima, do not do anything
      if( associatedMaxima.count(*maxit) ) continue;

      // maximum becomes our new seed
      MuonHough::MuonLayerHough::Maximum& seed = **maxit;
      
      // decomposing the locality information for the seed
      int                                   sector  = seed.hough->m_descriptor.sector;
      MuonStationIndex::ChIndex             chIndex = seed.hough->m_descriptor.chIndex;
      MuonStationIndex::LayerIndex          layer   = Muon::MuonStationIndex::toLayerIndex(chIndex);
      MuonStationIndex::DetectorRegionIndex region  = seed.hough->m_descriptor.region;
      
      // creating new road with said seed
      Road road(seed);
      
      ATH_MSG_DEBUG(" New seed: sector " << seed.hough->m_descriptor.sector << " " << Muon::MuonStationIndex::regionName(region) 
                    << " " << Muon::MuonStationIndex::layerName(layer)
                    << " maximum " << seed.max << " position " << seed.pos << " angle " << seed.theta << " ptr " << &seed );

      bool isNSW=m_muonIdHelperTool->issTgc(seed.hits[0]->prd->identify()) || m_muonIdHelperTool->isMM(seed.hits[0]->prd->identify());
      // extend seed within the current sector
      // sector indices have an offset of -1 because the numbering of the sectors are from 1 to 16 but the indices in the vertices are of course 0 to 15
      extendSeed( detectorHoughTransforms, truthHits, foundTruthHits, road, houghDataPerSectorVec->vec[sector-1] );

      // look for maxima in the overlap regions of sectors
      int sectorN            = sector-1;
      if(sectorN<1)  sectorN = 16;
      int sectorP            = sector+1;
      if(sectorP>16) sectorP = 1;

      // associate the road with phi maxima
      associatePhiMaxima( road, houghDataPerSectorVec->vec[sector-1].phiMaxVec[region] );
      //
      if(m_addSectors && isNSW) {
        extendSeed(detectorHoughTransforms, truthHits, foundTruthHits, road, houghDataPerSectorVec->vec[sectorN-1] );
        associatePhiMaxima( road, houghDataPerSectorVec->vec[sectorN-1].phiMaxVec[region] );
        extendSeed(detectorHoughTransforms, truthHits, foundTruthHits, road, houghDataPerSectorVec->vec[sectorP-1] );
        associatePhiMaxima( road, houghDataPerSectorVec->vec[sectorP-1].phiMaxVec[region] );
      }

      if( road.neighbouringRegion != MuonStationIndex::DetectorRegionUnknown ) {
        associatePhiMaxima( road, houghDataPerSectorVec->vec[sector-1].phiMaxVec[road.neighbouringRegion] );
      }
      // if close to a sector boundary, try adding maxima in that sector as well
      if( road.neighbouringSector != -1 ) {
        ATH_MSG_DEBUG("  Adding neighbouring sector " << road.neighbouringSector );
        extendSeed(detectorHoughTransforms, truthHits, foundTruthHits, road, houghDataPerSectorVec->vec[road.neighbouringSector-1] );
        associatePhiMaxima( road, houghDataPerSectorVec->vec[road.neighbouringSector-1].phiMaxVec[region] );
      }

      // finally deal with the case that we have both neighbouring region and sector
      if( road.neighbouringRegion != MuonStationIndex::DetectorRegionUnknown && road.neighbouringSector != -1) {
        associatePhiMaxima( road, houghDataPerSectorVec->vec[ road.neighbouringSector-1].phiMaxVec[road.neighbouringRegion] );
      }

      // merge phi maxima
      mergePhiMaxima( road );

      // add maxima to seed exclusion list
      associatedMaxima.insert(road.maxima.begin(),road.maxima.end());
      
      if( msgLvl(MSG::DEBUG) ){
        ATH_MSG_DEBUG(" New road " << road.maxima.size() );
        for( auto max : road.maxima ){
          MuonStationIndex::ChIndex             chIndex = max->hough->m_descriptor.chIndex;
          MuonStationIndex::LayerIndex          layer   = Muon::MuonStationIndex::toLayerIndex(chIndex);
          MuonStationIndex::DetectorRegionIndex region  = max->hough->m_descriptor.region;
          ATH_MSG_DEBUG(" Sector " << max->hough->m_descriptor.sector << " " << Muon::MuonStationIndex::regionName(region) 
                        << " " << Muon::MuonStationIndex::layerName(layer)
                        << " maximum " << max->max << " position " << max->pos << " angle " << max->theta << " ptr " << max);
        }
      }
      
      bool insert = true;
      for( auto& oldRoad : roads ){
        std::vector< const MuonHough::MuonLayerHough::Maximum* > intersection;
        std::set_intersection(oldRoad.maximumSet.begin(),oldRoad.maximumSet.end(),
                              road.maximumSet.begin(),road.maximumSet.end(),
                              std::back_inserter(intersection));
        unsigned int intersectionSize = intersection.size();
        unsigned int oldRoadSize      = oldRoad.maximumSet.size();
        unsigned int roadSize         = road.maximumSet.size();
        ATH_MSG_VERBOSE(" Overlap check " << intersectionSize << " old " << oldRoadSize << " new " << roadSize << " old ptr " << oldRoad.seed );
        if( intersectionSize == 0 ) continue; 
        if( intersectionSize == roadSize ) {
          insert = false; // discard
          break;
        }else if( intersectionSize == oldRoadSize ){
          oldRoad = road; // replace 
          insert = false;
          break; 
        }
      }
      
      // add road to list
      if( insert ) roads.push_back(road);
    }
    
    
  }


  void MuonLayerHoughTool::mergePhiMaxima( MuonLayerHoughTool::Road& road ) const {
    // input -> list of phiMaxima on road
    // returns some mergedPhiMaxima -> is this "summed" over layers?
    
    auto maximaSortingLambda = [road]( const MuonHough::MuonPhiLayerHough::Maximum* m1, const MuonHough::MuonPhiLayerHough::Maximum* m2 ) { 
                                   if( m1->max == m2->max ){
                                     if (m1->sector == m2->sector){   // prefer the same sector as the seed sector
                                       if( m1->hits.size() == m2->hits.size() ) {
                                         if( m1->pos == m2->pos ) {
                                           if( std::abs(m1->binposmax - m1->binposmin) == std::abs(m2->binposmax - m2->binposmin) ) {
                                             return (m1->binposmin) < (m2->binposmin);
                                           }
                                           return std::abs(m1->binposmax - m1->binposmin) < std::abs(m2->binposmax - m2->binposmin);
                                         }
                                         return m1->pos < m2->pos;
                                       }
                                       return m1->hits.size() < m2->hits.size();  // least hits -> most collimated maximum
                                     }
                                     return m1->sector == road.seed->hough->m_descriptor.sector;
                                   }
                                   return m1->max > m2->max; 
                                 };
        
    std::stable_sort(road.phiMaxima.begin(),road.phiMaxima.end(), maximaSortingLambda);
    
    ATH_MSG_VERBOSE("Merging phi maxima " << road.phiMaxima.size() );
    std::set<MuonHough::MuonPhiLayerHough::Maximum*> associatedPhiMaxima;
    for( auto pit = road.phiMaxima.begin();pit!=road.phiMaxima.end();++pit ){  // loop over phi maxima
      if( associatedPhiMaxima.count(*pit) ) continue; //check if maximum is already in associatedPhiMaxima
      associatedPhiMaxima.insert(*pit);
      MuonHough::MuonPhiLayerHough::Maximum phiMaximum = **pit;
      ATH_MSG_VERBOSE("  phi maxima " << phiMaximum.pos << " val " << phiMaximum.max );

      bool wasExtended = false;
      for( auto pit1 = pit+1;pit1!=road.phiMaxima.end();++pit1 ){
        if( (*pit1)->binposmax >= phiMaximum.binposmin && (*pit1)->binposmin <= phiMaximum.binposmax ){
          ATH_MSG_VERBOSE("    merging maxima " << phiMaximum.pos << " val " << phiMaximum.max << " " << (*pit1)->pos << " val " << (*pit1)->max );
          phiMaximum.hits.insert(phiMaximum.hits.end(),(*pit1)->hits.begin(),(*pit1)->hits.end());
          associatedPhiMaxima.insert(*pit1);
          wasExtended = true;
        }
      }

      if( wasExtended ) {
        // refind maximum
        MuonHough::MuonPhiLayerHough localHough(60, -TMath::Pi(), TMath::Pi(), ( (*pit)->hough ? (*pit)->hough->m_region : MuonStationIndex::DetectorRegionUnknown ) );
        std::vector<MuonHough::PhiHit*> hits = phiMaximum.hits;
        /* too ambiguous producing irreproducibilities because of sorting by pointer value
        std::stable_sort(hits.begin(),hits.end(),[]( const MuonHough::PhiHit* h1,
                                                     const MuonHough::PhiHit* h2 ){ return h1->layer < h2->layer; } );
        */

        std::stable_sort(hits.begin(),hits.end(),[]( const MuonHough::PhiHit* h1,
                                                     const MuonHough::PhiHit* h2 ){
                                                      if( h1->layer == h2->layer ) {
                                                        if( h1->w == h2->w ) {
                                                          if( h1->r == h2->r ) {
                                                            if( std::abs(h1->phimax - h1->phimin) == std::abs(h2->phimax - h2->phimin) ){
                                                              if( h1->phimin == h2->phimin ) return h1->phimax < h2->phimax;
                                                              return h1->phimin < h2->phimin;
                                                            }
                                                            return std::abs(h1->phimax - h1->phimin) < std::abs(h2->phimax - h2->phimin);
                                                          }
                                                          return h1->r < h2->r;
                                                        }
                                                        return h1->w > h2->w;
                                                      }
                                                      return h1->layer < h2->layer;
                                                     } );

        ATH_MSG_VERBOSE("  updating phi maximum " << phiMaximum.pos  << " bin " << phiMaximum.binpos 
                        << " val " << phiMaximum.max << " number of hits " << hits.size() );
        if( msgLvl(MSG::VERBOSE) ) localHough.setDebug(true);
        localHough.fillLayer2(hits);
        localHough.findMaximum(phiMaximum,0.9);
        localHough.associateHitsToMaximum(phiMaximum,hits);
        ATH_MSG_VERBOSE("  updated phi maxima " << phiMaximum.pos << " bin " << phiMaximum.binpos 
                        << " val " << phiMaximum.max << " number of hits " << phiMaximum.hits.size() );
        phiMaximum.hough = (*pit)->hough; // set back pointer to transform
      }
      road.mergedPhiMaxima.push_back(phiMaximum);
    }
  }

  // maximum in middle layer
  // says look in other layers
  // if yes, combine them
  // gets on road
  // roads are combinations of maxima
  
  
  void MuonLayerHoughTool::extendSeed(MuonHough::MuonDetectorHough& detectorHoughTransforms, 
      std::set<Identifier>& truthHits, std::set<Identifier>& foundTruthHits, 
      MuonLayerHoughTool::Road& road, MuonLayerHoughTool::HoughDataPerSector& sectorData ) const { //const {
    if( !road.seed ) return;
    
    RegionMaximumVec& maxVec = sectorData.maxVec;

    // gather locality information on seed
    MuonHough::MuonLayerHough::Maximum&   seed = *road.seed;
    MuonStationIndex::LayerIndex          seedLayer   = Muon::MuonStationIndex::toLayerIndex(seed.hough->m_descriptor.chIndex);
    MuonStationIndex::DetectorRegionIndex region  = seed.hough->m_descriptor.region;

    // loop over layers in the same region as the seed ( inner, middle, outer)
    for( int lay=0;lay<Muon::MuonStationIndex::LayerIndexMax;++lay ){
      MuonStationIndex::LayerIndex layer   = static_cast<MuonStationIndex::LayerIndex>(lay);
      if( layer == seedLayer && seed.hough->m_descriptor.sector == sectorData.sector ) continue; 
      
      // untrue -> look in neighboring layer
      // true -> look only in this layer
      double distanceCut = layer == seedLayer ? 500. : m_extrapolationDistance;

      unsigned int layerHash = MuonStationIndex::sectorLayerHash(region,layer);
      
      // fetching vector of maxima for given region and layer
      const MaximumVec& maxima = maxVec[layerHash];
      if( maxima.empty() ) continue;

      ATH_MSG_DEBUG("Associating maxima in " << MuonStationIndex::regionName(region) << " " << MuonStationIndex::layerName(layer)
                    << " size " << maxima.size() ); 
      // loop over maxima in layer
      for( auto mit = maxima.begin();mit!=maxima.end();++mit ){
        MuonHough::MuonLayerHough::Maximum* candMaximum = *mit;
        // extrapolate seed to layer assuming a pointing straight line or parabolic
        // add maximum to road if close enough
        float yloc_diff =  MuonHough::extrapolate(seed, *candMaximum, m_doParabolicExtrapolation);
        if( fabs( MuonHough::extrapolate(seed, *candMaximum, m_doParabolicExtrapolation) ) < distanceCut ) {
          ATH_MSG_VERBOSE(" Adding maximum position " << candMaximum->pos << " intersect diff" << yloc_diff );
          road.add(candMaximum);
        }else{
          ATH_MSG_VERBOSE(" Maximum position: y " << candMaximum->pos 
                                        <<  " x " << candMaximum->hough->m_descriptor.referencePosition 
                                    << " seed y " << seed.hough->m_descriptor.referencePosition 
                                         << " x " << seed.pos << " intersect diff " << yloc_diff );
        }
      }
    }

    // check if the maximum is close to the detector boundary, if yes look for maxima in the neighbouring region, skip BarrelExtended
    if( seedLayer == MuonStationIndex::BarrelExtended ) return;

    ATH_MSG_DEBUG("Checking Barrel/Endcap overlaps: min dist edge " << seed.pos-seed.hough->m_descriptor.yMinRange 
                                               << " max dist edge " << seed.pos-seed.hough->m_descriptor.yMaxRange
                                                         << " pos " << seed.pos 
                                                       << " range " << seed.hough->m_descriptor.yMinRange << " " << seed.hough->m_descriptor.yMaxRange );

    if( fabs(seed.pos-seed.hough->m_descriptor.yMinRange) < 4000. || fabs(seed.pos-seed.hough->m_descriptor.yMaxRange) < 4000. ){

      // asumes region is barrel and looks in adjacent regions (clever logic TM here)
      MuonStationIndex::DetectorRegionIndex neighbourRegion = MuonStationIndex::Barrel;
      if( region == MuonStationIndex::Barrel ){
        if( seed.pos < 0 ) neighbourRegion = MuonStationIndex::EndcapC;
        else               neighbourRegion = MuonStationIndex::EndcapA;
      } // in all other cases the neigbourRegion is definitely barrel
      
      // looping over all layers in neigbouring region
      for( int lay=0;lay<Muon::MuonStationIndex::LayerIndexMax;++lay ){
        MuonStationIndex::LayerIndex layer   = static_cast<MuonStationIndex::LayerIndex>(lay);
        
        // skip barrel combinations with BEE
        if( region == MuonStationIndex::Barrel && layer == MuonStationIndex::BarrelExtended ) continue;

        double distanceCut = 1000.;

        // get maxima from neigboring region
        unsigned int layerHash = MuonStationIndex::sectorLayerHash(neighbourRegion,layer);
        const MaximumVec& maxima = maxVec[layerHash];
        if( maxima.empty() ) continue;
        ATH_MSG_DEBUG("Associating maxima in neighbouring region " << MuonStationIndex::regionName(neighbourRegion) 
                                                            << " " << MuonStationIndex::layerName(layer) 
                                                       << " hash " << layerHash 
                                                       << " size " << maxima.size() ); 
  
        // loop over maxima per layer
        for( auto mit = maxima.begin();mit!=maxima.end();++mit ){
          MuonHough::MuonLayerHough::Maximum* candMaximum = *mit;
          // extrapolate seed to layer assuming a pointing straight line, swap coordinates
          float yloc_diff =  MuonHough::extrapolate(seed, *candMaximum, m_doParabolicExtrapolation);
          ATH_MSG_VERBOSE(" Maximum position: y " << candMaximum->pos 
                                         << " x " << candMaximum->hough->m_descriptor.referencePosition 
                                    << " seed y " << seed.hough->m_descriptor.referencePosition 
                                         << " x " << seed.pos 
                                 << " intersect diff " << yloc_diff );

          if( fabs(yloc_diff) < distanceCut ) {
            road.add(candMaximum);
            road.neighbouringRegion = neighbourRegion;
          }
        }      
      }
    }    

    // search for phiMaxima using the etaMaximum of the road in the current sector
    std::set<const TgcClusterObj3D*> tgcClusters;
    std::set<Identifier> triggerLayers;
    const MaximumVec& maxima = road.maxima;
    for( auto mit = maxima.begin();mit!=maxima.end();++mit ){
      MuonHough::MuonLayerHough::Maximum* maximum = *mit;
      if (maximum->hough->m_descriptor.sector != sectorData.sector) continue; // skip cases where a maximum on the road does not belong to the currently examined sector

      // gather tgcClusters associated to the hits of the maxima
      for( auto ehit = maximum->hits.begin();ehit!=maximum->hits.end();++ehit ){
        const MuonHough::Hit& etaHit = **ehit;
        if (etaHit.tgc){
          if (!etaHit.tgc->phiCluster.hitList.empty()) tgcClusters.insert(etaHit.tgc);
        }
        else if( etaHit.prd ){
          triggerLayers.insert(m_muonIdHelperTool->gasGapId(etaHit.prd->identify()));        
        }
      }
    }
      
    MuonHough::MuonPhiLayerHough& phiHough = detectorHoughTransforms.phiHough( region ); // get phi transform in the same region as the seed
            
    // gather phiHits in sector that match the etaHits of the maximum
    PhiHitVec phiHitsInMaximum;
    PhiHitVec& phiHits = sectorData.phiHitVec[region];      
    for( PhiHitVec::iterator phit = phiHits.begin(); phit != phiHits.end();++phit ){
      MuonHough::PhiHit *phiHit = *phit;
      if (phiHit->tgc){
        if (tgcClusters.find((*phit)->tgc) != tgcClusters.end()) phiHitsInMaximum.push_back(phiHit);
      }
      else if (phiHit->prd){
        if (triggerLayers.find(m_muonIdHelperTool->gasGapId(phiHit->prd->identify())) != triggerLayers.end()) phiHitsInMaximum.push_back(phiHit);
      }
    }
    
    // fill phi hits 
    ATH_MSG_DEBUG("extendSeed: Filling s"  << sectorData.sector
                               <<  " "  << MuonStationIndex::regionName(region)
                               << " phiHitsInMaxima " << phiHitsInMaximum.size()
                               << " phi hits:  "      << phiHits.size() );

    if( !findMaxima(truthHits, foundTruthHits, phiHough,phiHitsInMaximum,
        sectorData.phiMaxVec[region], sectorData.sector) || sectorData.phiMaxVec[region].empty() ) {
      ATH_MSG_DEBUG("extendSeed: No phi maxima found in  s" << sectorData.sector << " " << MuonStationIndex::regionName(region) );
      return;
    }

    ++sectorData.nphilayersWithMaxima[region];
    sectorData.nphimaxHitsInRegion[region] += sectorData.phiMaxVec[region].front()->max;

    ATH_MSG_DEBUG("extendSeed: Sector phiMaxima Summary:  s" << sectorData.sector <<  " " << MuonStationIndex::regionName(region) <<   " " << sectorData.nphilayersWithMaxima[region] 
                                                             <<  " -> nPhiMaxima: " << sectorData.phiMaxVec[region].size()
                                                             <<  " max sum: "    << sectorData.nphimaxHitsInRegion[region] );


  }
  
  // phi hits are not separated into inner middle outer
  // maxima found in road
  void MuonLayerHoughTool::associatePhiMaxima( MuonLayerHoughTool::Road& road, MuonLayerHoughTool::PhiMaximumVec& phiMaxima ) const {
    ATH_MSG_DEBUG("associateMaximaToPhiMaxima: phi maxima " << phiMaxima.size() );
    if( !road.seed ) return;

    // loop over phi maxima
    for( auto pit = phiMaxima.begin();pit!=phiMaxima.end();++pit ){
      
      // reference to phi maximum
      MuonHough::MuonPhiLayerHough::Maximum& pmaximum = **pit;
      
      ATH_MSG_DEBUG(" new phi maximum " << pmaximum.max << " hits " << pmaximum.hits.size() );

      // precalculate the layers + TGC clusters and add them to a set for easy access
      std::map<Identifier, std::pair<double,double> > triggerLayersPhiMinMax;
      std::map<MuonStationIndex::StIndex,std::set<const TgcClusterObj3D*> > tgcClusters;

      // loop over hits
      PhiHitVec::const_iterator phit = pmaximum.hits.begin();
      PhiHitVec::const_iterator phit_end = pmaximum.hits.end();
      for( ;phit!=phit_end;++phit ){
        const MuonHough::PhiHit& phiHit = **phit; 
        // two cases 
        // case 1: phiHit measured in TGC -> get phiHits from phiCluster
        // case 2: phiHit is prepared raw data -> use phiHit to extend the triggerLayersPhinMinMax map
        if( phiHit.tgc ){
          if(  phiHit.tgc->phiCluster.hitList.empty() ) ATH_MSG_WARNING(" TGC 3D cluster without phi hits ");
          else tgcClusters[m_muonIdHelperTool->stationIndex( phiHit.tgc->phiCluster.hitList.front()->identify() )].insert(phiHit.tgc);
        }
        else if( phiHit.prd ){
          Identifier gpId = m_muonIdHelperTool->gasGapId(phiHit.prd->identify());
          auto mit = triggerLayersPhiMinMax.find(gpId);
          if( mit == triggerLayersPhiMinMax.end() ) triggerLayersPhiMinMax[gpId] = std::make_pair(phiHit.phimin,phiHit.phimax);
          else{
            if( phiHit.phimin < mit->second.first  ) mit->second.first  = phiHit.phimin;
            if( phiHit.phimax > mit->second.second ) mit->second.second = phiHit.phimax;
          }
        }
      }
      // print out information on the triggerLayersPhiMinMax
      if( msgLvl(MSG::DEBUG) && false ){
        ATH_MSG_DEBUG("Trigger layers " << triggerLayersPhiMinMax.size() << " tgc layers " << tgcClusters.size() );
        for( auto tit = triggerLayersPhiMinMax.begin() ;tit!=triggerLayersPhiMinMax.end();++tit ){
          ATH_MSG_VERBOSE("  " << m_muonIdHelperTool->toString(tit->first) );
        }
        
        // loop over the stations and the contained tgcClusters found in the previous step, print out information
        std::map<MuonStationIndex::StIndex,std::set<const TgcClusterObj3D*> >::const_iterator stit = tgcClusters.begin();
        std::map<MuonStationIndex::StIndex,std::set<const TgcClusterObj3D*> >::const_iterator stit_end = tgcClusters.end();
        for( ;stit != stit_end; ++stit ){
          std::set<const TgcClusterObj3D*>::const_iterator ttit = stit->second.begin();
          std::set<const TgcClusterObj3D*>::const_iterator ttit_end = stit->second.end();
          for( ;ttit!=ttit_end;++ttit ){
            ATH_MSG_VERBOSE("  " << m_muonIdHelperTool->toString( (*ttit)->phiCluster.hitList.front()->identify() ) << "  nhits " <<  (*ttit)->phiCluster.hitList.size() );
          }
        }
      }

      // check if there are matching maxima in neighbouring sectors, add maximum values if confirmation is found
      // overlap counters
      int noverlaps = 0;
      int nNoOverlaps = 0;
      double phimin =  10;
      double phimax = -10;
      
      // loop over all maxima found on road
      for( auto max : road.maxima ){

        // get station information for maximum on road
        const MuonHough::MuonLayerHough::Maximum& maximum = *max;
        MuonStationIndex::StIndex stIndex = MuonStationIndex::toStationIndex(maximum.hough->m_descriptor.chIndex);

        // loop over eta hits
        for( auto ehit = maximum.hits.begin();ehit!=maximum.hits.end();++ehit ){
          const MuonHough::Hit& etaHit = **ehit; 
          if( etaHit.tgc ) {
            if( etaHit.tgc->etaCluster.hitList.empty() ) ATH_MSG_WARNING(" TGC 3D cluster without eta hits " );
            else{
              if( tgcClusters[stIndex].count(etaHit.tgc) ){
                // now loop over phi maximum and find phi hit
                for( auto phit = pmaximum.hits.begin(); phit!=pmaximum.hits.end();++phit ){
                  const MuonHough::PhiHit& phiHit = **phit; 
                  if( phiHit.tgc == etaHit.tgc ){
                    if( phiHit.phimin < phimin ) phimin = phiHit.phimin;
                    if( phiHit.phimin > phimax ) phimax = phiHit.phimax;
                    break;
                  }
                }
                ++noverlaps;
              }
              else{
                ++nNoOverlaps;
              }
            }
          }else if( etaHit.prd ){
            if( !m_muonIdHelperTool->isRpc(etaHit.prd->identify()) ) continue;
            Identifier gpId = m_muonIdHelperTool->gasGapId( etaHit.prd->identify() );
            auto mit = triggerLayersPhiMinMax.find(gpId);
            if( mit == triggerLayersPhiMinMax.end() )  ++nNoOverlaps;
            else{
              if( mit->second.first  < phimin ) phimin = mit->second.first;
              if( mit->second.second > phimax ) phimax = mit->second.second;
              ++noverlaps;
            }
          }
        } // loop over hits in maximum
      } // loop over maxima in road
      
      // if overlaps are found, add the phi maximum in question to the road
      if( noverlaps > 0 ) {
        road.add(&pmaximum);
        // check if we are close to a sector boundary
        std::vector<int> sectors;
        m_sectorMapping.getSectors(phimin,sectors);
        if( sectors.size() > 1 ){
          for( auto sec : sectors ){
            if( sec != road.seed->hough->m_descriptor.sector ) road.neighbouringSector = sec;
          }
        }else{
          std::vector<int> sectors;
          m_sectorMapping.getSectors(phimax,sectors);
          if( sectors.size() > 1 ){
            for( auto sec : sectors ){
              if( sec != road.seed->hough->m_descriptor.sector ) road.neighbouringSector = sec;
            }
          }
        }
      }
      ATH_MSG_DEBUG(" Overlap with Phi maximum: overlap " << noverlaps << " no overlap " << nNoOverlaps 
                    << " phimin " << phimin << " phimax " << phimax << " neighbouring sector " << road.neighbouringSector );  

    }
  }

  // takes the maxima from a given sector and tries to associate it with the maxima of the adjacent sectors
  void MuonLayerHoughTool::associateMaximaInNeighbouringSectors( MuonLayerHoughTool::HoughDataPerSector& houghData, std::vector<MuonLayerHoughTool::HoughDataPerSector>& houghDataPerSectorVec ) const {
    
    ATH_MSG_DEBUG(" looping over eta maxima");

    // now loop over eta maxima per layer
    for( unsigned int regLay=0;regLay<houghData.maxVec.size();++regLay ){
  
      MaximumVec& maxima = houghData.maxVec[regLay];
      int sector = houghData.sector;

      // loop over two neighbouring sectors
      for( int i=0;i<2;++i ){
  
        // calculate neighbouring sector index
        int sectorN = (i == 0) ? sector - 1 : sector + 1;
        if( i == 0 && sector == 1 ) sectorN = 16;
        if( i == 1 && sector == 16 ) sectorN = 1;
        
        MuonLayerHoughTool::HoughDataPerSector& houghDataN = houghDataPerSectorVec[sectorN-1];
        
        MaximumVec& maximaN = houghDataN.maxVec[regLay];
        
        // loop over maxima in layer
        MaximumVec::iterator mit     = maxima.begin();
        MaximumVec::iterator mit_end = maxima.end();
        for( ;mit!=mit_end;++mit ){
        
          // reference to maximum
          MuonHough::MuonLayerHough::Maximum& maximum = **mit;
          
          if( !maximum.hough ){
            ATH_MSG_WARNING("Maximum without associated hough transform! " );
            continue;
          }
        
          // loop over maxima per layer in neighbouring sector
          MaximumVec::iterator nmit = maximaN.begin();
          MaximumVec::iterator nmit_end = maximaN.end();
          for( ;nmit!=nmit_end;++nmit ){
        
            // reference to maximum
            MuonHough::MuonLayerHough::Maximum& maximumN = **nmit;
            if( !maximumN.hough ){
              ATH_MSG_WARNING("Maximum without associated hough transform! " );
              continue;
            }
            
            // calculate the position of the first maximum in the reference frame of the other sector
            double rcor = maximumN.hough->m_descriptor.referencePosition*m_sectorMapping.transformRToNeighboringSector( maximum.pos,sector,sectorN)/maximum.hough->m_descriptor.referencePosition;
            double dist = rcor - maximumN.pos;
            ATH_MSG_DEBUG(" maximumN.hough " << maximumN.hough->m_descriptor.referencePosition << " maximum.hough " << maximum.hough->m_descriptor.referencePosition << " maximumN.pos " << maximumN.pos << " maximum.pos " << maximum.pos << rcor << " distance " << dist );
            if( fabs(dist) > 100 ) continue;
            houghData.maxAssociationMap[&maximum].push_back(&maximumN);
            houghDataN.associatedToOtherSector.insert(&maximumN);
        
            ATH_MSG_DEBUG(" Found maximum in neighbouring sector: max " << maximum.max
              << " pos " << rcor << " maxN " <<  maximumN.max << " pos " << maximumN.pos 
              << " distance " << dist   );
            
            // loop over first and second maximum
            for( int nn = 0; nn < 2; ++nn ){
        
              // setting info for the debug-info objects of the hits
              MuonHough::MuonLayerHough::Maximum& maxi = nn == 0 ? maximum : maximumN;
              MuonHough::MuonLayerHough::Maximum& maxi2 = nn == 0 ? maximumN : maximum;
              ATH_MSG_VERBOSE(" Maximum " << nn << " hits " << maxi.hits.size() );
              HitVec::const_iterator ehit = maxi.hits.begin();
              HitVec::const_iterator ehit_end = maxi.hits.end();
              for( ;ehit!=ehit_end;++ehit ){
                MuonHough::Hit& hit = **ehit; 
                if( hit.debugInfo() ) {
                  hit.debugInfo()->phn = maxi2.max;
                  Identifier id = hit.tgc ? hit.tgc->etaCluster.hitList.front()->identify() : hit.prd->identify();
                  ATH_MSG_VERBOSE(" " << m_muonIdHelperTool->toString(id) << " setphn " << hit.debugInfo()->phn);
                }
              }
            }
          }
        }
      } 
    }
  }


  void MuonLayerHoughTool::associateMaximaToPhiMaxima( MuonStationIndex::DetectorRegionIndex region, MuonLayerHoughTool::HoughDataPerSector& houghData,
         std::map< MuonHough::MuonPhiLayerHough::Maximum*, MuonLayerHoughTool::MaximumVec >& phiEtaAssociations,
         MuonLayerHoughTool::RegionMaximumVec& unassEtaMaxima) const
  {
         
    std::set<MuonHough::MuonLayerHough::Maximum*> associatedMaxima;

    PhiMaximumVec& phiMaxima = houghData.phiMaxVec[region];

    ATH_MSG_DEBUG("associateMaximaToPhiMaxima in sector " << houghData.sector << ": phi maxima " << phiMaxima.size() ); // !!!!
    // loop over phi maxima
    PhiMaximumVec::iterator pit = phiMaxima.begin(); 
    PhiMaximumVec::iterator pit_end = phiMaxima.end(); 
    for( ;pit!=pit_end;++pit ){
      
      // reference to phi maximum
      MuonHough::MuonPhiLayerHough::Maximum& phiMaximum = **pit;
      
      ATH_MSG_DEBUG(" Considering phi maximum " << phiMaximum.max << " hits " << phiMaximum.hits.size() ); // !!!!

      // store associated maxima
      MaximumVec associatedMaximaVec; // !!!!

      // precalculate the layers + TGC clusters and add them to a set for easy access
      // std::map< Identifier,std::pair<double,double> > triggerLayersP;
      std::set<Identifier> triggerLayers;
      std::map<MuonStationIndex::StIndex,std::set<const TgcClusterObj3D*> > tgcClusters;
      
      // loop over hits
      PhiHitVec::const_iterator phit = phiMaximum.hits.begin();
      PhiHitVec::const_iterator phit_end = phiMaximum.hits.end();
      for( ;phit!=phit_end;++phit ){
        const MuonHough::PhiHit& phiHit = **phit;
              // double rmin = 0.;
              // double rmax = 0.;
        
        if( phiHit.tgc ){
          if(  phiHit.tgc->phiCluster.hitList.empty() ) ATH_MSG_WARNING(" TGC 3D cluster without phi hits ");
          else tgcClusters[m_muonIdHelperTool->stationIndex( phiHit.tgc->phiCluster.hitList.front()->identify() )].insert(phiHit.tgc);
        }
        else if( phiHit.prd ){
          Identifier colId = phiHit.prd->identify();
          Identifier layId = m_muonIdHelperTool->gasGapId( colId ); // !!!!
          //std::pair<std::map<Identifier,std::pair<double,double> >::iterator,bool> resins;
        
          // for sTGC PAD compute the boundaries in the radial coordinate
          if ( m_muonIdHelperTool->issTgc( colId ) && m_muonIdHelperTool->stgcIdHelper().channelType( colId )==0 ) {
            // const sTgcPrepData* prd = dynamic_cast<const sTgcPrepData*>(hit.prd);
            // const MuonGM::MuonPadDesign* design = prd->detectorElement()->getPadDesign( colId );
            // if( !design ) {
            //   ATH_MSG_WARNING("No design found for " << m_muonIdHelperTool->toString( colId ) );
            //   continue;
            // }
            // double chWidth = 0.5*design->channelWidth(prd->localPosition(),false);
                
            // // calculate lower edge
            // Amg::Vector2D lp1(prd->localPosition().x(),prd->localPosition().y()-chWidth);
            // Amg::Vector3D gp1;
            // prd->detectorElement()->surface(colId).localToGlobal(lp1,gp1,gp1);
            // rmin = gp1.perp();
        
            // // calculate upper edge
            // lp1[1] = prd->localPosition().y()+chWidth;
            // prd->detectorElement()->surface(colId).localToGlobal(lp1,gp1,gp1);
            // rmax = gp1.perp();
        
        
            // ATH_MSG_DEBUG("Eta dimension of PAD projected along the Phi chamber axis: r min=" << rmin
            //        << ",  r max=" << rmax);
        
            // // for other technologies no boundaries are set because min and max are set to 0.
            // std::pair<double,double> v = std::pair<double,double>(rmin,rmax);
            // resins = triggerLayersP.insert(std::pair<Identifier,std::pair<double,double> >(layId,v));
            // if (!resins.second) {
            //   ATH_MSG_WARNING("Cannot insert the boundaries into the map!");
            // }
          }
        
          triggerLayers.insert(layId);
        }
            }
            if( msgLvl(MSG::DEBUG) ){
              ATH_MSG_DEBUG("Trigger layers " << triggerLayers.size() << " tgc layers " << tgcClusters.size() );
              auto tit = triggerLayers.begin();
              auto tit_end = triggerLayers.end();
              for( ;tit!=tit_end;++tit ){
                ATH_MSG_VERBOSE("  " << m_muonIdHelperTool->toString(*tit) );
              }
              
              std::map<MuonStationIndex::StIndex,std::set<const TgcClusterObj3D*> >::const_iterator stit = tgcClusters.begin();
              std::map<MuonStationIndex::StIndex,std::set<const TgcClusterObj3D*> >::const_iterator stit_end = tgcClusters.end();
              for( ;stit != stit_end; ++stit ){
                std::set<const TgcClusterObj3D*>::const_iterator ttit = stit->second.begin();
                std::set<const TgcClusterObj3D*>::const_iterator ttit_end = stit->second.end();
                for( ;ttit!=ttit_end;++ttit ){
                  ATH_MSG_VERBOSE("  " << m_muonIdHelperTool->toString( (*ttit)->phiCluster.hitList.front()->identify() ) << "  nhits " <<  (*ttit)->phiCluster.hitList.size() );
                }
              }
            }
        
            ATH_MSG_DEBUG(" looping over eta maxima");
        
            // now loop over eta maxima per layer
        for( unsigned int lay=0;lay<MuonStationIndex::LayerIndexMax;++lay ){
          MuonStationIndex::LayerIndex layer = static_cast<MuonStationIndex::LayerIndex>(lay);
          unsigned int layerHash = MuonStationIndex::sectorLayerHash(region,layer);
          MaximumVec& maxima = houghData.maxVec[layerHash];
          if( maxima.empty() ) continue;
          MuonStationIndex::StIndex stIndex = MuonStationIndex::toStationIndex(region,layer);
        
        // loop over maxima per layer
        MaximumVec::iterator mit = maxima.begin();
        MaximumVec::iterator mit_end = maxima.end();
        for( ;mit!=mit_end;++mit ){
        
          // skip maxima that were already associated to a neighbouring sector
          if( houghData.associatedToOtherSector.count(*mit) ) continue;
        
          // reference to maximum
          MuonHough::MuonLayerHough::Maximum& maximum = **mit;
          
          // check if there are matching maxima in neighbouring sectors, add maximum values if confirmation is found
          int totmax = 0;
          int ntrigconfirm = 0;
          MaximumAssociationMap::iterator pos = houghData.maxAssociationMap.find(&maximum);
          if( pos != houghData.maxAssociationMap.end() ){
            for( MaximumVec::iterator amit = pos->second.begin();amit !=pos->second.end();++amit ){
              if( (*amit)->max > totmax ) totmax = (*amit)->max;
              ntrigconfirm += (*amit)->triggerConfirmed;
            }
          }
          totmax += maximum.max;
          ntrigconfirm += maximum.triggerConfirmed;
        
          ATH_MSG_DEBUG("   new eta maximum " << MuonStationIndex::stName(stIndex) << " val " << maximum.max 
            << " neightbour confirmed value " << totmax << " trigger confirmations " << ntrigconfirm );
          
          
          // overlap counters
          int nmmHits = 0;
          int ntgcOverlaps = 0;
          int nrpcOverlaps = 0;
          int nstgcOverlaps = 0;
          int ntgcNoOverlaps = 0;
          int nrpcNoOverlaps = 0;
          int nstgcNoOverlaps = 0;
        
          // loop over hits
          HitVec::const_iterator ehit = maximum.hits.begin();
          HitVec::const_iterator ehit_end = maximum.hits.end();
          for( ;ehit!=ehit_end;++ehit ){
            const MuonHough::Hit& etaHit = **ehit; 
            if( etaHit.tgc ) {
              if( etaHit.tgc->etaCluster.hitList.empty() ) ATH_MSG_WARNING(" TGC 3D cluster without eta hits " );
              else{
                if( tgcClusters[stIndex].count(etaHit.tgc) ) ++ntgcOverlaps;
                else                                         ++ntgcNoOverlaps;
              }
            }
            else if( etaHit.prd ){
              Identifier layId = m_muonIdHelperTool->gasGapId( etaHit.prd->identify() );
              ATH_MSG_VERBOSE(" eta layer hit " << m_muonIdHelperTool->toString(layId) );
              if( m_muonIdHelperTool->isMM(layId) ) ++nmmHits;
              if( triggerLayers.count(layId) ){
                if( m_muonIdHelperTool->isRpc(layId) )       ++nrpcOverlaps;
                else if( m_muonIdHelperTool->issTgc(layId) ) ++nstgcOverlaps;

//                   std::map<Identifier,std::pair<double,double> >::iterator it = triggerLayersP.find( layId );
//                   if (it==triggerLayersP.end()) {
//                     ATH_MSG_DEBUG("Could not find the PAD ssociated to layer ID ");
//                   } else {
//                     std::pair<double,double> bounds = (*it).second;
//                     ATH_MSG_DEBUG("Eta maximum at radiual position " << maximum.pos << ", PAD rmin=" << bounds.first
//                                   << ", PAD rmax=" << bounds.second );
//                     if (bounds.first<=maximum.pos && bounds.second>=maximum.pos)  ++nstgcOverlaps;
//                     else                                                          ++nstgcNoOverlaps;
//                   }
//                 }
            }
            else{
              if( m_muonIdHelperTool->isRpc(layId) )       ++nrpcNoOverlaps;
              else if( m_muonIdHelperTool->issTgc(layId) ) ++nstgcNoOverlaps;
            }
          }
        }
    
      // cuts on NSW endcap only for now
      if( nmmHits + nstgcNoOverlaps + nstgcOverlaps > 0 ) {
      // select 
      if( maximum.pos < 1200. ){
        if( totmax < 8 )  {
          ATH_MSG_DEBUG("  maximum failed cut " << totmax  << " cut 8, position " << maximum.pos );
          continue;
        }
      }
      else if( maximum.pos > 4300. ){
        if( totmax < 8 )  {
          ATH_MSG_DEBUG("  maximum failed cut " << totmax  << " cut 8, position " << maximum.pos );
          continue;
        }
      }
      else{
        if( totmax < 12 ) {
          ATH_MSG_DEBUG("  maximum failed cut " << totmax  << " cut 12, position " << maximum.pos );
          continue;
        }
      }
    }
     
    if( m_ntuple ) {
      m_ntuple->fill(nstgcOverlaps,nstgcNoOverlaps);
    }

    
    ATH_MSG_DEBUG(" Overlap with Phi maximum: tgc " << ntgcOverlaps << " stgc " << nstgcOverlaps << " rpc " << nrpcOverlaps
      << " nphiTgc " << tgcClusters[stIndex].size() << " trigLay " << triggerLayers.size() );  
    if( stIndex == MuonStationIndex::EM && !tgcClusters[stIndex].empty() && ntgcOverlaps == 0 ) {
      ATH_MSG_VERBOSE(" No association in StationLayer " << MuonStationIndex::stName(stIndex) << " tgcs overlaps " << ntgcOverlaps 
          << " on phi maximum " << tgcClusters[stIndex].size() );  
      continue;
    }
    if( stIndex == MuonStationIndex::EI && !tgcClusters[stIndex].empty() && ntgcOverlaps == 0 ) {
      ATH_MSG_VERBOSE(" No association in StationLayer " << MuonStationIndex::stName(stIndex) << " tgcs overlaps " << ntgcOverlaps 
          << " on phi maximum " << tgcClusters[stIndex].size() );  
      continue;
    }
    if( stIndex == MuonStationIndex::EI && nstgcOverlaps == 0 && nstgcNoOverlaps != 0 ) {
      ATH_MSG_VERBOSE(" No association in StationLayer " << MuonStationIndex::stName(stIndex) << " stgcs without overlaps " << nstgcNoOverlaps );  
      continue;
    }
    // require STGC confirmation 
    if( m_requireTriggerConfirmationNSW && nmmHits > 0 && ntrigconfirm == 0 ) continue;
    
    associatedMaxima.insert(&maximum);
    associatedMaximaVec.push_back(&maximum);

    // check if there are matching maxima in neighbouring sectors
    if( pos != houghData.maxAssociationMap.end() ){
      associatedMaxima.insert(pos->second.begin(),pos->second.end());
      associatedMaximaVec.insert(associatedMaximaVec.end(),pos->second.begin(),pos->second.end());
    }
  }
      }
      
      if( associatedMaximaVec.empty() ) continue;
      ATH_MSG_DEBUG(" processed phi maximum, associated eta maxima " << associatedMaximaVec.size() ); 
      phiEtaAssociations[*pit] = associatedMaximaVec;
      
    }
    
    // finally idenitify all unassociated maxima and add them to the unassociated maxima list
    // now loop over eta maxima per layer
    for( unsigned int lay=0;lay<MuonStationIndex::LayerIndexMax;++lay ){
      MuonStationIndex::LayerIndex layer = static_cast<MuonStationIndex::LayerIndex>(lay);
      unsigned int layerHash = MuonStationIndex::sectorLayerHash(region,layer);

      if( layer >= (int)unassEtaMaxima.size() ){
        ATH_MSG_WARNING(" size of unassEtaMaxima too small for region " << unassEtaMaxima.size() << " region " << MuonStationIndex::regionName(region) );
        break;
      }
      MaximumVec& maxima = houghData.maxVec[layerHash];
 
      // loop over maxima per layer
      MaximumVec::iterator mit = maxima.begin();
      MaximumVec::iterator mit_end = maxima.end();
      for( ;mit!=mit_end;++mit ){
        if( associatedMaxima.count(*mit) ) continue;
        unassEtaMaxima[layer].push_back(*mit);
        ATH_MSG_DEBUG(" unassociated maximum in layer " << MuonStationIndex::layerName(layer) << " max-val " << (*mit)->max );
      }
    }
  }



  void MuonLayerHoughTool::createPatternCombinations( MuonLayerHoughTool::RegionMaximumVec& maxima,
                  MuonPatternCombinationCollection& patternCombis )  const {
    
    ATH_MSG_DEBUG("Creating pattern combinations for eta patterns ");

    std::vector<MuonPatternChamberIntersect> chamberData;

    // bool isEndcap = maxima.size() == 5;

    // loop over layers
    RegionMaximumVec::iterator lit = maxima.begin();
    RegionMaximumVec::iterator lit_end = maxima.end();
    for( ;lit!=lit_end;++lit ){

      // if( isEndcap && lit!=maxima.begin()+1 ) {
      //  ATH_MSG_DEBUG("In Endcap skipping all but the inner layer ");
      //  break;
      // }

      // create vector for prds per chamber
      std::map< Identifier, std::set< const Trk::PrepRawData* > > prdsPerChamber;

      // loop over maxima per layer
      MaximumVec::iterator mit = lit->begin();
      MaximumVec::iterator mit_end = lit->end();
      for( ;mit!=mit_end;++mit ){
  
  MuonHough::MuonLayerHough::Maximum& max = **mit;
  ATH_MSG_DEBUG("  new maximum  " << max.max << " hits " << max.hits.size() );

  // sanity check
  if( max.hits.empty() ) {
    ATH_MSG_WARNING(" Maximum without hits  ");
    continue;
  }
  ATH_MSG_DEBUG("  adding hits " << max.hits.size());

  
  // loop over hits in maximum and add them to the hit list
  HitVec::const_iterator hit = max.hits.begin();
  HitVec::const_iterator hit_end = max.hits.end();
  for( ;hit!=hit_end;++hit ) {
    Identifier chId;
    if( (*hit)->tgc ){
      chId = m_muonIdHelperTool->chamberId( (*hit)->tgc->etaCluster.hitList.front()->identify() );
      prdsPerChamber[chId].insert((*hit)->tgc->etaCluster.hitList.begin(),(*hit)->tgc->etaCluster.hitList.end());
    }
    else if( (*hit)->prd ){
      chId = m_muonIdHelperTool->chamberId( (*hit)->prd->identify() );
      prdsPerChamber[chId].insert((*hit)->prd);
    }
  }
      }

      auto sortPrdIds = [](const Trk::PrepRawData* prd1,const Trk::PrepRawData* prd2 ) { return prd1->identify() < prd2->identify(); };
      std::map< Identifier, std::set< const Trk::PrepRawData* > >::iterator chit = prdsPerChamber.begin();
      std::map< Identifier, std::set< const Trk::PrepRawData* > >::iterator chit_end = prdsPerChamber.end();
      for( ;chit!=chit_end;++chit ){
  ATH_MSG_DEBUG("Adding chamber " << m_muonIdHelperTool->toStringChamber(chit->first) << " hits " << chit->second.size() );
  std::vector<const Trk::PrepRawData*> prds;
  prds.insert(prds.end(),chit->second.begin(),chit->second.end());
        std::stable_sort(prds.begin(),prds.end(),sortPrdIds);
  const Trk::PrepRawData& prd = **prds.begin();
  Amg::Vector3D gpos = prd.detectorElement()->surface(prd.identify()).center();
  // create intersection and add it to combination
        ATH_MSG_DEBUG("Adding chamber with intersect phi direction " << gpos.phi() << " theta " << gpos.theta() ); 
  MuonPatternChamberIntersect intersect(gpos,gpos.unit(),prds);
  chamberData.push_back(intersect);
      }
    }
    if( chamberData.empty() ) return;

    MuonPatternCombination* combi = new MuonPatternCombination(0,chamberData);

    ATH_MSG_DEBUG(" creating new unassociated " << m_printer->print( *combi ) );
    patternCombis.push_back(combi);
  }

  void MuonLayerHoughTool::createPatternCombinations(std::set<Identifier>& truthHits, std::set<Identifier>& outputTruthHits, 
                  std::map< MuonHough::MuonPhiLayerHough::Maximum*, MuonLayerHoughTool::MaximumVec >& phiEtaAssociations,
                  MuonPatternCombinationCollection& patternCombis ) const {
    
    ATH_MSG_DEBUG("Creating pattern combinations from eta/phi combinations " << phiEtaAssociations.size() );

    // loop over the phi maxima
    std::map< MuonHough::MuonPhiLayerHough::Maximum*, MaximumVec >::const_iterator pit = phiEtaAssociations.begin();
    std::map< MuonHough::MuonPhiLayerHough::Maximum*, MaximumVec >::const_iterator pit_end = phiEtaAssociations.end();
    for( ;pit!=pit_end; ++pit ){

      if( pit->second.empty() ) continue;

      // collect phi hits per chamber
      std::map<Identifier,std::set<const Trk::PrepRawData*> > phiHitsPerChamber;
      
      // loop over hits
      PhiHitVec::const_iterator phit = pit->first->hits.begin();
      PhiHitVec::const_iterator phit_end = pit->first->hits.end();
      for( ;phit!=phit_end;++phit ){
  const MuonHough::PhiHit& hit = **phit; 
  if( hit.tgc ){
    Identifier chId = m_muonIdHelperTool->chamberId( hit.tgc->phiCluster.hitList.front()->identify() );
    phiHitsPerChamber[chId].insert(hit.tgc->phiCluster.hitList.begin(),hit.tgc->phiCluster.hitList.end());
  }
  else if( hit.prd ){
    Identifier chId = m_muonIdHelperTool->chamberId( hit.prd->identify() );
    phiHitsPerChamber[chId].insert(hit.prd);
  }
      }

      // create chamber intersections
      std::vector<MuonPatternChamberIntersect> chamberData;
      std::set<Identifier> addedPhiHits;

      // create vector for prds per chamber
      std::map< Identifier, std::set< const Trk::PrepRawData* > >      prdsPerChamber;

      // store position and direction of the first maximum in the chamber layer
      std::map< MuonStationIndex::ChIndex, std::pair<Amg::Vector3D,Amg::Vector3D> > directionsPerChamberLayer;

      // loop over eta maxima
      MaximumVec::const_iterator mit = pit->second.begin();
      MaximumVec::const_iterator mit_end = pit->second.end();
      for( ;mit!=mit_end;++mit ){
  

  const MuonHough::MuonLayerHough::Maximum& max = **mit;
  ATH_MSG_DEBUG("  new maximum  " << max.max << " hits " << max.hits.size() );

  if( !max.hough ){
    ATH_MSG_WARNING("Maximum without associated Hough Transform");
  }

  // sanity check
  if( max.hits.empty() ) {
    ATH_MSG_WARNING(" Maximum without hits  ");
    continue;
  }
  ATH_MSG_DEBUG("  adding hits " << max.hits.size());

  // loop over hits in maximum and add them to the hit list
  HitVec::const_iterator hit = max.hits.begin();
  HitVec::const_iterator hit_end = max.hits.end();
  for( ;hit!=hit_end;++hit ) {
    Identifier chId;
    if( (*hit)->tgc ){
      chId = m_muonIdHelperTool->chamberId( (*hit)->tgc->etaCluster.hitList.front()->identify() );
      prdsPerChamber[chId].insert((*hit)->tgc->etaCluster.hitList.begin(),(*hit)->tgc->etaCluster.hitList.end());
    }
    else if( (*hit)->prd ){
      chId = m_muonIdHelperTool->chamberId( (*hit)->prd->identify() );
      prdsPerChamber[chId].insert((*hit)->prd);
    }else{
      ATH_MSG_WARNING("Hit without associated PRDs");
      continue;
    }
    // the first time we have a maximun in this layer store the position and direction 
    MuonStationIndex::ChIndex chIndex = m_muonIdHelperTool->chamberIndex(chId);
    if( !directionsPerChamberLayer.count(chIndex) ) {
      // eta maximum has z(r) and theta parameters but these are local
      double maxpos = max.pos;
      double refPlane = 0.;
      bool isBarrel = !m_muonIdHelperTool->isEndcap(chId) || chIndex == MuonStationIndex::BEE;
      if( max.hough ) refPlane = max.hough->m_descriptor.referencePosition;
      else{
        if( (*hit)->tgc ) refPlane = (*hit)->tgc->p11.z();
        else{
    if( isBarrel )  refPlane = (*hit)->prd->detectorElement()->surface((*hit)->prd->identify()).center().perp();
    else            refPlane = (*hit)->prd->detectorElement()->surface((*hit)->prd->identify()).center().z();
        }              
      }
      double r = isBarrel ? refPlane : maxpos;
      double z = isBarrel ? maxpos   : refPlane;
      double theta  = max.theta;

      // go to global
      double sign = 1.;
      if(isBarrel) {
        theta += 0.5*TMath::Pi();
        sign = -1.;
      }

      // phi maximum has one phi from position assume global Phi definition
      double phi = pit->first->pos;//phiCor(pit->first->pos,pit->first->sector,false);
      
      CxxUtils::sincos scphi(phi);
      double sinphi = scphi.sn; 
      double cosphi = scphi.cs;

      CxxUtils::sincos sctheta(theta);
      double sintheta = sctheta.sn; 
      double costheta = sctheta.cs;

      std::pair<Amg::Vector3D,Amg::Vector3D>& posDir = directionsPerChamberLayer[chIndex];
      posDir.first  = Amg::Vector3D(r*cosphi,r*sinphi,z);
      posDir.second = Amg::Vector3D(sign*cosphi*costheta,sign*sinphi*costheta,sintheta);
      ATH_MSG_DEBUG( MuonStationIndex::chName(chIndex) 
        << " setting position: perp " << posDir.first.perp() << " z " << posDir.first.z() << " phi pos " << posDir.first.phi()
        << " direction phi  " << posDir.second.phi() << " theta pos " << posDir.first.theta()  << " direction theta " << posDir.second.theta() 
        << " ref perp " << r << " z " << z << " phi " << phi << " theta " << theta);
      if( posDir.first.dot(posDir.second) < 0. ) {
        ATH_MSG_WARNING(" direction not pointing to IP " << posDir.first.unit().dot(posDir.second));
      } 
    }

    std::map<Identifier,std::set<const Trk::PrepRawData*> >::iterator pos = phiHitsPerChamber.find(chId);
    if( pos != phiHitsPerChamber.end() ){
      std::pair<std::set<Identifier>::iterator,bool> ipos = addedPhiHits.insert(chId);
      if( ipos.second ){
        prdsPerChamber[chId].insert(pos->second.begin(),pos->second.end());
      }
    }
  }
      }

      auto sortPrdIds = [](const Trk::PrepRawData* prd1,const Trk::PrepRawData* prd2 ) { return prd1->identify() < prd2->identify(); };
      std::map< Identifier, std::set< const Trk::PrepRawData* > >::iterator chit = prdsPerChamber.begin();
      std::map< Identifier, std::set< const Trk::PrepRawData* > >::iterator chit_end = prdsPerChamber.end();
      for( ;chit!=chit_end;++chit ){
  ATH_MSG_DEBUG("Adding chamber " << m_muonIdHelperTool->toStringChamber(chit->first) << " hits " << chit->second.size() );
  std::vector<const Trk::PrepRawData*> prds;
  prds.insert(prds.end(),chit->second.begin(),chit->second.end());
        std::stable_sort(prds.begin(),prds.end(),sortPrdIds);
  const Trk::PrepRawData& prd = **prds.begin();

  MuonStationIndex::ChIndex chIndex = m_muonIdHelperTool->chamberIndex(prd.identify());
  std::map< MuonStationIndex::ChIndex, std::pair<Amg::Vector3D,Amg::Vector3D> >::const_iterator pos = directionsPerChamberLayer.find(chIndex);
  Amg::Vector3D  gpos;
  Amg::Vector3D  gdir;
  if( pos != directionsPerChamberLayer.end() ) {
    gpos = pos->second.first;
    gdir = pos->second.second;
  }else{    
    ATH_MSG_WARNING("No global position and direction found, calculating from surface");
    gpos = prd.detectorElement()->surface(prd.identify()).center();
    gdir = -1*gpos.unit();
  }

  ATH_MSG_DEBUG( "Creating intersection " <<  MuonStationIndex::chName(chIndex) 
           << " setting position: perp " << gpos.perp() << " z " << gpos.z() << " phi pos " << gpos.phi()
           << " direction phi " << gdir.phi() << " theta pos " << gpos.theta() << " theta " << gdir.theta() << " hits " << prds.size() );

  // create intersection and add it to combination
  MuonPatternChamberIntersect intersect(gpos,gdir,prds);
  chamberData.push_back(intersect);
  
  if( m_doTruth ){
    for( std::vector<const Trk::PrepRawData*>::iterator it=prds.begin();it!=prds.end();++it ){
      if( truthHits.count((*it)->identify()) ) outputTruthHits.insert((*it)->identify());
      if( !m_truthSummaryTool.empty() ) m_truthSummaryTool->add((*it)->identify(),2);
    }
  }
      }
      if( chamberData.empty() ) continue;
      if( addedPhiHits.empty() ){
  ATH_MSG_DEBUG("No phi hits selected, skipping combi ");
  continue;
      }
      MuonPatternCombination* combi = new MuonPatternCombination(0,chamberData);
      ATH_MSG_DEBUG("adding pattern combination with chambers " << chamberData.size() << " phi layers " << addedPhiHits.size()
        << std::endl << m_printer->print(*combi) );
      patternCombis.push_back(combi);
    }
  }

  bool MuonLayerHoughTool::findMaxima( std::set<Identifier>& truthHits,
                                       std::set<Identifier>& foundTruthHits,
                                       MaximumVec& seedMaxima,
                                       MuonHough::MuonLayerHough& hough,
                                       MuonLayerHoughTool::HitVec& hits, 
                                       MuonLayerHoughTool::MaximumVec& maxima ) const {
    if( hits.empty() ) return false;

    if( hough.m_descriptor.chIndex < 0 || hough.m_descriptor.chIndex >= Muon::MuonStationIndex::ChIndexMax ){
      Identifier id = hits.front()->tgc ? hits.front()->tgc->etaCluster.hitList.front()->identify() : hits.front()->prd->identify();
      ATH_MSG_WARNING("Bad ChIndex " << m_muonIdHelperTool->toString(id) << "  " << hough.m_descriptor.chIndex );
      return false;
    }

    // populate hough transform with hits
    std::stable_sort(hits.begin(),hits.end(),MuonHough::SortHitsPerLayer());
    if( m_debugHough ) hough.setDebug(true);
    hough.fillLayer2(hits);
      
    if( m_ntuple ) {
      updateHits(hits,hough);
    }

    
//    Muon::MuonStationIndex::StIndex stIndex = Muon::MuonStationIndex::toStationIndex(hough.m_descriptor.chIndex);
    unsigned int nmaxima = 0;
    while( nmaxima < 5 ){
      MuonHough::MuonLayerHough::Maximum maximum;
      if( hough.findMaximum( maximum, m_selectorsLoose[hough.m_descriptor.chIndex] ) ) {
        hough.associateHitsToMaximum(maximum,hits);
        ATH_MSG_DEBUG("findMaxima: Found Eta Maximum " << nmaxima 
                        <<     "  "          << maximum.max 
                        << " trigConfirmed " << maximum.triggerConfirmed 
                        << " pos "           << maximum.pos 
                        << " theta "         << maximum.theta
                        << " binPos "        << maximum.binpos 
                        << " binRange "      << maximum.binposmin << " -- " << maximum.binposmax
                        << " binTheta "      << maximum.bintheta 
                        << " nHits "         << maximum.hits.size() );

        int nmdt = 0;
        int nmm = 0;
        int ntgc = 0;
        int nstgc = 0;

        const unsigned int nHitsInMaximum = maximum.hits.size();
        for( unsigned int i = 0; i < nHitsInMaximum; ++i){
          MuonHough::Hit& hit = *(maximum.hits[i]);
          Identifier id = hit.tgc ? hit.tgc->etaCluster.hitList.front()->identify() : hit.prd->identify();
          int nhits = hit.tgc ? hit.tgc->etaCluster.hitList.size() : 1;

          if( m_muonIdHelperTool->isMdt(id) ) ++nmdt;
          else if( m_muonIdHelperTool->isTgc(id) ) ++ntgc;
          else if( m_muonIdHelperTool->issTgc(id) ) ++nstgc;
          else if( m_muonIdHelperTool->isMM(id) ) ++nmm;

          if( m_doTruth ){
            if( !m_truthSummaryTool.empty() ) m_truthSummaryTool->add(id,1);
            if( truthHits.count(id) )       foundTruthHits.insert(id);
          }

          ATH_MSG_VERBOSE("findMaxima: hit " << hit.layer << "  " << m_muonIdHelperTool->toString(id) << " hits " << nhits );
        }

        // only store maxima that have MDT hits        
        if( nmdt > 0 || (nmm + nstgc) > 0) {
          maxima.push_back( new MuonHough::MuonLayerHough::Maximum(maximum) );
          // add to seed list if 
          if( maximum.max > m_selectors[hough.m_descriptor.chIndex].getCutValue(maximum.pos) ) seedMaxima.push_back(maxima.back());        
          ++nmaxima;
        }
        hough.fillLayer2(maximum.hits,true);
      }
      else{
        if( nmaxima > 0 ) {
          ATH_MSG_VERBOSE("findMaxima: No more maxima found " << nmaxima );
        }
        // ?!? if nmaximo == 0 here the function should return false, I think
        break;      
      }
    }
    return true;
  }

  bool MuonLayerHoughTool::findMaxima( std::set<Identifier>& truthHits,
                                       std::set<Identifier>& foundTruthHits,
                                       MuonHough::MuonPhiLayerHough& hough,
                                       MuonLayerHoughTool::PhiHitVec& hits, 
                                       MuonLayerHoughTool::PhiMaximumVec& maxima,
                                       int sector ) const{
    if( hits.empty() ) return false;

    std::stable_sort(hits.begin(),hits.end(),MuonHough::SortHitsPerLayer());
    if( m_debugHough ) hough.setDebug(true);
    hough.fillLayer2(hits);
    
    if( m_ntuple ) {
      updateHits(hits,hough);
    }
    
    unsigned int nmaxima = 0;
    while( nmaxima < 5 ){
      MuonHough::MuonPhiLayerHough::Maximum maximum;
      if( hough.findMaximum( maximum, 1.9 ) ) {
        hough.associateHitsToMaximum(maximum,hits);

        ATH_MSG_DEBUG("findMaxima(Phi): Found Phi maximum " << nmaxima 
                                  << " height "             << maximum.max 
                                  << " pos "                << maximum.pos
                                  << " bin pos "            << maximum.binpos 
                                  << " binRange "           << maximum.binposmin << " -- " << maximum.binposmax
                                  << " nHits "              << maximum.hits.size());

        const unsigned int nHitsInMaximum = maximum.hits.size();
        for( unsigned int i = 0;i < nHitsInMaximum; ++i){
          MuonHough::PhiHit& hit = *(maximum.hits[i]);
          Identifier id = hit.tgc ? hit.tgc->phiCluster.hitList.front()->identify() : hit.prd->identify();
        
          if( m_doTruth ){
            if( !m_truthSummaryTool.empty() ) m_truthSummaryTool->add(id,1);
            if( truthHits.count(id) )       foundTruthHits.insert(id);
          }
          
          int nhits = hit.tgc ? hit.tgc->phiCluster.hitList.size() : 1;
          ATH_MSG_VERBOSE("findMaxima(Phi) phiHit " << m_muonIdHelperTool->toString(id) << " hits " << nhits );
        }
        
        maximum.sector = sector; // very fragile passing on of sector
        
        //check if the maximum is already filled, if so, don't add it again
        bool maximum_matched = false;
        for( auto pit = maxima.begin();pit!=maxima.end();++pit ){
          // reference to phi maximum
          MuonHough::MuonPhiLayerHough::Maximum& pmaximum = **pit;
          if (pmaximum.sector == maximum.sector && pmaximum.max == maximum.max && pmaximum.pos == maximum.pos && 
            pmaximum.hits.size() == maximum.hits.size() && pmaximum.binpos == maximum.binpos && 
            pmaximum.binposmin == maximum.binposmin && pmaximum.binposmax == maximum.binposmax){
            ATH_MSG_DEBUG("extendSeed: sector has already been added! Skip. ");
            bool maximum_hitmatched = true;//  check if there is a hit that is not the same
            for ( unsigned int k=0; k < maximum.hits.size(); ++k){
              if (maximum.hits[k] != pmaximum.hits[k]){// directly compare pointer address
                maximum_hitmatched = false;
                break;
              }
            }
            if (maximum_hitmatched){
              maximum_matched = true;
              break;
            }
          }
        }
        //remove the hits from hough
        hough.fillLayer2(maximum.hits,true);
        if (maximum_matched){
          //++nmaxima;
          continue;
        }
        else{
          maxima.push_back( new MuonHough::MuonPhiLayerHough::Maximum(maximum) );
          ++nmaxima;
        }
      }
      else{
        if( nmaxima > 0 ) {
          ATH_MSG_VERBOSE("findMaxima(Phi): No more maxima found " << nmaxima );
        }
        // ?!? same here, the function should return false if nothing was found, right?
        break;     
      }
    }
    hough.reset();
    return true;
  }

  void MuonLayerHoughTool::fillHitsPerSector(  std::set<Identifier>& truthHits,
                                               std::vector<std::unique_ptr<TgcHitClusteringObj>>& tgcClusteringObjs,
                                               const MuonLayerHoughTool::CollectionsPerSector& collectionsPerSector,
                                               const MdtPrepDataContainer*  mdtCont,  
                                               const CscPrepDataContainer*  /*cscCont*/,  
                                               const TgcPrepDataContainer*  tgcCont,  
                                               const RpcPrepDataContainer*  rpcCont,
                                               const sTgcPrepDataContainer* stgcCont,  
                                               const MMPrepDataContainer*   mmCont,
                                               MuonLayerHoughTool::HoughDataPerSector& houghData ) const {
                                               
    // loop over all possible station layers in the sector
    for( unsigned int tech=0;tech<m_ntechnologies;++tech ){
      for( unsigned int layerHash=0;layerHash<MuonStationIndex::sectorLayerHashMax();++layerHash ){
        const HashVec& hashes = collectionsPerSector.technologyRegionHashVecs[tech][layerHash];
        if( hashes.empty() ) continue;
        auto regionLayer = MuonStationIndex::decomposeSectorLayerHash( layerHash );
        
        HashVec::const_iterator iit = hashes.begin();
        HashVec::const_iterator iit_end = hashes.end();
        for( ;iit!=iit_end;++iit ){
          // !?! else if made by Felix
          if( mdtCont && mdtCont->size()>0 && tech == MuonStationIndex::MDT ) {
            MdtPrepDataContainer::const_iterator pos = mdtCont->indexFind(*iit);
            if( pos != mdtCont->end() ) fill(truthHits,**pos,houghData.hitVec[layerHash]);
          }
          else if( rpcCont && rpcCont->size()>0 && tech == MuonStationIndex::RPC ) {
            RpcPrepDataContainer::const_iterator pos = rpcCont->indexFind(*iit);
            if( pos != rpcCont->end() ) fill(truthHits,**pos,houghData.hitVec[layerHash],houghData.phiHitVec[regionLayer.first]);
          }
          else if( tgcCont && tgcCont->size()>0 && tech == MuonStationIndex::TGC ) {
            TgcPrepDataContainer::const_iterator pos = tgcCont->indexFind(*iit);
            if( pos != tgcCont->end() ) fill(truthHits, tgcClusteringObjs, **pos,houghData.hitVec[layerHash],houghData.phiHitVec[regionLayer.first],collectionsPerSector.sector);
          }
          else if( stgcCont && stgcCont->size()>0 && tech == MuonStationIndex::STGC ) {
            sTgcPrepDataContainer::const_iterator pos = stgcCont->indexFind(*iit);
            if( pos != stgcCont->end() ) fill(truthHits,**pos,houghData.hitVec[layerHash],houghData.phiHitVec[regionLayer.first],collectionsPerSector.sector);
          }
          else if( mmCont && mmCont->size()>0 && tech == MuonStationIndex::MM ) {
            MMPrepDataContainer::const_iterator pos = mmCont->indexFind(*iit);
            if( pos != mmCont->end() ) fill(truthHits,**pos,houghData.hitVec[layerHash]);
          }
        }
      }
    }
  }

  void MuonLayerHoughTool::updateHits( MuonLayerHoughTool::PhiHitVec& hits, MuonHough::MuonPhiLayerHough& hough ) const {
    PhiHitVec::iterator hit = hits.begin();
    PhiHitVec::iterator hit_end = hits.end();
    for( ;hit!=hit_end;++hit ){
      if( (*hit)->debugInfo() ){
        float max = hough.maximum( (*hit)->r, (*hit)->phimin, (*hit)->phimax, (*hit)->debugInfo()->binpos );
        if( max > 100 ) ATH_MSG_WARNING(" Maximum value too large" << max );
        (*hit)->debugInfo()->ph = max;
        (*hit)->debugInfo()->rot = -99999.;
      }
      else{
        ATH_MSG_DEBUG("Failed to update hit: " << (*hit)->r << " " << (*hit)->phimin << " lay " << (*hit)->layer << " no debugInfo ");
      }
    }
  }

  void MuonLayerHoughTool::updateHits( MuonLayerHoughTool::HitVec& hits, MuonHough::MuonLayerHough& hough ) const {
    HitVec::iterator hit = hits.begin();
    HitVec::iterator hit_end = hits.end();
    for( ;hit!=hit_end;++hit ){
      if( (*hit)->debugInfo() ){
        std::pair<float,float> max = hough.maximum( (*hit)->x, (*hit)->ymin, (*hit)->debugInfo()->binpos, (*hit)->debugInfo()->bintheta );
        (*hit)->debugInfo()->ph = max.first;
        (*hit)->debugInfo()->rot = max.second;
      }
      else{
        ATH_MSG_DEBUG("Failed to update hit: " << (*hit)->x << " " << (*hit)->ymin << " lay " << (*hit)->layer << " no debugInfo ");
      }
    }
  }

  void MuonLayerHoughTool::matchTruth(std::set<Identifier>& truthHits, const PRD_MultiTruthCollection& truthCol, const Identifier& id, MuonHough::HitDebugInfo& debug ) const {
    typedef PRD_MultiTruthCollection::const_iterator iprdt;
    std::pair<iprdt, iprdt> range = truthCol.equal_range(id);
    
    // Loop over particles contributing to this cluster
    for(iprdt i = range.first; i != range.second; i++) {
      if(!i->second.isValid()) {
        ATH_MSG_WARNING("Unexpected invalid HepMcParticleLink in PRD_MultiTruthCollection");
      } else {
        const HepMcParticleLink& link = i->second;
        if( link.cptr() && abs(link.cptr()->pdg_id()) == 13 ){
          debug.barcode = link.barcode();
          debug.pdgId = link.cptr()->pdg_id();
          truthHits.insert(id);
        }
      }
    }
  }

  void MuonLayerHoughTool::fill( std::set<Identifier>& truthHits, const MdtPrepDataCollection& mdts, 
      MuonLayerHoughTool::HitVec& hits ) const {
    
    if( mdts.empty() ) return;
    auto truthCollections = m_truthNames.makeHandles();
    Identifier chid = mdts.identify();
    MuonStationIndex::DetectorRegionIndex region = m_muonIdHelperTool->regionIndex(chid);
    MuonStationIndex::LayerIndex layer = m_muonIdHelperTool->layerIndex(chid);
    int sector     = m_muonIdHelperTool->sector(chid);
    unsigned int technology = m_muonIdHelperTool->technologyIndex(chid);
    bool barrelLike = (region == MuonStationIndex::Barrel || layer == MuonStationIndex::BarrelExtended);
    unsigned int nmdts = 0;
    unsigned int nmdtsBad = 0;
    MdtPrepDataCollection::const_iterator mit = mdts.begin();
    MdtPrepDataCollection::const_iterator mit_end = mdts.end();
    for( ;mit!=mit_end;++mit ){
      const MdtPrepData& prd = **mit;
      if( prd.adc() < 50 || prd.status() != Muon::MdtStatusDriftTime ) {
        ++nmdtsBad;
        continue;
      }
      ++nmdts;
      const Identifier& id = prd.identify();

      float r = rCor(prd);
      float x = barrelLike ? r : prd.globalPosition().z();
      float y = barrelLike ? prd.globalPosition().z() : r;
      int sublayer = sublay(id);

      float ymin = y - prd.localPosition()[Trk::locR];
      float ymax = y + prd.localPosition()[Trk::locR];
      MuonHough::HitDebugInfo* debug = new MuonHough::HitDebugInfo(technology,sector,region,layer,sublayer);
      debug->time = prd.tdc();
      debug->r = prd.localPosition()[Trk::locR];
      
      if( technology < truthCollections.size() ) matchTruth(truthHits, *truthCollections[technology],id,*debug);
      MuonHough::Hit* hit = new MuonHough::Hit(sublayer,x,ymin,ymax,1.,debug,&prd);
      hits.push_back(hit);
    }
    
    ATH_MSG_DEBUG("fillMDT: Filling " << m_muonIdHelperTool->toStringChamber(chid) << ": loc s"         << sector << " " << MuonStationIndex::regionName(region) << " " << MuonStationIndex::layerName(layer) 
                                                                           << " -> hits: "        << nmdts 
                                                                           << " bad "            << nmdtsBad 
                                                                           << " isSmallChamber " << m_muonIdHelperTool->isSmallChamber(chid) );


  }

  void MuonLayerHoughTool::fill( std::set<Identifier>& truthHits, const RpcPrepDataCollection& rpcs, 
      MuonLayerHoughTool::HitVec& hits, MuonLayerHoughTool::PhiHitVec& phiHits ) const {
    
    if( rpcs.empty() ) return;
    auto truthCollections = m_truthNames.makeHandles();
    Identifier chid = rpcs.identify();
    unsigned int technology                      = m_muonIdHelperTool->technologyIndex(chid);
    MuonStationIndex::LayerIndex layer           = m_muonIdHelperTool->layerIndex(chid);
    MuonStationIndex::DetectorRegionIndex region = m_muonIdHelperTool->regionIndex(chid);
    int sector                                   = m_muonIdHelperTool->sector(chid);

    // check whether there are eta and phi hits
    unsigned int neta = 0;
    unsigned int nphi = 0;
    RpcPrepDataCollection::const_iterator mit = rpcs.begin();
    RpcPrepDataCollection::const_iterator mit_end = rpcs.end();
    for( ;mit!=mit_end;++mit ){
      if( m_muonIdHelperTool->rpcIdHelper().measuresPhi((*mit)->identify()) )  ++nphi;
      else ++neta;
    }
    ATH_MSG_DEBUG("fillTGC: Filling " << m_muonIdHelperTool->toStringChamber(chid) 
                                      << ": loc s"    << sector << " " << MuonStationIndex::regionName(region) << " " << MuonStationIndex::layerName(layer) 
                                      << " -> eta hits " << neta 
                                      << " phi hits "  << nphi );


    mit = rpcs.begin();
    for( ;mit!=mit_end;++mit ){
      const RpcPrepData& prd = **mit;
      const Identifier& id = prd.identify();
      int sublayer = sublay(id);
      MuonHough::HitDebugInfo* debug = new MuonHough::HitDebugInfo(technology,sector,region,layer,sublayer);
      debug->isEtaPhi = (neta && nphi);
      debug->trigConfirm = 1;
      debug->time = prd.time();
      if( technology < truthCollections.size() ) matchTruth(truthHits, *truthCollections[technology],id,*debug);

      float weight = (neta && nphi) ? 2 : 1;
      if( m_muonIdHelperTool->rpcIdHelper().measuresPhi(id) ) {
        const float r = rCor(prd);
        const float phi = prd.globalPosition().phi();
        const double phi1 = phi; //phiCor(phi,sector);
        debug->r = -99999;
        MuonHough::PhiHit* hit = new MuonHough::PhiHit(sublayer,r,phi1,phi1,weight,debug,&prd);
        phiHits.push_back(hit);
      }
      else{
        const float x = rCor(prd);
        const float y = prd.globalPosition().z();
        const float stripCor = 0.5*prd.detectorElement()->StripWidth(false);
        const float ymin = y - stripCor;
        const float ymax = y + stripCor;
        debug->r = stripCor;
        MuonHough::Hit* hit = new MuonHough::Hit(sublayer,x,ymin,ymax,weight,debug,&prd);
        hits.push_back(hit);
      }
    }
  }

  void MuonLayerHoughTool::fill( std::set<Identifier>& truthHits, const MMPrepDataCollection& mms, 
      MuonLayerHoughTool::HitVec& hits ) const {
    
    if( mms.empty() ) return;
    auto truthCollections = m_truthNames.makeHandles();
    Identifier chid = mms.identify();
    MuonStationIndex::DetectorRegionIndex region = m_muonIdHelperTool->regionIndex(chid);
    MuonStationIndex::LayerIndex layer = m_muonIdHelperTool->layerIndex(chid);
    int sector = m_muonIdHelperTool->sector(chid);
    unsigned int technology = m_muonIdHelperTool->technologyIndex(chid);
    ATH_MSG_DEBUG("fillMM: Filling " << m_muonIdHelperTool->toStringChamber(chid) << ": loc s" << sector << " " << MuonStationIndex::regionName(region) << " " << MuonStationIndex::layerName(layer) 
                                                                          << " -> hits "  << mms.size() );

    MMPrepDataCollection::const_iterator mit = mms.begin();
    MMPrepDataCollection::const_iterator mit_end = mms.end();
    for( ;mit!=mit_end;++mit ){
      const MMPrepData& prd = **mit;
      const Identifier& id = prd.identify();

      float x = prd.globalPosition().z();
      float y = rCor(prd);
      int sublayer = sublay(id);
      float stripCor = 0.45; // get from det el
      float ymin = y - stripCor;
      float ymax = y + stripCor;
      MuonHough::HitDebugInfo* debug = new MuonHough::HitDebugInfo(technology,sector,region,layer,sublayer);
      debug->r = stripCor;
      if( technology < truthCollections.size() ) matchTruth(truthHits, *truthCollections[technology],id,*debug);

      MuonHough::Hit* hit = new MuonHough::Hit(sublayer,x,ymin,ymax,1.,debug,&prd);
      hits.push_back(hit);
    }
  }

  void MuonLayerHoughTool::fill( std::set<Identifier>& truthHits, const sTgcPrepDataCollection& stgcs, 
      MuonLayerHoughTool::HitVec& hits, MuonLayerHoughTool::PhiHitVec& phiHits, int selectedSector ) const {
    
    if( stgcs.empty() ) return;
    auto truthCollections = m_truthNames.makeHandles();
    Identifier chid = stgcs.identify();
    MuonStationIndex::DetectorRegionIndex region = m_muonIdHelperTool->regionIndex(chid);
    MuonStationIndex::LayerIndex layer = m_muonIdHelperTool->layerIndex(chid);
    int sector = m_muonIdHelperTool->sector(chid);
    bool isNeighbouringSector = sector!=selectedSector;
    unsigned int technology = m_muonIdHelperTool->technologyIndex(chid);
    ATH_MSG_DEBUG("fillsTGC: Filling " << m_muonIdHelperTool->toStringChamber(chid) 
                         << ": loc s" << sector << " " << MuonStationIndex::regionName(region) << " " << MuonStationIndex::layerName(layer) 
                         << " -> hits: " << stgcs.size() );

    sTgcPrepDataCollection::const_iterator mit = stgcs.begin();
    sTgcPrepDataCollection::const_iterator mit_end = stgcs.end();
    for( ;mit!=mit_end;++mit ){
      const sTgcPrepData& prd = **mit;
      const Identifier& id = prd.identify();
      int channelType = m_muonIdHelperTool->stgcIdHelper().channelType(id);

      // only pick up phi hits in neighbouring sectors
      if( isNeighbouringSector && channelType == 1 ) continue;
      if( m_onlyUseCurrentBunch && (prd.getBcBitMap() & sTgcPrepData::BCBIT_CURRENT) != sTgcPrepData::BCBIT_CURRENT ) continue;
      int sublayer = sublay(id);
      
      MuonHough::HitDebugInfo* debug = new MuonHough::HitDebugInfo(technology,sector,region,layer,sublayer);
      debug->isEtaPhi = 1;
      debug->trigConfirm = (prd.getBcBitMap() & sTgcPrepData::BCBIT_CURRENT) == sTgcPrepData::BCBIT_CURRENT;
      debug->time = prd.getBcBitMap();
      if( technology < truthCollections.size() ) matchTruth(truthHits, *truthCollections[technology],id,*debug);

      if( m_muonIdHelperTool->stgcIdHelper().channelType(id) == 1 ) {
        // eta strips
        float x = prd.globalPosition().z();
        float y = rCor(prd);
        float stripCor = 1.5; // get from det el
        const MuonGM::MuonChannelDesign* design = prd.detectorElement()->getDesign( id );
        if(design) {
          double stripWidth=design->inputWidth;
          double stripLength=design->channelLength(m_muonIdHelperTool->stgcIdHelper().channel(id));
          if(m_debugHough) std::cout << " eta strip width " << stripWidth << " stripLength " << stripLength << std::endl;
          stripCor = 0.5*stripWidth;
        }
        debug->r = stripCor;
        float ymin = y - stripCor;
        float ymax = y + stripCor;
        MuonHough::Hit* hit = new MuonHough::Hit(sublayer,x,ymin,ymax,1.,debug,&prd);
        hits.push_back(hit);
      }
      else{
        double chWidth = 0;
        if( m_muonIdHelperTool->stgcIdHelper().channelType(id) == 0 ) {
            
          // pads
          const MuonGM::MuonPadDesign* design = prd.detectorElement()->getPadDesign(id);
          if( !design ) {
            ATH_MSG_WARNING("No design found for " << m_muonIdHelperTool->toString(id) );
            delete debug;
            continue;
          }
          // weird large number
          double chWidthOLD = 0.5*design->channelWidth(prd.localPosition(),true);

          // inputPhiPitch is in degrees
          float radius = prd.globalPosition().perp();
          chWidth = 0.5*design->inputPhiPitch*M_PI/180.*radius;
          if(m_debugHough) std::cout << " sPadWidth " << design->sPadWidth  << " lPadWidth " << design->lPadWidth  << " inputRowWidth " << design->inputRowWidth << std::endl;

          if(m_debugHough) std::cout << " Pad chWidth " << chWidth  << " OLD " << chWidthOLD << " phi global " << prd.globalPosition().phi() << std::endl;
        }
        else if( m_muonIdHelperTool->stgcIdHelper().channelType(id) == 2 ) {
          const MuonGM::MuonChannelDesign* design = prd.detectorElement()->getDesign(id);
          if( !design ) {
            ATH_MSG_WARNING("No design found for " << m_muonIdHelperTool->toString(id) );
            delete debug;
            continue;
          }
          // double etaWidth=design->channelLength(idhelper->channel(id));
          double phiMaxWidth=design->maxYSize/design->nch;
          // double phiMinWidth=design->minYSize/design->nch;
          double chWidthOLD = 0.5*design->channelWidth(prd.localPosition());
          chWidth = 0.5*phiMaxWidth;

          if(m_debugHough) std::cout << " Wire Gang chWidth " << chWidth  << " OLD " << chWidthOLD << " phi global " << prd.globalPosition().phi() << std::endl;
        }
        
        Amg::Vector2D lp1(prd.localPosition().x()+chWidth,prd.localPosition().y());
        Amg::Vector3D gp1;
        prd.detectorElement()->surface(id).localToGlobal(lp1,gp1,gp1);
        
        lp1[0] = prd.localPosition().x()-chWidth;
        Amg::Vector3D gp2;
        prd.detectorElement()->surface(id).localToGlobal(lp1,gp2,gp2);
        
        double phi1 = gp1.phi();
        double phi2 = gp2.phi();
        double phi1c = phi1;//phiCor(phi1,selectedSector);
        double phi2c = phi2;//phiCor(phi2,selectedSector);
        if( fabs(phi1c-phi2c) > 0.3 ){
          ATH_MSG_WARNING("bad local phi: in " << phi1 << ", " << phi2 << " sector phi " << m_sectorMapping.sectorPhi(selectedSector) << " phicor " << phi1c << ", " << phi2c );
        }
        if( isNeighbouringSector && !(m_sectorMapping.insideSector(selectedSector,phi1)||m_sectorMapping.insideSector(selectedSector,phi2)) ){
          ATH_MSG_DEBUG("Dropping phi hit in neighbouring sector " << m_muonIdHelperTool->toString(id) << " phi min " 
                        << std::min(phi1c,phi2c) << " max " << std::max(phi1c,phi2c)
                        << " global phi: in " << phi1 << ", " << phi2 << " sector phi " << m_sectorMapping.sectorPhi(selectedSector) );
          delete debug;
          continue;
        } 
        float r = rCor(prd);
        MuonHough::PhiHit* phiHit = new MuonHough::PhiHit(sublayer,r,std::min(phi1c,phi2c),std::max(phi1c,phi2c),1,debug,&prd);
        ATH_MSG_VERBOSE("Phi hit " << m_muonIdHelperTool->toString(id) << " r " << r << " phi min " << phiHit->phimin << " phi max " << phiHit->phimax 
            << " bc " << debug->barcode << " chw " << chWidth << " trigC " << debug->trigConfirm << " g phi " << phi1 << " " << phi2 );
        phiHits.push_back(phiHit);
      }
    }
  }

  void MuonLayerHoughTool::fill( std::set<Identifier>& truthHits, std::vector<std::unique_ptr<TgcHitClusteringObj>>& tgcClusteringObjs, 
      const TgcPrepDataCollection& tgcs, MuonLayerHoughTool::HitVec& hits, MuonLayerHoughTool::PhiHitVec& phiHits, 
      int sector ) const {
    
    if( tgcs.empty() ) return;
    tgcClusteringObjs.push_back( std::make_unique<TgcHitClusteringObj>(m_muonIdHelperTool->tgcIdHelper()) );
    TgcHitClusteringObj& clustering = *tgcClusteringObjs.back();
    std::vector<const TgcPrepData*> prds;
    prds.insert(prds.begin(),tgcs.begin(),tgcs.end());
    clustering.cluster(prds);
    clustering.buildClusters3D();

    Identifier chid = tgcs.identify();
    MuonStationIndex::DetectorRegionIndex region = m_muonIdHelperTool->regionIndex(chid);
    MuonStationIndex::LayerIndex layer = m_muonIdHelperTool->layerIndex(chid);

    if( clustering.clusters3D.empty() ) {
      ATH_MSG_DEBUG("TgcHitClusteringObj, no 3D clusters! ");
      if( msgLvl(MSG::DEBUG) ){
        for(std::vector<const TgcPrepData*>::iterator it=prds.begin();it!=prds.end();++it ){
          msg(MSG::DEBUG) << "   " << m_muonIdHelperTool->toString( (*it)->identify() ) << endmsg;
        }
      }
      return;
    }
    if( !clustering.bestEtaCluster() || clustering.bestEtaCluster()->hitList.empty() || !clustering.bestEtaCluster()->hitList.front()){
      ATH_MSG_DEBUG("TgcHitClusteringObj, no eta cluster selected! ");
      if( msgLvl(MSG::DEBUG) ){
        for(std::vector<const TgcPrepData*>::iterator it=prds.begin();it!=prds.end();++it ){
          msg(MSG::DEBUG) << "   " << m_muonIdHelperTool->toString( (*it)->identify() ) << endmsg;
        }
      }
      return;
    }
    auto truthCollections = m_truthNames.makeHandles();
    std::vector<int> sectors;
    getSectors(clustering.clusters3D.front(),sectors);
    unsigned int technology = m_muonIdHelperTool->technologyIndex(chid);
    for( unsigned int si=0;si<sectors.size();++si ){
      if( sectors[si] != sector ) continue;
      //int sector = sectors[si];
      std::vector< TgcClusterObj3D >::const_iterator clit = clustering.clusters3D.begin();
      std::vector< TgcClusterObj3D >::const_iterator clit_end = clustering.clusters3D.end();
      
      for( ;clit!=clit_end;++clit ){
  const TgcClusterObj3D& cl = *clit;
  if( cl.etaCluster.hitList.empty() ) {
    ATH_MSG_WARNING("Incomplete TgcClusterObj3D in chamber " << m_muonIdHelperTool->toString(chid) );
    continue;
  }
  const Identifier& id = cl.etaCluster.hitList.front()->identify();

  double x = cl.p11.z();
  double y11 = rCor( cl, 1, sector );
  double y12 = rCor( cl, 2, sector );
  double y21 = rCor( cl, 3, sector );
  double y22 = rCor( cl, 4, sector );
  double phi11 = cl.p11.phi();
  double phi12 = cl.p12.phi();
  double phi21 = cl.p21.phi();
  double phi22 = cl.p22.phi();
  double ymin = std::min( std::min(y11,y12), std::min(y21,y22) );
  double ymax = std::max( std::max(y11,y12), std::max(y21,y22) );
  double phimin = std::min( std::min(phi11,phi12), std::min(phi21,phi22) );
  double phimax = std::max( std::max(phi11,phi12), std::max(phi21,phi22) );
  double phi1 = phimin; //phiCor(phimin,sector);
  double phi2 = phimax; //phiCor(phimax,sector);
  //ATH_MSG_DEBUG("local phi: in " << phimin << ", " << phimax << " sector phi " << m_sectorMapping.sectorPhi(sector) << " phicor " << phi1 << ", " << phi2 );

  int sublayer = sublay(id,x);

        MuonHough::HitDebugInfo* debug = new MuonHough::HitDebugInfo(technology,sector,region,layer,sublayer);
  debug->clusterSize = cl.etaCluster.hitList.size();
  debug->clusterLayers = cl.etaCluster.layers();
  debug->isEtaPhi = cl.phiCluster.layers();
  debug->time = cl.etaCluster.hitList.front()->getBcBitMap();
        if( technology < truthCollections.size() ) matchTruth(truthHits, *truthCollections[technology],id,*debug);

  MuonHough::HitDebugInfo* phiDebug = new MuonHough::HitDebugInfo(*debug);
  phiDebug->clusterSize = cl.phiCluster.hitList.size();
  phiDebug->clusterLayers = cl.phiCluster.layers();
  phiDebug->isEtaPhi = cl.etaCluster.layers();

  //ATH_MSG_VERBOSE(" " << m_muonIdHelperTool->toString(id) << " x " << x  << " ymin " << ymin << " ymax " << ymax << " sublay " << sublayer << " tgc " << &cl );

  MuonHough::Hit* hit = new MuonHough::Hit(sublayer,x,ymin,ymax,2*cl.etaCluster.layers(),debug,0,&cl);
  MuonHough::PhiHit* phiHit = new MuonHough::PhiHit(sublayer,y11,phi1,phi2,2*cl.phiCluster.layers(), phiDebug,0,&cl);
  hits.push_back(hit);
  phiHits.push_back(phiHit);
      }
    }
    ATH_MSG_DEBUG("fillTGC: Filling " << m_muonIdHelperTool->toStringChamber(chid) << ": loc s"    << sector << " " << MuonStationIndex::regionName(region) << " " << MuonStationIndex::layerName(layer) 
                                                                           << " -> etaHits: " << hits.size() 
                                                                           << " phiHits: "  << phiHits.size() 
                                                                           << " sectors: "  << sectors.size() );
  }
 
  void MuonLayerHoughTool::insertHash( const IdentifierHash& hash, const Identifier& id ) {
    insertHash(m_muonIdHelperTool->sector(id),hash,id);
  }

  void MuonLayerHoughTool::insertHash( int sector, const IdentifierHash& hash, const Identifier& id ) {
    MuonStationIndex::TechnologyIndex techIndex = m_muonIdHelperTool->technologyIndex(id);
    int sectorLayerHash = MuonStationIndex::sectorLayerHash(m_muonIdHelperTool->regionIndex(id),m_muonIdHelperTool->layerIndex(id));
    // ATH_MSG_VERBOSE("Inserting " << m_muonIdHelperTool->toStringChamber(id) << " sector " << sector << " sectorLayerHash "
    //                 << sectorLayerHash << " tech " << tech << " tech index " << MuonStationIndex::technologyName(techIndex) );
    // if( sector < 1 || sector > m_collectionsPerSector.size() ) ATH_MSG_WARNING("Bad sector index " << sector << " max " << m_collectionsPerSector.size() );
    // if( tech < 0 || tech >= m_collectionsPerSector[sector-1].technologyRegionHashVecs.size() ) 
    //   ATH_MSG_WARNING("Bad technology index " << tech << " max " << m_collectionsPerSector[sector-1].technologyRegionHashVecs.size() );
    // if( sectorLayerHash < 0 || sectorLayerHash >= m_collectionsPerSector[sector-1].technologyRegionHashVecs[tech].size() ) 
    //   ATH_MSG_WARNING("Bad layer hash " << sectorLayerHash << " max " << m_collectionsPerSector[sector-1].technologyRegionHashVecs[tech].size() );
    m_collectionsPerSector[sector-1].technologyRegionHashVecs[techIndex][sectorLayerHash].push_back(hash);
  }

  // all chambers are mapped onto a layer and sector map
  void MuonLayerHoughTool::initializeSectorMapping() {
    m_ntechnologies = m_muonIdHelperTool->mdtIdHelper().technologyNameIndexMax()+1;
    m_collectionsPerSector.resize(MuonStationIndex::numberOfSectors());
    // set sector numbers
    unsigned int nsectorHashMax = MuonStationIndex::sectorLayerHashMax();
    for( unsigned int i=0;i<m_collectionsPerSector.size();++i ) {
      m_collectionsPerSector[i].sector=i+1;
      m_collectionsPerSector[i].technologyRegionHashVecs.resize(m_ntechnologies);
      for( auto it = m_collectionsPerSector[i].technologyRegionHashVecs.begin();it!=m_collectionsPerSector[i].technologyRegionHashVecs.end(); ++it ) {
        it->resize(nsectorHashMax);
      }
    }
    ATH_MSG_DEBUG("Initializing hashes: number of sectors " << MuonStationIndex::numberOfSectors() 
                  << " technologies " << m_ntechnologies << " sectorLayers " << MuonStationIndex::sectorLayerHashMax() );
    // loop over all available MDT collection identifiers and order them per sector
    MuonIdHelper::const_id_iterator it = m_muonIdHelperTool->mdtIdHelper().module_begin();
    MuonIdHelper::const_id_iterator it_end = m_muonIdHelperTool->mdtIdHelper().module_end();
    for( ;it!=it_end; ++it ){
      IdentifierHash hash;
      m_muonIdHelperTool->mdtIdHelper().get_module_hash(*it,hash);
      insertHash(hash,*it);
    }

    // loop over all available RPC collection identifiers and order them per sector
<<<<<<< HEAD
    if (m_muonIdHelperTool->hasRPC()) {
      it = m_muonIdHelperTool->rpcIdHelper().module_begin();
      it_end = m_muonIdHelperTool->rpcIdHelper().module_end();
      for( ;it!=it_end; ++it ){
        IdentifierHash hash;
        m_muonIdHelperTool->rpcIdHelper().get_module_hash(*it,hash);
        insertHash(hash,*it);
      }
    }

    // loop over all available CSC collection identifiers and order them per sector
    if (m_muonIdHelperTool->hasCSC()) {
      it = m_muonIdHelperTool->cscIdHelper().module_begin();
      it_end = m_muonIdHelperTool->cscIdHelper().module_end();
      for( ;it!=it_end; ++it ){
        IdentifierHash hash;
        m_muonIdHelperTool->cscIdHelper().get_module_hash(*it,hash);
        insertHash(hash,*it);
      }
    }

    // loop over all available MM collection identifiers and order them per sector
    if (m_muonIdHelperTool->hasMM()) {
      it = m_muonIdHelperTool->mmIdHelper().detectorElement_begin();
      it_end = m_muonIdHelperTool->mmIdHelper().detectorElement_end();
      for( ;it!=it_end; ++it ){
        IdentifierHash hash;
        m_muonIdHelperTool->mmIdHelper().get_module_hash(*it,hash);
        insertHash(hash,*it);
      }
    }

    // loop over all available STGC collection identifiers and order them per sector
    if (m_muonIdHelperTool->hasSTgc()) {
      it = m_muonIdHelperTool->stgcIdHelper().detectorElement_begin();
      it_end = m_muonIdHelperTool->stgcIdHelper().detectorElement_end();
      for( ;it!=it_end; ++it ){
        IdentifierHash hash;
        m_muonIdHelperTool->stgcIdHelper().get_module_hash(*it,hash);
        int sector = m_muonIdHelperTool->sector(*it);
        insertHash(sector,hash,*it);
        int sectorU = sector != 1 ? sector-1 : 16;
        int sectorD = sector != 16 ? sector+1 : 1;
        insertHash(sectorU,hash,*it);
        insertHash(sectorD,hash,*it);
      }
    }

    // loop over all available TGC collection identifiers and order them per sector
    if (m_muonIdHelperTool->hasTGC()) {
      it = m_muonIdHelperTool->tgcIdHelper().module_begin();
      it_end = m_muonIdHelperTool->tgcIdHelper().module_end();
      for( ;it!=it_end; ++it ){
        const MuonGM::TgcReadoutElement* detEl = m_detMgr->getTgcReadoutElement(*it);
        if( !detEl ) {
          ATH_MSG_DEBUG(" No detector element found for " << m_muonIdHelperTool->toString(*it) );
          continue;
        }
        IdentifierHash hash;
        m_muonIdHelperTool->tgcIdHelper().get_module_hash(*it,hash);
        int nstrips = detEl->getNStrips(1);
        Amg::Vector3D p1 = detEl->channelPos(1,1,1);
        Amg::Vector3D p2 = detEl->channelPos(1,1,nstrips);
        std::vector<int> sectors1;
        getSectors(p1,sectors1);
        std::set<int> added;
        std::vector<int>::iterator sit = sectors1.begin();
        std::vector<int>::iterator sit_end = sectors1.end();
        for( ;sit!=sit_end; ++sit ){
          insertHash(*sit,hash,*it);
          added.insert(*sit);
        }

        std::vector<int> sectors2;
        getSectors(p2,sectors2);
        sit = sectors2.begin();
        sit_end = sectors2.end();
        for( ;sit!=sit_end; ++sit ){
          if( added.count(*sit) ) continue;
          added.insert(*sit);
          insertHash(*sit,hash,*it);
        }
=======
    it = m_idHelper->rpcIdHelper().module_begin();
    it_end = m_idHelper->rpcIdHelper().module_end();
    for( ;it!=it_end; ++it ){
      IdentifierHash hash;
      m_idHelper->rpcIdHelper().get_module_hash(*it,hash);
      insertHash(hash,*it);
    }

    // loop over all available CSC collection identifiers and order them per sector
    it = m_idHelper->cscIdHelper().module_begin();
    it_end = m_idHelper->cscIdHelper().module_end();
    for( ;it!=it_end; ++it ){
      IdentifierHash hash;
      m_idHelper->cscIdHelper().get_module_hash(*it,hash);
      insertHash(hash,*it);
    }

    // loop over all available MM collection identifiers and order them per sector
    it = m_idHelper->mmIdHelper().detectorElement_begin();
    it_end = m_idHelper->mmIdHelper().detectorElement_end();
    for( ;it!=it_end; ++it ){
      IdentifierHash hash;
      m_idHelper->mmIdHelper().get_module_hash(*it,hash);
      insertHash(hash,*it);
    }

    // loop over all available STGC collection identifiers and order them per sector
    it = m_idHelper->stgcIdHelper().detectorElement_begin();
    it_end = m_idHelper->stgcIdHelper().detectorElement_end();
    for( ;it!=it_end; ++it ){
      IdentifierHash hash;
      m_idHelper->stgcIdHelper().get_module_hash(*it,hash);
      int sector = m_idHelper->sector(*it);
      insertHash(sector,hash,*it);
      int sectorU = sector != 1 ? sector-1 : 16;
      int sectorD = sector != 16 ? sector+1 : 1;
      insertHash(sectorU,hash,*it);
      insertHash(sectorD,hash,*it);
    }

    // loop over all available TGC collection identifiers and order them per sector
    it = m_idHelper->tgcIdHelper().module_begin();
    it_end = m_idHelper->tgcIdHelper().module_end();
    for( ;it!=it_end; ++it ){
      const MuonGM::TgcReadoutElement* detEl = m_detMgr->getTgcReadoutElement(*it);
      if( !detEl ) {
        ATH_MSG_DEBUG(" No detector element found for " << m_idHelper->toString(*it) );
        continue;
      }
      IdentifierHash hash;
      m_idHelper->tgcIdHelper().get_module_hash(*it,hash);
      int nstrips = detEl->getNStrips(1);
      Amg::Vector3D p1 = detEl->channelPos(1,1,1);
      Amg::Vector3D p2 = detEl->channelPos(1,1,nstrips);
      std::vector<int> sectors1;
      getSectors(p1,sectors1);
      std::set<int> added;
      std::vector<int>::iterator sit = sectors1.begin();
      std::vector<int>::iterator sit_end = sectors1.end();
      for( ;sit!=sit_end; ++sit ){
        insertHash(*sit,hash,*it);
        added.insert(*sit);
      }
>>>>>>> 376d45b9

      std::vector<int> sectors2;
      getSectors(p2,sectors2);
      sit = sectors2.begin();
      sit_end = sectors2.end();
      for( ;sit!=sit_end; ++sit ){
        if( added.count(*sit) ) continue;
        added.insert(*sit);
        insertHash(*sit,hash,*it);
      }

    }

    if( msgLvl(MSG::DEBUG) ) msg(MSG::DEBUG) << " Printing collections per sector, number of technologies " << m_ntechnologies;
    for( int sector = 1; sector<=16; ++sector ){
      MuonStationIndex::DetectorRegionIndex currentRegion = MuonStationIndex::DetectorRegionUnknown;
      if( msgLvl(MSG::DEBUG) ) msg(MSG::DEBUG) << " sector " << sector;
      TechnologyRegionHashVec& vec = m_collectionsPerSector[sector-1].technologyRegionHashVecs;
      for( unsigned int hash = 0; hash < nsectorHashMax; ++hash ){
        std::pair<MuonStationIndex::DetectorRegionIndex,MuonStationIndex::LayerIndex> regionLayer = MuonStationIndex::decomposeSectorLayerHash(hash);
        if( msgLvl(MSG::DEBUG) ) if( regionLayer.first != currentRegion ) msg(MSG::DEBUG) << std::endl << "  " << MuonStationIndex::regionName(regionLayer.first);
        bool first = true;
        currentRegion = regionLayer.first;
        for( unsigned int tech=0; tech<m_ntechnologies;++tech ){
          std::stable_sort(vec[tech][hash].begin(),vec[tech][hash].end());
          if( !vec[tech][hash].empty() ) {
            if( msgLvl(MSG::DEBUG) ) {
              if( first ) {
                msg(MSG::DEBUG) << "  " << std::setw(7) << MuonStationIndex::layerName(regionLayer.second);
                first = false;
              }
              msg(MSG::DEBUG) << " " << std::setw(4) << MuonStationIndex::technologyName(static_cast<MuonStationIndex::TechnologyIndex>(tech)) 
                              << " " << std::setw(4) << vec[tech][hash].size(); 
            }
          }
        }
      }
      if( msgLvl(MSG::DEBUG) ) msg(MSG::DEBUG) << std::endl;
    }
    if( msgLvl(MSG::DEBUG) ) msg(MSG::DEBUG) << endmsg;
  }

  void MuonLayerHoughTool::printTruthSummary( std::set<Identifier>& truth, std::set<Identifier>& found ) const {
    if( truth.size() == found.size() ){
      ATH_MSG_DEBUG(" All hits found: truth " << truth.size() << " found " << found.size() );
    }
    else{
      ATH_MSG_DEBUG(" Some truth hits not found: truth " << truth.size() << " found " << found.size() );
      std::vector<Identifier> result(truth.size()-found.size());
      std::vector<Identifier>::iterator pos = std::set_difference(truth.begin(),truth.end(),found.begin(),found.end(),result.begin());
      result.resize(pos-result.begin());
      for( std::vector<Identifier>::iterator it=result.begin();it!=result.end();++it ){
        ATH_MSG_DEBUG("  " << m_muonIdHelperTool->toString(*it) );
      }
    }
  }

  void MuonLayerHoughTool::handle(const Incident& inc) {
    // Only clear cache for EndEvent incident
    if (inc.type()  == IncidentType::EndEvent){
      ATH_MSG_DEBUG(" clearing cache at end of event " );
      reset();
    }  
  }

  void MuonLayerHoughTool::fillNtuple( MuonLayerHoughTool::HoughDataPerSectorVec& houghDataPerSectorVec ) const {
    for( const auto& it : houghDataPerSectorVec.vec ){
      for( const auto& rit : it.hitVec ) {
        m_ntuple->fill(rit);
      }
      for( const auto& rit : it.phiHitVec ) {
        m_ntuple->fill(rit);
      } 
    }
  }
}<|MERGE_RESOLUTION|>--- conflicted
+++ resolved
@@ -2275,123 +2275,39 @@
     }
 
     // loop over all available RPC collection identifiers and order them per sector
-<<<<<<< HEAD
-    if (m_muonIdHelperTool->hasRPC()) {
-      it = m_muonIdHelperTool->rpcIdHelper().module_begin();
-      it_end = m_muonIdHelperTool->rpcIdHelper().module_end();
-      for( ;it!=it_end; ++it ){
-        IdentifierHash hash;
-        m_muonIdHelperTool->rpcIdHelper().get_module_hash(*it,hash);
-        insertHash(hash,*it);
-      }
-    }
-
-    // loop over all available CSC collection identifiers and order them per sector
-    if (m_muonIdHelperTool->hasCSC()) {
-      it = m_muonIdHelperTool->cscIdHelper().module_begin();
-      it_end = m_muonIdHelperTool->cscIdHelper().module_end();
-      for( ;it!=it_end; ++it ){
-        IdentifierHash hash;
-        m_muonIdHelperTool->cscIdHelper().get_module_hash(*it,hash);
-        insertHash(hash,*it);
-      }
-    }
-
-    // loop over all available MM collection identifiers and order them per sector
-    if (m_muonIdHelperTool->hasMM()) {
-      it = m_muonIdHelperTool->mmIdHelper().detectorElement_begin();
-      it_end = m_muonIdHelperTool->mmIdHelper().detectorElement_end();
-      for( ;it!=it_end; ++it ){
-        IdentifierHash hash;
-        m_muonIdHelperTool->mmIdHelper().get_module_hash(*it,hash);
-        insertHash(hash,*it);
-      }
-    }
-
-    // loop over all available STGC collection identifiers and order them per sector
-    if (m_muonIdHelperTool->hasSTgc()) {
-      it = m_muonIdHelperTool->stgcIdHelper().detectorElement_begin();
-      it_end = m_muonIdHelperTool->stgcIdHelper().detectorElement_end();
-      for( ;it!=it_end; ++it ){
-        IdentifierHash hash;
-        m_muonIdHelperTool->stgcIdHelper().get_module_hash(*it,hash);
-        int sector = m_muonIdHelperTool->sector(*it);
-        insertHash(sector,hash,*it);
-        int sectorU = sector != 1 ? sector-1 : 16;
-        int sectorD = sector != 16 ? sector+1 : 1;
-        insertHash(sectorU,hash,*it);
-        insertHash(sectorD,hash,*it);
-      }
-    }
-
-    // loop over all available TGC collection identifiers and order them per sector
-    if (m_muonIdHelperTool->hasTGC()) {
-      it = m_muonIdHelperTool->tgcIdHelper().module_begin();
-      it_end = m_muonIdHelperTool->tgcIdHelper().module_end();
-      for( ;it!=it_end; ++it ){
-        const MuonGM::TgcReadoutElement* detEl = m_detMgr->getTgcReadoutElement(*it);
-        if( !detEl ) {
-          ATH_MSG_DEBUG(" No detector element found for " << m_muonIdHelperTool->toString(*it) );
-          continue;
-        }
-        IdentifierHash hash;
-        m_muonIdHelperTool->tgcIdHelper().get_module_hash(*it,hash);
-        int nstrips = detEl->getNStrips(1);
-        Amg::Vector3D p1 = detEl->channelPos(1,1,1);
-        Amg::Vector3D p2 = detEl->channelPos(1,1,nstrips);
-        std::vector<int> sectors1;
-        getSectors(p1,sectors1);
-        std::set<int> added;
-        std::vector<int>::iterator sit = sectors1.begin();
-        std::vector<int>::iterator sit_end = sectors1.end();
-        for( ;sit!=sit_end; ++sit ){
-          insertHash(*sit,hash,*it);
-          added.insert(*sit);
-        }
-
-        std::vector<int> sectors2;
-        getSectors(p2,sectors2);
-        sit = sectors2.begin();
-        sit_end = sectors2.end();
-        for( ;sit!=sit_end; ++sit ){
-          if( added.count(*sit) ) continue;
-          added.insert(*sit);
-          insertHash(*sit,hash,*it);
-        }
-=======
-    it = m_idHelper->rpcIdHelper().module_begin();
-    it_end = m_idHelper->rpcIdHelper().module_end();
+    it = m_muonIdHelperTool->rpcIdHelper().module_begin();
+    it_end = m_muonIdHelperTool->rpcIdHelper().module_end();
     for( ;it!=it_end; ++it ){
       IdentifierHash hash;
-      m_idHelper->rpcIdHelper().get_module_hash(*it,hash);
+      m_muonIdHelperTool->rpcIdHelper().get_module_hash(*it,hash);
       insertHash(hash,*it);
     }
 
     // loop over all available CSC collection identifiers and order them per sector
-    it = m_idHelper->cscIdHelper().module_begin();
-    it_end = m_idHelper->cscIdHelper().module_end();
+    it = m_muonIdHelperTool->cscIdHelper().module_begin();
+    it_end = m_muonIdHelperTool->cscIdHelper().module_end();
     for( ;it!=it_end; ++it ){
       IdentifierHash hash;
-      m_idHelper->cscIdHelper().get_module_hash(*it,hash);
+      m_muonIdHelperTool->cscIdHelper().get_module_hash(*it,hash);
       insertHash(hash,*it);
     }
 
     // loop over all available MM collection identifiers and order them per sector
-    it = m_idHelper->mmIdHelper().detectorElement_begin();
-    it_end = m_idHelper->mmIdHelper().detectorElement_end();
+    it = m_muonIdHelperTool->mmIdHelper().detectorElement_begin();
+    it_end = m_muonIdHelperTool->mmIdHelper().detectorElement_end();
     for( ;it!=it_end; ++it ){
       IdentifierHash hash;
-      m_idHelper->mmIdHelper().get_module_hash(*it,hash);
+      m_muonIdHelperTool->mmIdHelper().get_module_hash(*it,hash);
       insertHash(hash,*it);
     }
 
     // loop over all available STGC collection identifiers and order them per sector
-    it = m_idHelper->stgcIdHelper().detectorElement_begin();
-    it_end = m_idHelper->stgcIdHelper().detectorElement_end();
+    it = m_muonIdHelperTool->stgcIdHelper().detectorElement_begin();
+    it_end = m_muonIdHelperTool->stgcIdHelper().detectorElement_end();
     for( ;it!=it_end; ++it ){
       IdentifierHash hash;
-      m_idHelper->stgcIdHelper().get_module_hash(*it,hash);
-      int sector = m_idHelper->sector(*it);
+      m_muonIdHelperTool->stgcIdHelper().get_module_hash(*it,hash);
+      int sector = m_muonIdHelperTool->sector(*it);
       insertHash(sector,hash,*it);
       int sectorU = sector != 1 ? sector-1 : 16;
       int sectorD = sector != 16 ? sector+1 : 1;
@@ -2400,16 +2316,16 @@
     }
 
     // loop over all available TGC collection identifiers and order them per sector
-    it = m_idHelper->tgcIdHelper().module_begin();
-    it_end = m_idHelper->tgcIdHelper().module_end();
+    it = m_muonIdHelperTool->tgcIdHelper().module_begin();
+    it_end = m_muonIdHelperTool->tgcIdHelper().module_end();
     for( ;it!=it_end; ++it ){
       const MuonGM::TgcReadoutElement* detEl = m_detMgr->getTgcReadoutElement(*it);
       if( !detEl ) {
-        ATH_MSG_DEBUG(" No detector element found for " << m_idHelper->toString(*it) );
+        ATH_MSG_DEBUG(" No detector element found for " << m_muonIdHelperTool->toString(*it) );
         continue;
       }
       IdentifierHash hash;
-      m_idHelper->tgcIdHelper().get_module_hash(*it,hash);
+      m_muonIdHelperTool->tgcIdHelper().get_module_hash(*it,hash);
       int nstrips = detEl->getNStrips(1);
       Amg::Vector3D p1 = detEl->channelPos(1,1,1);
       Amg::Vector3D p2 = detEl->channelPos(1,1,nstrips);
@@ -2422,7 +2338,6 @@
         insertHash(*sit,hash,*it);
         added.insert(*sit);
       }
->>>>>>> 376d45b9
 
       std::vector<int> sectors2;
       getSectors(p2,sectors2);
