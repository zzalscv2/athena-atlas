--- conflicted
+++ resolved
@@ -40,10 +40,7 @@
     virtual StatusCode initialize() override;
     
     /**Interface fuction to IMMClusterBuilderTool; calling function manages the pointers inside clustersVec  */
-<<<<<<< HEAD
-=======
     virtual
->>>>>>> adcde71d
     StatusCode getClusters(std::vector<Muon::MMPrepData>& MMprds, std::vector<Muon::MMPrepData*>& clustersVec) override;
 
   private: 
