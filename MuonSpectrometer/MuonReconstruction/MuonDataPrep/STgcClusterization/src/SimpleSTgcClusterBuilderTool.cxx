/*
  Copyright (C) 2002-2019 CERN for the benefit of the ATLAS collaboration
*/
#include "SimpleSTgcClusterBuilderTool.h"
#include "MuonPrepRawData/sTgcPrepData.h"

#include <set>
#include <vector>

using namespace Muon;
using namespace std;

Muon::SimpleSTgcClusterBuilderTool::SimpleSTgcClusterBuilderTool(const std::string& t,
								 const std::string& n,
								 const IInterface*  p )
  :  
  AthAlgTool(t,n,p),
  m_muonMgr(nullptr),
  m_stgcIdHelper(nullptr)
{
  declareProperty("ChargeCut", m_chargeCut=0.0);
  declareProperty("maxHoleSize",m_maxHoleSize=1);
}

Muon::SimpleSTgcClusterBuilderTool::~SimpleSTgcClusterBuilderTool()
{

}


StatusCode Muon::SimpleSTgcClusterBuilderTool::initialize()
{

  ATH_CHECK(detStore()->retrieve(m_muonMgr));  
  m_stgcIdHelper = m_muonMgr->stgcIdHelper();

  return StatusCode::SUCCESS;
}


StatusCode Muon::SimpleSTgcClusterBuilderTool::finalize()
{

  return StatusCode::SUCCESS;
}
//
// Build the clusters given a vector of single-hit PRD
//
StatusCode Muon::SimpleSTgcClusterBuilderTool::getClusters(std::vector<Muon::sTgcPrepData>& stripsVect, 
							   std::vector<Muon::sTgcPrepData*>& clustersVect) const
{

  ATH_MSG_DEBUG("Size of the input vector: " << stripsVect.size()); 

  //
  // define the identifier hash
  IdentifierHash hash;

  double resolution=0.;
  bool isWire = false;
  if ( stripsVect.size()>0 ) {
    resolution = stripsVect.at(0).localCovariance()(0,0);
    Identifier chanId = stripsVect.at(0).identify();
    if ( m_stgcIdHelper->channelType(chanId)==2 ) isWire = true;
    ATH_MSG_DEBUG("isWire: " << isWire << "Single channel resolution: " << resolution);
  }
  else {
    ATH_MSG_DEBUG("Size of the channel vectors is zero");
    return StatusCode::SUCCESS;
  }

  std::vector<std::set<unsigned int>> clustersStripNum[2][4];
  std::vector<std::vector<Muon::sTgcPrepData>> clusters[2][4];

  for ( auto& it : stripsVect ) {
    if ( !addStrip(it,clustersStripNum,clusters) ) {
      ATH_MSG_ERROR("Could not add a strip to the sTGC clusters");
      return StatusCode::FAILURE;
    }
  } 

  // now add the clusters to the PRD container
  //
  clustersVect.clear();

  for ( unsigned int multilayer=0 ; multilayer<2 ; ++multilayer ) {
    for ( unsigned int gasGap=0 ; gasGap<4 ; ++gasGap ) {
      //
      // loop on the clusters of that gap
      //
      for ( unsigned int i=0 ; i<clusters[multilayer][gasGap].size() ; ++i ) { 
        // get the cluster
        std::vector<Muon::sTgcPrepData> const &cluster = clusters[multilayer][gasGap].at(i);
        //
        // loop on the strips and set the cluster weighted position and charge
        //
        std::vector<Identifier> rdoList;
        //vectors to hold the properties of the elements of a cluster
        std::vector<int> elementsCharge;
        std::vector<short int> elementsTime;
        std::vector<uint16_t> elementsChannel;
        Identifier clusterId;
        double weightedPosX = 0.0;
        double posY = (cluster.at(0)).localPosition().y();

        double maxCharge = -1.0;
        double totalCharge  = 0.0;
        for ( auto it : cluster ) {
          rdoList.push_back(it.identify());
          elementsCharge.push_back(it.charge());
          elementsTime.push_back(it.time());
          elementsChannel.push_back(m_stgcIdHelper->channel(it.identify()));
          double weight = 0.0;
          isWire ? weight = 1.0 : weight = it.charge(); 
          ATH_MSG_DEBUG("isWire: " << isWire << " weight: " << weight);
          weightedPosX += it.localPosition().x()*weight;
          totalCharge += weight;
          ATH_MSG_DEBUG("Channel local position and charge: " << it.localPosition().x() << " " 
			<< it.charge() );
          //
          // Set the cluster identifier to the max charge strip
          //
          if ( isWire ) {
            clusterId = it.identify();
          }
          if ( !isWire && it.charge()>maxCharge ) {
            maxCharge = it.charge();
            clusterId = it.identify();
          } 
        } 
        weightedPosX = weightedPosX/totalCharge;
        Amg::Vector2D localPosition(weightedPosX,posY);        
        //
        // get the error on the cluster position
        //
        double sigmaSq = 0.0;
        ATH_MSG_DEBUG("Cluster size: " << cluster.size());
        if ( cluster.size() > 1 ) {
          double weight = 0.0;
          for ( auto it : cluster ) {
            isWire ? weight = 1.0 : weight = it.charge(); 
            ATH_MSG_DEBUG("isWire: " << isWire << " weight: " << weight);
            //sigmaSq += weight*(it.localPosition().x()-weightedPosX)*(it.localPosition().x()-weightedPosX);
            sigmaSq += weight*weight*resolution;
            ATH_MSG_DEBUG(">>>> posX: " << it.localPosition().x() << " weightedPosX: " << weightedPosX); 
          } 
        }
        else {
          sigmaSq = resolution;
        }
        sigmaSq = sigmaSq/(totalCharge*totalCharge*12);
        ATH_MSG_DEBUG("Uncertainty on cluster position is: " << sqrt(sigmaSq));         
        Amg::MatrixX* covN = new Amg::MatrixX(1,1);
        (*covN)(0,0) = sigmaSq;

        //
        // memory allocated dynamically for the PrepRawData is managed by Event Store in the converters
        //
        sTgcPrepData* prdN = new sTgcPrepData(clusterId,hash,localPosition,
            rdoList, covN, cluster.at(0).detectorElement(),
            std::accumulate(elementsCharge.begin(),elementsCharge.end(),0),(short int)0,(uint16_t) 0,elementsChannel,elementsTime,elementsCharge);
        clustersVect.push_back(prdN);   
      }
    }
  }

  ATH_MSG_DEBUG("Size of the output cluster vector: " << clustersVect.size());

  return StatusCode::SUCCESS;
}


bool Muon::SimpleSTgcClusterBuilderTool::addStrip(const Muon::sTgcPrepData& strip, std::vector<std::set<unsigned int>> clustersStripNum[2][4], 
                  std::vector<std::vector<Muon::sTgcPrepData>> clusters[2][4])const
{

  Identifier prd_id = strip.identify();
  int channelType = m_stgcIdHelper->channelType(prd_id);
  int multilayer = m_stgcIdHelper->multilayer(prd_id)-1;
  int gasGap = m_stgcIdHelper->gasGap(prd_id)-1;
  unsigned int stripNum = m_stgcIdHelper->channel(prd_id);

  ATH_MSG_DEBUG(">>>>>>>>>>>>>> In addStrip: channelType, multilayer, gasGap, stripNum: " << channelType 
      << " " << multilayer << " " 
      << gasGap << " " << stripNum);
  
  // if no cluster is present start creating a new one
  if (clustersStripNum[multilayer][gasGap].size()==0 ) {

    ATH_MSG_DEBUG( ">>> No strip present in this gap: adding it as first cluster " );
    set<unsigned int> clusterStripNum;
    vector<Muon::sTgcPrepData> cluster;

    clusterStripNum.insert(stripNum);
    cluster.push_back(strip);

    std::vector<std::set<unsigned int>> &clustersOfLayerStripNum = clustersStripNum[multilayer][gasGap];
    std::vector<std::vector<Muon::sTgcPrepData>> &clustersOfLayer = clusters[multilayer][gasGap];

    clustersOfLayerStripNum.emplace_back();
    clustersOfLayerStripNum.back().insert(stripNum);
    clustersOfLayer.emplace_back();
    clustersOfLayer.back().push_back(strip);

    return true;
  }
  else {

    //
    // check if the strip can be added to a cluster
    //
    for ( unsigned int i=0 ; i<clustersStripNum[multilayer][gasGap].size() ; ++i  ) {

      set<unsigned int> &clusterStripNum = clustersStripNum[multilayer][gasGap].at(i);

      unsigned int firstStrip = *(clusterStripNum.begin());
      unsigned int lastStrip  = *(--clusterStripNum.end());
<<<<<<< HEAD

      unsigned int diffFirst = (stripNum-firstStrip) > 0 ? stripNum - firstStrip : firstStrip-stripNum ;
      unsigned int diffLast  = (stripNum-lastStrip)  > 0 ? stripNum - lastStrip  : lastStrip-stripNum ;

      ATH_MSG_DEBUG("First strip and last strip are: " << firstStrip << " " << lastStrip);
      if ( diffFirst<=m_maxHoleSize + 1 || diffLast<=m_maxHoleSize + 1) {
        ATH_MSG_DEBUG(">> inserting a new strip");
	      clustersStripNum[multilayer][gasGap].at(i).insert(stripNum);
      	clusters[multilayer][gasGap].at(i).push_back(strip);
=======
      ATH_MSG_DEBUG("First strip and last strip are: " << firstStrip << " " << lastStrip);

      unsigned int diffFirst = (stripNum-firstStrip) > 0 ? stripNum - firstStrip : firstStrip-stripNum ;
      unsigned int diffLast  = (stripNum-lastStrip)  > 0 ? stripNum - lastStrip  : lastStrip-stripNum ;
      if ( diffFirst<=m_maxHoleSize + 1 || diffLast<=m_maxHoleSize + 1) {
        ATH_MSG_DEBUG(">> inserting a new strip");
        clustersStripNum[multilayer][gasGap].at(i).insert(stripNum);
        clusters[multilayer][gasGap].at(i).push_back(strip);
>>>>>>> 759c3ccf

        ATH_MSG_DEBUG("size after inserting is: " << clustersStripNum[multilayer][gasGap].at(i).size());
        ATH_MSG_DEBUG("and the first and last strip are: " 
          << *(clustersStripNum[multilayer][gasGap].at(i).begin()) << " "  
          << *(--clustersStripNum[multilayer][gasGap].at(i).end())); 
	return true;
      }
    }
    // if not, build a new cluster starting from it
    //
    set<unsigned int> clusterStripNum;
    vector<Muon::sTgcPrepData> cluster;
        
    clusterStripNum.insert(stripNum);
    cluster.push_back(strip);

    clustersStripNum[multilayer][gasGap].push_back(clusterStripNum);
    clusters[multilayer][gasGap].push_back(cluster);

    return true;
  }

  return false;
}

///
/// sort the strips if needed
void SimpleSTgcClusterBuilderTool::dumpStrips( std::vector<Muon::sTgcPrepData>& stripsVect,
					       std::vector<Muon::sTgcPrepData*>& clustersVect ) const 
{

  ATH_MSG_INFO("====> Dumping all strips:  ");
  for ( auto it : stripsVect ) {
    Identifier stripId = it.identify(); 
    ATH_MSG_INFO("Strip identifier: " << m_stgcIdHelper->show_to_string(stripId) ); 
  }

  ATH_MSG_INFO("Dumping all clusters:  ");
  for ( auto it : clustersVect ) {
    Identifier clusterId = it->identify(); 
    ATH_MSG_INFO("***> New cluster identifier: " << m_stgcIdHelper->show_to_string(clusterId) ); 
    ATH_MSG_INFO("Cluster size: " << it->rdoList().size() );
    ATH_MSG_INFO("List of associated RDO's: ");

  }

  return;
}<|MERGE_RESOLUTION|>--- conflicted
+++ resolved
@@ -1,5 +1,5 @@
 /*
-  Copyright (C) 2002-2019 CERN for the benefit of the ATLAS collaboration
+  Copyright (C) 2002-2020 CERN for the benefit of the ATLAS collaboration
 */
 #include "SimpleSTgcClusterBuilderTool.h"
 #include "MuonPrepRawData/sTgcPrepData.h"
@@ -215,17 +215,6 @@
 
       unsigned int firstStrip = *(clusterStripNum.begin());
       unsigned int lastStrip  = *(--clusterStripNum.end());
-<<<<<<< HEAD
-
-      unsigned int diffFirst = (stripNum-firstStrip) > 0 ? stripNum - firstStrip : firstStrip-stripNum ;
-      unsigned int diffLast  = (stripNum-lastStrip)  > 0 ? stripNum - lastStrip  : lastStrip-stripNum ;
-
-      ATH_MSG_DEBUG("First strip and last strip are: " << firstStrip << " " << lastStrip);
-      if ( diffFirst<=m_maxHoleSize + 1 || diffLast<=m_maxHoleSize + 1) {
-        ATH_MSG_DEBUG(">> inserting a new strip");
-	      clustersStripNum[multilayer][gasGap].at(i).insert(stripNum);
-      	clusters[multilayer][gasGap].at(i).push_back(strip);
-=======
       ATH_MSG_DEBUG("First strip and last strip are: " << firstStrip << " " << lastStrip);
 
       unsigned int diffFirst = (stripNum-firstStrip) > 0 ? stripNum - firstStrip : firstStrip-stripNum ;
@@ -234,7 +223,6 @@
         ATH_MSG_DEBUG(">> inserting a new strip");
         clustersStripNum[multilayer][gasGap].at(i).insert(stripNum);
         clusters[multilayer][gasGap].at(i).push_back(strip);
->>>>>>> 759c3ccf
 
         ATH_MSG_DEBUG("size after inserting is: " << clustersStripNum[multilayer][gasGap].at(i).size());
         ATH_MSG_DEBUG("and the first and last strip are: " 
