--- conflicted
+++ resolved
@@ -30,30 +30,6 @@
 //* retrieving of tables from DB for Run2
 //*********************************************************
 
-<<<<<<< HEAD
-MDT_DCSConditionsRun2Tool::MDT_DCSConditionsRun2Tool(const std::string& type, const std::string& name, const IInterface* parent) :
-    AthAlgTool(type, name, parent),
-    m_IOVSvc(nullptr),
-    m_mdtIdHelper(nullptr),
-    m_chronoSvc(nullptr),
-    m_condMapTool("MDT_MapConversion"),
-    m_log(msgSvc(), name),
-    m_debug(false),
-    m_verbose(false) {
-    declareInterface<IMDT_DCSConditionsRun2Tool>(this);
-
-    m_DataLocation = "keyMDTDCS";
-
-    declareProperty("LVFolder", m_lvFolder = "/MDT/DCS/LV");
-    declareProperty("HVFolder", m_hvFolder = "/MDT/DCS/HV");
-    /// declareProperty("JTAGFolder",     m_jtagFolder="/MDT/DCS/JTAGCHSTATE");
-    declareProperty("MDT_MapConversion", m_condMapTool);
-    // declareProperty("Simulation_Setup",m_simulation_Setup=false);
-    m_MDTChamDrop.str("EMPTY");
-    m_MDTLV.str("EMPTY");
-    m_MDTHV.str("EMPTY");
-    m_MDTJTAG.str("EMPTY");
-=======
 
 MDT_DCSConditionsRun2Tool::MDT_DCSConditionsRun2Tool (const std::string& type,
 				    const std::string& name,
@@ -80,7 +56,6 @@
   m_MDTLV.str("EMPTY");
   m_MDTHV.str("EMPTY");
   m_MDTJTAG.str("EMPTY");
->>>>>>> 281581fe
 }
 
 // StatusCode MDT_DCSConditionsTool::updateAddress(SG::TransientAddress* /*tad*/)
