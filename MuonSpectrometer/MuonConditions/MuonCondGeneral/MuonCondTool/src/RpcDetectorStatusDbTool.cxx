--- conflicted
+++ resolved
@@ -22,15 +22,6 @@
 #include "PathResolver/PathResolver.h"
 #include "SGTools/TransientAddress.h"
 
-<<<<<<< HEAD
-RpcDetectorStatusDbTool::RpcDetectorStatusDbTool(const std::string& type, const std::string& name, const IInterface* parent) :
-    AthAlgTool(type, name, parent),
-    m_FirstCall(true),
-    m_IOVSvc(nullptr),
-    m_log(msgSvc(), name),
-    m_debug(false),
-    m_verbose(false)
-=======
 RpcDetectorStatusDbTool::RpcDetectorStatusDbTool(const std::string& type,
                                                  const std::string& name,
                                                  const IInterface* parent)
@@ -41,17 +32,12 @@
   , m_log(msgSvc(), name)
   , m_debug(false)
   , m_verbose(false)
->>>>>>> 281581fe
 
 {
     declareInterface<IRpcDetectorStatusDbTool>(this);
 
-<<<<<<< HEAD
-    m_rpcDqStatusDataLocation = "RpcDqStatusKey";
-=======
   declareInterface<IRpcDetectorStatusDbTool>(this);
 
->>>>>>> 281581fe
 
     m_rpcIdHelper = nullptr;
     declareProperty("RpcDqFolder", m_FolderName = "/RPC/DQMF/ELEMENT_STATUS");
