--- conflicted
+++ resolved
@@ -11,10 +11,6 @@
 #include "CLHEP/Random/RandGaussZiggurat.h"
 #include "CoralBase/Attribute.h"
 #include "CoralBase/AttributeListSpecification.h"
-<<<<<<< HEAD
-#include "CoralBase/Blob.h"
-=======
->>>>>>> 7f818e8d
 #include "GaudiKernel/PhysicalConstants.h"
 #include "MdtCalibData/BFieldCorFunc.h"
 #include "MdtCalibData/CalibFunc.h"
@@ -48,71 +44,9 @@
 
 #include "TFile.h"
 #include "TSpline.h"
-<<<<<<< HEAD
-
-MdtCalibDbAlg::MdtCalibDbAlg(const std::string& name, ISvcLocator* pSvcLocator) :
-    AthAlgorithm(name, pSvcLocator),
-    m_condSvc{"CondSvc", name},
-    m_rtFolder("/MDT/RTBLOB"),
-    m_tubeFolder("/MDT/T0BLOB"),
-    m_newFormat2020(false),
-    m_TimeSlewingCorrection(false),
-    m_UseMLRt(true),
-    m_TsCorrectionT0(0.),
-    m_defaultT0(40.),
-    m_t0Shift(0.),
-    m_t0Spread(0.),
-    m_rtShift(0.),
-    m_rtScale(1.),
-    m_prop_beta(1.0),
-    m_AthRNGSvc("AthRNGSvc", name),
-    m_RNGWrapper(nullptr),
-    m_readKeyRt("/MDT/RTBLOB"),
-    m_readKeyTube("/MDT/T0BLOB"),
-    m_regionIdThreshold(2500) {
-    // Db Folders
-    declareProperty("TubeFolder", m_tubeFolder, "DB folder containing the tube constants");
-    declareProperty("RtFolder", m_rtFolder, "DB folder containing the RT calibrations");
-    declareProperty("ReadKeyTube", m_readKeyTube);
-    declareProperty("ReadKeyRt", m_readKeyRt);
-
-    // new folder format 2020
-    declareProperty("NewFormat2020", m_newFormat2020);
-
-    // Properties to deform the t0 and rt relationship
-    declareProperty("T0Shift", m_t0Shift, "for simulation: common shift of all T0s, in ns");
-    declareProperty("T0Spread", m_t0Spread, "for simulation: sigma for random smeraing of T0s, in ns");
-    declareProperty("RTShift", m_rtShift, "for simulations: maximum RT distortion, in mm");
-    declareProperty("RTScale", m_rtScale, "for simulations: a muliplicitive scale to the drift r");
-
-    // is this the simplest way to initialize a list?
-    std::ostringstream myse;
-    std::vector<std::string> myord;
-    myse << "DC2_rt_default.dat";
-    myord.push_back(myse.str());
-
-    declareProperty("RT_InputFiles", m_RTfileNames = myord,
-                    "single input ascii file for default RT to be applied in absence of DB information");
-
-    // defaultT0, used for tubes not found in DB
-    declareProperty("defaultT0", m_defaultT0, "default T0 value to be used in absence of DB information");
-    declareProperty("TimeSlewingCorrection", m_TimeSlewingCorrection);
-    declareProperty("MeanCorrectionVsR", m_MeanCorrectionVsR);
-    declareProperty("UseMLRt", m_UseMLRt, "Enable use of ML-RTs from COOL");
-    declareProperty("PropagationSpeedBeta", m_prop_beta);
-
-    // like MdtCalibrationDbSvc
-    // for corData in loadRt
-    declareProperty("CreateBFieldFunctions", m_create_b_field_function = false,
-                    "If set to true, the B-field correction functions are initialized for each rt-relation that is loaded.");
-    declareProperty("CreateWireSagFunctions", m_createWireSagFunction = false,
-                    "If set to true, the wire sag correction functions are initialized for each rt-relation that is loaded.");
-    declareProperty("CreateSlewingFunctions", m_createSlewingFunction = false,
-                    "If set to true, the slewing correction functions are initialized for each rt-relation that is loaded.");
-
-    declareProperty("AthRNGSvc", m_AthRNGSvc);
-    declareProperty("RandomStream", m_randomStream = "MDTCALIBDBALG");
-}
+
+MdtCalibDbAlg::MdtCalibDbAlg(const std::string &name, ISvcLocator *pSvcLocator) :
+    AthAlgorithm(name, pSvcLocator), m_RNGWrapper{nullptr}, m_regionIdThreshold(2500) {}
 
 StatusCode MdtCalibDbAlg::initialize() {
     ATH_MSG_DEBUG("initialize " << name());
@@ -135,7 +69,7 @@
     // if COOL RT folder is called /MDT/RTUNIQUE then only read one RT from COOL and use for all chambers
     // Not sure this option has ever been used, perhaps could be used for simulated data.
     // Job option RtFolder would need to be set to "/MDT/RTUNIQUE" to make this work.
-    if (m_rtFolder == "/MDT/RTUNIQUE") {
+    if (m_readKeyRt.key() == "/MDT/RTUNIQUE") {
         m_regionSvc->remapRtRegions("OneRt");
     } else if (m_UseMLRt) {
         m_regionSvc->remapRtRegions("OnePerMultilayer");
@@ -169,106 +103,6 @@
     ATH_CHECK(m_writeKeyRt.initialize());
     ATH_CHECK(m_writeKeyTube.initialize());
     ATH_CHECK(m_writeKeyCor.initialize());
-    ATH_CHECK(m_muDetMgrKey.initialize());
-
-    if (m_condSvc->regHandle(this, m_writeKeyRt).isFailure()) {
-        ATH_MSG_FATAL("unable to register WriteCondHandle " << m_writeKeyRt.fullKey() << " with CondSvc");
-        return StatusCode::FAILURE;
-    }
-    if (m_condSvc->regHandle(this, m_writeKeyTube).isFailure()) {
-        ATH_MSG_FATAL("unable to register WriteCondHandle " << m_writeKeyTube.fullKey() << " with CondSvc");
-        return StatusCode::FAILURE;
-    }
-    if (m_condSvc->regHandle(this, m_writeKeyCor).isFailure()) {
-        ATH_MSG_FATAL("unable to register WriteCondHandle " << m_writeKeyCor.fullKey() << " with CondSvc");
-        return StatusCode::FAILURE;
-    }
-
-    return StatusCode::SUCCESS;
-}
-
-StatusCode MdtCalibDbAlg::execute() {
-    ATH_MSG_DEBUG("execute " << name());
-
-    SG::ReadCondHandle<MuonGM::MuonDetectorManager> muDetMgrHandle{m_muDetMgrKey};
-    const MuonGM::MuonDetectorManager* muDetMgr = muDetMgrHandle.cptr();
-
-    if (loadRt(muDetMgr).isFailure()) {
-        ATH_MSG_FATAL("loadRt().isFailure()");
-        return StatusCode::FAILURE;
-    }
-
-    if (loadTube(muDetMgr).isFailure()) {
-        ATH_MSG_FATAL("loadTube().isFailure()");
-        return StatusCode::FAILURE;
-    }
-    return StatusCode::SUCCESS;
-}
-
-StatusCode MdtCalibDbAlg::defaultRt(std::unique_ptr<MdtRtRelationCollection>& writeCdoRt) {
-    ATH_MSG_DEBUG("defaultRt " << name());
-
-    if (!writeCdoRt) {
-=======
-
-MdtCalibDbAlg::MdtCalibDbAlg(const std::string &name, ISvcLocator *pSvcLocator) :
-    AthAlgorithm(name, pSvcLocator), m_RNGWrapper{nullptr}, m_regionIdThreshold(2500) {}
-
-StatusCode MdtCalibDbAlg::initialize() {
-    ATH_MSG_DEBUG("initialize " << name());
-    ATH_CHECK(m_condSvc.retrieve());
-
-    // if timeslew correction vector m_MeanCorrectionVsR has non-zero size then set
-    // m_TsCorrectionT0=m_MeanCorrectionVsR[0] and subtract this each value in the vector.
-    if (m_MeanCorrectionVsR.size()) {
-        m_TsCorrectionT0 = m_MeanCorrectionVsR[0];
-        for (std::vector<float>::iterator it = m_MeanCorrectionVsR.begin(); it != m_MeanCorrectionVsR.end(); it++) {
-            (*it) -= m_TsCorrectionT0;
-        }
-    }
-
-    ATH_CHECK(m_idHelperSvc.retrieve());
-    ATH_CHECK(m_regionSvc.retrieve());
-    ATH_CHECK(m_idToFixedIdTool.retrieve());
-
-    // initialize MdtRtRelationCollection
-    // if COOL RT folder is called /MDT/RTUNIQUE then only read one RT from COOL and use for all chambers
-    // Not sure this option has ever been used, perhaps could be used for simulated data.
-    // Job option RtFolder would need to be set to "/MDT/RTUNIQUE" to make this work.
-    if (m_readKeyRt.key() == "/MDT/RTUNIQUE") {
-        m_regionSvc->remapRtRegions("OneRt");
-    } else if (m_UseMLRt) {
-        m_regionSvc->remapRtRegions("OnePerMultilayer");
-    } else {
-        m_regionSvc->remapRtRegions("OnePerChamber");
-    }
-
-    // initiallize random number generator if doing t0 smearing (for robustness studies)
-    if (m_t0Spread != 0.) {
-        ATH_CHECK(m_AthRNGSvc.retrieve());
-        ATH_MSG_DEBUG(" initialize Random Number Service: running with t0 shift " << m_t0Shift << " spread " << m_t0Spread << " rt shift "
-                                                                                  << m_rtShift);
-        // getting our random numbers stream
-        m_RNGWrapper = m_AthRNGSvc->getEngine(this, m_randomStream);
-        if (!m_RNGWrapper) {
-            ATH_MSG_ERROR("Could not get random number engine from AthRNGSvc. Abort.");
-            return StatusCode::FAILURE;
-        }
-    }
-
-    if (m_rtShift != 0. || m_rtScale != 1. || m_t0Shift != 0. || m_t0Spread != 0.) {
-        ATH_MSG_INFO("************************************" << std::endl
-                                                            << " Running with Calibration Deformations! " << std::endl
-                                                            << " For performance studies only!" << std::endl
-                                                            << " **************************************");
-        ATH_MSG_DEBUG(" rt scale " << m_rtScale << " t0 shift " << m_t0Shift << " spread " << m_t0Spread << " rt shift " << m_rtShift);
-    }
-
-    ATH_CHECK(m_readKeyRt.initialize());
-    ATH_CHECK(m_readKeyTube.initialize());
-    ATH_CHECK(m_writeKeyRt.initialize());
-    ATH_CHECK(m_writeKeyTube.initialize());
-    ATH_CHECK(m_writeKeyCor.initialize());
 
     if (m_condSvc->regHandle(this, m_writeKeyRt).isFailure()) {
         ATH_MSG_FATAL("unable to register WriteCondHandle " << m_writeKeyRt.fullKey() << " with CondSvc");
@@ -298,7 +132,6 @@
     ATH_MSG_DEBUG("defaultRt " << name());
 
     if (writeCdoRt == nullptr) {
->>>>>>> 7f818e8d
         ATH_MSG_ERROR("writeCdoRt == nullptr");
         return StatusCode::FAILURE;
     }
@@ -342,15 +175,9 @@
     for (unsigned int n = 0; n < rts.nRts(); ++n) {
         std::unique_ptr<MuonCalib::RtDataFromFile::RtRelation> rt(rts.getRt(n));
 
-<<<<<<< HEAD
-        const MuonCalib::RtDataFromFile::RtRelation::DataVec& times = rt->times();
-        const MuonCalib::RtDataFromFile::RtRelation::DataVec& radii = rt->radii();
-        const MuonCalib::RtDataFromFile::RtRelation::DataVec& reso = rt->resolution();
-=======
         const MuonCalib::RtDataFromFile::RtRelation::DataVec &times = rt->times();
         const MuonCalib::RtDataFromFile::RtRelation::DataVec &radii = rt->radii();
         const MuonCalib::RtDataFromFile::RtRelation::DataVec &reso = rt->resolution();
->>>>>>> 7f818e8d
 
         // check if rt contains data, at least two points on the rt are required
         if (times.size() < 2) {
@@ -375,441 +202,6 @@
         MuonCalib::CalibFunc::ParVec rtPars;
         rtPars.push_back(t_min);
         rtPars.push_back(bin_size);
-<<<<<<< HEAD
-
-        // copy r values into vector
-        rtPars.insert(rtPars.end(), radii.begin(), radii.end());
-
-        ATH_MSG_DEBUG("defaultRt new MuonCalib::IRtRelation");
-
-        MuonCalib::CalibFunc::ParVec resoPars;
-        resoPars.push_back(t_min);
-        resoPars.push_back(bin_size);
-
-        // copy r values into vector
-        resoPars.insert(resoPars.end(), reso.begin(), reso.end());
-
-        ATH_MSG_DEBUG("defaultRt new MuonCalib::IRtResolution");
-
-        // create RT and resolution "I" objects
-        std::unique_ptr<MuonCalib::IRtRelation> rtRel{MuonCalib::MdtCalibrationFactory::createRtRelation("RtRelationLookUp", rtPars)};
-        if (!rtRel) ATH_MSG_WARNING("ERROR creating RtRelationLookUp ");
-
-        std::unique_ptr<MuonCalib::IRtResolution> resoRel{
-            MuonCalib::MdtCalibrationFactory::createRtResolution("RtResolutionLookUp", resoPars)};
-        if (!resoRel) ATH_MSG_WARNING("ERROR creating RtResolutionLookUp ");
-
-        // if either RT and resolution are not OK then delete both and try next RT in file
-        if (!resoRel || !rtRel) { continue; }
-
-        // Since the same RT is loaded for all chambers you might be tempted to create it once
-        // and simply store the same pointer in writeCdoRt for all regions.
-        // However it seems that when StoreGate clears writeCdoRt (which will happen in LoadRt
-        // by detStore()->removeDataAndProxy) it will crash unless there are unique pointers/objects
-        // for rtRel, resoRel, and MdtRtRelation
-
-        // Loop over RT regions and store the default RT in each
-        for (unsigned int iregion = 0; iregion < writeCdoRt->size(); iregion++) {
-            ATH_MSG_DEBUG("Inserting default Rt for region " << iregion);
-            // create RT and resolution "I" objects, again, so they can all be cleanly deleted later.
-            MuonCalib::IRtRelation* rtRelRegion = MuonCalib::MdtCalibrationFactory::createRtRelation("RtRelationLookUp", rtPars);
-            MuonCalib::IRtResolution* resoRelRegion = MuonCalib::MdtCalibrationFactory::createRtResolution("RtResolutionLookUp", resoPars);
-            (*writeCdoRt)[iregion] = new MuonCalib::MdtRtRelation(rtRelRegion, resoRelRegion, 0.);
-        }  // end loop over RT regions
-
-        // if VERBOSE enabled print out RT function
-        if (msgLvl(MSG::VERBOSE)) {
-            int npoints = rtRel->nPar() - 2;
-            ATH_MSG_VERBOSE("defaultRt npoints from rtRel=" << npoints);
-            for (int ipt = 0; ipt < npoints; ++ipt) {
-                double t = t_min + ipt * bin_size;
-                ATH_MSG_VERBOSE(" " << ipt << " " << t << " " << rtRel->radius(t) << " " << resoRel->resolution(t));
-            }
-        }
-
-        break;  // only need the first good RT from the text file
-
-    }  // end loop over RTs in file
-
-    return StatusCode::SUCCESS;
-}
-
-StatusCode MdtCalibDbAlg::loadRt(const MuonGM::MuonDetectorManager* muDetMgr) {
-    ATH_MSG_DEBUG("loadRt " << name());
-
-    SG::WriteCondHandle<MdtRtRelationCollection> writeHandleRt{m_writeKeyRt};
-    if (writeHandleRt.isValid()) {
-        ATH_MSG_DEBUG("CondHandle " << writeHandleRt.fullKey() << " is already valid.");
-        return StatusCode::SUCCESS;
-    }
-    std::unique_ptr<MdtRtRelationCollection> writeCdoRt{std::make_unique<MdtRtRelationCollection>()};
-
-    SG::WriteCondHandle<MdtCorFuncSetCollection> writeHandleCor{m_writeKeyCor};
-    if (writeHandleCor.isValid()) {
-        ATH_MSG_DEBUG("CondHandle " << writeHandleCor.fullKey() << " is already valid.");
-        return StatusCode::SUCCESS;
-    }
-    std::unique_ptr<MdtCorFuncSetCollection> writeCdoCor{std::make_unique<MdtCorFuncSetCollection>()};
-
-    // like MdtCalibDbCoolStrTool::loadRt()
-    // m_rtData is writeCdoRt here
-    // atrc is readCdoRt here
-
-    // tr-relation creators
-    MuonCalib::RtFromPoints rt_fromPoints;
-
-    if (defaultRt(writeCdoRt).isFailure()) {
-        ATH_MSG_FATAL("defaultRt(writeCdoRt).isFailure()");
-        return StatusCode::FAILURE;
-    }
-
-    // Read Cond Handle
-    SG::ReadCondHandle<CondAttrListCollection> readHandleRt{m_readKeyRt};
-    const CondAttrListCollection* readCdoRt{*readHandleRt};
-    if (!readCdoRt) {
-        ATH_MSG_ERROR("readCdoRt==nullptr");
-        return StatusCode::FAILURE;
-    }
-    EventIDRange rangeRt;
-    if (!readHandleRt.range(rangeRt)) {
-        ATH_MSG_ERROR("Failed to retrieve validity range for " << readHandleRt.key());
-        return StatusCode::FAILURE;
-    }
-    ATH_MSG_INFO("Size of CondAttrListCollection " << readHandleRt.fullKey() << " readCdoRt->size()= " << readCdoRt->size());
-    ATH_MSG_INFO("Range of input is " << rangeRt);
-
-    // read new-style format 2020
-    std::vector<coral::AttributeList> dataPerChannel;
-    if (m_newFormat2020) {
-        CondAttrListCollection::const_iterator itr;
-        for (itr = readCdoRt->begin(); itr != readCdoRt->end(); ++itr) {
-            const coral::AttributeList& atr = itr->second;
-            std::string data;
-            if (atr["data"].specification().type() == typeid(coral::Blob)) {
-                ATH_MSG_VERBOSE("Loading data as a BLOB, uncompressing...");
-                if (!CoralUtilities::readBlobAsString(atr["data"].data<coral::Blob>(), data)) {
-                    ATH_MSG_FATAL("Cannot uncompress BLOB! Aborting...");
-                    return StatusCode::FAILURE;
-                }
-            } else {
-                ATH_MSG_VERBOSE("Loading data as a STRING");
-                data = *(static_cast<const std::string*>((atr["data"]).addressOfData()));
-            }
-
-            // unwrap the json and build the data vector
-            nlohmann::json yy = nlohmann::json::parse(data);
-            for (auto& it : yy.items()) {
-                nlohmann::json yx = it.value();
-                for (auto& jt : yx.items()) {
-                    coral::AttributeList al;
-                    al.extend("tech", "int");
-                    al.extend("file", "string");
-                    al.extend("data", "blob");
-                    al["tech"].data<int>() = jt.value()[1];
-                    al["file"].data<std::string>() = jt.value()[2];
-                    std::string data = jt.value()[3];
-                    if (!CoralUtilities::writeBlobFromString(data, al["data"].data<coral::Blob>())) {
-                        ATH_MSG_FATAL("Cannot compress BLOB!");
-                        return StatusCode::FAILURE;
-                    }
-                    dataPerChannel.push_back(al);
-                }
-            }
-        }
-    }
-    // read old-style format
-    else {
-        CondAttrListCollection::const_iterator itr;
-        for (itr = readCdoRt->begin(); itr != readCdoRt->end(); ++itr) {
-            coral::AttributeList atr = const_cast<coral::AttributeList&>(itr->second);
-            dataPerChannel.push_back(atr);
-        }
-    }
-
-    // unpack the strings in the collection and update the writeCdoRt
-    for (unsigned int idx = 0; idx < dataPerChannel.size(); ++idx) {
-        coral::AttributeList atr = dataPerChannel[idx];
-        bool rt_ts_applied = (atr["tech"].data<int>() & MuonCalib::TIME_SLEWING_CORRECTION_APPLIED);
-        std::string header = "", payload = "", trailer = "";
-        // if BLOB data
-        if (atr["data"].specification().type() == typeid(coral::Blob)) {
-            std::string istr;
-            ATH_MSG_VERBOSE("Loading data as a BLOB, uncompressing...");
-            if (!CoralUtilities::readBlobAsString(atr["data"].data<coral::Blob>(), istr)) {
-                ATH_MSG_FATAL("Cannot uncompress BLOB! Aborting...");
-                return StatusCode::FAILURE;
-            }
-            ATH_CHECK(extractString(istr, header, "\n"));
-            ATH_CHECK(extractString(istr, payload, "\n"));
-            if (istr.size()) ATH_CHECK(extractString(istr, trailer, "\n"));
-        } else {  // else CLOB data
-            std::string data;
-            data = *(static_cast<const std::string*>((atr["data"]).addressOfData()));
-            ATH_MSG_VERBOSE("Data load is " << data);
-            // interpret as string stream
-            std::string istr(data.c_str());
-            ATH_CHECK(extractString(istr, header, " "));
-            ATH_CHECK(extractString(istr, payload, " "));
-            if (istr.size()) ATH_CHECK(extractString(istr, trailer, " "));
-        }
-        ATH_MSG_VERBOSE("Read header:" << header << " payload:" << payload << " trailer:" << trailer);
-
-        // the header contains the muonfixedid rather than the hash
-        std::unique_ptr<char[]> parameters{new char[header.size() + 1]};
-        strncpy(parameters.get(), header.c_str(), header.size() + 1);
-        parameters[header.size()] = '\0';
-        unsigned int regionId, npoints(0);
-        Identifier athenaId;
-        char* pch = strtok(parameters.get(), " _,");
-        regionId = atoi(pch);
-        // Long ago the hash was put in the RT file header, but now (2016)
-        // the muonfixedid of the chamber is in the header.  Hence the "if" below will always be true.
-        if (regionId > m_regionIdThreshold) {
-            ATH_MSG_VERBOSE("Use the following regionId: " << regionId << ". ");
-            MuonCalib::MuonFixedId id(regionId);
-            if (!id.is_mdt()) {
-                ATH_MSG_WARNING("Found non-MDT MuonFixedId, continuing...");
-                continue;
-            }
-            athenaId = m_idToFixedIdTool->fixedIdToId(id);
-            const std::string stationName_str = m_idHelperSvc->mdtIdHelper().stationNameString(std::abs(id.stationName()));
-            if (!m_idHelperSvc->isMuon(athenaId) || stationName_str == "UNKNOWN") {
-                ATH_MSG_WARNING("The translation from the region Id "
-                                << regionId << " to the athena Id: " << athenaId << " eta: " << id.eta() << " phi: " << id.phi()
-                                << " stationName: " << id.stationName() << "(" << stationName_str << ") failed.");
-                continue;
-            }
-            ATH_MSG_VERBOSE("The region has been translated to  athena identifier "
-                            << athenaId << " eta: " << id.eta() << " phi: " << id.phi() << " stationName: " << id.stationName() << " ("
-                            << stationName_str << ")");
-
-            if (!m_idHelperSvc->hasCSC()) {
-                // in case there are no CSCs, there must be 2 NSWs, and accordingly no EIS/EIL1-3 MDTs
-
-                if (stationName_str.find("EIS") != std::string::npos ||
-                    (std::abs(id.eta()) < 4 && stationName_str.find("EIL") != std::string::npos)) {
-                    static std::atomic<bool> eisWarningPrinted{false};
-                    if (!eisWarningPrinted) {
-                        ATH_MSG_WARNING("Found EIS/EIL1-3 MuonFixedId, although NSWs should be present, continuing...");
-                        eisWarningPrinted.store(true, std::memory_order_relaxed);
-                    }
-                    continue;
-                }
-            }
-
-            // If using chamber RTs skip RTs for ML2 -- use ML1 RT for entire chamber
-            if (m_regionSvc->RegionType() == ONEPERCHAMBER && m_idHelperSvc->mdtIdHelper().multilayer(athenaId) == 2) {
-                ATH_MSG_VERBOSE(
-                    "MdtCalibDbAlg::loadRt Ignore ML2 RT for region "
-                    << regionId << " " << m_idHelperSvc->mdtIdHelper().stationNameString(m_idHelperSvc->mdtIdHelper().stationName(athenaId))
-                    << "_" << m_idHelperSvc->mdtIdHelper().stationPhi(athenaId) << "_" << m_idHelperSvc->mdtIdHelper().stationEta(athenaId)
-                    << " ML" << m_idHelperSvc->mdtIdHelper().multilayer(athenaId));  // TEMP
-                continue;
-            }
-            IdentifierHash hash;  // chamber hash
-            IdContext idCont = m_idHelperSvc->mdtIdHelper().module_context();
-            idCont = m_idHelperSvc->mdtIdHelper().module_context();
-            if (m_idHelperSvc->mdtIdHelper().get_hash(athenaId, hash, &idCont)) {
-                ATH_MSG_ERROR("Could not retrieve module hash for identifier " << athenaId.get_compact());
-                return StatusCode::FAILURE;
-            }
-            ATH_MSG_VERBOSE("Fixed region Id " << regionId << " converted into athena Id " << athenaId << " and then into hash " << hash);
-            regionId = hash;  // reset regionId to chamber hash
-        }
-        if (regionId >= writeCdoRt->size()) {
-            static std::atomic<bool> regionIdWarningPrinted = false;
-            if (!regionIdWarningPrinted) {
-                ATH_MSG_WARNING("loadRt() - regionId=" << regionId << " larger than size of MdtRtRelationCollection, skipping...");
-                regionIdWarningPrinted.store(true, std::memory_order_relaxed);
-            }
-            continue;
-        }
-        // extract npoints in RT function
-        pch = strtok(NULL, "_,");
-        npoints = atoi(pch);
-        MuonCalib::CalibFunc::ParVec rtPars;
-        MuonCalib::CalibFunc::ParVec resoPars;
-
-        MuonCalib::SamplePoint tr_point, ts_point;  // pairs of numbers; tr = (time,radius); ts = (time,sigma)  [sigma=resolution]
-        std::vector<MuonCalib::SamplePoint> tr_points(0),
-            ts_points(0);  // all the points in time,radius [RT] and time,sigma [resolution func]
-        float multilayer_tmax_diff(-9e9);
-
-        double innerTubeRadius = -9999.;
-        const MuonGM::MdtReadoutElement* detEl = muDetMgr->getMdtReadoutElement(m_idHelperSvc->mdtIdHelper().channelID(athenaId, 1, 1, 1));
-        if (!detEl) {
-            static std::atomic<bool> rtWarningPrinted{false};
-            if (!rtWarningPrinted) {
-                ATH_MSG_WARNING("loadRt() - Ignoring nonexistant station in calibration DB: "
-                                << m_idHelperSvc->mdtIdHelper().print_to_string(athenaId));
-                rtWarningPrinted.store(true, std::memory_order_relaxed);
-                continue;
-            }
-        } else {
-            innerTubeRadius = detEl->innerTubeRadius();
-        }
-        std::unique_ptr<char[]> RTPar{new char[payload.size() + 1]};
-        strncpy(RTPar.get(), payload.c_str(), payload.size() + 1);
-        RTPar[payload.size()] =
-            '\0';  // terminate string (not sure this is really needed because payload.c_str() should be terminated in \0)
-        char* pch1 = strtok(RTPar.get(), ",");
-        unsigned int n = 0;
-        // loop over RT function payload (triplets of radius,time,sigma(=resolution) )
-        for (int k = 1; pch1 != NULL && n <= npoints; pch1 = strtok(NULL, ", "), k++) {
-            if (k == 1) {  // radius point
-                float radius = atof(pch1);
-                if (m_rtShift != 0.) {
-                    float oldradius = radius;
-                    // TODO: What is this magic number
-                    float rshift = m_rtShift * 1.87652e-2 * radius * (radius - innerTubeRadius);
-                    radius = oldradius + rshift;
-                    ATH_MSG_DEBUG("DEFORM RT: old radius " << oldradius << " new radius " << radius << " shift " << rshift << " max shift "
-                                                           << m_rtShift);
-                }
-
-                if (m_rtScale != 1.) {
-                    radius = radius * m_rtScale;
-                    ATH_MSG_DEBUG("DEFORM RT: old radius " << radius << " new radius " << radius << " scale factor " << m_rtScale);
-                }
-
-                tr_point.set_x2(radius);
-            } else if (k == 2) {  // time
-                float time = atof(pch1);
-                tr_point.set_x1(time);
-                ts_point.set_x1(time);
-            } else if (k == 3) {  // sigma or resolution
-                float sigma = atof(pch1);
-                ts_point.set_x2(sigma);
-                ts_point.set_error(1.0);
-                tr_point.set_error(1.0);
-                if (tr_point.x2() < -99) {  // if radius is < -99 then treat time as ML Tmax difference
-                    multilayer_tmax_diff = tr_point.x1();
-                } else if (n == 0 || (tr_points[n - 1].x1() < tr_point.x1() && tr_points[n - 1].x2() < tr_point.x2())) {
-                    tr_points.push_back(tr_point);
-                    ts_points.push_back(ts_point);
-                    n++;  // count points in RT
-                }
-                k = 0;
-            }
-        }  // end loop over RT function payload (triplets of radius,time,resolution)
-
-        // Must have at least 3 points to have a valid RT
-        if (ts_points.size() < 3) {
-            ATH_MSG_FATAL("Rt relation broken!");
-            ATH_MSG_FATAL("file='" << atr["file"].data<std::string>() << "'");
-            ATH_MSG_FATAL("header='" << header << "'");
-            return StatusCode::FAILURE;
-        }
-
-        if (rt_ts_applied != m_TimeSlewingCorrection) {
-            float sign(rt_ts_applied ? -1.0 : 1.0);
-            float slice_width = innerTubeRadius / static_cast<float>(m_MeanCorrectionVsR.size());
-            for (std::vector<MuonCalib::SamplePoint>::iterator it = tr_points.begin(); it != tr_points.end(); it++) {
-                int slice_number = static_cast<int>(std::floor(it->x2() / slice_width));
-                if (slice_number < 0) slice_number = 0;
-                if (slice_number >= static_cast<int>(m_MeanCorrectionVsR.size()))
-                    slice_number = static_cast<int>(m_MeanCorrectionVsR.size()) - 1;
-                it->set_x1(it->x1() + sign * m_MeanCorrectionVsR[slice_number]);
-            }
-        }
-
-        // Create resolution function from ts_points
-        MuonCalib::IRtResolution* reso = getRtResolutionInterpolation(ts_points);
-        if (msgLvl(MSG::VERBOSE)) {
-            {
-                std::stringstream ofstr;
-                for (const MuonCalib::SamplePoint& it : tr_points) { ofstr << it.x1() << "|" << it.x2() << "|" << it.error() << std::endl; }
-                ATH_MSG_VERBOSE(tr_points.size() << " resolution points :" << ofstr.str());
-            }
-            {
-                std::stringstream ofstr;
-                for (unsigned int i = 0; i < reso->nPar(); ++i) {
-                    ofstr << i << " " << reso->par(i) << std::endl;
-                    ;
-                }
-                ATH_MSG_VERBOSE(reso->nPar() << " resolution parameters : " << ofstr.str());
-            }
-        }
-
-        // Create RT function from tr_points and load RT and resolution functions
-        try {
-            MuonCalib::IRtRelation* rt = new MuonCalib::RtRelationLookUp(rt_fromPoints.getRtRelationLookUp(tr_points));
-            if (reso && rt) {
-                if (regionId >= writeCdoRt->size()) {
-                    delete reso;
-                    delete rt;
-                    ATH_MSG_WARNING("Illegal regionId " << regionId);
-                } else {
-                    if (rt->par(1) == 0.) {
-                        std::stringstream ofstr;
-                        for (const MuonCalib::SamplePoint& it : tr_points) {
-                            ofstr << it.x1() << " " << it.x2() << " " << it.error() << std::endl;
-                        }
-                        ATH_MSG_WARNING("Bin size is 0 " << ofstr.str());
-                    }
-                    // Save ML difference if it is available
-                    if (multilayer_tmax_diff > -8e8) { rt->SetTmaxDiff(multilayer_tmax_diff); }
-                    // Store RT and resolution functions for this region
-                    if (m_regionSvc->RegionType() == ONERT) {
-                        (*writeCdoRt)[0] = new MuonCalib::MdtRtRelation(rt, reso, 0.);
-                        break;  // only read one RT from COOL for ONERT option.
-                        // If doing ML2 RTs, and this is a ML2 RT function then add it to the end of writeCdoRt
-                    } else if (m_regionSvc->RegionType() == ONEPERMULTILAYER && m_idHelperSvc->mdtIdHelper().multilayer(athenaId) == 2) {
-                        ATH_MSG_VERBOSE(
-                            "MdtCalibDbAlg::loadRt Load ML2 RT for region "
-                            << regionId << " "
-                            << m_idHelperSvc->mdtIdHelper().stationNameString(m_idHelperSvc->mdtIdHelper().stationName(athenaId)) << "_"
-                            << m_idHelperSvc->mdtIdHelper().stationPhi(athenaId) << "_" << m_idHelperSvc->mdtIdHelper().stationEta(athenaId)
-                            << " ML" << m_idHelperSvc->mdtIdHelper().multilayer(athenaId));
-                        (*writeCdoRt).push_back(new MuonCalib::MdtRtRelation(rt, reso, 0.));
-                        IdentifierHash mlHash;
-                        m_idHelperSvc->mdtIdHelper().get_detectorElement_hash(athenaId, mlHash);
-                        m_regionSvc->setRegionHash(mlHash);
-                    } else {  // store RT for chamber or ML1 if doing ONEPERMULTILAYER
-                        (*writeCdoRt)[regionId] = new MuonCalib::MdtRtRelation(rt, reso, 0.);
-                        // TODO: add setter method to the container to check if you are not overwriting an existing pointer
-                    }
-                }  // end else regionId is OK
-            }      // end if reso && rt
-        }          // end try
-        catch (int i) {
-            ATH_MSG_FATAL("Error in creating rt-relation!");
-            ATH_MSG_FATAL("npoints=" << tr_points.size());
-            ATH_MSG_FATAL("Offending input: header=" << header);
-            ATH_MSG_FATAL("Offending input: payload=" << payload);
-            return StatusCode::FAILURE;
-        }
-
-    }  // end loop over itr (strings read from COOL)
-    ATH_MSG_INFO("MdtCalibDbAlg::loadRt Read " << m_regionSvc->numberOfRegions() << "RTs from COOL");
-
-    // like MdtCalibrationDbSvc
-    // for corData in loadRt
-
-    // If all of the 3 cor flags were 0
-    // it returned success here in prvious Tool
-    // but here at least record default as an Alg
-    // and then check flags again in the DbSvc
-
-    writeCdoCor->resize(writeCdoRt->size());
-    ATH_MSG_DEBUG("Initializing " << writeCdoCor->size() << " b-field functions");
-    for (unsigned int i = 0; i < writeCdoCor->size(); i++) {
-        (*writeCdoCor)[i] = new MuonCalib::MdtCorFuncSet();
-        if (m_create_b_field_function) initialize_B_correction((*writeCdoCor)[i], (*writeCdoRt)[i]);
-        if (m_createWireSagFunction) initializeSagCorrection((*writeCdoCor)[i]);
-        if (m_createSlewingFunction) (*writeCdoCor)[i]->setSlewing(new MuonCalib::MdtSlewCorFuncHardcoded(MuonCalib::CalibFunc::ParVec()));
-    }
-
-    // finally record writeCdo
-
-    if (writeCdoRt->size() == 0) {
-        ATH_MSG_WARNING("writeCdoRt->size()==0");
-        return StatusCode::FAILURE;
-    }
-    if (writeHandleRt.record(rangeRt, std::move(writeCdoRt)).isFailure()) {
-        ATH_MSG_FATAL("Could not record " << writeHandleRt.key() << " with EventRange " << rangeRt << " into Conditions Store");
-        return StatusCode::FAILURE;
-=======
 
         // copy r values into vector
         rtPars.insert(rtPars.end(), radii.begin(), radii.end());
@@ -961,28 +353,8 @@
             coral::AttributeList atr = const_cast<coral::AttributeList &>(itr->second);
             dataPerChannel.push_back(atr);
         }
->>>>>>> 7f818e8d
-    }
-    ATH_MSG_INFO("recorded new " << writeHandleRt.key() << " with range " << rangeRt << " into Conditions Store");
-
-<<<<<<< HEAD
-    if (writeCdoCor->size() == 0) {
-        ATH_MSG_WARNING("writeCdoCor->size()==0");
-        return StatusCode::FAILURE;
-    }
-    if (writeHandleCor.record(rangeRt, std::move(writeCdoCor)).isFailure()) {
-        ATH_MSG_FATAL("Could not record " << writeHandleCor.key() << " with EventRange " << rangeRt << " into Conditions Store");
-        return StatusCode::FAILURE;
-    }
-    ATH_MSG_INFO("recorded new " << writeHandleCor.key() << " with range " << rangeRt << " into Conditions Store");
-
-    return StatusCode::SUCCESS;
-}
-
-// build the transient structure and load some defaults for T0s
-StatusCode MdtCalibDbAlg::defaultT0s(std::unique_ptr<MdtTubeCalibContainerCollection>& writeCdoTube,
-                                     const MuonGM::MuonDetectorManager* muDetMgr) {
-=======
+    }
+
     // unpack the strings in the collection and update the writeCdoRt
     for (unsigned int idx = 0; idx < dataPerChannel.size(); ++idx) {
         coral::AttributeList atr = dataPerChannel[idx];
@@ -1264,7 +636,6 @@
 
 // build the transient structure and load some defaults for T0s
 StatusCode MdtCalibDbAlg::defaultT0s(std::unique_ptr<MdtTubeCalibContainerCollection> &writeCdoTube) {
->>>>>>> 7f818e8d
     if (writeCdoTube == nullptr) {
         ATH_MSG_ERROR("writeCdoTube == nullptr");
         return StatusCode::FAILURE;
@@ -1283,15 +654,9 @@
     MdtIdHelper::const_id_iterator it = m_idHelperSvc->mdtIdHelper().module_begin();
     MdtIdHelper::const_id_iterator it_end = m_idHelperSvc->mdtIdHelper().module_end();
     for (; it != it_end; ++it) {
-<<<<<<< HEAD
-        MuonCalib::MdtTubeCalibContainer* tubes = nullptr;
-        // create an MdtTubeContainer
-        tubes = buildMdtTubeCalibContainer(*it, muDetMgr);
-=======
         MuonCalib::MdtTubeCalibContainer *tubes = 0;
         // create an MdtTubeContainer
         tubes = buildMdtTubeCalibContainer(*it);
->>>>>>> 7f818e8d
 
         // is tubes ever 0?  how could that happen?
         if (tubes) {
@@ -1347,11 +712,7 @@
     return StatusCode::SUCCESS;
 }  // end MdtCalibDbAlg::defaultT0s
 
-<<<<<<< HEAD
-StatusCode MdtCalibDbAlg::loadTube(const MuonGM::MuonDetectorManager* muDetMgr) {
-=======
 StatusCode MdtCalibDbAlg::loadTube() {
->>>>>>> 7f818e8d
     ATH_MSG_DEBUG("loadTube " << name());
 
     SG::WriteCondHandle<MdtTubeCalibContainerCollection> writeHandleTube{m_writeKeyTube};
@@ -1365,252 +726,6 @@
     // m_tubeData is writeCdoTube here
     // atrc is readCdoTube here
 
-<<<<<<< HEAD
-    if (defaultT0s(writeCdoTube, muDetMgr).isFailure()) {
-        ATH_MSG_FATAL("defaultT0s().isFailure()");
-        return StatusCode::FAILURE;
-    }
-
-    // Read Cond Handle
-    SG::ReadCondHandle<CondAttrListCollection> readHandleTube{m_readKeyTube};
-    const CondAttrListCollection* readCdoTube{*readHandleTube};
-    if (readCdoTube == nullptr) {
-        ATH_MSG_ERROR("readCdoTube==nullptr");
-        return StatusCode::FAILURE;
-    }
-    EventIDRange rangeTube;
-    if (!readHandleTube.range(rangeTube)) {
-        ATH_MSG_ERROR("Failed to retrieve validity range for " << readHandleTube.key());
-        return StatusCode::FAILURE;
-    }
-    ATH_MSG_INFO("Size of CondAttrListCollection " << readHandleTube.fullKey() << " readCdoTube->size()= " << readCdoTube->size());
-    ATH_MSG_INFO("Range of input is " << rangeTube);
-
-    // read new-style format 2020
-    std::vector<coral::AttributeList> dataPerChannel;
-    if (m_newFormat2020) {
-        CondAttrListCollection::const_iterator itr;
-        for (itr = readCdoTube->begin(); itr != readCdoTube->end(); ++itr) {
-            const coral::AttributeList& atr = itr->second;
-            std::string data;
-            if (atr["data"].specification().type() == typeid(coral::Blob)) {
-                ATH_MSG_VERBOSE("Loading data as a BLOB, uncompressing...");
-                if (!CoralUtilities::readBlobAsString(atr["data"].data<coral::Blob>(), data)) {
-                    ATH_MSG_FATAL("Cannot uncompress BLOB! Aborting...");
-                    return StatusCode::FAILURE;
-                }
-            } else {
-                ATH_MSG_VERBOSE("Loading data as a STRING");
-                data = *(static_cast<const std::string*>((atr["data"]).addressOfData()));
-            }
-
-            // unwrap the json and build the data vector
-            nlohmann::json yy = nlohmann::json::parse(data);
-            for (auto& it : yy.items()) {
-                nlohmann::json yx = it.value();
-                for (auto& jt : yx.items()) {
-                    coral::AttributeList al;
-                    al.extend("tech", "int");
-                    al.extend("file", "string");
-                    al.extend("data", "blob");
-                    al["tech"].data<int>() = jt.value()[1];
-                    al["file"].data<std::string>() = jt.value()[2];
-                    std::string data = jt.value()[3];
-                    if (!CoralUtilities::writeBlobFromString(data, al["data"].data<coral::Blob>())) {
-                        ATH_MSG_FATAL("Cannot compress BLOB!");
-                        return StatusCode::FAILURE;
-                    }
-                    dataPerChannel.push_back(al);
-                }
-            }
-        }
-    }
-    // read old-style format
-    else {
-        CondAttrListCollection::const_iterator itr;
-        for (itr = readCdoTube->begin(); itr != readCdoTube->end(); ++itr) {
-            coral::AttributeList atr = const_cast<coral::AttributeList&>(itr->second);
-            dataPerChannel.push_back(atr);
-        }
-    }
-
-    // Inverse of wire propagation speed
-    float inversePropSpeed = 1. / (Gaudi::Units::c_light * m_prop_beta);
-
-    // unpack the strings in the collection and update the
-    // MdtTubeCalibContainers in TDS
-    for (unsigned int idx = 0; idx < dataPerChannel.size(); ++idx) {
-        coral::AttributeList atr = dataPerChannel[idx];
-        std::string header = "", payload = "", trailer = "";
-
-        bool t0_ts_applied = (atr["tech"].data<int>() & MuonCalib::TIME_SLEWING_CORRECTION_APPLIED);
-        // If BLOB data then uncompress
-        if (atr["data"].specification().type() == typeid(coral::Blob)) {
-            std::string istr;
-            ATH_MSG_VERBOSE("Loading data as a BLOB, uncompressing...");
-            if (!CoralUtilities::readBlobAsString(atr["data"].data<coral::Blob>(), istr)) {
-                ATH_MSG_FATAL("Cannot uncompress BLOB! Aborting...");
-                return StatusCode::FAILURE;
-            }
-            ATH_CHECK(extractString(istr, header, "\n"));
-            ATH_CHECK(extractString(istr, payload, "\n"));
-            if (istr.size()) ATH_CHECK(extractString(istr, trailer, "\n"));
-        } else {  // else is uncompressed CLOB (no longer used)
-            std::string data;
-            data = *(static_cast<const std::string*>((atr["data"]).addressOfData()));
-            ATH_MSG_VERBOSE("Data load is " << data);
-
-            // interpret as string stream
-            std::string istr(data.c_str());
-            ATH_CHECK(extractString(istr, header, "\n"));
-            ATH_CHECK(extractString(istr, payload, "\n"));
-            if (istr.size()) ATH_CHECK(extractString(istr, trailer, "\n"));
-        }
-        ATH_MSG_VERBOSE("Read header:" << header << " payload:" << payload << " trailer:" << trailer);
-
-        // Extract info from the header line, chamber name, number of tubes.
-        int ieta = -99, iphi = -99, region = -99, ntubes = -99;
-
-        // parameters for the MdtTubeContainer
-        // header filename,version,region,tubes
-        std::unique_ptr<char[]> parameters{new char[header.size() + 1]};
-        strncpy(parameters.get(), header.c_str(), header.size() + 1);
-        parameters[header.size()] = '\0';             // terminate string
-        char* pch = strtok(parameters.get(), " _,");  // split using delimiters "_" and ","
-        std::string st_name(pch, 2, 3);               // extract 3-character station to "name" (e.g. BIL)
-
-        // Split header line and extract phi, eta, region, ntubes
-        pch = strtok(NULL, "_,");
-        for (int i = 1; pch != NULL; pch = strtok(NULL, "_,"), i++) {
-            std::istringstream is(pch);
-            if (i == 1) {
-                is >> iphi;
-            } else if (i == 2) {
-                is >> ieta;
-            } else if (i == 4) {
-                is >> region;
-            } else if (i == 5) {
-                is >> ntubes;
-            }
-        }
-
-        ATH_MSG_VERBOSE("Header parameters extracted: eta: " << ieta << ", phi: " << iphi << ", n-tubes: " << ntubes
-                                                             << ", region: " << region);
-        // need to check validity of Identifier since database contains all Run 2 MDT chambers, e.g. also EI chambers which are
-        // potentially replaced by NSW
-        bool isValid = true;  // the elementID takes a bool pointer to check the validity of the Identifier
-        Identifier chId = m_idHelperSvc->mdtIdHelper().elementID(st_name, ieta, iphi, true, &isValid);
-        if (!isValid) {
-            static std::atomic<bool> idWarningPrinted = false;
-            if (!idWarningPrinted) {
-                ATH_MSG_WARNING("Element Identifier " << chId.get_compact() << " retrieved for station name " << st_name
-                                                      << " is not valid, skipping");
-                idWarningPrinted.store(true, std::memory_order_relaxed);
-            }
-            continue;
-        }
-
-        MuonCalib::MdtTubeCalibContainer* tubes = nullptr;
-
-        // get chamber hash
-        IdentifierHash hash;
-        IdContext idCont = m_idHelperSvc->mdtIdHelper().module_context();
-        if (m_idHelperSvc->mdtIdHelper().get_hash(chId, hash, &idCont))
-            ATH_MSG_WARNING("Retrieving module hash for Identifier " << chId.get_compact() << " failed");
-
-        // we have to check whether the retrieved Identifier is valid. The problem is that the is_valid() function of the Identifier class
-        // does only check for the size of the number, not for the physical validity. The get_detectorElement_hash function of the
-        // MuonIdHelper however returns an error in case the Identifier is not part of the vector of physically valid Identifiers (the check
-        // could also be done using the module hash) It is important that the methods from MuonIdHelper are called which are not overwritten
-        // by the MdtIdHelper
-        IdentifierHash detElHash;
-        if (m_idHelperSvc->mdtIdHelper().MuonIdHelper::get_detectorElement_hash(chId, detElHash)) {
-            ATH_MSG_WARNING("Retrieving detector element hash for Identifier "
-                            << chId.get_compact() << " failed, thus Identifier (original information was name=" << st_name
-                            << ", eta=" << ieta << ", phi=" << iphi << ") is not valid, skipping...");
-            continue;
-        }
-
-        if (msgLvl(MSG::VERBOSE)) {
-            ATH_MSG_VERBOSE("name of chamber is " << pch << " station name is " << st_name);
-            ATH_MSG_VERBOSE("phi value is " << iphi);
-            ATH_MSG_VERBOSE("eta value is " << ieta);
-            ATH_MSG_VERBOSE("region value is " << region);
-            ATH_MSG_VERBOSE("ntubes value is " << ntubes);
-            ATH_MSG_VERBOSE("station name is " << st_name << " chamber ID  is " << chId);
-            ATH_MSG_VERBOSE("corresponding hash is " << hash);
-        }
-
-        // skip illegal stations.
-        if (hash >= writeCdoTube->size()) {
-            ATH_MSG_INFO("Illegal station (1)! (" << st_name << "," << iphi << "," << ieta << ")");
-            continue;
-        }
-
-        // retrieve the existing one (created by defaultt0() )
-        tubes = (*writeCdoTube)[hash];
-
-        if (tubes == NULL) {
-            ATH_MSG_INFO("Illegal station (2)! (" << st_name << "," << iphi << "," << ieta << ")");
-            continue;
-        }
-
-        int nml = tubes->numMultilayers();
-        int nlayers = tubes->numLayers();
-        int ntubesLay = tubes->numTubes();
-        int size = nml * nlayers * ntubesLay;
-
-        if (size != ntubes) {
-            ATH_MSG_ERROR("Mismatch between number of tubes in MdtTubeCalibContainer for chamber "
-                          << st_name << "," << iphi << "," << ieta << " (" << size << ") and COOL DB (" << ntubes << ")");
-            return StatusCode::FAILURE;
-        }
-
-        // Extract T0, ADCcal, valid flag for each tube from payload.
-        MuonCalib::MdtTubeCalibContainer::SingleTubeCalib datatube;
-        std::unique_ptr<char[]> TubePar{new char[payload.size() + 1]};
-        strncpy(TubePar.get(), payload.c_str(), payload.size() + 1);
-        TubePar[payload.size()] = '\0';
-
-        // Loop over payload
-        char* pch1 = strtok(TubePar.get(), ",");
-        int ml = 1, l = 1, t = 1;
-        for (int k = 1; pch1 != NULL; pch1 = strtok(NULL, ", "), k++) {
-            if (k == 1) {
-                double tzero = atof(pch1);
-                if (m_t0Shift != 0.) {
-                    tzero += m_t0Shift;
-                    ATH_MSG_VERBOSE("T0 shift " << m_t0Shift << " t0 " << tzero << " id " << ml << " " << l << " " << t);
-                }
-                if (m_t0Spread != 0.) {
-                    CLHEP::HepRandomEngine* engine = m_RNGWrapper->getEngine(Gaudi::Hive::currentContext());
-                    double sh = CLHEP::RandGaussZiggurat::shoot(engine, 0., m_t0Spread);
-                    tzero += sh;
-                    ATH_MSG_VERBOSE("T0 spread " << sh << " t0 " << tzero << " id " << ml << " " << l << " " << t);
-                }
-                if (!t0_ts_applied && m_TimeSlewingCorrection) { tzero += m_TsCorrectionT0; }
-                if (t0_ts_applied && !m_TimeSlewingCorrection) { tzero -= m_TsCorrectionT0; }
-                datatube.t0 = tzero;
-            } else if (k == 2) {
-                datatube.statusCode = atoi(pch1);
-            } else if (k == 3) {
-                datatube.adcCal = atof(pch1);
-                datatube.inversePropSpeed = inversePropSpeed;
-                tubes->setCalib(ml - 1, l - 1, t - 1, datatube);
-                ATH_MSG_VERBOSE("Loading T0s " << ml << " " << l << " " << t << " " << datatube.t0);
-                t++;
-                k = 0;
-                if (t > ntubesLay) {
-                    l++;
-                    t = 1;
-                }
-                if (l > nlayers) {
-                    ml++;
-                    l = 1;
-                }
-            }
-        }
-=======
     ATH_CHECK(defaultT0s(writeCdoTube));
 
     // Read Cond Handle
@@ -1851,7 +966,6 @@
                 }
             }
         }
->>>>>>> 7f818e8d
     }  // end loop over readCdoTube
 
     // finally record writeCdo
@@ -1870,16 +984,6 @@
 }
 
 // Build a MuonCalib::MdtTubeCalibContainer for a given Identifier
-<<<<<<< HEAD
-MuonCalib::MdtTubeCalibContainer* MdtCalibDbAlg::buildMdtTubeCalibContainer(const Identifier& id,
-                                                                            const MuonGM::MuonDetectorManager* muDetMgr) {
-    MuonCalib::MdtTubeCalibContainer* tubes = 0;
-
-    const MuonGM::MdtReadoutElement* detEl = muDetMgr->getMdtReadoutElement(m_idHelperSvc->mdtIdHelper().channelID(id, 1, 1, 1));
-    const MuonGM::MdtReadoutElement* detEl2 = 0;
-    if (m_idHelperSvc->mdtIdHelper().numberOfMultilayers(id) == 2) {
-        detEl2 = muDetMgr->getMdtReadoutElement(m_idHelperSvc->mdtIdHelper().channelID(id, 2, 1, 1));
-=======
 MuonCalib::MdtTubeCalibContainer *MdtCalibDbAlg::buildMdtTubeCalibContainer(const Identifier &id) {
     MuonCalib::MdtTubeCalibContainer *tubes = nullptr;
 
@@ -1887,7 +991,6 @@
     const MuonGM::MdtReadoutElement *detEl2 = nullptr;
     if (m_idHelperSvc->mdtIdHelper().numberOfMultilayers(id) == 2) {
         detEl2 = m_detMgr->getMdtReadoutElement(m_idHelperSvc->mdtIdHelper().channelID(id, 2, 1, 1));
->>>>>>> 7f818e8d
     } else {
         ATH_MSG_VERBOSE("A single multilayer for this station "
                         << m_idHelperSvc->mdtIdHelper().stationNameString(m_idHelperSvc->mdtIdHelper().stationName(id)) << ","
@@ -1936,13 +1039,8 @@
     return tubes;
 }  // end MdtCalibDbAlg::buildMdtTubeCalibContainer
 
-<<<<<<< HEAD
-inline MuonCalib::RtResolutionLookUp* MdtCalibDbAlg::getRtResolutionInterpolation(
-    const std::vector<MuonCalib::SamplePoint>& sample_points) {
-=======
 inline MuonCalib::RtResolutionLookUp *MdtCalibDbAlg::getRtResolutionInterpolation(
     const std::vector<MuonCalib::SamplePoint> &sample_points) {
->>>>>>> 7f818e8d
     ///////////////
     // VARIABLES //
     ///////////////
@@ -1975,11 +1073,7 @@
     return new MuonCalib::RtResolutionLookUp(res_param);
 }
 
-<<<<<<< HEAD
-inline StatusCode MdtCalibDbAlg::extractString(std::string& input, std::string& output, std::string separator) {
-=======
 inline StatusCode MdtCalibDbAlg::extractString(std::string &input, std::string &output, std::string separator) {
->>>>>>> 7f818e8d
     unsigned long int pos = 0;
     std::string::size_type start = input.find_first_not_of(separator.c_str(), pos);
     if (start == std::string::npos) {
@@ -1996,15 +1090,9 @@
 
 // like MdtCalibrationDbSvc
 // for corData in loadRt
-<<<<<<< HEAD
-void MdtCalibDbAlg::initialize_B_correction(MuonCalib::MdtCorFuncSet* funcSet, const MuonCalib::MdtRtRelation* rt_rel) {
-    if (rt_rel == NULL) {
-        funcSet->setBField(NULL);
-=======
 void MdtCalibDbAlg::initialize_B_correction(MuonCalib::MdtCorFuncSet *funcSet, const MuonCalib::MdtRtRelation *rt_rel) {
     if (rt_rel == nullptr) {
         funcSet->setBField(nullptr);
->>>>>>> 7f818e8d
         return;
     }
     ATH_MSG_VERBOSE("initialize_B_correction...");
@@ -2014,11 +1102,7 @@
     funcSet->setBField(new MuonCalib::BFieldCorFunc(std::string("medium"), corr_params, rt_rel->rt()));
 }
 
-<<<<<<< HEAD
-void MdtCalibDbAlg::initializeSagCorrection(MuonCalib::MdtCorFuncSet* funcSet) {
-=======
 void MdtCalibDbAlg::initializeSagCorrection(MuonCalib::MdtCorFuncSet *funcSet) {
->>>>>>> 7f818e8d
     ATH_MSG_VERBOSE("initializeSagCorrection...");
     std::vector<double> corr_params(0);
     funcSet->wireSag(new MuonCalib::WireSagCorFunc(corr_params));
