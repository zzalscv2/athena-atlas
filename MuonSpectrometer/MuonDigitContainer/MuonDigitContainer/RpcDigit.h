--- conflicted
+++ resolved
@@ -32,15 +32,10 @@
   RpcDigit(const Identifier& id, float time);
 
   // Is this a valid digit?
-<<<<<<< HEAD
-  bool is_valid(const RpcIdHelper& rpcHelper) const;
-
-=======
   bool is_valid(const RpcIdHelper& rpcHelper) const {
     return (rpcHelper.valid(m_muonId));
   }
   
->>>>>>> 03922733
   // Is this a valid digit?
   bool is_valid(const RpcIdHelper* rpcHelper) const {
     return is_valid(*rpcHelper);
