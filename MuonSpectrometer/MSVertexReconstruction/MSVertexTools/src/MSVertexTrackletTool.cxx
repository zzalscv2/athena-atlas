--- conflicted
+++ resolved
@@ -80,11 +80,7 @@
     
     ATH_CHECK(m_mdtTESKey.initialize());
     ATH_CHECK(m_TPContainer.initialize());
-<<<<<<< HEAD
-	ATH_CHECK( m_muonIdHelperTool.retrieve() );
-=======
     ATH_CHECK( m_muonIdHelperTool.retrieve() );
->>>>>>> 03922733
 
     return StatusCode::SUCCESS;
   }
