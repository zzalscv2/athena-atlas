--- conflicted
+++ resolved
@@ -86,39 +86,6 @@
   );
 
   // =======================
-<<<<<<< HEAD
-  // Update Alignment, ALINES
-  // =======================
-
-  SG::ReadCondHandle<ALineMapContainer> readALinesHandle{m_readALineKey};
-  const ALineMapContainer* readALinesCdo{*readALinesHandle};
-  if(readALinesCdo==nullptr){
-    ATH_MSG_ERROR("Null pointer to the read ALINES conditions object");
-    return StatusCode::FAILURE;
-  }
-
-  if (MuonMgrData->updateAlignment(readALinesCdo).isFailure()) ATH_MSG_ERROR("Unable to update Alignment" );
-  else ATH_MSG_DEBUG("update Alignment DONE" );
-
-  // =======================
-  // Update Deformations, BLINES
-  // =======================
-
-  SG::ReadCondHandle<BLineMapContainer> readBLinesHandle{m_readBLineKey};
-  const BLineMapContainer* readBLinesCdo{*readBLinesHandle};
-  if(readBLinesCdo==nullptr){
-    ATH_MSG_ERROR("Null pointer to the read BLINES conditions object");
-    return StatusCode::FAILURE;
-  }
-
-  writeHandle.addDependency( readALinesHandle, readBLinesHandle );
-
-  if (MuonMgrData->updateDeformations(readBLinesCdo).isFailure()) ATH_MSG_ERROR("Unable to update Deformations" );
-  else ATH_MSG_DEBUG("update Deformations DONE" );
-
-  // =======================
-=======
->>>>>>> 3257d45b
   // Update CSC Internal Alignment if requested
   // =======================
 
@@ -156,33 +123,33 @@
   // =======================
   // Update Alignment, ALINES
   // =======================
-  
+
   SG::ReadCondHandle<ALineMapContainer> readALinesHandle{m_readALineKey};
-  const ALineMapContainer* readALinesCdo{*readALinesHandle}; 
+  const ALineMapContainer* readALinesCdo{*readALinesHandle};
   if(readALinesCdo==nullptr){
     ATH_MSG_ERROR("Null pointer to the read ALINES conditions object");
-    return StatusCode::FAILURE; 
-  } 
+    return StatusCode::FAILURE;
+  }
 
   if (MuonMgrData->updateAlignment(readALinesCdo).isFailure()) ATH_MSG_ERROR("Unable to update Alignment" );
   else ATH_MSG_DEBUG("update Alignment DONE" );
-  
+
   // =======================
   // Update Deformations, BLINES
   // =======================
 
   SG::ReadCondHandle<BLineMapContainer> readBLinesHandle{m_readBLineKey};
-  const BLineMapContainer* readBLinesCdo{*readBLinesHandle}; 
+  const BLineMapContainer* readBLinesCdo{*readBLinesHandle};
   if(readBLinesCdo==nullptr){
     ATH_MSG_ERROR("Null pointer to the read BLINES conditions object");
-    return StatusCode::FAILURE; 
-  } 
-  
+    return StatusCode::FAILURE;
+  }
+
   writeHandle.addDependency( readALinesHandle, readBLinesHandle );
 
   if (MuonMgrData->updateDeformations(readBLinesCdo).isFailure()) ATH_MSG_ERROR("Unable to update Deformations" );
   else ATH_MSG_DEBUG("update Deformations DONE" );
-  
+
   // !!!!!!!! UPDATE ANYTHING ELSE ???????
 
   if (writeHandle.record(std::move(MuonMgrData)).isFailure()) {
