/*
  Copyright (C) 2002-2022 CERN for the benefit of the ATLAS collaboration
*/

#include "MuonGeoModel/MuonDetectorCondAlg.h"

#include "AthenaKernel/CLASS_DEF.h"
#include "AthenaKernel/ClassID_traits.h"
#include "AthenaKernel/CondCont.h"
#include "AthenaKernel/IOVInfiniteRange.h"
#include "AthenaPoolUtilities/CondAttrListCollection.h"
#include "MuonDetDescrUtils/BuildNSWReadoutGeometry.h"
#include "MuonGeoModel/MuonDetectorFactory001.h"
#include "MuonGeoModel/MuonDetectorTool.h"

#include <fstream>

MuonDetectorCondAlg::MuonDetectorCondAlg(const std::string &name, ISvcLocator *pSvcLocator) : AthAlgorithm(name, pSvcLocator)
{ }

StatusCode MuonDetectorCondAlg::initialize() {
    ATH_MSG_DEBUG("Initializing ...");

    // Retrieve the MuonDetectorManager from the detector store to get
    // the applyCscIntAlignment() and applyMdtAsBuiltParams() flags
    std::string managerName = "Muon";    const MuonGM::MuonDetectorManager *MuonDetMgrDS;
    if (detStore()->retrieve(MuonDetMgrDS).isFailure()) {
        ATH_MSG_INFO("Could not find the MuonGeoModel Manager: " << managerName << " from the Detector Store! ");
        return StatusCode::FAILURE;
    } else {
        ATH_MSG_DEBUG(" Found the MuonGeoModel Manager from the Detector Store");
    }

    // Read Handles
    ATH_CHECK(m_iGeoModelTool.retrieve());

    ATH_CHECK(m_readALineKey.initialize(m_applyALines));
    ATH_CHECK(m_readBLineKey.initialize());
    ATH_CHECK(m_readILineKey.initialize(MuonDetMgrDS->applyCscIntAlignment()));
    ATH_CHECK(m_readMdtAsBuiltKey.initialize(MuonDetMgrDS->applyMdtAsBuiltParams()));
    ATH_CHECK(m_readNswAsBuiltKey.initialize(MuonDetMgrDS->applyNswAsBuiltParams()));

    ATH_CHECK(m_condMmPassivKey.initialize(m_applyMmPassivation));
    ATH_CHECK(m_idHelperSvc.retrieve());

    // Write Handles
    // std::string ThisKey = "MuonDetectorManager";
    // std::size_t pos = name().find("MuonDetectorCondAlg");
    // m_writeDetectorManagerKey = ThisKey + name().substr (pos);
    ATH_CHECK(m_writeDetectorManagerKey.initialize());

    return StatusCode::SUCCESS;
}

StatusCode MuonDetectorCondAlg::execute() {
    ATH_MSG_DEBUG("execute " << name());
    const EventContext& ctx = Gaudi::Hive::currentContext();

    // =======================
    // Write ILine Cond Handle
    // =======================
    SG::WriteCondHandle<MuonGM::MuonDetectorManager> writeHandle{m_writeDetectorManagerKey, ctx};
    if (writeHandle.isValid()) {
        ATH_MSG_DEBUG("CondHandle " << writeHandle.fullKey() << " is already valid."
                                    << ". In theory this should not be called, but may happen"
                                    << " if multiple concurrent events are being processed out of order.");
        return StatusCode::SUCCESS;
    }


    writeHandle.addDependency(IOVInfiniteRange::infiniteRunLB());

    // =======================
    // Create the MuonDetectorManager by calling the MuonDetectorFactory001
    // =======================
    MuonGM::MuonDetectorFactory001 theFactory(detStore().operator->());
<<<<<<< HEAD
    MuonGM::MuonDetectorManager *mgr;
    if (MuDetTool->createFactory(mgr).isFailure()) {
=======
    if (m_iGeoModelTool->createFactory(theFactory).isFailure()) {
>>>>>>> 9463d31e
        ATH_MSG_FATAL("unable to create MuonDetectorFactory001 ");
        return StatusCode::FAILURE;
    }

    std::unique_ptr<MuonGM::MuonDetectorManager> MuonMgrData(mgr);

    // =======================
    // Add NSW to the MuonDetectorManager by calling BuildReadoutGeometry from MuonAGDDToolHelper
    // =======================
    if (MuonMgrData->mmIdHelper() && MuonMgrData->stgcIdHelper()) {
        BuildNSWReadoutGeometry theBuilder{};
        bool success=false;
        if(m_applyMmPassivation){           
            SG::ReadCondHandle<NswPassivationDbData> readMmPass{m_condMmPassivKey, ctx};
            if(!readMmPass.isValid()){
              ATH_MSG_ERROR("Cannot find conditions data container for MM passivation!");
              return StatusCode::FAILURE;
            }
            writeHandle.addDependency(readMmPass);
            success = theBuilder.BuildReadoutGeometry(MuonMgrData.get(), readMmPass.cptr());
        }
        else {
            success = theBuilder.BuildReadoutGeometry(MuonMgrData.get(), nullptr);
        }
        if(!success){
            ATH_MSG_FATAL("unable to add NSW ReadoutGeometry in the MuonDetectorManager in conditions store");
            return StatusCode::FAILURE;
        }
    }

    // =======================
    // Update CSC Internal Alignment if requested
    // =======================

    if (MuonMgrData->applyCscIntAlignment()) {
        SG::ReadCondHandle<CscInternalAlignmentMapContainer> readILinesHandle{m_readILineKey, ctx};
        if (!readILinesHandle.isValid()){
            ATH_MSG_FATAL("Failed to retrieve the CSC I-line container "<<readILinesHandle.fullKey());
            return StatusCode::FAILURE;
        }        
        writeHandle.addDependency(readILinesHandle);
        ATH_CHECK(MuonMgrData->updateCSCInternalAlignmentMap(**readILinesHandle));
    }

    // =======================
    // Update MdtAsBuiltMapContainer if requested BEFORE updating ALINES and BLINES
    // =======================
    if (MuonMgrData->applyMdtAsBuiltParams()) {
        SG::ReadCondHandle<MdtAsBuiltMapContainer> readMdtAsBuiltHandle{m_readMdtAsBuiltKey, ctx};
        if (!readMdtAsBuiltHandle.isValid()) {
            ATH_MSG_FATAL("Failed to load Mdt as-built container "<<m_readMdtAsBuiltKey.fullKey());
            return StatusCode::FAILURE;
        }
        writeHandle.addDependency(readMdtAsBuiltHandle);
        ATH_CHECK(MuonMgrData->updateMdtAsBuiltParams(**readMdtAsBuiltHandle));
    }

    // =======================
    // Set NSW as-built geometry if requested
    // =======================
    if (MuonMgrData->applyNswAsBuiltParams()) {
        SG::ReadCondHandle<NswAsBuiltDbData> readNswAsBuilt{m_readNswAsBuiltKey, ctx};
        if(!readNswAsBuilt.isValid()) {
            ATH_MSG_ERROR("Cannot find conditions data container for NSW as-built!");
            return StatusCode::FAILURE;
        }
        writeHandle.addDependency(readNswAsBuilt);
        MuonMgrData->setMMAsBuiltCalculator(*readNswAsBuilt);
    }

    // =======================
    // Update Alignment, ALINES
    // =======================
    if (m_applyALines) {
        SG::ReadCondHandle<ALineMapContainer> readALinesHandle{m_readALineKey, ctx};
        if (!readALinesHandle.isValid()) {
            ATH_MSG_FATAL("Failed to load ALine container "<<m_readALineKey.fullKey());
            return StatusCode::FAILURE;
        }
        writeHandle.addDependency(readALinesHandle);
        ATH_CHECK(MuonMgrData->updateAlignment(**readALinesHandle, m_isData));     
    } else ATH_MSG_INFO("Do not apply the A Lines of the alignment");
 
    // =======================
    // Update Deformations, BLINES
    // =======================
    if (m_applyBLines) {
        SG::ReadCondHandle<BLineMapContainer> readBLinesHandle{m_readBLineKey, ctx};
        if (!readBLinesHandle.isValid()) {
            ATH_MSG_FATAL("Failed to load B line container "<<m_readBLineKey.fullKey());
            return StatusCode::FAILURE;
        }
        writeHandle.addDependency(readBLinesHandle);
        ATH_CHECK (MuonMgrData->updateDeformations(**readBLinesHandle, m_isData));  
    } else ATH_MSG_INFO("Do not apply the B Lines of the alignment");
    
    // !!!!!!!! UPDATE ANYTHING ELSE ???????

    if (writeHandle.record(std::move(MuonMgrData)).isFailure()) {
        ATH_MSG_FATAL("Could not record MuonDetectorManager " << writeHandle.key() << " with EventRange " << writeHandle.getRange() << " into Conditions Store");
        return StatusCode::FAILURE;
    }
    ATH_MSG_INFO("recorded new " << writeHandle.key() << " with range " << writeHandle.getRange() << " into Conditions Store");

    return StatusCode::SUCCESS;
}<|MERGE_RESOLUTION|>--- conflicted
+++ resolved
@@ -74,12 +74,8 @@
     // Create the MuonDetectorManager by calling the MuonDetectorFactory001
     // =======================
     MuonGM::MuonDetectorFactory001 theFactory(detStore().operator->());
-<<<<<<< HEAD
     MuonGM::MuonDetectorManager *mgr;
     if (MuDetTool->createFactory(mgr).isFailure()) {
-=======
-    if (m_iGeoModelTool->createFactory(theFactory).isFailure()) {
->>>>>>> 9463d31e
         ATH_MSG_FATAL("unable to create MuonDetectorFactory001 ");
         return StatusCode::FAILURE;
     }
