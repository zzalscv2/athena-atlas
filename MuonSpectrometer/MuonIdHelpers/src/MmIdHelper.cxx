--- conflicted
+++ resolved
@@ -1,5 +1,5 @@
 /*
-  Copyright (C) 2002-2022 CERN for the benefit of the ATLAS collaboration
+  Copyright (C) 2002-2021 CERN for the benefit of the ATLAS collaboration
 */
 
 #include "MuonIdHelpers/MmIdHelper.h"
@@ -186,36 +186,18 @@
 
     // test to see that the multi range is not empty
     if (m_full_module_range.size() == 0) {
-<<<<<<< HEAD
-        if (m_msgSvc) { log << MSG::ERROR << "MicroMegas MultiRange ID is empty for modules" << endmsg; }
-=======
         ATH_MSG_ERROR("MicroMegas MultiRange ID is empty for modules");
         status = 1;
->>>>>>> d187a8f6
     }
 
     // test to see that the detector element multi range is not empty
     if (m_full_detectorElement_range.size() == 0) {
-<<<<<<< HEAD
-        if (m_msgSvc) { log << MSG::ERROR << "MicroMegas MultiRange ID is empty for detector elements" << endmsg; }
-=======
         ATH_MSG_ERROR("MicroMegas MultiRange ID is empty for detector elements");
         status = 1;
->>>>>>> d187a8f6
     }
 
     // test to see that the multi range is not empty
     if (m_full_channel_range.size() == 0) {
-<<<<<<< HEAD
-        if (m_msgSvc) { log << MSG::ERROR << "MicroMegas MultiRange ID is empty for channels" << endmsg; }
-    }
-
-    // Setup the hash tables for MicroMegas
-    if (m_msgSvc) { log << MSG::INFO << "Initializing MicroMegas hash indices ... " << endmsg; }
-    init_hashes();
-    init_detectorElement_hashes();  // same as module hash
-    init_id_to_hashes();
-=======
         ATH_MSG_ERROR("MicroMegas MultiRange ID is empty for channels");
         status = 1;
     }
@@ -225,7 +207,6 @@
     status = init_hashes();
     status = init_detectorElement_hashes();  // same as module hash
     status = init_id_to_hashes();
->>>>>>> d187a8f6
 
     /*
     //comment out this bit to test the identifiers
