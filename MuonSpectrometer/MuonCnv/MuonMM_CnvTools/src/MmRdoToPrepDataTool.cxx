/*
  Copyright (C) 2002-2019 CERN for the benefit of the ATLAS collaboration
*/

///////////////////////////////////////////////////////////////////
// MdtRdoToPrepDataTool.cxx, (c) ATLAS Detector software
///////////////////////////////////////////////////////////////////

#include "MmRdoToPrepDataTool.h"
#include "GaudiKernel/MsgStream.h"
#include "GaudiKernel/AlgFactory.h"
#include "GaudiKernel/ISvcLocator.h"
#include "GaudiKernel/PropertyMgr.h"

#include "StoreGate/StoreGateSvc.h"

#include "MuonIdHelpers/MmIdHelper.h"
#include "MuonIdHelpers/MuonIdHelperTool.h"
#include "MuonIdHelpers/MuonIdHelper.h"
#include "MuonReadoutGeometry/MuonStation.h"
#include "MuonReadoutGeometry/MMReadoutElement.h"

#include "MuonPrepRawData/MMPrepDataContainer.h"
#include "TrkEventPrimitives/LocalDirection.h"

// BS access
#include "ByteStreamCnvSvcBase/IROBDataProviderSvc.h"
#include "MuonCnvToolInterfaces/IMuonRawDataProviderTool.h"

#include "MMClusterization/IMMClusterBuilderTool.h"

using namespace MuonGM;
using namespace Trk;
using namespace Muon;

Muon::MmRdoToPrepDataTool::MmRdoToPrepDataTool(const std::string& t,
                 const std::string& n,
                 const IInterface*  p )
  :
  AthAlgTool(t,n,p),
  m_muonMgr(0),
  m_mmIdHelper(0),
  m_idHelperTool("Muon::MuonIdHelperTool/MuonIdHelperTool"),
  m_fullEventDone(false),
  m_mmPrepDataContainer(0),
  m_clusterBuilderTool("Muon::SimpleMMClusterBuilderTool/SimpleMMClusterBuilderTool",this),
  m_calibTool("Muon::NSWCalibTool/NSWCalibTool", this)

{
  declareInterface<Muon::IMuonRdoToPrepDataTool>(this);
 
  //  template for property decalration
  declareProperty("OutputCollection",    m_mmPrepDataContainerKey = std::string("MM_Measurements"),
      "Muon::MMPrepDataContainer to record");
  declareProperty("InputCollection",    m_rdoContainerKey = std::string("MMRDO"),
      "Muon::MMPrepDataContainer to record");
  
  declareProperty("MergePrds", m_merge = true);
  declareProperty("ClusterBuilderTool",m_clusterBuilderTool);
  declareProperty("NSWCalibTool", m_calibTool);
}


Muon::MmRdoToPrepDataTool::~MmRdoToPrepDataTool()
{

}

StatusCode Muon::MmRdoToPrepDataTool::initialize()
{  
  ATH_MSG_DEBUG(" in initialize()");
  
  /// get the detector descriptor manager
  StoreGateSvc* detStore=0;
  StatusCode sc = serviceLocator()->service("DetectorStore", detStore);
  
  if (sc.isSuccess()) {
    sc = detStore->retrieve( m_muonMgr );
    if (sc.isFailure()) {
      ATH_MSG_FATAL(" Cannot retrieve MuonReadoutGeometry ");
      return sc;
    }
  } else {
    ATH_MSG_ERROR("DetectorStore not found ");
    return sc;
  }
  
  m_mmIdHelper = m_muonMgr->mmIdHelper();
  
  ATH_CHECK( m_idHelperTool.retrieve() );
  // check if the initialization of the data container is success
  ATH_CHECK(m_mmPrepDataContainerKey.initialize());
  ATH_CHECK(m_rdoContainerKey.initialize());

  ATH_MSG_INFO("initialize() successful in " << name());
  
  return StatusCode::SUCCESS;
}

StatusCode Muon::MmRdoToPrepDataTool::finalize()
{
  //  if (0 != m_mmPrepDataContainer) m_mmPrepDataContainer->release();
  return StatusCode::SUCCESS;

}

<<<<<<< HEAD
StatusCode Muon::MmRdoToPrepDataTool::processCollection(const MM_RawDataCollection *rdoColl, 
              std::vector<IdentifierHash>& idWithDataVect)
=======
StatusCode Muon::MmRdoToPrepDataTool::processCollection( const MM_RawDataCollection *rdoColl, 
							std::vector<IdentifierHash>& idWithDataVect )
>>>>>>> ee99ed12
{
  ATH_MSG_DEBUG(" ***************** Start of process MM Collection");

  bool merge = m_merge;
// protect for large splashes 
  if(rdoColl->size()>100) merge = true; 

  const IdentifierHash hash = rdoColl->identifierHash();

  MMPrepDataCollection* prdColl = nullptr;
  
  // check if the collection already exists, otherwise add it
  if ( m_mmPrepDataContainer->indexFind(hash) != m_mmPrepDataContainer->end() ) {

    ATH_MSG_DEBUG("In processCollection: collection already contained in the MM PrepData container");
    return StatusCode::FAILURE;
  } 
  else {
    prdColl = new MMPrepDataCollection(hash);
    idWithDataVect.push_back(hash);
    
    // set the offline identifier of the collection Id
    IdContext context = m_mmIdHelper->module_context();
    Identifier moduleId;
    int getId = m_mmIdHelper->get_id(hash,moduleId,&context);
    if ( getId != 0 ) {
      ATH_MSG_ERROR("Could not convert the hash Id: " << hash << " to identifier");
    } 
    else {
      ATH_MSG_DEBUG(" dump moduleId " << moduleId );
      prdColl->setIdentifier(moduleId);
    }

    if (StatusCode::SUCCESS != m_mmPrepDataContainer->addCollection(prdColl, hash)) {
      ATH_MSG_DEBUG("In processCollection - Couldn't record in the Container MM Collection with hashID = "
        << (int)hash );
      return StatusCode::FAILURE;
    }

  }
  
  std::vector<MMPrepData> MMprds;
  // convert the RDO collection to a PRD collection
  MM_RawDataCollection::const_iterator it = rdoColl->begin();
  for ( ; it != rdoColl->end() ; ++it ) {

    ATH_MSG_DEBUG("Adding a new MM PrepRawData");

    const MM_RawData* rdo = *it;
    const Identifier rdoId = rdo->identify();
//    const Identifier elementId = m_mmIdHelper->elementID(rdoId);
    ATH_MSG_DEBUG(" dump rdo " << m_idHelperTool->toString(rdoId ));

    //////////////////////////////////////////////////////////////////////////////////////////////////////////////////////////////////////   
    int channel = rdo->channel();
    std::vector<Identifier> rdoList;
    Identifier parentID = m_mmIdHelper->parentID(rdoId);
    Identifier layid = m_mmIdHelper->channelID(parentID, m_mmIdHelper->multilayer(rdoId), m_mmIdHelper->gasGap(rdoId),1);
    Identifier prdId = m_mmIdHelper->channelID(parentID, m_mmIdHelper->multilayer(rdoId), m_mmIdHelper->gasGap(rdoId),channel);
    ATH_MSG_DEBUG(" channel RDO " << channel << " channel from rdoID " << m_mmIdHelper->channel(rdoId));
    rdoList.push_back(prdId);

    // get the local and global positions
    const MuonGM::MMReadoutElement* detEl = m_muonMgr->getMMReadoutElement(layid);
    Amg::Vector2D localPos;
    bool getLocalPos = detEl->stripPosition(prdId,localPos);
    if ( !getLocalPos ) {
      ATH_MSG_WARNING("Could not get the local strip position for MM");
      continue;
    }
    int stripNumberRDOId = detEl->stripNumber(localPos,layid);
    ATH_MSG_DEBUG(" check strip nr RDOId " << stripNumberRDOId );
    Amg::Vector3D globalPos;
    bool getGlobalPos = detEl->stripGlobalPosition(prdId,globalPos);
    if ( !getGlobalPos ) {
      ATH_MSG_WARNING("Could not get the global strip position for MM");
      continue;
    }
    double dist_drift, distRes_drift, charge_calib;
    ATH_CHECK (m_calibTool->calibrate(rdo, globalPos, dist_drift, distRes_drift, charge_calib));

    const int time = rdo->time();
    const int charge = charge_calib;

//    const Trk::Surface& surf = detEl->surface(rdoId);
//    const Amg::Vector3D* globalPos = surf.localToGlobal(localPos);

    const Amg::Vector3D globalDir(globalPos.x(), globalPos.y(), globalPos.z());
    Trk::LocalDirection localDir;
    const Trk::PlaneSurface& psurf = detEl->surface(layid);
    Amg::Vector2D lpos;
    psurf.globalToLocal(globalPos,globalPos,lpos);
    psurf.globalToLocalDirection(globalDir, localDir);
    float inAngle_XZ = fabs( localDir.angleXZ() / CLHEP::degree);
   
    ATH_MSG_DEBUG(" Surface centre x " << psurf.center().x() << " y " << psurf.center().y() << " z " << psurf.center().z() );
    ATH_MSG_DEBUG(" localPos x " << localPos.x() << " localPos y " << localPos.y() << " lpos recalculated 0 " << lpos[0] << " lpos y " << lpos[1]);

    Amg::Vector3D  gdir = psurf.transform().linear()*Amg::Vector3D(0.,1.,0.);
    ATH_MSG_DEBUG(" MM detector surface direction phi " << gdir.phi() << " global radius hit " << globalPos.perp() << " phi pos " << globalPos.phi() << " global z " << globalPos.z());      

    // get for now a temporary error matrix -> to be fixed
    double resolution = 0.07;
    if (fabs(inAngle_XZ)>3) resolution = ( -.001/3.*fabs(inAngle_XZ) ) + .28/3.;
    double errX = 0;
    const MuonGM::MuonChannelDesign* design = detEl->getDesign(layid);
    if( !design ){
      ATH_MSG_WARNING("Failed to get design for " << m_idHelperTool->toString(layid) );
    }else{
      errX = fabs(design->inputPitch)/sqrt(12);
      ATH_MSG_DEBUG(" strips inputPitch " << design->inputPitch << " error " << errX);
    }
// add strip width to error
    resolution = sqrt(resolution*resolution+errX*errX);

    Amg::MatrixX* cov = new Amg::MatrixX(1,1);
    cov->setIdentity();
    (*cov)(0,0) = resolution*resolution;  

    if(!merge) {
      prdColl->push_back(new MMPrepData(prdId, hash, localPos, rdoList, cov, detEl, time, charge, dist_drift));
    } else {
      MMPrepData mpd = MMPrepData(prdId, hash, localPos, rdoList, cov, detEl, time, charge, dist_drift);
       // set the hash of the MMPrepData such that it contains the correct value in case it gets used in SimpleMMClusterBuilderTool::getClusters
       mpd.setHashAndIndex(hash,0);
       MMprds.push_back(mpd);
    } 
  }

  if(merge) {
    std::vector<MMPrepData*> clusters;

    /// reconstruct the clusters
    ATH_CHECK(m_clusterBuilderTool->getClusters(MMprds,clusters));

    for (unsigned int i = 0 ; i<clusters.size() ; ++i ) {
      MMPrepData* prdN = clusters.at(i);
      prdN->setHashAndIndex(prdColl->identifyHash(), prdColl->size());
      prdColl->push_back(prdN);
    } 

  }



  return StatusCode::SUCCESS;
}


Muon::MmRdoToPrepDataTool::SetupMM_PrepDataContainerStatus Muon::MmRdoToPrepDataTool::setupMM_PrepDataContainer() 
{

  if(!evtStore()->contains<Muon::MMPrepDataContainer>(m_mmPrepDataContainerKey.key())){    
    m_fullEventDone=false;
    
    SG::WriteHandle< Muon::MMPrepDataContainer > handle(m_mmPrepDataContainerKey);
    StatusCode status = handle.record(std::make_unique<Muon::MMPrepDataContainer>(m_mmIdHelper->module_hash_max()));
    
    if (status.isFailure() || !handle.isValid() )   {
      ATH_MSG_FATAL("Could not record container of MicroMega PrepData Container at " << m_mmPrepDataContainerKey.key()); 
      return FAILED;
    }
    m_mmPrepDataContainer = handle.ptr();
    return ADDED;
  }
  return ALREADYCONTAINED;
}


const MM_RawDataContainer* Muon::MmRdoToPrepDataTool::getRdoContainer() {

  auto rdoContainerHandle  = SG::makeHandle(m_rdoContainerKey);
  if(rdoContainerHandle.isValid()) {
    ATH_MSG_DEBUG("MM_getRdoContainer success");
    return rdoContainerHandle.cptr();  
  }
  ATH_MSG_WARNING("Retrieval of MM_RawDataContainer failed !");

  return nullptr;
}


void Muon::MmRdoToPrepDataTool::processRDOContainer( std::vector<IdentifierHash>& idWithDataVect ) 
{

  ATH_MSG_DEBUG("In processRDOContainer");
  const MM_RawDataContainer* rdoContainer = getRdoContainer();
  if (!rdoContainer) {
    return;
  }
  
  // run in unseeded mode
  for (MM_RawDataContainer::const_iterator it = rdoContainer->begin(); it != rdoContainer->end(); ++it ) {
    
    auto rdoColl = *it;
    if (rdoColl->empty()) continue;
    ATH_MSG_DEBUG("New RDO collection with " << rdoColl->size() << "MM Hits");
    if(processCollection(rdoColl, idWithDataVect).isFailure()) {
      ATH_MSG_DEBUG("processCsm returns a bad StatusCode - keep going for new data collections in this event");
    }
  } 
  
  
  return;
}


// methods for ROB-based decoding
StatusCode Muon::MmRdoToPrepDataTool::decode( std::vector<IdentifierHash>& idVect, 
                 std::vector<IdentifierHash>& idWithDataVect )
{
  // clear the output vector of selected data
  idWithDataVect.clear();
  
  //is idVect a right thing to use here? to be reviewed maybe
  ATH_MSG_DEBUG("Size of the RDO container to be decoded: " << idVect.size() ); 

  SetupMM_PrepDataContainerStatus containerRecordStatus = setupMM_PrepDataContainer();

  if ( containerRecordStatus == FAILED ) {
    return StatusCode::FAILURE;
  } 

  processRDOContainer(idWithDataVect);

  // check if the full event has already been decoded
  if ( m_fullEventDone ) {
    ATH_MSG_DEBUG ("Full event dcoded, nothing to do");
    return StatusCode::SUCCESS;
  } 

 
  return StatusCode::SUCCESS;
} 

StatusCode Muon::MmRdoToPrepDataTool::decode( const std::vector<uint32_t>& robIds, 
                 const std::vector<IdentifierHash>& chamberHashInRobs )
{
  ATH_MSG_DEBUG("Size of the robIds" << robIds.size() );
  ATH_MSG_DEBUG("Size of the chamberHash" << chamberHashInRobs.size() );

  return StatusCode::SUCCESS;
}

StatusCode Muon::MmRdoToPrepDataTool::decode( const std::vector<uint32_t>& robIds )
{

  ATH_MSG_DEBUG("Size of the robIds" << robIds.size() );

  return StatusCode::SUCCESS;
}


// printout methods
void Muon::MmRdoToPrepDataTool::printInputRdo() {


  return;
}


void Muon::MmRdoToPrepDataTool::printPrepData() {


  return;
}
<|MERGE_RESOLUTION|>--- conflicted
+++ resolved
@@ -104,13 +104,8 @@
 
 }
 
-<<<<<<< HEAD
-StatusCode Muon::MmRdoToPrepDataTool::processCollection(const MM_RawDataCollection *rdoColl, 
-              std::vector<IdentifierHash>& idWithDataVect)
-=======
 StatusCode Muon::MmRdoToPrepDataTool::processCollection( const MM_RawDataCollection *rdoColl, 
 							std::vector<IdentifierHash>& idWithDataVect )
->>>>>>> ee99ed12
 {
   ATH_MSG_DEBUG(" ***************** Start of process MM Collection");
 
