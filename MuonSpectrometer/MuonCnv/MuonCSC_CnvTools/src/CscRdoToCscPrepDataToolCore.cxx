--- conflicted
+++ resolved
@@ -6,8 +6,6 @@
 /// BNL, April 03 2005
 
 /// algorithm to decode RDO into PrepRawData
-
-<<<<<<< HEAD
 /// This code is only used in the single-thread setup         
 /// CscRdoToCscPrepDataToolMT.cxx has the same functions but  
 /// defined for a thread-safe environment                     
@@ -15,10 +13,7 @@
 #include "CxxUtils/checker_macros.h"
 ATLAS_NO_CHECK_FILE_THREAD_SAFETY;
 
-
 #include "MuonIdHelpers/CscIdHelper.h"
-=======
->>>>>>> f9f4caab
 #include "MuonReadoutGeometry/CscReadoutElement.h"
 #include "MuonRDO/CscRawData.h"
 #include "MuonRDO/CscRawDataCollection.h"
