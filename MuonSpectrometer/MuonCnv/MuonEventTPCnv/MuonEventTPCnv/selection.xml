--- conflicted
+++ resolved
@@ -157,8 +157,6 @@
     <class name="std::vector<Muon::MM_RawDataCollection_p1>" />
     <class name="Muon::MM_RawDataContainer_p1" id="5F202045-CE2C-4AD4-96BA-7DA18053B90F" />
 
-<<<<<<< HEAD
-=======
     <class name="Muon::CscSimData_p2" />
     <class name="std::pair<HepMcParticleLink_p2, Muon::CscMcData_p1>" />
     <class name="std::vector<std::pair<HepMcParticleLink_p2, Muon::CscMcData_p1> >" />
@@ -172,5 +170,4 @@
     <class name="std::vector<Muon::NSW_PadTriggerData_p1>" />
     <class name="Muon::NSW_PadTriggerDataContainer_p1" id="2930850B-526A-4A6B-BDC6-C86D43B06C7C" />
 
->>>>>>> edbd6705
 </lcgdict>