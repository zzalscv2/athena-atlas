/*
  Copyright (C) 2002-2019 CERN for the benefit of the ATLAS collaboration
*/

#include "MuonPrepRawData/MMPrepData.h"
#include "MuonEventTPCnv/MuonPrepRawData/MMPrepDataCnv_p1.h"
#include "CxxUtils/make_unique.h"

/// function used to create an MMPrepDataObject when converting Pers to trans
Muon::MMPrepData
MMPrepDataCnv_p1::
createMMPrepData ( const Muon::MMPrepData_p1 *persObj,
       Identifier clusId,
                   const MuonGM::MMReadoutElement* detEl,
                   MsgStream & /**log*/ ) 
{
  // Fill localposition
  Amg::Vector2D localPos;
  localPos[Trk::locX] = persObj->m_locX; 
  localPos[Trk::locY] = 0.0; 
  // copy the list of identifiers of the cluster
  std::vector<Identifier> rdoList;
  unsigned int clusIdCompact = clusId.get_identifier32().get_compact();
  std::vector<signed char> rdoListPers = persObj->m_rdoList;
  for ( auto& diff : rdoListPers ) {
    Identifier rdoId (clusIdCompact + diff);
    rdoList.push_back(rdoId);
  }

  auto cmat = CxxUtils::make_unique<Amg::MatrixX>(1,1);
  (*cmat)(0,0) = static_cast<double>(persObj->m_errorMat);

  Muon::MMPrepData data (clusId, 
                         0, //collectionHash
                         localPos,
                         std::move(rdoList),
                         cmat.release(),
                         detEl,
<<<<<<< HEAD
       persObj->m_time,
       persObj->m_charge);
=======
			 persObj->m_time,
			 persObj->m_charge,
			 persObj->m_stripNumbers,
			 persObj->m_stripTimes,
			 persObj->m_stripCharges);
>>>>>>> c5690468

  // se the microTPC parameters
  data.setMicroTPC(persObj->m_angle, persObj->m_chisqProb);

  return data;
}

void MMPrepDataCnv_p1::
persToTrans( const Muon::MMPrepData_p1 *persObj, Muon::MMPrepData *transObj,MsgStream & log ) 
{
  *transObj = createMMPrepData (persObj,
        transObj->identify(),
                                transObj->detectorElement(),
                                log);
}

void MMPrepDataCnv_p1::
transToPers( const Muon::MMPrepData *transObj, Muon::MMPrepData_p1 *persObj, MsgStream & log )
{
    persObj->m_locX     = transObj->localPosition()[Trk::locX];
    persObj->m_errorMat = (transObj->localCovariance())(0,0);
    
<<<<<<< HEAD
    persObj->m_time     = (int) transObj->time();
=======
    persObj->m_time     = (short int) transObj->time();
>>>>>>> c5690468
    persObj->m_charge   = (int) transObj->charge();

    persObj->m_angle     = (float) transObj->angle();
    persObj->m_chisqProb = (float) transObj->chisqProb();

<<<<<<< HEAD
=======
    persObj->m_stripNumbers = transObj->stripNumbers();
    persObj->m_stripTimes   = transObj->stripTimes();
    persObj->m_stripCharges = transObj->stripCharges();

>>>>>>> c5690468
    /// store the rdoList in a vector with the difference with respect to the 32-bit cluster identifier
    Identifier32::value_type clusIdCompact = transObj->identify().get_identifier32().get_compact(); // unsigned int
    std::vector<signed char> rdoListPers;
    const std::vector<Identifier>& rdoListTrans = transObj->rdoList();
    for ( const auto& rdo_id : rdoListTrans ) {
      // get the difference with respect to the 32-bit cluster identifier
      // (this only works if the absolute value of the difference is smaller than 128)
      Identifier32::value_type rdoIdCompact = rdo_id.get_identifier32().get_compact(); // unsigned int
      int diff = (int)(rdoIdCompact-clusIdCompact);
      if (abs(diff)>SCHAR_MAX) log << MSG::WARNING << "Difference between cluster and rdo Identifier (" << diff << ") larger than what can be stored (" << SCHAR_MAX << ")" << endmsg;
      rdoListPers.push_back((signed char)diff);
    } 
   
    persObj->m_rdoList = rdoListPers; 

}

<|MERGE_RESOLUTION|>--- conflicted
+++ resolved
@@ -36,16 +36,11 @@
                          std::move(rdoList),
                          cmat.release(),
                          detEl,
-<<<<<<< HEAD
-       persObj->m_time,
-       persObj->m_charge);
-=======
 			 persObj->m_time,
 			 persObj->m_charge,
 			 persObj->m_stripNumbers,
 			 persObj->m_stripTimes,
 			 persObj->m_stripCharges);
->>>>>>> c5690468
 
   // se the microTPC parameters
   data.setMicroTPC(persObj->m_angle, persObj->m_chisqProb);
@@ -68,23 +63,16 @@
     persObj->m_locX     = transObj->localPosition()[Trk::locX];
     persObj->m_errorMat = (transObj->localCovariance())(0,0);
     
-<<<<<<< HEAD
-    persObj->m_time     = (int) transObj->time();
-=======
     persObj->m_time     = (short int) transObj->time();
->>>>>>> c5690468
     persObj->m_charge   = (int) transObj->charge();
 
     persObj->m_angle     = (float) transObj->angle();
     persObj->m_chisqProb = (float) transObj->chisqProb();
 
-<<<<<<< HEAD
-=======
     persObj->m_stripNumbers = transObj->stripNumbers();
     persObj->m_stripTimes   = transObj->stripTimes();
     persObj->m_stripCharges = transObj->stripCharges();
 
->>>>>>> c5690468
     /// store the rdoList in a vector with the difference with respect to the 32-bit cluster identifier
     Identifier32::value_type clusIdCompact = transObj->identify().get_identifier32().get_compact(); // unsigned int
     std::vector<signed char> rdoListPers;
