/*
  Copyright (C) 2002-2019 CERN for the benefit of the ATLAS collaboration
*/

// Author: Ketevi A. Assamagan
// BNL, January 24 2004

// algorithm to decode RDO into digits

#include "GaudiKernel/MsgStream.h"

#include "StoreGate/StoreGate.h"
#include "StoreGate/DataHandle.h"

#include "MuonMDT_CnvTools/IMDT_RDO_Decoder.h"
#include "MuonCSC_CnvTools/ICSC_RDO_Decoder.h"
#include "MuonRPC_CnvTools/IRPC_RDO_Decoder.h"
#include "MuonTGC_CnvTools/ITGC_RDO_Decoder.h"
#include "MuonSTGC_CnvTools/ISTGC_RDO_Decoder.h"
#include "MuonMM_CnvTools/IMM_RDO_Decoder.h"

#include "MuonIdHelpers/MuonIdHelperTool.h"

#include "RPCcablingInterface/IRPCcablingServerSvc.h"
#include "TGCcablingInterface/ITGCcablingServerSvc.h"

#include "MuonRDO/MdtAmtHit.h"
#include "MuonRDO/MdtCsm.h"
#include "MuonRDO/MdtCsmContainer.h"

#include "MuonRDO/CscRawData.h"
#include "MuonRDO/CscRawDataCollection.h"
#include "MuonRDO/CscRawDataContainer.h"

#include "MuonRDO/RpcFiredChannel.h"
#include "MuonRDO/RpcCoinMatrix.h"
#include "MuonRDO/RpcPad.h"
#include "MuonRDO/RpcPadContainer.h"

#include "MuonRDO/TgcRawData.h"
#include "MuonRDO/TgcRdo.h"
#include "MuonRDO/TgcRdoContainer.h"

#include "MuonRDO/STGC_RawData.h"
#include "MuonRDO/STGC_RawDataCollection.h"
#include "MuonRDO/STGC_RawDataContainer.h"

#include "MuonRDO/MM_RawData.h"
#include "MuonRDO/MM_RawDataCollection.h"
#include "MuonRDO/MM_RawDataContainer.h"

#include "MuonDigitContainer/MdtDigit.h"
#include "MuonDigitContainer/MdtDigitCollection.h"
#include "MuonDigitContainer/MdtDigitContainer.h"

#include "MuonDigitContainer/CscDigit.h"
#include "MuonDigitContainer/CscDigitCollection.h"
#include "MuonDigitContainer/CscDigitContainer.h"

#include "MuonDigitContainer/RpcDigit.h"
#include "MuonDigitContainer/RpcDigitCollection.h"
#include "MuonDigitContainer/RpcDigitContainer.h"

#include "MuonDigitContainer/TgcDigit.h"
#include "MuonDigitContainer/TgcDigitCollection.h"
#include "MuonDigitContainer/TgcDigitContainer.h"

#include "MuonDigitContainer/sTgcDigit.h"
#include "MuonDigitContainer/sTgcDigitCollection.h"
#include "MuonDigitContainer/sTgcDigitContainer.h"

#include "MuonDigitContainer/MmDigit.h"
#include "MuonDigitContainer/MmDigitCollection.h"
#include "MuonDigitContainer/MmDigitContainer.h"

#include "MuonByteStreamCnvTest/MuonRdoToMuonDigitTool.h"

namespace std { template<typename _Tp> class auto_ptr; }

MuonRdoToMuonDigitTool::MuonRdoToMuonDigitTool(const std::string& type,const std::string& name,const IInterface* pIID) 
  : AthAlgTool(type, name, pIID),
    m_acSvc("ActiveStoreSvc", name),
    m_cscCalibTool("CscCalibTool"),
    m_mdtRdoDecoderTool("Muon::MdtRDO_Decoder"),
    m_cscRdoDecoderTool("Muon::CscRDO_Decoder"),
    m_rpcRdoDecoderTool("Muon::RpcRDO_Decoder"),
    m_tgcRdoDecoderTool("Muon::TgcRDO_Decoder"),
    m_stgcRdoDecoderTool("Muon::STGC_RDO_Decoder"),
    m_mmRdoDecoderTool("Muon::MM_RDO_Decoder"),
<<<<<<< HEAD
    m_tgcCabling(0), m_mdtContainer(0), m_cscContainer(0),
    m_rpcContainer(0), m_tgcContainer(0),
    m_stgcContainer(0),m_mmContainer(0),
=======
    m_idHelperTool("Muon::MuonIdHelperTool/MuonIdHelperTool"),
    m_tgcCabling(nullptr),
    m_mdtContainer(nullptr),
    m_cscContainer(nullptr),
    m_rpcContainer(nullptr),
    m_tgcContainer(nullptr),
    m_stgcContainer(nullptr),
    m_mmContainer(nullptr),
>>>>>>> 86620660
    m_is12foldTgc(true)
{

  declareInterface<IMuonDigitizationTool>(this);
  
  declareProperty("DecodeMdtRDO", m_decodeMdtRDO = true);
  declareProperty("DecodeCscRDO", m_decodeCscRDO = true);
  declareProperty("DecodeRpcRDO", m_decodeRpcRDO = true);
  declareProperty("DecodeTgcRDO", m_decodeTgcRDO = true);
  // Keep the NSW decoders off as they will cause issues with tests
  // or are simply not needed in 21.3 currently
  // Alexandre.laurier@cern.ch - August 2019
  declareProperty("DecodeSTGC_RDO", m_decodesTgcRDO = false);
  declareProperty("DecodeMM_RDO", m_decodeMmRDO = false);
  
  declareProperty("cscCalibTool",  m_cscCalibTool);
  declareProperty("mdtRdoDecoderTool",  m_mdtRdoDecoderTool);
  declareProperty("cscRdoDecoderTool",  m_cscRdoDecoderTool);
  declareProperty("rpcRdoDecoderTool",  m_rpcRdoDecoderTool);
  declareProperty("tgcRdoDecoderTool",  m_tgcRdoDecoderTool);
  declareProperty("stgcRdoDecoderTool",  m_stgcRdoDecoderTool);
  declareProperty("mmRdoDecoderTool",  m_mmRdoDecoderTool);
  declareProperty("MuonIdHelperTool",  m_idHelperTool);

  declareProperty("show_warning_level_invalid_TGC_A09_SSW6_hit", m_show_warning_level_invalid_TGC_A09_SSW6_hit = false);
}

MuonRdoToMuonDigitTool::~MuonRdoToMuonDigitTool()  
{}

StatusCode MuonRdoToMuonDigitTool::initialize() {

  ATH_MSG_DEBUG( " in initialize()"  );
  ATH_CHECK( m_acSvc.retrieve() );
<<<<<<< HEAD
  ATH_CHECK( m_muonIdHelperTool.retrieve() );

  // get MDT cablingSvc
  //  status = service("MDTcablingSvc", m_mdtCabling);
  //
  //if (status.isFailure()) {
  // ATH_MSG_WARNING( "Could not get MDTcablingSvc !"  );
  //m_mdtCabling = 0;
  //return StatusCode::SUCCESS;
  //} 
  //  else {
  //ATH_MSG_DEBUG( " Found the MDTcablingSvc. "  );
  //}
=======

  ATH_CHECK( m_idHelperTool.retrieve() );
>>>>>>> 86620660

  // get RPC cablingSvc
  ServiceHandle<IRPCcablingServerSvc> RpcCabGet ("RPCcablingServerSvc", name());
  ATH_CHECK( RpcCabGet.retrieve() );
  ATH_CHECK( RpcCabGet->giveCabling(m_rpcCabling) );

  /** CSC calibratin tool for the Condtiions Data base access */
  ATH_CHECK( m_cscCalibTool.retrieve() );


  ATH_CHECK(m_mdtRdoKey.initialize(m_decodeMdtRDO));
  ATH_CHECK(m_mdtDigitKey.initialize(m_decodeMdtRDO));
  ATH_CHECK(m_cscRdoKey.initialize(m_decodeCscRDO));
  ATH_CHECK(m_cscDigitKey.initialize(m_decodeCscRDO));
  ATH_CHECK(m_rpcRdoKey.initialize(m_decodeRpcRDO));
  ATH_CHECK(m_rpcDigitKey.initialize(m_decodeRpcRDO));
  ATH_CHECK(m_tgcRdoKey.initialize(m_decodeTgcRDO));
  ATH_CHECK(m_tgcDigitKey.initialize(m_decodeTgcRDO));
  ATH_CHECK(m_stgcRdoKey.initialize(m_decodesTgcRDO));
  ATH_CHECK(m_stgcDigitKey.initialize(m_decodesTgcRDO));
  ATH_CHECK(m_mmRdoKey.initialize(m_decodeMmRDO));
  ATH_CHECK(m_mmDigitKey.initialize(m_decodeMmRDO));


  if (m_decodeMdtRDO) ATH_CHECK( m_mdtRdoDecoderTool.retrieve() );
  if (m_decodeCscRDO) ATH_CHECK( m_cscRdoDecoderTool.retrieve() );
  if (m_decodeRpcRDO) ATH_CHECK( m_rpcRdoDecoderTool.retrieve() );
  if (m_decodeTgcRDO) ATH_CHECK( m_tgcRdoDecoderTool.retrieve() );
  if (m_decodesTgcRDO) ATH_CHECK( m_stgcRdoDecoderTool.retrieve() );
  if (m_decodeMmRDO) ATH_CHECK( m_mmRdoDecoderTool.retrieve() );

  return StatusCode::SUCCESS;
}

StatusCode MuonRdoToMuonDigitTool::digitize() {

  ATH_MSG_DEBUG( " *************** in MuonRdoToMuonDigitTool::digitize()"  );
  ATH_MSG_DEBUG( "in digitize()"  );

  // create digit containers and decode

  if (m_decodeMdtRDO){
    SG::WriteHandle<MdtDigitContainer> wh_mdtDigit(m_mdtDigitKey);
<<<<<<< HEAD
    ATH_CHECK(wh_mdtDigit.record(std::make_unique<MdtDigitContainer>(m_muonIdHelperTool->mdtIdHelper().module_hash_max())));
=======
    ATH_CHECK(wh_mdtDigit.record(std::make_unique<MdtDigitContainer>(m_idHelperTool->mdtIdHelper().module_hash_max())));
>>>>>>> 86620660
    m_mdtContainer = wh_mdtDigit.ptr();
    m_mdtContainer->addRef();
    ATH_CHECK( decodeMdtRDO() );
  }

  if (m_decodeCscRDO){
    SG::WriteHandle<CscDigitContainer> wh_cscDigit(m_cscDigitKey);
<<<<<<< HEAD
    ATH_CHECK(wh_cscDigit.record(std::make_unique<CscDigitContainer> (m_muonIdHelperTool->cscIdHelper().module_hash_max())));
=======
    ATH_CHECK(wh_cscDigit.record(std::make_unique<CscDigitContainer> (m_idHelperTool->cscIdHelper().module_hash_max())));
>>>>>>> 86620660
    m_cscContainer = wh_cscDigit.ptr();
    m_cscContainer->addRef();
    ATH_CHECK( decodeCscRDO() );
  }

  if (m_decodeRpcRDO && m_rpcCabling){
    SG::WriteHandle<RpcDigitContainer> wh_rpcDigit(m_rpcDigitKey);
<<<<<<< HEAD
    ATH_CHECK(wh_rpcDigit.record(std::make_unique<RpcDigitContainer> (m_muonIdHelperTool->rpcIdHelper().module_hash_max())));
=======
    ATH_CHECK(wh_rpcDigit.record(std::make_unique<RpcDigitContainer> (m_idHelperTool->rpcIdHelper().module_hash_max())));
>>>>>>> 86620660
    m_rpcContainer = wh_rpcDigit.ptr();
    m_rpcContainer->addRef();
    ATH_CHECK( decodeRpcRDO() );
  }

  if(!m_tgcCabling && getTgcCabling().isFailure()) return StatusCode::FAILURE;
  if (m_decodeTgcRDO && m_tgcCabling){
    SG::WriteHandle<TgcDigitContainer> wh_tgcDigit(m_tgcDigitKey);
<<<<<<< HEAD
    ATH_CHECK(wh_tgcDigit.record(std::make_unique<TgcDigitContainer> (m_muonIdHelperTool->tgcIdHelper().module_hash_max())));
=======
    ATH_CHECK(wh_tgcDigit.record(std::make_unique<TgcDigitContainer> (m_idHelperTool->tgcIdHelper().module_hash_max())));
>>>>>>> 86620660
    m_tgcContainer = wh_tgcDigit.ptr();
    m_tgcContainer->addRef();
    ATH_CHECK( decodeTgcRDO() );
  }

  if (m_decodesTgcRDO){
    SG::WriteHandle<sTgcDigitContainer> wh_stgcDigit(m_stgcDigitKey);
<<<<<<< HEAD
    ATH_CHECK(wh_stgcDigit.record(std::make_unique<sTgcDigitContainer> (m_muonIdHelperTool->stgcIdHelper().module_hash_max())));
=======
    ATH_CHECK(wh_stgcDigit.record(std::make_unique<sTgcDigitContainer> (m_idHelperTool->stgcIdHelper().module_hash_max())));
>>>>>>> 86620660
    m_stgcContainer = wh_stgcDigit.ptr();
    m_stgcContainer->addRef();
    ATH_CHECK( decodeSTGC_RDO() );
  }

  if (m_decodeMmRDO){
    SG::WriteHandle<MmDigitContainer> wh_mmDigit(m_mmDigitKey);
<<<<<<< HEAD
    ATH_CHECK(wh_mmDigit.record(std::make_unique<MmDigitContainer> (m_muonIdHelperTool->mmIdHelper().module_hash_max())));
=======
    ATH_CHECK(wh_mmDigit.record(std::make_unique<MmDigitContainer> (m_idHelperTool->mmIdHelper().module_hash_max())));
>>>>>>> 86620660
    m_mmContainer = wh_mmDigit.ptr();
    m_mmContainer->addRef();
    ATH_CHECK( decodeMM_RDO() );
  }


  return StatusCode::SUCCESS;
}


StatusCode MuonRdoToMuonDigitTool::finalize() {
    
   ATH_MSG_DEBUG( "finalize."  );

   if(m_mdtContainer) m_mdtContainer->release();
   if(m_cscContainer) m_cscContainer->release();
   if(m_rpcContainer) m_rpcContainer->release();
   if(m_tgcContainer) m_tgcContainer->release();
   if(m_stgcContainer) m_stgcContainer->release();
   if(m_mmContainer) m_mmContainer->release();

   return StatusCode::SUCCESS;
}

StatusCode MuonRdoToMuonDigitTool::decodeMdtRDO() {

  ATH_MSG_DEBUG( "Decoding MDT RDO into MDT Digit"  );

  // clean up the digit container
  m_mdtContainer->cleanup();

  // retrieve the collection of RDO
  Identifier oldId;
  MdtDigitCollection * collection = 0;
  const MdtCsmContainer* rdoContainer;

  SG::ReadHandle<MdtCsmContainer> rdoRH(m_mdtRdoKey);
  if (!rdoRH.isValid()) {
    ATH_MSG_WARNING( "No MDT RDO container found!"  );
    return StatusCode::SUCCESS;
  }
  rdoContainer=rdoRH.cptr();
  ATH_MSG_DEBUG( "Retrieved " << rdoContainer->size() << " MDT RDOs." );
  
  // now decode RDO into digits
  MdtCsmContainer::const_iterator mdtCSM = rdoContainer->begin();
  for (; mdtCSM!=rdoContainer->end();++mdtCSM)
    {
      StatusCode status = this->decodeMdt( *mdtCSM, collection, oldId); 
      if ( status.isFailure() ) return status;
    }


  return StatusCode::SUCCESS;
}

StatusCode MuonRdoToMuonDigitTool::decodeCscRDO() {

  ATH_MSG_DEBUG( "Decoding CSC RDO into CSC Digit"  );

  m_acSvc->setStore( &*evtStore() );

  // clean up the digit container
  m_cscContainer->cleanup();

  Identifier oldId;
  CscDigitCollection * collection = 0;
  const CscRawDataContainer* rdoContainer;

  // retrieve the collection of RDO
  SG::ReadHandle<CscRawDataContainer> rdoRH(m_cscRdoKey);
  if (!rdoRH.isValid()) {
    ATH_MSG_WARNING( "No CSC RDO container found!"  );
    return StatusCode::SUCCESS;
  }
  rdoContainer=rdoRH.cptr();
  ATH_MSG_DEBUG( "Retrieved " << rdoContainer->size() << " CSC RDOs." );
  // now decode RDO into digits
  auto it_rdoColl = rdoContainer->begin();
  auto lastRdoColl = rdoContainer->end();

  for (; it_rdoColl!=lastRdoColl; ++it_rdoColl) {
    const CscRawDataCollection * rdoColl = *it_rdoColl;
    StatusCode status = this->decodeCsc ( rdoColl, collection, oldId);
    if ( status.isFailure() ) return status;
  }

  return StatusCode::SUCCESS;
}

StatusCode MuonRdoToMuonDigitTool::decodeRpcRDO() {

    ATH_MSG_DEBUG( "Decoding RPC RDO into RPC Digit"  );

    // clean up the digit container
    m_rpcContainer->cleanup();

    RpcDigitCollection * collection = 0;
    const RpcPadContainer* rdoContainer;

    // retrieve the collection of RDO
    SG::ReadHandle<RpcPadContainer> rdoRH(m_rpcRdoKey);
    if (!rdoRH.isValid()) {
      ATH_MSG_WARNING( "No RPC RDO container found!"  );
      return StatusCode::SUCCESS;
    }
    rdoContainer = rdoRH.cptr();
    ATH_MSG_DEBUG( "Retrieved " << rdoContainer->size() << " RPC RDOs." );
    // now decode RDO into digits
    RpcPadContainer::const_iterator rpcPAD = rdoContainer->begin();
       
    for (; rpcPAD!=rdoContainer->end();++rpcPAD)
      {
	if ( !(*rpcPAD)->empty() ) {
	  StatusCode status = this->decodeRpc ( *rpcPAD, collection ); 
	  if ( status.isFailure() ) return status;
	}
      }

    return StatusCode::SUCCESS;
}

StatusCode MuonRdoToMuonDigitTool::decodeTgcRDO() {

  ATH_MSG_DEBUG( "Decoding TGC RDO into TGC Digit"  );

  if(!m_tgcCabling && getTgcCabling().isFailure()) return StatusCode::FAILURE;
  
  // clean up the digit container
  m_tgcContainer->cleanup();
  
  Identifier oldElementId;

  // retrieve the collection of RDO
  const TgcRdoContainer* rdoContainer;
  SG::ReadHandle<TgcRdoContainer> rdoRH(m_tgcRdoKey);
  if (!rdoRH.isValid()) {
    ATH_MSG_WARNING( "No TGC RDO container found!"  );
    return StatusCode::SUCCESS;
  }

  rdoContainer = rdoRH.cptr();
  ATH_MSG_DEBUG( "Retrieved " << rdoContainer->size() << " TGC RDOs." );

  TgcRdoContainer::const_iterator tgcRDO = rdoContainer->begin();
       
  for (; tgcRDO!=rdoContainer->end();++tgcRDO)
    {
      if ( !(*tgcRDO)->empty() ) {
	StatusCode status = this->decodeTgc ( *tgcRDO, oldElementId ); 
	if ( status.isFailure() ) return status;
      }
    }
     
  return StatusCode::SUCCESS;
}

StatusCode MuonRdoToMuonDigitTool::decodeSTGC_RDO() {

  ATH_MSG_DEBUG( "Decoding sTGC RDO into sTGC Digit"  );

  m_acSvc->setStore( &*evtStore() );

  // clean up the digit container
  m_stgcContainer->cleanup();

  Identifier oldId;
  sTgcDigitCollection * collection = 0;

  const Muon::STGC_RawDataContainer* sTgcRDO;
  SG::ReadHandle<Muon::STGC_RawDataContainer> rdoRH(m_stgcRdoKey);
  if (!rdoRH.isValid()) {
    ATH_MSG_WARNING( "No sTGC RDO container found!" );
    return StatusCode::SUCCESS;
  }
  sTgcRDO=rdoRH.cptr();
  ATH_MSG_DEBUG( "Retrieved " << sTgcRDO->size() << " sTGC RDOs." );

  ATH_MSG_DEBUG("Converting sTGC RDOs to Digits");
  for (const Muon::STGC_RawDataCollection * rdoColl : *sTgcRDO) { // Go through RDO container
    ATH_MSG_DEBUG("rdoColl size = " << rdoColl->size() );
    StatusCode status = this->decodeSTGC (rdoColl, collection, oldId);
    if (status.isFailure() ) return status;
  }

  return StatusCode::SUCCESS;
}

StatusCode MuonRdoToMuonDigitTool::decodeMM_RDO() {

  ATH_MSG_DEBUG( "Decoding MM RDO into MM Digit"  );

  m_acSvc->setStore( &*evtStore() );

  // clean up the digit container
  m_mmContainer->cleanup();

  Identifier oldId;
  MmDigitCollection * collection = 0;

  const Muon::MM_RawDataContainer* MmRDO;
  SG::ReadHandle<Muon::MM_RawDataContainer> rdoRH(m_mmRdoKey);
  if (!rdoRH.isValid()) {
    ATH_MSG_WARNING( "No MM RDO container found!" );
    return StatusCode::SUCCESS;
  }
  MmRDO=rdoRH.cptr();

  ATH_MSG_DEBUG( "Retrieved " << MmRDO->size() << " MM RDOs." );

  ATH_MSG_DEBUG("Converting MM RDOs to Digits");
  for (const Muon::MM_RawDataCollection * rdoColl : *MmRDO) { // Go through RDO container
    ATH_MSG_DEBUG("rdoColl size = " << rdoColl->size() );
    StatusCode status = this->decodeMM (rdoColl, collection, oldId);
    if (status.isFailure() ) return status;
  }

  return StatusCode::SUCCESS;
}

StatusCode MuonRdoToMuonDigitTool::decodeMdt( const MdtCsm * rdoColl, MdtDigitCollection*& collection, Identifier& oldId ) {

<<<<<<< HEAD
    IdContext mdtContext = m_muonIdHelperTool->mdtIdHelper().module_context();
=======
    IdContext mdtContext = m_idHelperTool->mdtIdHelper().module_context();
>>>>>>> 86620660
 
    if ( !rdoColl->empty() ) {
        ATH_MSG_DEBUG( " Number of AmtHit in this Csm " 
                       << rdoColl->size()  );
	
	uint16_t subdetId = rdoColl->SubDetId();
	uint16_t mrodId = rdoColl->MrodId();
	uint16_t csmId = rdoColl->CsmId();
	
	// for each Csm, loop over AmtHit, converter AmtHit to digit
	// retrieve/create digit collection, and insert digit into collection
	MdtCsm::const_iterator itD   = rdoColl->begin(); 
	MdtCsm::const_iterator itD_e = rdoColl->end();
	
	for (; itD!=itD_e; ++itD)
	  { 
	    const MdtAmtHit * amtHit = (*itD);
	    MdtDigit * newDigit = m_mdtRdoDecoderTool->getDigit(amtHit,subdetId,
                                                                mrodId,csmId);
	    
	    if (newDigit==NULL) {
	      ATH_MSG_WARNING( "Error in MDT RDO decoder"  );
              continue;
	    }
	
	    // find here the Proper Digit Collection identifier, using the rdo-hit id
	    // (since RDO collections are not in a 1-to-1 relation with digit collections)
<<<<<<< HEAD
	    Identifier elementId = m_muonIdHelperTool->mdtIdHelper().elementID(newDigit->identify());
	    IdentifierHash coll_hash;
	    if (m_muonIdHelperTool->mdtIdHelper().get_hash(elementId, coll_hash, &mdtContext)) {
=======
	    Identifier elementId = m_idHelperTool->mdtIdHelper().elementID(newDigit->identify());
	    IdentifierHash coll_hash;
	    if (m_idHelperTool->mdtIdHelper().get_hash(elementId, coll_hash, &mdtContext)) {
>>>>>>> 86620660
	      ATH_MSG_WARNING( "Unable to get MDT digit collection hash id " 
                               << "context begin_index = " << mdtContext.begin_index()
                               << " context end_index  = " << mdtContext.end_index()
                               << " the identifier is " );
	      elementId.show();
	    } 

     
	    if (oldId != elementId) {
              m_acSvc->setStore( &*evtStore() );
              MdtDigitContainer::const_iterator it_coll = m_mdtContainer->indexFind(coll_hash);
              if (m_mdtContainer->end() ==  it_coll) {
		MdtDigitCollection * newCollection = 
		  new MdtDigitCollection(elementId,coll_hash);
		newCollection->push_back(newDigit);
		collection = newCollection;
                m_acSvc->setStore( &*evtStore() );
		StatusCode status = m_mdtContainer->addCollection(newCollection, coll_hash);
		if (status.isFailure())
		  ATH_MSG_WARNING( "Couldn't record MdtDigitCollection with key=" << coll_hash 
                                   << " in StoreGate!"  );
	      } else {  
		MdtDigitCollection * oldCollection ATLAS_THREAD_SAFE = const_cast<MdtDigitCollection*>(*it_coll); //FIXME
		oldCollection->push_back(newDigit);
		collection = oldCollection;
	      }
	      oldId = elementId;
	    } else {
	      collection->push_back(newDigit);
	    }
	  }
    }
    return StatusCode::SUCCESS;
}  

StatusCode MuonRdoToMuonDigitTool::decodeCsc( const CscRawDataCollection * rdoColl, CscDigitCollection*& collection, 
                                              Identifier& oldId){// , CscRDO_Decoder& decoder) {

      ATH_MSG_DEBUG( " Number of RawData in this rdo " 
                     << rdoColl->size()  );
      
      double samplingTime = rdoColl->rate();
      unsigned int numSamples   = rdoColl->numSamples();

      //      decoder.setParams(samplingTime);

<<<<<<< HEAD
      IdContext cscContext = m_muonIdHelperTool->cscIdHelper().module_context();
=======
      IdContext cscContext = m_idHelperTool->cscIdHelper().module_context();
>>>>>>> 86620660

      /** for each Rdo, loop over RawData, converter RawData to digit
	  retrieve/create digit collection, and insert digit into collection */
      CscRawDataCollection::const_iterator itD   = rdoColl->begin(); 
      CscRawDataCollection::const_iterator itD_e = rdoColl->end();
      for (; itD!=itD_e; ++itD) { 
	const CscRawData * data = (*itD);
	uint16_t width = data->width();
        //        Identifier stationId = decoder.stationIdentifier(data);
        Identifier stationId = m_cscRdoDecoderTool->stationIdentifier(data);
	for (int j=0; j<width; ++j) {
          //          Identifier channelId = decoder.channelIdentifier(data, j);
          Identifier channelId = m_cscRdoDecoderTool->channelIdentifier(data, j);
	  std::vector<uint16_t> samples;
	  bool extractSamples = data->samples(j, numSamples, samples);
	  if (!extractSamples) {
            ATH_MSG_WARNING( "Unable to extract samples for strip " << j 
                             << " Online Cluster width = " << width 
                             << " for number of Samples = " << numSamples 
                             << " continuing ..."  );
	     continue;
          }	 
	  std::vector<float> charges;
	  bool adctocharge = m_cscCalibTool->adcToCharge(samples, data->hashId(), charges);
	  double charge = 0.0;
	  double time   = 0.0;
	  unsigned int samplingPhase = 0;
          int errorfindCharge = m_cscCalibTool->findCharge(samplingTime, samplingPhase, charges, charge, time);
          // WPARK: Potential problem! error code includes time out of range and aa>0
          // If this is the case, only very nice samples are converted to Digit. Sep 11, 2009
	  if ( !adctocharge || !errorfindCharge ) { 
	    ATH_MSG_WARNING( " CSC conversion ADC to Charge failed " 
                             << "CSC Digit not build ... " 
                             << " or charge finding failed " << " ... skipping "  );
	    continue;
	  }
<<<<<<< HEAD
	  ATH_MSG_DEBUG( "CSC RDO->CscDigit: " << m_muonIdHelperTool->cscIdHelper().show_to_string(channelId) );
	  int theCharge = static_cast<int>(charge);
	  CscDigit * newDigit = new CscDigit(channelId, theCharge, time);
	  ATH_MSG_DEBUG( "CSC RDO->Digit: " << m_muonIdHelperTool->cscIdHelper().show_to_string(newDigit->identify()) 
=======
	  ATH_MSG_DEBUG( "CSC RDO->CscDigit: " << m_idHelperTool->cscIdHelper().show_to_string(channelId) );
	  int theCharge = static_cast<int>(charge);
	  CscDigit * newDigit = new CscDigit(channelId, theCharge, time);
	  ATH_MSG_DEBUG( "CSC RDO->Digit: " << m_idHelperTool->cscIdHelper().show_to_string(newDigit->identify()) 
>>>>>>> 86620660
                         << " " << newDigit->charge() << " " << charge << " time= " << time  );

	  for (uint16_t i=0; i< samples.size(); ++i) {
	    ATH_MSG_DEBUG( "CSC RDO->Digit: " << samples[i]  );
	  }
          IdentifierHash coll_hash;
<<<<<<< HEAD
          if (m_muonIdHelperTool->cscIdHelper().get_hash(stationId, coll_hash, &cscContext)) {
=======
          if (m_idHelperTool->cscIdHelper().get_hash(stationId, coll_hash, &cscContext)) {
>>>>>>> 86620660
            ATH_MSG_WARNING( "Unable to get CSC digiti collection hash id " 
                             << "context begin_index = " << cscContext.begin_index()
                             << " context end_index  = " << cscContext.end_index()
                             << " the identifier is " );
             stationId.show();
          } 

	  if (oldId != stationId) {
            m_acSvc->setStore( &*evtStore() );
            CscDigitContainer::const_iterator it_coll = m_cscContainer->indexFind(coll_hash);
            if (m_cscContainer->end() ==  it_coll) {
		CscDigitCollection * newCollection = new CscDigitCollection(stationId, coll_hash);
		newCollection->push_back(newDigit);
		collection = newCollection;
                m_acSvc->setStore( &*evtStore() );
		StatusCode status = m_cscContainer->addCollection(newCollection, coll_hash);
		if (status.isFailure())
		  ATH_MSG_WARNING( "Couldn't record CscDigitCollection with key=" << coll_hash 
                                   << " in StoreGate!"  );
	    } else {  
              CscDigitCollection * oldCollection ATLAS_THREAD_SAFE = const_cast<CscDigitCollection*>(*it_coll); // FIXME
	      oldCollection->push_back(newDigit);
	      collection = oldCollection;
	    }
	    oldId = stationId;
	  } else {
	    collection->push_back(newDigit);
	  }
	}
      }
      return StatusCode::SUCCESS;
}

StatusCode MuonRdoToMuonDigitTool::decodeRpc( const RpcPad * rdoColl, RpcDigitCollection*& collection ) {

<<<<<<< HEAD
            IdContext rpcContext = m_muonIdHelperTool->rpcIdHelper().module_context();
=======
            IdContext rpcContext = m_idHelperTool->rpcIdHelper().module_context();
>>>>>>> 86620660

            ATH_MSG_DEBUG( " Number of CMs in this Pad " 
                           << rdoColl->size()  );
	
            Identifier padOfflineId = rdoColl->identify();
            //Get pad online id and sector id
            uint16_t padId     = rdoColl->onlineId(); 
            uint16_t sectorId  = rdoColl->sector(); 

<<<<<<< HEAD
            int stationName = m_muonIdHelperTool->rpcIdHelper().stationName(padOfflineId);
            int stationEta  = m_muonIdHelperTool->rpcIdHelper().stationEta(padOfflineId);
            int stationPhi  = m_muonIdHelperTool->rpcIdHelper().stationPhi(padOfflineId);
            int doubletR    = m_muonIdHelperTool->rpcIdHelper().doubletR(padOfflineId);
	
            Identifier elementId = m_muonIdHelperTool->rpcIdHelper().elementID(stationName, stationEta,
=======
            int stationName = m_idHelperTool->rpcIdHelper().stationName(padOfflineId);
            int stationEta  = m_idHelperTool->rpcIdHelper().stationEta(padOfflineId);
            int stationPhi  = m_idHelperTool->rpcIdHelper().stationPhi(padOfflineId);
            int doubletR    = m_idHelperTool->rpcIdHelper().doubletR(padOfflineId);
	
            Identifier elementId = m_idHelperTool->rpcIdHelper().elementID(stationName, stationEta,
>>>>>>> 86620660
                                                          stationPhi, doubletR);
	
            // For each pad, loop on the coincidence matrices
            RpcPad::const_iterator itCM   = rdoColl->begin();
            RpcPad::const_iterator itCM_e = rdoColl->end();
	
            for (; itCM != itCM_e ; ++itCM) {
	  
                // Get CM online Id
                uint16_t cmaId = (*itCM)->onlineId();

                // For each CM, loop on the fired channels
                RpcCoinMatrix::const_iterator itD   = (*itCM)->begin();
                RpcCoinMatrix::const_iterator itD_e = (*itCM)->end();
	  
                for (; itD != itD_e ; ++itD) {

                    const RpcFiredChannel * rpcChan = (*itD);
                    std::vector<RpcDigit*>* digitVec = 
                        m_rpcRdoDecoderTool->getDigit(rpcChan, sectorId, padId, cmaId);
	    
                    if (digitVec==NULL) {
                        ATH_MSG_FATAL( "Error in the RPC RDO decoder "  );
                        return StatusCode::FAILURE;
                    }

                    // Loop on the digits corresponding to the fired channel
                    std::vector<RpcDigit*>::const_iterator itVec   = digitVec->begin();
                    std::vector<RpcDigit*>::const_iterator itVec_e = digitVec->end();
		
                    for ( ; itVec!=itVec_e; ++itVec) 
                    {
                        collection = 0;
                        RpcDigit* newDigit = (*itVec);
<<<<<<< HEAD
                        elementId = m_muonIdHelperTool->rpcIdHelper().elementID(newDigit->identify());
                        
                        IdentifierHash coll_hash;
                        if (m_muonIdHelperTool->rpcIdHelper().get_hash(elementId, coll_hash, &rpcContext)) {
=======
                        elementId = m_idHelperTool->rpcIdHelper().elementID(newDigit->identify());
                        
                        IdentifierHash coll_hash;
                        if (m_idHelperTool->rpcIdHelper().get_hash(elementId, coll_hash, &rpcContext)) {
>>>>>>> 86620660
                          ATH_MSG_WARNING( "Unable to get RPC digit collection hash id " 
                                           << "context begin_index = " << rpcContext.begin_index()
                                           << " context end_index  = " << rpcContext.end_index()
                                           << " the identifier is " );
                                  elementId.show();
                        } 

                        m_acSvc->setStore( &*evtStore() );
                        RpcDigitContainer::const_iterator it_coll = m_rpcContainer->indexFind(coll_hash);
                        if (m_rpcContainer->end() ==  it_coll) {
                            RpcDigitCollection * newCollection = new RpcDigitCollection(elementId, coll_hash);
                            newCollection->push_back(newDigit);
                            collection = newCollection;
                            m_acSvc->setStore( &*evtStore() );
                            StatusCode status = m_rpcContainer->addCollection(newCollection, coll_hash);
                            if (status.isFailure())
                              ATH_MSG_WARNING( "Couldn't record RpcDigitCollection with key=" 
                                               << coll_hash << " in StoreGate!"  );
                        }
                        else
                        {
                           RpcDigitCollection * oldCollection ATLAS_THREAD_SAFE = const_cast<RpcDigitCollection*>(*it_coll); // FIXME
	                   oldCollection->push_back(newDigit);
                           collection = oldCollection;
                        }
                    }
                    delete digitVec; 
                }
            }
    
            return StatusCode::SUCCESS;
}

StatusCode MuonRdoToMuonDigitTool::decodeTgc( const TgcRdo *rdoColl, 
                                              Identifier& oldElementId ) { 
      TgcDigitCollection* collection = 0; 

      if(!m_tgcCabling && getTgcCabling().isFailure()) return StatusCode::FAILURE;

<<<<<<< HEAD
      IdContext tgcContext = m_muonIdHelperTool->tgcIdHelper().module_context();
=======
      IdContext tgcContext = m_idHelperTool->tgcIdHelper().module_context();
>>>>>>> 86620660

      ATH_MSG_DEBUG( "Number of RawData in this rdo " 
                     << rdoColl->size()  );
      // for each Rdo, loop over RawData, converter RawData to digit
      // retrieve/create digit collection, and insert digit into collection
      TgcRdo::const_iterator itD  = rdoColl->begin();
      TgcRdo::const_iterator itDe = rdoColl->end();

      std::map<std::vector<uint16_t>, uint16_t> stripMap;
      if(m_is12foldTgc) { // Only when 12-fold TGC cabling is used 
	// TGC2 Endcap Strip OR channel treatement preparation start
	// Signals are ORed as follows: 
	// |stationEta|=5, T9, E1 - slbId=16, bit0 of stripSlbBits in this code 
	//                        /
	// |stationEta|=4, T8, E2 - slbId=17, bit1 of stripSlbBits in this code 
	//                        /
	// |stationEta|=3, T7, E3 - slbId=18, bit2 of stripSlbBits in this code 
	//                        /
	// |stationEta|=2, T6, E4 - slbId=19, bit3 of stripSlbBits in this code 
	//                        /
	// |stationEta|=1, T4, E5 - slbId=20, bit4 of stripSlbBits in this code 
	for (; itD != itDe; ++itD) {
	  if((*itD)->isCoincidence()) continue; // Require hits
	  if((*itD)->slbType()!=TgcRawData::SLB_TYPE_DOUBLET_STRIP) continue; // Require TGC2 or TGC3
	  if((*itD)->sswId()==7) continue; // Exclude Forward
	  if((*itD)->bitpos()<112 || (*itD)->bitpos()>199) continue; // Require C, D-input
	  
	  std::vector<uint16_t> stripId(5, 0);
	  stripId.at(0) = (*itD)->subDetectorId();
	  stripId.at(1) = (*itD)->rodId();
	  stripId.at(2) = (*itD)->sswId();
	  stripId.at(3) = (*itD)->bitpos();
	  stripId.at(4) = (*itD)->bcTag();
	  uint16_t stripSlbBits = 0x1 << ((*itD)->slbId()-16);
	  std::map<std::vector<uint16_t>, uint16_t>::iterator itMap = stripMap.find(stripId); // Find correspond channel 
	  if(itMap==stripMap.end()) { // This is new one
	    stripMap.insert(std::map<std::vector<uint16_t>, uint16_t>::value_type(stripId, stripSlbBits));
	  } else { // This already exists
	    itMap->second |= stripSlbBits;
	  }
	}
	// Covert to original hit patterns 
	std::map<std::vector<uint16_t>, uint16_t>::iterator jtMap   = stripMap.begin();
	std::map<std::vector<uint16_t>, uint16_t>::iterator jtMap_e = stripMap.end();
	for(; jtMap!=jtMap_e; jtMap++) {
	  if(jtMap->second<=31) {
	    // x    : 5-bit variable
	    // f(x) : OR function above, Digit->RDO conversion 
	    // g(x) : originalHitBits which satisfies f(g(f(x))) = f(x), RDO->Digit conversion 
	    static const uint16_t originalHitBits[32] = {
	      //  0   1   2   3   4   5   6   7
	          0,  1,  0,  3,  0,  0,  4,  7,
	      //  8   9  10  11  12  13  14  15
	          0,  0,  0,  0,  8,  9, 12, 15,
	      // 16  17  18  19  20  21  22  23
		  0,  0,  0,  0,  0,  0,  0,  0,
	      // 24  25  26  27  28  29  30  31
		 16, 17,  0, 19, 24, 25, 28, 31
	    };
	    jtMap->second = originalHitBits[jtMap->second]; 
	  } else {
	    jtMap->second = 0;
	  }
	}
	// TGC2 Endcap Strip OR channel treatement preparation end
	itD = rdoColl->begin();
      }

      for (; itD != itDe; ++itD)
        { 
	  // check Hit or Coincidence
	  if ((*itD)->isCoincidence()) continue;
	  
	  if(m_is12foldTgc) { // Only when 12-fold TGC cabling is used 
	    // TGC2 Endcap Strip OR channel treatement start 
	    if((*itD)->slbType()==TgcRawData::SLB_TYPE_DOUBLET_STRIP && // Require TGC2 or TGC3
	       (*itD)->sswId()!=7 && // Exclude Forward
	       (*itD)->bitpos()>=112 && (*itD)->bitpos()<=199 // Require C, D-input
	       ) {
	      std::vector<uint16_t> stripId(5, 0);
	      stripId.at(0) = (*itD)->subDetectorId();
	      stripId.at(1) = (*itD)->rodId();
	      stripId.at(2) = (*itD)->sswId();
	      stripId.at(3) = (*itD)->bitpos();
	      stripId.at(4) = (*itD)->bcTag();
	      std::map<std::vector<uint16_t>, uint16_t>::iterator itMap = stripMap.find(stripId); // Find correspond hit
	      if(itMap!=stripMap.end()) {
		uint16_t stripSlbBits = 0x1 << ((*itD)->slbId()-16);
		if(!(itMap->second & stripSlbBits)) continue; // This hit is additional.
	      }
	    }
	    // TGC2 Endcap Strip OR channel treatement end 
	  }

	  // repeat two times for ORed channel
	  for (int iOr=0; iOr<2; ++iOr)
	    {

	      if(m_is12foldTgc) { // Only when 12-fold TGC cabling is used 
		// TGC2 Endcap Strip OR channel is not converted. 
		if(iOr && (*itD)->slbType()==TgcRawData::SLB_TYPE_DOUBLET_STRIP) continue; 
	      }

	      bool orFlag = false;
	      
	      // check if this channel has ORed partner only when 2nd time
	      if (iOr != 0) 
		{
		  bool o_found = m_tgcCabling->isOredChannel((*itD)->subDetectorId(),
							  (*itD)->rodId(),
							  (*itD)->sswId(),
							  (*itD)->slbId(),
							  (*itD)->bitpos());
		  // set OR flag
		  if (o_found)
		    orFlag=true;
		  else
		    continue;
		}
	      
	      // get element ID
	      Identifier elementId;
	      bool e_found = m_tgcCabling->getElementIDfromReadoutID
		(elementId,(*itD)->subDetectorId(),(*itD)->rodId(),
		 (*itD)->sswId(),(*itD)->slbId(),(*itD)->bitpos(),orFlag);
	      
	      if (!e_found) {
		bool show_warning_level = true;
		
		/* One invalid channel in TGC sector A09:
		   sub=103 rod=9 ssw=6 slb=20 bitpos=151 orFlag=0
		   was always seen in 2008 data, at least run 79772 - 91800.
		   bug #48828 */
		if((*itD)->subDetectorId()==103 &&
		   (*itD)->rodId()==9 &&
		   (*itD)->sswId()==6 &&
		   (*itD)->slbId()==20 &&
		   (*itD)->bitpos()==151) {
		  show_warning_level = m_show_warning_level_invalid_TGC_A09_SSW6_hit;
		}
                
		if(show_warning_level || msgLvl(MSG::DEBUG)) {
		  ATH_MSG_WARNING( "ElementID not found for "
                                   << " sub=" << (*itD)->subDetectorId()
                                   << " rod=" << (*itD)->rodId()
                                   << " ssw=" << (*itD)->sswId()
                                   << " slb=" << (*itD)->slbId()
                                   << " bitpos=" << (*itD)->bitpos() 
                                   << " orFlag=" << orFlag  );
		}
		continue;
	      }
	      
	      // convert RawData to Digit
              std::unique_ptr<TgcDigit> newDigit (m_tgcRdoDecoderTool->getDigit(*itD,orFlag));
	      
	      // check if converted correctly
	      if (!newDigit) continue;
	      
	      // check new element or not
              IdentifierHash coll_hash;
<<<<<<< HEAD
              if (m_muonIdHelperTool->tgcIdHelper().get_hash(elementId, coll_hash, &tgcContext)) {
=======
              if (m_idHelperTool->tgcIdHelper().get_hash(elementId, coll_hash, &tgcContext)) {
>>>>>>> 86620660
                ATH_MSG_WARNING( "Unable to get TGC digit collection hash " 
                                 << "context begin_index = " << tgcContext.begin_index()
                                 << " context end_index  = " << tgcContext.end_index()
                                 << " the identifier is " );
                 elementId.show();
              } 

	      if (elementId != oldElementId)
		{
		  // get collection
                  m_acSvc->setStore( &*evtStore() );
                  TgcDigitContainer::const_iterator it_coll = m_tgcContainer->indexFind(coll_hash);
                  if (m_tgcContainer->end() !=  it_coll) {
                    TgcDigitCollection* aCollection ATLAS_THREAD_SAFE = const_cast<TgcDigitCollection*>(*it_coll); // FIXME
                    collection = aCollection;
		    }
		  else
		    {
		      // create new collection
		      ATH_MSG_DEBUG( "Created a new digit collection : " << coll_hash  );
		      collection = new TgcDigitCollection(elementId, coll_hash);
                      m_acSvc->setStore( &*evtStore() );
		      ATH_CHECK( m_tgcContainer->addCollection(collection,coll_hash) );
		    }
		  
		  oldElementId = elementId;
		}

	      if(!collection) {
		ATH_MSG_WARNING( "MuonRdoToMuonDigitTool::decodeTgc TgcDigitCollection* collection is null."  );
		return StatusCode::SUCCESS;
	      }
	      
	      // check duplicate digits
	      TgcDigitCollection::const_iterator it_tgcDigit;
	      bool duplicate = false;
	      for (it_tgcDigit=collection->begin(); it_tgcDigit != collection->end(); it_tgcDigit++) {
		if ((newDigit->identify() == (*it_tgcDigit)->identify()) && 
		    (newDigit->bcTag()    == (*it_tgcDigit)->bcTag())) {
		  duplicate = true;
		  ATH_MSG_DEBUG( "Duplicate TGC Digit removed"   );
		  break;
		}
	      }
	      if (!duplicate) {
		// add the digit to the collection
		collection->push_back(newDigit.release());
	      }
	    }
	}
      return StatusCode::SUCCESS;
}

StatusCode MuonRdoToMuonDigitTool::decodeSTGC( const Muon::STGC_RawDataCollection * rdoColl, sTgcDigitCollection*& collection, Identifier& oldId){
      if ( !rdoColl->empty() ) {
      ATH_MSG_DEBUG( " Number of RawData in this rdo " << rdoColl->size()  );
<<<<<<< HEAD
      IdContext stgcContext = m_muonIdHelperTool->stgcIdHelper().module_context();
=======
      IdContext stgcContext = m_idHelperTool->stgcIdHelper().module_context();
>>>>>>> 86620660

      /** for each Rdo, loop over RawData, converter RawData to digit
	  retrieve/create digit collection, and insert digit into collection */
      for (const Muon::STGC_RawData * data : *rdoColl){
	    sTgcDigit * newDigit = m_stgcRdoDecoderTool->getDigit(data);

	    if (newDigit==NULL) {
	      ATH_MSG_WARNING( "Error in sTGC RDO decoder"  );
              continue;
	    }
<<<<<<< HEAD
	    ATH_MSG_DEBUG( "sTGC RDO->sTGCDigit: " << m_muonIdHelperTool->stgcIdHelper().show_to_string(newDigit->identify()) );
	    ATH_MSG_DEBUG( "sTGC RDO->Digit: " << m_muonIdHelperTool->stgcIdHelper().show_to_string(newDigit->identify())
                         << " charge: " << newDigit->charge() << " time: " << newDigit->time()  );

	    Identifier elementId = m_muonIdHelperTool->stgcIdHelper().elementID(newDigit->identify());
	    IdentifierHash coll_hash;
	    if (m_muonIdHelperTool->stgcIdHelper().get_hash(elementId, coll_hash, &stgcContext)) {
=======
	    ATH_MSG_DEBUG( "sTGC RDO->sTGCDigit: " << m_idHelperTool->stgcIdHelper().show_to_string(newDigit->identify()) );
	    ATH_MSG_DEBUG( "sTGC RDO->Digit: " << m_idHelperTool->stgcIdHelper().show_to_string(newDigit->identify())
                         << " charge: " << newDigit->charge() << " time: " << newDigit->time()  );

	    Identifier elementId = m_idHelperTool->stgcIdHelper().elementID(newDigit->identify());
	    IdentifierHash coll_hash;
	    if (m_idHelperTool->stgcIdHelper().get_hash(elementId, coll_hash, &stgcContext)) {
>>>>>>> 86620660
	      ATH_MSG_WARNING( "Unable to get sTGC digit collection hash id "
                               << "context begin_index = " << stgcContext.begin_index()
                               << " context end_index  = " << stgcContext.end_index()
                               << " the identifier is " );
	      elementId.show();
	    }

	    if (oldId != elementId) {
          m_acSvc->setStore( &*evtStore() );
          sTgcDigitContainer::const_iterator it_coll = m_stgcContainer->indexFind(coll_hash);
              if (m_stgcContainer->end() ==  it_coll) {
		        sTgcDigitCollection * newCollection = new sTgcDigitCollection(elementId,coll_hash);
		        newCollection->push_back(newDigit);
		        collection = newCollection;
                m_acSvc->setStore( &*evtStore() );
		        StatusCode status = m_stgcContainer->addCollection(newCollection, coll_hash);
		        if (status.isFailure())
		        ATH_MSG_WARNING( "Couldn't record sTgcDigitCollection with key=" << coll_hash 
                                   << " in StoreGate!"  );
	          } else {
                sTgcDigitCollection * oldCollection ATLAS_THREAD_SAFE = const_cast<sTgcDigitCollection*>(*it_coll); //FIXME
		        oldCollection->push_back(newDigit);
		        collection = oldCollection;
	          }
	        oldId = elementId;
	    } else {
	      collection->push_back(newDigit);
	    }
      }
    }
    return StatusCode::SUCCESS;
}

StatusCode MuonRdoToMuonDigitTool::decodeMM( const Muon::MM_RawDataCollection * rdoColl, MmDigitCollection*& collection, Identifier& oldId){
      if ( !rdoColl->empty() ) {
      ATH_MSG_DEBUG( " Number of RawData in this rdo " << rdoColl->size()  );
<<<<<<< HEAD
      IdContext mmContext = m_muonIdHelperTool->mmIdHelper().module_context();
=======
      IdContext mmContext = m_idHelperTool->mmIdHelper().module_context();
>>>>>>> 86620660

      /** for each Rdo, loop over RawData, converter RawData to digit
	  retrieve/create digit collection, and insert digit into collection */
      for (const Muon::MM_RawData * data : *rdoColl) {
	    MmDigit * newDigit = m_mmRdoDecoderTool->getDigit(data);

	    if (newDigit==NULL) {
	      ATH_MSG_WARNING( "Error in MM RDO decoder"  );
              continue;
	    }
<<<<<<< HEAD
	    ATH_MSG_DEBUG( "MM RDO->MMDigit: " << m_muonIdHelperTool->mmIdHelper().show_to_string(newDigit->identify()) );

	    Identifier elementId = m_muonIdHelperTool->mmIdHelper().elementID(newDigit->identify());
	    IdentifierHash coll_hash;
	    if (m_muonIdHelperTool->mmIdHelper().get_hash(elementId, coll_hash, &mmContext)) {
=======
	    ATH_MSG_DEBUG( "MM RDO->MMDigit: " << m_idHelperTool->mmIdHelper().show_to_string(newDigit->identify()) );

	    Identifier elementId = m_idHelperTool->mmIdHelper().elementID(newDigit->identify());
	    IdentifierHash coll_hash;
	    if (m_idHelperTool->mmIdHelper().get_hash(elementId, coll_hash, &mmContext)) {
>>>>>>> 86620660
	      ATH_MSG_WARNING( "Unable to get MM digit collection hash id "
                               << "context begin_index = " << mmContext.begin_index()
                               << " context end_index  = " << mmContext.end_index()
                               << " the identifier is " );
	      elementId.show();
	    }

	    if (oldId != elementId) {
          m_acSvc->setStore( &*evtStore() );
          MmDigitContainer::const_iterator it_coll = m_mmContainer->indexFind(coll_hash);
              if (m_mmContainer->end() ==  it_coll) {
		        MmDigitCollection * newCollection = new MmDigitCollection(elementId,coll_hash);
		        newCollection->push_back(newDigit);
		        collection = newCollection;
                m_acSvc->setStore( &*evtStore() );
		        StatusCode status = m_mmContainer->addCollection(newCollection, coll_hash);
		        if (status.isFailure())
		        ATH_MSG_WARNING( "Couldn't record MmDigitCollection with key=" << coll_hash
                                   << " in StoreGate!"  );
	          } else {
                        MmDigitCollection * oldCollection ATLAS_THREAD_SAFE = const_cast<MmDigitCollection*>(*it_coll); // FIXME
		        oldCollection->push_back(newDigit);
		        collection = oldCollection;
	          }
	        oldId = elementId;
	    } else {
	      collection->push_back(newDigit);
	    }
      }
    }
    return StatusCode::SUCCESS;
}
 
StatusCode MuonRdoToMuonDigitTool::getTgcCabling() {
  // get TGC cablingSvc
  ServiceHandle<ITGCcablingServerSvc> TgcCabGet("TGCcablingServerSvc", name());
  ATH_CHECK( TgcCabGet.retrieve() );
  ATH_CHECK(  TgcCabGet->giveCabling(m_tgcCabling) );

  m_is12foldTgc = TgcCabGet->isAtlas();

  return StatusCode::SUCCESS;
}<|MERGE_RESOLUTION|>--- conflicted
+++ resolved
@@ -87,12 +87,6 @@
     m_tgcRdoDecoderTool("Muon::TgcRDO_Decoder"),
     m_stgcRdoDecoderTool("Muon::STGC_RDO_Decoder"),
     m_mmRdoDecoderTool("Muon::MM_RDO_Decoder"),
-<<<<<<< HEAD
-    m_tgcCabling(0), m_mdtContainer(0), m_cscContainer(0),
-    m_rpcContainer(0), m_tgcContainer(0),
-    m_stgcContainer(0),m_mmContainer(0),
-=======
-    m_idHelperTool("Muon::MuonIdHelperTool/MuonIdHelperTool"),
     m_tgcCabling(nullptr),
     m_mdtContainer(nullptr),
     m_cscContainer(nullptr),
@@ -100,7 +94,6 @@
     m_tgcContainer(nullptr),
     m_stgcContainer(nullptr),
     m_mmContainer(nullptr),
->>>>>>> 86620660
     m_is12foldTgc(true)
 {
 
@@ -123,7 +116,7 @@
   declareProperty("tgcRdoDecoderTool",  m_tgcRdoDecoderTool);
   declareProperty("stgcRdoDecoderTool",  m_stgcRdoDecoderTool);
   declareProperty("mmRdoDecoderTool",  m_mmRdoDecoderTool);
-  declareProperty("MuonIdHelperTool",  m_idHelperTool);
+  declareProperty("MuonIdHelperTool",  m_muonIdHelperTool);
 
   declareProperty("show_warning_level_invalid_TGC_A09_SSW6_hit", m_show_warning_level_invalid_TGC_A09_SSW6_hit = false);
 }
@@ -135,24 +128,7 @@
 
   ATH_MSG_DEBUG( " in initialize()"  );
   ATH_CHECK( m_acSvc.retrieve() );
-<<<<<<< HEAD
   ATH_CHECK( m_muonIdHelperTool.retrieve() );
-
-  // get MDT cablingSvc
-  //  status = service("MDTcablingSvc", m_mdtCabling);
-  //
-  //if (status.isFailure()) {
-  // ATH_MSG_WARNING( "Could not get MDTcablingSvc !"  );
-  //m_mdtCabling = 0;
-  //return StatusCode::SUCCESS;
-  //} 
-  //  else {
-  //ATH_MSG_DEBUG( " Found the MDTcablingSvc. "  );
-  //}
-=======
-
-  ATH_CHECK( m_idHelperTool.retrieve() );
->>>>>>> 86620660
 
   // get RPC cablingSvc
   ServiceHandle<IRPCcablingServerSvc> RpcCabGet ("RPCcablingServerSvc", name());
@@ -196,11 +172,7 @@
 
   if (m_decodeMdtRDO){
     SG::WriteHandle<MdtDigitContainer> wh_mdtDigit(m_mdtDigitKey);
-<<<<<<< HEAD
     ATH_CHECK(wh_mdtDigit.record(std::make_unique<MdtDigitContainer>(m_muonIdHelperTool->mdtIdHelper().module_hash_max())));
-=======
-    ATH_CHECK(wh_mdtDigit.record(std::make_unique<MdtDigitContainer>(m_idHelperTool->mdtIdHelper().module_hash_max())));
->>>>>>> 86620660
     m_mdtContainer = wh_mdtDigit.ptr();
     m_mdtContainer->addRef();
     ATH_CHECK( decodeMdtRDO() );
@@ -208,11 +180,7 @@
 
   if (m_decodeCscRDO){
     SG::WriteHandle<CscDigitContainer> wh_cscDigit(m_cscDigitKey);
-<<<<<<< HEAD
     ATH_CHECK(wh_cscDigit.record(std::make_unique<CscDigitContainer> (m_muonIdHelperTool->cscIdHelper().module_hash_max())));
-=======
-    ATH_CHECK(wh_cscDigit.record(std::make_unique<CscDigitContainer> (m_idHelperTool->cscIdHelper().module_hash_max())));
->>>>>>> 86620660
     m_cscContainer = wh_cscDigit.ptr();
     m_cscContainer->addRef();
     ATH_CHECK( decodeCscRDO() );
@@ -220,11 +188,7 @@
 
   if (m_decodeRpcRDO && m_rpcCabling){
     SG::WriteHandle<RpcDigitContainer> wh_rpcDigit(m_rpcDigitKey);
-<<<<<<< HEAD
     ATH_CHECK(wh_rpcDigit.record(std::make_unique<RpcDigitContainer> (m_muonIdHelperTool->rpcIdHelper().module_hash_max())));
-=======
-    ATH_CHECK(wh_rpcDigit.record(std::make_unique<RpcDigitContainer> (m_idHelperTool->rpcIdHelper().module_hash_max())));
->>>>>>> 86620660
     m_rpcContainer = wh_rpcDigit.ptr();
     m_rpcContainer->addRef();
     ATH_CHECK( decodeRpcRDO() );
@@ -233,11 +197,7 @@
   if(!m_tgcCabling && getTgcCabling().isFailure()) return StatusCode::FAILURE;
   if (m_decodeTgcRDO && m_tgcCabling){
     SG::WriteHandle<TgcDigitContainer> wh_tgcDigit(m_tgcDigitKey);
-<<<<<<< HEAD
     ATH_CHECK(wh_tgcDigit.record(std::make_unique<TgcDigitContainer> (m_muonIdHelperTool->tgcIdHelper().module_hash_max())));
-=======
-    ATH_CHECK(wh_tgcDigit.record(std::make_unique<TgcDigitContainer> (m_idHelperTool->tgcIdHelper().module_hash_max())));
->>>>>>> 86620660
     m_tgcContainer = wh_tgcDigit.ptr();
     m_tgcContainer->addRef();
     ATH_CHECK( decodeTgcRDO() );
@@ -245,11 +205,7 @@
 
   if (m_decodesTgcRDO){
     SG::WriteHandle<sTgcDigitContainer> wh_stgcDigit(m_stgcDigitKey);
-<<<<<<< HEAD
     ATH_CHECK(wh_stgcDigit.record(std::make_unique<sTgcDigitContainer> (m_muonIdHelperTool->stgcIdHelper().module_hash_max())));
-=======
-    ATH_CHECK(wh_stgcDigit.record(std::make_unique<sTgcDigitContainer> (m_idHelperTool->stgcIdHelper().module_hash_max())));
->>>>>>> 86620660
     m_stgcContainer = wh_stgcDigit.ptr();
     m_stgcContainer->addRef();
     ATH_CHECK( decodeSTGC_RDO() );
@@ -257,11 +213,7 @@
 
   if (m_decodeMmRDO){
     SG::WriteHandle<MmDigitContainer> wh_mmDigit(m_mmDigitKey);
-<<<<<<< HEAD
     ATH_CHECK(wh_mmDigit.record(std::make_unique<MmDigitContainer> (m_muonIdHelperTool->mmIdHelper().module_hash_max())));
-=======
-    ATH_CHECK(wh_mmDigit.record(std::make_unique<MmDigitContainer> (m_idHelperTool->mmIdHelper().module_hash_max())));
->>>>>>> 86620660
     m_mmContainer = wh_mmDigit.ptr();
     m_mmContainer->addRef();
     ATH_CHECK( decodeMM_RDO() );
@@ -484,11 +436,7 @@
 
 StatusCode MuonRdoToMuonDigitTool::decodeMdt( const MdtCsm * rdoColl, MdtDigitCollection*& collection, Identifier& oldId ) {
 
-<<<<<<< HEAD
     IdContext mdtContext = m_muonIdHelperTool->mdtIdHelper().module_context();
-=======
-    IdContext mdtContext = m_idHelperTool->mdtIdHelper().module_context();
->>>>>>> 86620660
  
     if ( !rdoColl->empty() ) {
         ATH_MSG_DEBUG( " Number of AmtHit in this Csm " 
@@ -516,15 +464,9 @@
 	
 	    // find here the Proper Digit Collection identifier, using the rdo-hit id
 	    // (since RDO collections are not in a 1-to-1 relation with digit collections)
-<<<<<<< HEAD
 	    Identifier elementId = m_muonIdHelperTool->mdtIdHelper().elementID(newDigit->identify());
 	    IdentifierHash coll_hash;
 	    if (m_muonIdHelperTool->mdtIdHelper().get_hash(elementId, coll_hash, &mdtContext)) {
-=======
-	    Identifier elementId = m_idHelperTool->mdtIdHelper().elementID(newDigit->identify());
-	    IdentifierHash coll_hash;
-	    if (m_idHelperTool->mdtIdHelper().get_hash(elementId, coll_hash, &mdtContext)) {
->>>>>>> 86620660
 	      ATH_MSG_WARNING( "Unable to get MDT digit collection hash id " 
                                << "context begin_index = " << mdtContext.begin_index()
                                << " context end_index  = " << mdtContext.end_index()
@@ -571,11 +513,7 @@
 
       //      decoder.setParams(samplingTime);
 
-<<<<<<< HEAD
       IdContext cscContext = m_muonIdHelperTool->cscIdHelper().module_context();
-=======
-      IdContext cscContext = m_idHelperTool->cscIdHelper().module_context();
->>>>>>> 86620660
 
       /** for each Rdo, loop over RawData, converter RawData to digit
 	  retrieve/create digit collection, and insert digit into collection */
@@ -612,28 +550,17 @@
                              << " or charge finding failed " << " ... skipping "  );
 	    continue;
 	  }
-<<<<<<< HEAD
 	  ATH_MSG_DEBUG( "CSC RDO->CscDigit: " << m_muonIdHelperTool->cscIdHelper().show_to_string(channelId) );
 	  int theCharge = static_cast<int>(charge);
 	  CscDigit * newDigit = new CscDigit(channelId, theCharge, time);
 	  ATH_MSG_DEBUG( "CSC RDO->Digit: " << m_muonIdHelperTool->cscIdHelper().show_to_string(newDigit->identify()) 
-=======
-	  ATH_MSG_DEBUG( "CSC RDO->CscDigit: " << m_idHelperTool->cscIdHelper().show_to_string(channelId) );
-	  int theCharge = static_cast<int>(charge);
-	  CscDigit * newDigit = new CscDigit(channelId, theCharge, time);
-	  ATH_MSG_DEBUG( "CSC RDO->Digit: " << m_idHelperTool->cscIdHelper().show_to_string(newDigit->identify()) 
->>>>>>> 86620660
                          << " " << newDigit->charge() << " " << charge << " time= " << time  );
 
 	  for (uint16_t i=0; i< samples.size(); ++i) {
 	    ATH_MSG_DEBUG( "CSC RDO->Digit: " << samples[i]  );
 	  }
           IdentifierHash coll_hash;
-<<<<<<< HEAD
           if (m_muonIdHelperTool->cscIdHelper().get_hash(stationId, coll_hash, &cscContext)) {
-=======
-          if (m_idHelperTool->cscIdHelper().get_hash(stationId, coll_hash, &cscContext)) {
->>>>>>> 86620660
             ATH_MSG_WARNING( "Unable to get CSC digiti collection hash id " 
                              << "context begin_index = " << cscContext.begin_index()
                              << " context end_index  = " << cscContext.end_index()
@@ -669,11 +596,7 @@
 
 StatusCode MuonRdoToMuonDigitTool::decodeRpc( const RpcPad * rdoColl, RpcDigitCollection*& collection ) {
 
-<<<<<<< HEAD
             IdContext rpcContext = m_muonIdHelperTool->rpcIdHelper().module_context();
-=======
-            IdContext rpcContext = m_idHelperTool->rpcIdHelper().module_context();
->>>>>>> 86620660
 
             ATH_MSG_DEBUG( " Number of CMs in this Pad " 
                            << rdoColl->size()  );
@@ -683,21 +606,12 @@
             uint16_t padId     = rdoColl->onlineId(); 
             uint16_t sectorId  = rdoColl->sector(); 
 
-<<<<<<< HEAD
             int stationName = m_muonIdHelperTool->rpcIdHelper().stationName(padOfflineId);
             int stationEta  = m_muonIdHelperTool->rpcIdHelper().stationEta(padOfflineId);
             int stationPhi  = m_muonIdHelperTool->rpcIdHelper().stationPhi(padOfflineId);
             int doubletR    = m_muonIdHelperTool->rpcIdHelper().doubletR(padOfflineId);
 	
             Identifier elementId = m_muonIdHelperTool->rpcIdHelper().elementID(stationName, stationEta,
-=======
-            int stationName = m_idHelperTool->rpcIdHelper().stationName(padOfflineId);
-            int stationEta  = m_idHelperTool->rpcIdHelper().stationEta(padOfflineId);
-            int stationPhi  = m_idHelperTool->rpcIdHelper().stationPhi(padOfflineId);
-            int doubletR    = m_idHelperTool->rpcIdHelper().doubletR(padOfflineId);
-	
-            Identifier elementId = m_idHelperTool->rpcIdHelper().elementID(stationName, stationEta,
->>>>>>> 86620660
                                                           stationPhi, doubletR);
 	
             // For each pad, loop on the coincidence matrices
@@ -732,17 +646,10 @@
                     {
                         collection = 0;
                         RpcDigit* newDigit = (*itVec);
-<<<<<<< HEAD
                         elementId = m_muonIdHelperTool->rpcIdHelper().elementID(newDigit->identify());
                         
                         IdentifierHash coll_hash;
                         if (m_muonIdHelperTool->rpcIdHelper().get_hash(elementId, coll_hash, &rpcContext)) {
-=======
-                        elementId = m_idHelperTool->rpcIdHelper().elementID(newDigit->identify());
-                        
-                        IdentifierHash coll_hash;
-                        if (m_idHelperTool->rpcIdHelper().get_hash(elementId, coll_hash, &rpcContext)) {
->>>>>>> 86620660
                           ATH_MSG_WARNING( "Unable to get RPC digit collection hash id " 
                                            << "context begin_index = " << rpcContext.begin_index()
                                            << " context end_index  = " << rpcContext.end_index()
@@ -782,11 +689,7 @@
 
       if(!m_tgcCabling && getTgcCabling().isFailure()) return StatusCode::FAILURE;
 
-<<<<<<< HEAD
       IdContext tgcContext = m_muonIdHelperTool->tgcIdHelper().module_context();
-=======
-      IdContext tgcContext = m_idHelperTool->tgcIdHelper().module_context();
->>>>>>> 86620660
 
       ATH_MSG_DEBUG( "Number of RawData in this rdo " 
                      << rdoColl->size()  );
@@ -948,11 +851,7 @@
 	      
 	      // check new element or not
               IdentifierHash coll_hash;
-<<<<<<< HEAD
               if (m_muonIdHelperTool->tgcIdHelper().get_hash(elementId, coll_hash, &tgcContext)) {
-=======
-              if (m_idHelperTool->tgcIdHelper().get_hash(elementId, coll_hash, &tgcContext)) {
->>>>>>> 86620660
                 ATH_MSG_WARNING( "Unable to get TGC digit collection hash " 
                                  << "context begin_index = " << tgcContext.begin_index()
                                  << " context end_index  = " << tgcContext.end_index()
@@ -1009,11 +908,7 @@
 StatusCode MuonRdoToMuonDigitTool::decodeSTGC( const Muon::STGC_RawDataCollection * rdoColl, sTgcDigitCollection*& collection, Identifier& oldId){
       if ( !rdoColl->empty() ) {
       ATH_MSG_DEBUG( " Number of RawData in this rdo " << rdoColl->size()  );
-<<<<<<< HEAD
       IdContext stgcContext = m_muonIdHelperTool->stgcIdHelper().module_context();
-=======
-      IdContext stgcContext = m_idHelperTool->stgcIdHelper().module_context();
->>>>>>> 86620660
 
       /** for each Rdo, loop over RawData, converter RawData to digit
 	  retrieve/create digit collection, and insert digit into collection */
@@ -1024,7 +919,6 @@
 	      ATH_MSG_WARNING( "Error in sTGC RDO decoder"  );
               continue;
 	    }
-<<<<<<< HEAD
 	    ATH_MSG_DEBUG( "sTGC RDO->sTGCDigit: " << m_muonIdHelperTool->stgcIdHelper().show_to_string(newDigit->identify()) );
 	    ATH_MSG_DEBUG( "sTGC RDO->Digit: " << m_muonIdHelperTool->stgcIdHelper().show_to_string(newDigit->identify())
                          << " charge: " << newDigit->charge() << " time: " << newDigit->time()  );
@@ -1032,15 +926,6 @@
 	    Identifier elementId = m_muonIdHelperTool->stgcIdHelper().elementID(newDigit->identify());
 	    IdentifierHash coll_hash;
 	    if (m_muonIdHelperTool->stgcIdHelper().get_hash(elementId, coll_hash, &stgcContext)) {
-=======
-	    ATH_MSG_DEBUG( "sTGC RDO->sTGCDigit: " << m_idHelperTool->stgcIdHelper().show_to_string(newDigit->identify()) );
-	    ATH_MSG_DEBUG( "sTGC RDO->Digit: " << m_idHelperTool->stgcIdHelper().show_to_string(newDigit->identify())
-                         << " charge: " << newDigit->charge() << " time: " << newDigit->time()  );
-
-	    Identifier elementId = m_idHelperTool->stgcIdHelper().elementID(newDigit->identify());
-	    IdentifierHash coll_hash;
-	    if (m_idHelperTool->stgcIdHelper().get_hash(elementId, coll_hash, &stgcContext)) {
->>>>>>> 86620660
 	      ATH_MSG_WARNING( "Unable to get sTGC digit collection hash id "
                                << "context begin_index = " << stgcContext.begin_index()
                                << " context end_index  = " << stgcContext.end_index()
@@ -1077,11 +962,7 @@
 StatusCode MuonRdoToMuonDigitTool::decodeMM( const Muon::MM_RawDataCollection * rdoColl, MmDigitCollection*& collection, Identifier& oldId){
       if ( !rdoColl->empty() ) {
       ATH_MSG_DEBUG( " Number of RawData in this rdo " << rdoColl->size()  );
-<<<<<<< HEAD
       IdContext mmContext = m_muonIdHelperTool->mmIdHelper().module_context();
-=======
-      IdContext mmContext = m_idHelperTool->mmIdHelper().module_context();
->>>>>>> 86620660
 
       /** for each Rdo, loop over RawData, converter RawData to digit
 	  retrieve/create digit collection, and insert digit into collection */
@@ -1092,19 +973,11 @@
 	      ATH_MSG_WARNING( "Error in MM RDO decoder"  );
               continue;
 	    }
-<<<<<<< HEAD
 	    ATH_MSG_DEBUG( "MM RDO->MMDigit: " << m_muonIdHelperTool->mmIdHelper().show_to_string(newDigit->identify()) );
 
 	    Identifier elementId = m_muonIdHelperTool->mmIdHelper().elementID(newDigit->identify());
 	    IdentifierHash coll_hash;
 	    if (m_muonIdHelperTool->mmIdHelper().get_hash(elementId, coll_hash, &mmContext)) {
-=======
-	    ATH_MSG_DEBUG( "MM RDO->MMDigit: " << m_idHelperTool->mmIdHelper().show_to_string(newDigit->identify()) );
-
-	    Identifier elementId = m_idHelperTool->mmIdHelper().elementID(newDigit->identify());
-	    IdentifierHash coll_hash;
-	    if (m_idHelperTool->mmIdHelper().get_hash(elementId, coll_hash, &mmContext)) {
->>>>>>> 86620660
 	      ATH_MSG_WARNING( "Unable to get MM digit collection hash id "
                                << "context begin_index = " << mmContext.begin_index()
                                << " context end_index  = " << mmContext.end_index()
