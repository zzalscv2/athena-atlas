# Copyright (C) 2002-2021 CERN for the benefit of the ATLAS collaboration

# Heavily based on Trigger/TrigSteer/L1Decoder/python/L1MuonConfig.py
# TODO add MDTs, CSCs

from AthenaConfiguration.ComponentAccumulator import ComponentAccumulator
from AthenaConfiguration.ComponentFactory import CompFactory
from MuonConfig.MuonGeometryConfig import MuonGeoModelCfg

def RPCCablingConfigCfg(flags):
    acc = ComponentAccumulator()
    
    # TODO check if we actually need this here?
    acc.merge(MuonGeoModelCfg(flags)) 

    rpcCabMap="/RPC/CABLING/MAP_SCHEMA"
    rpcCabMapCorr="/RPC/CABLING/MAP_SCHEMA_CORR"

    rpcTrigEta="/RPC/TRIGGER/CM_THR_ETA"
    rpcTrigPhi="/RPC/TRIGGER/CM_THR_PHI"

<<<<<<< HEAD
    
    MuonRPC_CablingSvc=CompFactory.MuonRPC_CablingSvc
    rpcCablingSvc = MuonRPC_CablingSvc()
    rpcCablingSvc.ConfFileName = 'LVL1confAtlas.data' # this should come from config flag maybe ???
    rpcCablingSvc.CorrFileName = 'LVL1confAtlas.corr' 
    rpcCablingSvc.ConfFilePath = 'MuonRPC_Cabling/'
    if flags.Trigger.enableL1MuonPhase1:
        rpcCablingSvc.RPCTriggerRoadsfromCool = False
        from PathResolver import PathResolver
        rpcCablingSvc.DatabaseRepository=PathResolver.FindCalibDirectory("MuonRPC_Cabling/RUN3_roads_4_6_8_10_12")
    else:
        rpcCablingSvc.RPCTriggerRoadsfromCool = True
=======
    dbRepo="MuonRPC_Cabling/ATLAS.data"
    if flags.Trigger.enableL1MuonPhase1:
        dbRepo="MuonRPC_Cabling/RUN3_roads_4_6_8_10_12"
>>>>>>> 91d736d3

    RpcCablingCondAlg=CompFactory.RpcCablingCondAlg
    RpcCablingAlg = RpcCablingCondAlg("RpcCablingCondAlg",DatabaseRepository=dbRepo,CosmicConfiguration=('HLT' in flags.IOVDb.GlobalTag)) # CosmicConfiguration was set to true by the modifier openThresholdRPCCabling in runHLT_standalone.py
    acc.addCondAlgo( RpcCablingAlg )

    from IOVDbSvc.IOVDbSvcConfig import addFolders
    dbName = 'RPC_OFL' if flags.Input.isMC else 'RPC'
    acc.merge(addFolders(flags, [rpcCabMap,rpcCabMapCorr], dbName, className='CondAttrListCollection' ))
    if not flags.Trigger.doLVL1 or flags.Input.isMC:
        acc.merge(addFolders(flags, [rpcTrigEta,rpcTrigPhi], dbName, className='CondAttrListCollection' ))
    else:
        # to be configured in TriggerJobOpts.Lvl1MuonSimulationConfigOldStyle
        pass
    return acc

def TGCCablingConfigCfg(flags):
    acc = ComponentAccumulator()
    
    # TODO check if we actually need this here?
    acc.merge(MuonGeoModelCfg(flags)) 
    
    TGCcablingServerSvc=CompFactory.TGCcablingServerSvc
    TGCCablingSvc = TGCcablingServerSvc() 
    acc.addService( TGCCablingSvc, primary=True )

    from IOVDbSvc.IOVDbSvcConfig import addFolders
    dbName = 'TGC_OFL' if flags.Input.isMC else 'TGC'
    acc.merge(addFolders(flags, '/TGC/CABLING/MAP_SCHEMA', dbName))

    return acc

# This should be checked by experts since I just wrote it based on 
# athena/MuonSpectrometer/MuonCnv/MuonCnvExample/python/MuonCablingConfig.py
def MDTCablingConfigCfg(flags):
    acc = ComponentAccumulator()
    
    acc.merge(MuonGeoModelCfg(flags)) 

    MuonMDT_CablingAlg=CompFactory.MuonMDT_CablingAlg
    MDTCablingAlg = MuonMDT_CablingAlg("MuonMDT_CablingAlg")
   
    from IOVDbSvc.IOVDbSvcConfig import addFolders
    if flags.Input.isMC is True:
        MDTCablingAlg.MapFolders = "/MDT/Ofl/CABLING/MAP_SCHEMA" 
        MDTCablingAlg.MezzanineFolders    = "/MDT/Ofl/CABLING/MEZZANINE_SCHEMA" 
        acc.merge( addFolders( flags, ["/MDT/Ofl/CABLING/MAP_SCHEMA",
                                       "/MDT/Ofl/CABLING/MEZZANINE_SCHEMA"], 'MDT_OFL', className="CondAttrListCollection") )
    else:
        MDTCablingAlg.MapFolders = "/MDT/CABLING/MAP_SCHEMA" 
        MDTCablingAlg.MezzanineFolders    = "/MDT/CABLING/MEZZANINE_SCHEMA" 
        acc.merge( addFolders( flags, ["/MDT/CABLING/MAP_SCHEMA",
                                       "/MDT/CABLING/MEZZANINE_SCHEMA"], 'MDT', className="CondAttrListCollection") )

    acc.addCondAlgo( MDTCablingAlg )
   
    return acc


# This should be checked by experts 
def CSCCablingConfigCfg(flags):
    acc = ComponentAccumulator()
    
    acc.merge(MuonGeoModelCfg(flags)) 

    CSCcablingSvc=CompFactory.CSCcablingSvc
    cscCablingSvc = CSCcablingSvc()

    acc.addService( cscCablingSvc, primary=True )

    return acc

if __name__ == '__main__':
    from AthenaCommon.Configurable import Configurable
    Configurable.configurableRun3Behavior=1
    from AthenaConfiguration.AllConfigFlags import ConfigFlags

    from AthenaConfiguration.TestDefaults import defaultTestFiles

    ConfigFlags.Input.Files = defaultTestFiles.RAW
    ConfigFlags.lock()

    acc = ComponentAccumulator()

    result = RPCCablingConfigCfg(ConfigFlags)
    acc.merge( result )
    result = TGCCablingConfigCfg(ConfigFlags)
    acc.merge( result )

    result = MDTCablingConfigCfg(ConfigFlags)
    acc.merge( result )

    result = CSCCablingConfigCfg(ConfigFlags)
    acc.merge( result )

    f=open('MuonCabling.pkl','wb')
    acc.store(f)
    f.close()

    
<|MERGE_RESOLUTION|>--- conflicted
+++ resolved
@@ -19,24 +19,9 @@
     rpcTrigEta="/RPC/TRIGGER/CM_THR_ETA"
     rpcTrigPhi="/RPC/TRIGGER/CM_THR_PHI"
 
-<<<<<<< HEAD
-    
-    MuonRPC_CablingSvc=CompFactory.MuonRPC_CablingSvc
-    rpcCablingSvc = MuonRPC_CablingSvc()
-    rpcCablingSvc.ConfFileName = 'LVL1confAtlas.data' # this should come from config flag maybe ???
-    rpcCablingSvc.CorrFileName = 'LVL1confAtlas.corr' 
-    rpcCablingSvc.ConfFilePath = 'MuonRPC_Cabling/'
-    if flags.Trigger.enableL1MuonPhase1:
-        rpcCablingSvc.RPCTriggerRoadsfromCool = False
-        from PathResolver import PathResolver
-        rpcCablingSvc.DatabaseRepository=PathResolver.FindCalibDirectory("MuonRPC_Cabling/RUN3_roads_4_6_8_10_12")
-    else:
-        rpcCablingSvc.RPCTriggerRoadsfromCool = True
-=======
     dbRepo="MuonRPC_Cabling/ATLAS.data"
     if flags.Trigger.enableL1MuonPhase1:
         dbRepo="MuonRPC_Cabling/RUN3_roads_4_6_8_10_12"
->>>>>>> 91d736d3
 
     RpcCablingCondAlg=CompFactory.RpcCablingCondAlg
     RpcCablingAlg = RpcCablingCondAlg("RpcCablingCondAlg",DatabaseRepository=dbRepo,CosmicConfiguration=('HLT' in flags.IOVDb.GlobalTag)) # CosmicConfiguration was set to true by the modifier openThresholdRPCCabling in runHLT_standalone.py
