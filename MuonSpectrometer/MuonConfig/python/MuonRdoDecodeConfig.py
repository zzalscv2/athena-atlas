--- conflicted
+++ resolved
@@ -198,14 +198,9 @@
 
     # Schedule Mdt data decoding 
     from MuonConfig.MuonBytestreamDecodeConfig import TgcBytestreamDecodeCfg
-<<<<<<< HEAD
-    tgcdecodingAcc, tgcdecodingAlg = TgcBytestreamDecodeCfg( ConfigFlags, forTrigger ) 
-    if forTrigger:
-        tgcdecodingAlg.ProviderTool.OutputLevel = DEBUG
-    
-=======
-    tgcdecodingAcc  = TgcBytestreamDecodeCfg( ConfigFlags ) 
->>>>>>> be5be34f
+    tgcdecodingAcc = TgcBytestreamDecodeCfg( ConfigFlags, forTrigger ) 
+    if forTrigger:
+        tgcdecodingAcc().ProviderTool.OutputLevel = DEBUG    
     cfg.merge( tgcdecodingAcc )
 
     from MuonConfig.MuonBytestreamDecodeConfig import MdtBytestreamDecodeCfg
