--- conflicted
+++ resolved
@@ -218,16 +218,12 @@
 
 
 def MuonGeoModelCfg(flags, forceDisableAlignment=False):
-<<<<<<< HEAD
     if flags.Muon.setupGeoModelXML:
         from MuonGeoModelR4.MuonGeoModelConfig import MuonGeoModelCfg as MuonGeoModelCfgR4
         return MuonGeoModelCfgR4(flags)
     
-    acc = MuonGeoModelToolCfg(flags)
-=======
     result = ComponentAccumulator()
     result.merge(MuonGeoModelToolCfg(flags))
->>>>>>> a104aad1
 
     if flags.Muon.enableAlignment and not forceDisableAlignment:
         result.merge(MuonDetectorCondAlgCfg(flags))
