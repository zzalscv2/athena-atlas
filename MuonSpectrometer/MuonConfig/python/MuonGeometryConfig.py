--- conflicted
+++ resolved
@@ -121,15 +121,11 @@
     # turn on/off caching of MdtReadoutElement surfaces
     detTool.CachingFlag = 1
 
-<<<<<<< HEAD
-    detTool.FillCacheInitTime = 1
-=======
     from MuonGeoModel.MuonGeoModelConf import MuonDetectorCondAlg
     MuonDetectorManagerCond = MuonDetectorCondAlg()
     MuonDetectorManagerCond.MuonDetectorTool = detTool
     acc.addCondAlgo(MuonDetectorManagerCond)
 
->>>>>>> 576ae322
     gms.DetectorTools += [ detTool ]
     
     acc.addService( Muon__MuonIdHelperSvc("MuonIdHelperSvc",
