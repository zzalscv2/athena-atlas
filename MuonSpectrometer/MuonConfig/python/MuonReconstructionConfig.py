--- conflicted
+++ resolved
@@ -46,20 +46,13 @@
     pps.ProviderNames += [ 'AddressRemappingSvc' ]
     ars.TypeKeyRenameMaps += [ '%s#%s->%s' % ("TrackCollection", "MuonSpectrometerTracks", "MuonSpectrometerTracks_old") ]
     
-<<<<<<< HEAD
     cfg.addService(pps)
     cfg.addService(ars)
-=======
-    ConfigFlags.Input.Files = ["/cvmfs/atlas-nightlies.cern.ch/repo/data/data-art/Tier0ChainTests/q221/21.3/v1/myESD.pool.root"]
-    ConfigFlags.lock()
-
-    cfg=ComponentAccumulator()
 
     # This is a temporary fix! Should be private!
     Muon__MuonEDMHelperSvc=CompFactory.Muon__MuonEDMHelperSvc
     muon_edm_helper_svc = Muon__MuonEDMHelperSvc("MuonEDMHelperSvc")
     cfg.addService( muon_edm_helper_svc )
->>>>>>> 576ae322
 
     itemsToRecord = ["Trk::SegmentCollection#MuonSegments", "Trk::SegmentCollection#NCB_MuonSegments"]
     itemsToRecord += ["TrackCollection#MuonSpectrometerTracks"] 
