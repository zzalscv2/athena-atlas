/*
  Copyright (C) 2002-2020 CERN for the benefit of the ATLAS collaboration
*/

/***************************************************************************
 Holds the info related to a full station 
 -----------------------------------------
 ***************************************************************************/

#include "MuonReadoutGeometry/MuonStation.h"
#include "MuonReadoutGeometry/MuonReadoutElement.h"
#include "MuonReadoutGeometry/MdtReadoutElement.h"
#include "AthenaKernel/getMessageSvc.h"
#include "GaudiKernel/MsgStream.h"

#include <iomanip>

namespace MuonGM {

MuonStation::MuonStation(std::string stName,
                         double Ssize, double Rsize, double Zsize,
                         double LongSsize, double LongRsize, double LongZsize, int zi, int fi, 
                         bool descratzneg)
{
  m_statname    = stName;
  m_Ssize       = Ssize      ;
  m_Rsize       = Rsize      ;
  m_Zsize       = Zsize      ;
  m_LongSsize   = LongSsize  ;
  m_LongRsize   = LongRsize  ;
  m_LongZsize   = LongZsize  ;
  m_descratzneg = descratzneg;
  m_xAmdbCRO     = 0.;
 
  m_statEtaIndex = zi;
  m_statPhiIndex = fi;
  m_key = " ";
  m_transform       = nullptr;
  m_native_to_amdbl = nullptr;
  m_amdbl_to_global = nullptr;
  m_delta_amdb_frame = nullptr;
  m_rots = 0.;
  m_rotz = 0.;
  m_rott = 0.;
  m_hasALines = false;
  m_hasBLines = false;
  m_BlineFixedPointInAmdbLRS.setX(0.);
  m_BlineFixedPointInAmdbLRS.setY(0.);
  m_BlineFixedPointInAmdbLRS.setZ(0.);
  m_XTomoData = nullptr;

  m_REwithAlTransfInStation = new std::map<int, pairRE_AlignTransf >;  
  m_firstRequestBlineFixedP = true; 
}


MuonStation::~MuonStation()
{
  delete m_native_to_amdbl;
  delete m_amdbl_to_global;
  delete m_delta_amdb_frame;
  delete m_REwithAlTransfInStation;
}
    
void MuonStation::setNominalAmdbLRSToGlobal(HepGeom::Transform3D xf)
{
    if (m_amdbl_to_global == nullptr) m_amdbl_to_global = new HepGeom::Transform3D(xf);
    else *m_amdbl_to_global = xf;
    #ifndef NDEBUG
    MsgStream log(Athena::getMessageSvc(),"MuonStation");
    if (log.level()<=MSG::DEBUG) log << MSG::DEBUG << "setNominalAmdbLRSToGlobal: stationName/Jff/Jzz "
       <<getStationType()<<" "<<getPhiIndex()<<" "<<getEtaIndex()<<" Origin of AmdbLocalFrame= "
       <<(*m_amdbl_to_global)*HepGeom::Point3D<double>(0.,0.,0.) << endmsg;
    #endif
}
void MuonStation::setBlineFixedPointInAmdbLRS(double s0, double z0, double t0)
{
  #ifndef NDEBUG
  if ((std::abs(s0)+std::abs(z0)+std::abs(t0))>0.01) {
    MsgStream log(Athena::getMessageSvc(),"MuonStation");
    if (log.level()<=MSG::DEBUG) log << MSG::DEBUG << "Station "<<getStationType()
	      <<" at zi/fi "<<getEtaIndex()<<"/"<<getPhiIndex()
	      <<" setting fixed point for B-lines at s0,z0,t0 =     "<<s0<<" "<<z0<<" "<<t0<<endmsg;
  }
  #endif
  m_BlineFixedPointInAmdbLRS.setX(s0);
  m_BlineFixedPointInAmdbLRS.setY(z0);
  m_BlineFixedPointInAmdbLRS.setZ(t0);
  #ifndef NDEBUG
  MsgStream log(Athena::getMessageSvc(),"MuonStation");
  if (log.level()<=MSG::DEBUG) log << MSG::DEBUG << "setBlineFixedPointInAmdbLRS: stationName/Jff/Jzz "
    <<getStationType()<<" "<<getPhiIndex()<<" "<<getEtaIndex()<<" nominal(i.e. from-station-envelop-only) B-line fixed point "<<m_BlineFixedPointInAmdbLRS<<endmsg;
  #endif
}

HepGeom::Point3D<double>  MuonStation::getBlineFixedPointInAmdbLRS() const
{
  // needed to update the station-level BlineFixedPoint with data from second multilayer
  return m_BlineFixedPointInAmdbLRS;
}

HepGeom::Point3D<double>  MuonStation::getUpdatedBlineFixedPointInAmdbLRS() const
{
  return m_BlineFixedPointInAmdbLRS;
}

void  MuonStation::updateBlineFixedPointInAmdbLRS()
{
  if (!m_firstRequestBlineFixedP) return;
  MsgStream log(Athena::getMessageSvc(),"MuonStation");

  // Before correction m_BlineFixedPointInAmdbLRS has a z set at the edge of
  // lowest-z tube of the first layer of one of the two multilayers.
  // For endcap A, endcap C, and barrel A, this is correct, given the tube staggering
  // For barrel side C, given the tube staggering, the z should be at the
  // edge at the second layer, i.e. the z should be corrected by a half tube
  // pitch. Correction is thus computed only for barrel side C.
  if (barrel() && (getEtaIndex()<0)) {
    std::map< int, pairRE_AlignTransf >::const_iterator it=m_REwithAlTransfInStation->begin();
    for (; it!=m_REwithAlTransfInStation->end(); ++it) {
      const MuonReadoutElement* muonRE =  ((*it).second).first;
      if (muonRE->getTechnologyType()=="MDT") {
	const MdtReadoutElement* mdtRE = dynamic_cast<const MdtReadoutElement*> (muonRE);
	if (mdtRE) {
	  // Correct for tube staggering on barrel side C
	  double shiftInZ = -0.5 * mdtRE->tubePitch();

<<<<<<< HEAD
	  // in addition, correct for 35mum glue width incorrectly applied
=======
	  // in addition, correct for 35microm glue width incorrectly applied
>>>>>>> 7542e2fd
	  double multilayerRealSize = 0;
	  for (int ilayer=1; ilayer<=2; ++ilayer) {
	    double val;
	    bool wellDefined = mdtRE->getWireFirstLocalCoordAlongZ(ilayer,val);
	    if (!wellDefined) {
        if (log.level()<=MSG::WARNING) log << MSG::WARNING
		<< "getUpdatedBlineFixedPointInAmdbLRS: stationName/Jff/Jzz "
		<< getStationType() << " " << getPhiIndex() << " " << getEtaIndex()
		<< " cannot get wire coordinates for second tube layer" << endmsg;
	      val = 0.;
	    }
	    if ((ilayer==1) || (val > multilayerRealSize))
	      multilayerRealSize = val;
	  }
	  multilayerRealSize += (mdtRE->getNtubesperlayer()-1) * mdtRE->tubePitch();
	  multilayerRealSize += mdtRE->outerTubeRadius(); // last tube: no glue width
	  shiftInZ += mdtRE->getZsize() - multilayerRealSize;

	  m_BlineFixedPointInAmdbLRS.setY(m_BlineFixedPointInAmdbLRS.y()+shiftInZ);
	  if (log.level()<=MSG::DEBUG) log << MSG::DEBUG
	      << "getUpdatedBlineFixedPointInAmdbLRS: stationName/Jff/Jzz "
	      << getStationType() << " " << getPhiIndex() << " " << getEtaIndex()
	      << " shiftInZ = " << shiftInZ
	      << " re-set B-line fixed point "
	      << m_BlineFixedPointInAmdbLRS.x() << ","
	      << m_BlineFixedPointInAmdbLRS.y() << ","
	      << m_BlineFixedPointInAmdbLRS.z() << endmsg;
	  break;
	} else {
	  if (log.level()<=MSG::WARNING) log << MSG::WARNING
	    << "getUpdatedBlineFixedPointInAmdbLRS: stationName/Jff/Jzz "
	    << getStationType() << " " << getPhiIndex() << " " << getEtaIndex()
	    << " failing to cast to const MdtReadoutElement* the RE named "
	    << muonRE->getStationName()
	    << " with tech=" << muonRE->getTechnologyName() << endmsg;
	}
      }
    }
  }

  m_firstRequestBlineFixedP = false;
}


void MuonStation::setDeltaAmdbLRS(HepGeom::Transform3D xf)
{
  if (m_delta_amdb_frame== nullptr) m_delta_amdb_frame= new HepGeom::Transform3D(xf);
  else *m_delta_amdb_frame= xf;

  #ifndef NDEBUG
  MsgStream log(Athena::getMessageSvc(),"MuonStation");
  if (log.level()<=MSG::DEBUG) {
      log<<MSG::DEBUG <<"Station "<<getStationType()
			<<" at zi/fi "<<getEtaIndex()<<"/"<<getPhiIndex()
			<<" adding Aline     "
			<<endmsg;
      log<<MSG::DEBUG <<"  native_to_amdbl computed from A-line "<< endmsg <<
        (*m_native_to_amdbl)[0][0] << " " <<
        (*m_native_to_amdbl)[0][1] << " " <<
        (*m_native_to_amdbl)[0][2] << " " <<
        (*m_native_to_amdbl)[0][3] << " " << endmsg <<
        (*m_native_to_amdbl)[1][0] << " " <<
        (*m_native_to_amdbl)[1][1] << " " <<
        (*m_native_to_amdbl)[1][2] << " " <<
        (*m_native_to_amdbl)[1][3] << " " << endmsg <<
        (*m_native_to_amdbl)[2][0] << " " <<
        (*m_native_to_amdbl)[2][1] << " " <<
        (*m_native_to_amdbl)[2][2] << " " <<
        (*m_native_to_amdbl)[2][3] << " " <<endmsg;
      log<<MSG::DEBUG <<"Station "
			<<"  amdbl_to_global "<< endmsg <<
	  (*m_amdbl_to_global)[0][0] << " " <<
	  (*m_amdbl_to_global)[0][1] << " " <<
	  (*m_amdbl_to_global)[0][2] << " " <<
	  (*m_amdbl_to_global)[0][3] << " " <<endmsg <<
	  (*m_amdbl_to_global)[1][0] << " " <<
	  (*m_amdbl_to_global)[1][1] << " " <<
	  (*m_amdbl_to_global)[1][2] << " " <<
	  (*m_amdbl_to_global)[1][3] << " " <<endmsg <<
	  (*m_amdbl_to_global)[2][0] << " " <<
	  (*m_amdbl_to_global)[2][1] << " " <<
	  (*m_amdbl_to_global)[2][2] << " " <<
	  (*m_amdbl_to_global)[2][3] << " " <<endmsg;
  }
  #endif

  m_transform->setDelta(Amg::CLHEPTransformToEigen( m_native_to_amdbl->inverse() * (*m_delta_amdb_frame) * (*m_native_to_amdbl) ));
}

void 
MuonStation::setDelta_fromAline(double tras, double traz, double trat, 
                                double rots, double rotz, double rott)
{        
  // store here the angles of A-line
  m_rots = rots;
  m_rotz = rotz;
  m_rott = rott;
  
  HepGeom::Transform3D delta_amdb = HepGeom::Transform3D::Identity;
  if (std::abs(tras)+std::abs(traz)+std::abs(trat)+(std::abs(rots)+std::abs(rotz)+std::abs(rott))*1000. > 0.01)
  {
      // compute the delta transform in the local AMDB frame 
      delta_amdb = HepGeom::TranslateX3D(tras)*HepGeom::TranslateY3D(traz)*
                   HepGeom::TranslateZ3D(trat)*HepGeom::RotateX3D(rots)*
                   HepGeom::RotateY3D(rotz)*HepGeom::RotateZ3D(rott);
      m_hasALines = true;
  }
   
  // store the delta transform in the local AMDB frame 
  setDeltaAmdbLRS(delta_amdb);

  // debugging session 
  #ifndef NDEBUG
  MsgStream log(Athena::getMessageSvc(),"MuonStation");
  if (log.level()<=MSG::DEBUG) {
      log<<MSG::DEBUG <<"Station "<<getStationType()<<" at zi/fi "<<getEtaIndex()<<"/"<<getPhiIndex()
	     <<" adding Aline     "
	     <<setiosflags(std::ios::fixed) << std::setprecision(6) << std::setw(12)
	     <<tras<<" "<<traz<<" "<<trat<<" "<<rots<<" "<<rotz<<" "<<rott<<endmsg;
      log<<MSG::DEBUG <<"  delta_amdb computed from A-line "<< endmsg <<
        (delta_amdb)[0][0] << " " <<
        (delta_amdb)[0][1] << " " <<
        (delta_amdb)[0][2] << " " <<
        (delta_amdb)[0][3] << " " << endmsg <<
        (delta_amdb)[1][0] << " " <<
        (delta_amdb)[1][1] << " " <<
        (delta_amdb)[1][2] << " " <<
        (delta_amdb)[1][3] << " " << endmsg <<
        (delta_amdb)[2][0] << " " <<
        (delta_amdb)[2][1] << " " <<
        (delta_amdb)[2][2] << " " <<
        (delta_amdb)[2][3] << " " << endmsg;
  }
  #endif
}

const MuonReadoutElement* MuonStation::getMuonReadoutElement(int jobIndex) const
{
  if (m_REwithAlTransfInStation->find(jobIndex)==m_REwithAlTransfInStation->end()) return nullptr;
  #ifndef NDEBUG
  MsgStream log(Athena::getMessageSvc(),"MuonStation");
  if (log.level()<=MSG::DEBUG) log <<MSG::DEBUG<<"getMuonReadoutElement at Job="<<jobIndex<<" for station "
					  <<getStationName()<<" at zi/fi = "<<getEtaIndex()<<"/"<<getPhiIndex()
					  <<endmsg;
  #endif
  return ((*m_REwithAlTransfInStation)[jobIndex]).first;
}

MuonReadoutElement* MuonStation::getMuonReadoutElement(int jobIndex)
{
  if (m_REwithAlTransfInStation->find(jobIndex)==m_REwithAlTransfInStation->end()) return nullptr;
  #ifndef NDEBUG
  MsgStream log(Athena::getMessageSvc(),"MuonStation");
  if (log.level()<=MSG::DEBUG) log <<MSG::DEBUG<<"getMuonReadoutElement at Job="<<jobIndex<<" for station "
					  <<getStationName()<<" at zi/fi = "<<getEtaIndex()<<"/"<<getPhiIndex()
					  <<endmsg;
  #endif
  return ((*m_REwithAlTransfInStation)[jobIndex]).first;
}

GeoAlignableTransform* MuonStation::getComponentAlTransf(int jobIndex) const
{
  if (m_REwithAlTransfInStation->find(jobIndex)==m_REwithAlTransfInStation->end()) return nullptr;
  #ifndef NDEBUG
  MsgStream log(Athena::getMessageSvc(),"MuonStation");
  if (log.level()<=MSG::DEBUG) log <<MSG::DEBUG<<"getComponentAlTransf at Job="<<jobIndex<<" for station "
					  <<getStationName()<<" at zi/fi = "<<getEtaIndex()<<"/"<<getPhiIndex()
					  <<endmsg;
  #endif
  return ((*m_REwithAlTransfInStation)[jobIndex]).second;
}

void 
MuonStation::addMuonReadoutElementWithAlTransf(MuonReadoutElement* a, GeoAlignableTransform* ptrsf, int jobIndex)
{

  #ifndef NDEBUG
  MsgStream log(Athena::getMessageSvc(),"MuonStation");
  #endif
  
  #ifndef NDEBUG  
  if (log.level()<=MSG::DEBUG) log <<MSG::DEBUG<<"addMuonReadoutElementWithAlTransf for station "
					  <<getStationName()<<" at zi/fi = "<<getEtaIndex()<<"/"<<getPhiIndex()
					  <<" adding new component with Alignable transf... "<<a->getStationName()<<" job ondex = "<<jobIndex<<endmsg;
  #endif
  
  pairRE_AlignTransf * myPair = new pairRE_AlignTransf(a,ptrsf);
  (*m_REwithAlTransfInStation)[jobIndex]= (*myPair);
  
  #ifndef NDEBUG
  if (log.level()<=MSG::DEBUG) log <<MSG::DEBUG<<"addMuonReadoutElementWithAlTransf for station "
					  <<getStationName()<<" at zi/fi = "<<getEtaIndex()<<"/"<<getPhiIndex()
					  <<" added new component - now size of map is  "<<m_REwithAlTransfInStation->size()<<endmsg;
  #endif
  
  delete myPair;
}

void 
MuonStation::setDelta_fromAline_forComp(int jobindex, 
					double tras, double traz, double trat, 
					double rots, double rotz, double rott)
{
  MsgStream log(Athena::getMessageSvc(),"MuonStation");
  GeoAlignableTransform* parentToChild = getComponentAlTransf(jobindex);
  if (parentToChild == nullptr) {
      if (log.level()<=MSG::WARNING) log <<MSG::WARNING<<"setDelta_fromAline_forComp: WARNING: component for index "
	       <<jobindex<<" not found in MuonStation named "
	       <<getStationName()<<" at zi/fi = "<<getEtaIndex()<<"/"<<getPhiIndex()<<endmsg;
      return;
  }
  if (std::abs(tras)+std::abs(traz)+std::abs(trat)+(std::abs(rots)+std::abs(rotz)+std::abs(rott))*1000. < 0.01)
  {
    if (log.level()<=MSG::DEBUG) log<<MSG::DEBUG <<"setDelta_fromAline_forComp: A-line ignored --- too small (translations < 10microns & rotations <10microrad)"<<endmsg;
    return;
  }


  //////////////////// this is what happens for a full station :    m_transform->setDelta( m_native_to_amdbl->inverse() * (*m_delta_amdb_frame) * (*m_native_to_amdbl) );

  HepGeom::Transform3D parentToChildT = Amg::EigenTransformToCLHEP(parentToChild->getTransform());
  HepGeom::Transform3D delta_amdb     = HepGeom::TranslateX3D(tras)*HepGeom::TranslateY3D(traz)*HepGeom::TranslateZ3D(trat)*
                                  HepGeom::RotateX3D(rots)*HepGeom::RotateY3D(rotz)*HepGeom::RotateZ3D(rott);
  //The station to component transform is static and must be computed in terms of "nominal geometry parameters"; fixing here bug 87693 - SS 9/11/2011
  //HepGeom::Point3D<double> thisREcenter = getMuonReadoutElement(jobindex)->center();
  HepGeom::Point3D<double> thisREnominalCenter=(HepGeom::Transform3D(Amg::EigenTransformToCLHEP(getMuonReadoutElement(jobindex)->defTransform())))*HepGeom::Point3D<double>(0.,0.,0.); 
  double  Rcomp =  thisREnominalCenter.perp()-(getMuonReadoutElement(jobindex)->getRsize())/2.;
  double  DZcomp = std::abs(thisREnominalCenter.z())-std::abs(((*m_amdbl_to_global)*HepGeom::Point3D<double>(0.,0.,0)).z())-std::abs((getMuonReadoutElement(jobindex)->getZsize())/2.);

  HepGeom::Transform3D  childToLocAmdbComponent;
  HepGeom::Transform3D  childToLocAmdbStation = HepGeom::Transform3D(*m_native_to_amdbl)*parentToChildT;
  HepGeom::Transform3D  locAmdbStatToLocAmdbComp = HepGeom::Transform3D::Identity;
  // the following line is needed to go for scenario B in last slide of http://www.fisica.unisalento.it/~spagnolo/allow_listing/TGC_Alines/TGC-ALines_2011_03_01.pdf
  // COMMENT next line            to go for scenario A in last slide of http://www.fisica.unisalento.it/~spagnolo/allow_listing/TGC_Alines/TGC-ALines_2011_03_01.pdf
  if  (getStationType().substr(0,1)=="T") locAmdbStatToLocAmdbComp = HepGeom::TranslateY3D(-Rcomp)*HepGeom::TranslateZ3D(-DZcomp);
  childToLocAmdbComponent = locAmdbStatToLocAmdbComp*childToLocAmdbStation;

  #ifndef NDEBUG
  if (log.level()<=MSG::DEBUG) log<<MSG::DEBUG
					      <<"setDelta_fromAline_forComp: stationName/Jff/Jzz "<<getStationType()<<" "<<getPhiIndex()<<" "<<getEtaIndex()<<" Job "<<jobindex
					      <<" Origin of component/station AmdbLocalFrame= "<<(*m_amdbl_to_global)*locAmdbStatToLocAmdbComp.inverse()*HepGeom::Point3D<double>(0.,0.,0.)
					      <<" / "<<(*m_amdbl_to_global)*HepGeom::Point3D<double>(0.,0.,0.)<<endmsg;
  #endif
  parentToChild->setDelta(Amg::CLHEPTransformToEigen(childToLocAmdbComponent.inverse() * delta_amdb * childToLocAmdbComponent));
  #ifndef NDEBUG
  if (log.level()<=MSG::DEBUG) log<<MSG::DEBUG
					      <<"setDelta_fromAline_forComp2:stationName/Jff/Jzz "<<getStationType()<<" "<<getPhiIndex()<<" "<<getEtaIndex()<<" Job "<<jobindex
					      <<" Origin of component/station AmdbLocalFrame= "<<(*m_amdbl_to_global)*locAmdbStatToLocAmdbComp.inverse()*HepGeom::Point3D<double>(0.,0.,0.)
					      <<" / "<<(*m_amdbl_to_global)*HepGeom::Point3D<double>(0.,0.,0.)<<endmsg;
  #endif

  // debugging session
  #ifndef NDEBUG
  if (log.level()<=MSG::DEBUG) {
      log<<MSG::DEBUG <<"Station "<<getStationType()<<" at zi/fi "<<getEtaIndex()<<"/"<<getPhiIndex()
		      <<" adding Aline     "
		      <<tras<<" "<<traz<<" "<<trat<<" "<<rots<<" "<<rotz<<" "<<rott
		      <<" for component with index ="<<jobindex<<endmsg;
      log<<MSG::DEBUG <<"Station "<<getStationType()<<" at zi/fi "<<getEtaIndex()<<"/"<<getPhiIndex()
             <<"  delta_amdb computed from A-line "<< endmsg <<
        (delta_amdb)[0][0] << " " <<
        (delta_amdb)[0][1] << " " <<
        (delta_amdb)[0][2] << " " <<
        (delta_amdb)[0][3] << " " << endmsg <<
        (delta_amdb)[1][0] << " " <<
        (delta_amdb)[1][1] << " " <<
        (delta_amdb)[1][2] << " " <<
        (delta_amdb)[1][3] << " " << endmsg <<
        (delta_amdb)[2][0] << " " <<
        (delta_amdb)[2][1] << " " <<
        (delta_amdb)[2][2] << " " <<
        (delta_amdb)[2][3] << " " << endmsg;
  }
  #endif
}


void MuonStation::clearCache()
{
  std::map<int, pairRE_AlignTransf>::iterator it = m_REwithAlTransfInStation->begin();
  std::map<int, pairRE_AlignTransf>::iterator itEnd = m_REwithAlTransfInStation->end();

  MsgStream log(Athena::getMessageSvc(),"MuonStation");
  if (log.level()<=MSG::DEBUG) log<<MSG::DEBUG<<"n. of RE in this station is "<<m_REwithAlTransfInStation->size()<<endmsg;

  int i = 0;
  for (;it!=itEnd; ++it) 
  {
    ++i;
    if (log.level()<=MSG::DEBUG) log<<MSG::DEBUG<<"Clearing cache .... for RE ... iteration n. "<<i<<endmsg;
    MuonReadoutElement * re = ((*it).second).first;
    if (re==nullptr){
      if (log.level()<=MSG::WARNING) log<<MSG::WARNING<<" in MuonStation:clearCache "<< getStationType()<<" at zi/fi "<<getEtaIndex()<<"/"<<getPhiIndex()
        <<" trying to get a not existing RE (iteration n. )   "<<i<<" RE is null, skipping"<<endmsg;
      continue;
    }
    re->clearCache();
    if (log.level()<=MSG::DEBUG) log<<MSG::DEBUG<<"cache cleared "<<endmsg;
  }
}

void MuonStation::refreshCache()
{
  std::map<int, pairRE_AlignTransf>::iterator it = m_REwithAlTransfInStation->begin();
  std::map<int, pairRE_AlignTransf>::iterator itEnd = m_REwithAlTransfInStation->end();

  MsgStream log(Athena::getMessageSvc(),"MuonStation");
  if (log.level()<=MSG::DEBUG) log<<MSG::DEBUG<<"n. of RE in this station is "<<m_REwithAlTransfInStation->size()<<endmsg;
 
  int i = 0;
  for (;it!=itEnd; ++it) {
    ++i;
    if (log.level()<=MSG::DEBUG) log<<MSG::DEBUG<<"Refreshing cache .... for RE ... iteration n. "<<i<<endmsg;
    MuonReadoutElement * re = ((*it).second).first;
    if (re==nullptr){
      if (log.level()<=MSG::WARNING) log<<MSG::WARNING<<" in MuonStation:refreshCache "<< getStationType()<<" at zi/fi "<<getEtaIndex()<<"/"<<getPhiIndex()
        <<" trying to get a not existing RE (iteration n. )   "<<i<<" RE is null, skipping"<<endmsg;
      continue;
    }
    re->refreshCache();
  }
}


void MuonStation::fillCache()
{
  std::map<int, pairRE_AlignTransf>::iterator it = m_REwithAlTransfInStation->begin();
  std::map<int, pairRE_AlignTransf>::iterator itEnd = m_REwithAlTransfInStation->end();
  MsgStream log(Athena::getMessageSvc(),"MuonStation");
  for (;it!=itEnd; it++) {
    MuonReadoutElement * re = ((*it).second).first;
    if (re==nullptr) {
      if (log.level()<=MSG::WARNING) log<<MSG::WARNING<<" in MuonStation:fillCache "<< getStationType()<<" at zi/fi "<<getEtaIndex()<<"/"<<getPhiIndex()
        <<" trying to get a not existing RE, skipping"<<endmsg;
      continue;
    }
    re->fillCache();
  }
}

void MuonStation::setBline(const BLinePar * bline) 
{
  m_hasBLines = true;
  std::map<int, pairRE_AlignTransf>::iterator it = m_REwithAlTransfInStation->begin();
  std::map<int, pairRE_AlignTransf>::iterator itEnd = m_REwithAlTransfInStation->end();
  MsgStream log(Athena::getMessageSvc(),"MuonStation");
  for (;it!=itEnd; ++it) {
    MuonReadoutElement * re = ((*it).second).first;
    if (re==nullptr) {
      if (log.level()<=MSG::WARNING) log<<MSG::WARNING<<" in setBLine "<< getStationType()<<" at zi/fi "<<getEtaIndex()<<"/"<<getPhiIndex()
        <<" trying to get a null MuonReadoutElement, skipping"<<endmsg;
      continue;
    }
    if ( re->getTechnologyType().substr(0,3)=="MDT" ) {
      MdtReadoutElement* mdt = dynamic_cast<MdtReadoutElement*>(re);
      mdt->setBLinePar(bline);
    }
  }
}

void MuonStation::clearBLineCache()
{
  std::map<int, pairRE_AlignTransf>::iterator it = m_REwithAlTransfInStation->begin();
  std::map<int, pairRE_AlignTransf>::iterator itEnd = m_REwithAlTransfInStation->end();
  int i=0;
  MsgStream log(Athena::getMessageSvc(),"MuonStation");
  for (;it!=itEnd; ++it) {
    ++i;
    MuonReadoutElement * re = ((*it).second).first;
    if (re==nullptr) {
      if (log.level()<=MSG::WARNING) log<<MSG::WARNING<<" in MuonStation:clearBLineCache "<< getStationType()<<" at zi/fi "<<getEtaIndex()<<"/"<<getPhiIndex()
        <<" trying to get a not existing RE (iteration n. )   "<<i<<" RE is null, skipping"<<endmsg;
      continue;
    }
    if ( re->getTechnologyType().substr(0,3)=="MDT" ) {
      MdtReadoutElement* mdt = dynamic_cast<MdtReadoutElement*>(re);
      mdt->clearBLineCache();
    }
  }
}
void MuonStation::fillBLineCache()
{
  std::map<int, pairRE_AlignTransf>::iterator it = m_REwithAlTransfInStation->begin();
  std::map<int, pairRE_AlignTransf>::iterator itEnd = m_REwithAlTransfInStation->end();
  MsgStream log(Athena::getMessageSvc(),"MuonStation");
  for (;it!=itEnd; ++it) {
    MuonReadoutElement * re = ((*it).second).first;
    if (re==nullptr)  {
      if (log.level()<=MSG::WARNING) log<<MSG::WARNING<<" in MuonStation:fillBLineCache "<< getStationType()<<" at zi/fi "<<getEtaIndex()<<"/"<<getPhiIndex()
        <<" trying to get a non existing RE, skipping"<<endmsg;
      continue;
    }
    if ( re->getTechnologyType().substr(0,3)=="MDT" ) {
      MdtReadoutElement* mdt = dynamic_cast<MdtReadoutElement*>(re);
      mdt->fillBLineCache();
    }
  }
}


#if defined(FLATTEN) && defined(__GNUC__)
// We compile this package with optimization, even in debug builds; otherwise,
// the heavy use of Eigen makes it too slow.  However, from here we may call
// to out-of-line Eigen code that is linked from other DSOs; in that case,
// it would not be optimized.  Avoid this by forcing all Eigen code
// to be inlined here if possible.
__attribute__ ((flatten))
#endif
double MuonStation::RsizeMdtStation() const
{
  if (getStationName().substr(0,1)=="T" || getStationName().substr(0,1)=="C") return 0.; // TGC and CSC stations
  double Rsize = 0.;

  Amg::Vector3D  RposFirst;
  RposFirst.setZero();
  Amg::Vector3D  Rpos;
  bool first = true;
  int nmdt=0;

  #ifndef NDEBUG
  MsgStream log(Athena::getMessageSvc(),"MuonStation");
  if (log.level()<=MSG::DEBUG) log <<MSG::DEBUG<<"RsizeMdtStation for "<< getStationType()<<" at zi/fi "<<getEtaIndex()<<"/"<<getPhiIndex()<<" nRE = "<<nMuonReadoutElements()<<endmsg;
  #endif

  for (int j=1; j<30; ++j)
    {
      const MuonReadoutElement* activeComponent = getMuonReadoutElement(j);
      if (activeComponent==nullptr) continue;
      if (activeComponent->getTechnologyType()=="MDT") 
	{
	  ++nmdt;
	  
	  Rsize += activeComponent->getRsize()/2.;
	  Rpos   = activeComponent->toParentStation()*Amg::Vector3D(0.,0.,0.);
	  if (first) 
	    {
	      RposFirst = Rpos;
	      first=false;
	    }
	  else 
	    {
	      if (barrel()) Rsize += std::abs(Rpos.x()-RposFirst.x());
	      else  Rsize += std::abs(Rpos.y()-RposFirst.y());
	    }
	}
    }
  if (nmdt==1) Rsize=2.*Rsize;
  return Rsize;

}
double MuonStation::ZsizeMdtStation() const
{
  if (getStationName().substr(0,1)=="T" || getStationName().substr(0,1)=="C") return 0.; // TGC and CSC stations
  double Zsize = 0.;

  Amg::Vector3D  ZposFirst;
  ZposFirst.setZero();
  Amg::Vector3D  Zpos;
  bool first = true;
  int nmdt=0;

  #ifndef NDEBUG
  MsgStream log(Athena::getMessageSvc(),"MuonStation");
  if (log.level()<=MSG::DEBUG) log <<MSG::DEBUG<<"ZsizeMdtStation for "<< getStationType()<<" at zi/fi "<<getEtaIndex()<<"/"<<getPhiIndex()<<" nRE = "<<nMuonReadoutElements()<<endmsg;
  #endif
 
  for (int j=1; j<30; ++j)
    {
      const MuonReadoutElement* activeComponent = getMuonReadoutElement(j);
      if (activeComponent==nullptr) continue;
      if (activeComponent->getTechnologyType()=="MDT") 
	{
	  ++nmdt;
	  
	  Zsize += activeComponent->getZsize()/2.;
	  Zpos   = activeComponent->toParentStation()*Amg::Vector3D(0.,0.,0.);
	  if (first) 
	    {
	      ZposFirst = Zpos;
	      first=false;
	    }
	  else 
	    {
	      if (barrel()) Zsize += std::abs(Zpos.z()-ZposFirst.z());
	      else  Zsize += std::abs(Zpos.x()-ZposFirst.x());
	    }
	}
    }
  if (nmdt==1) Zsize=2.*Zsize;

  return Zsize;

}

bool MuonStation::barrel() const
{
    if (getStationName().substr(0,1)=="B") return true;
    return false;
}
bool MuonStation::endcap() const
{
  return !barrel();
}

const MdtAsBuiltPar* MuonStation::getMdtAsBuiltParams() const {
  if (!hasMdtAsBuiltParams()) {
    MsgStream log(Athena::getMessageSvc(),"MuonStation");
    if (log.level()<=MSG::WARNING) log <<MSG::WARNING << "No Mdt AsBuilt parameters for chamber " << getStationName() << endmsg;
  }
  return m_XTomoData;
}

void MuonStation::setMdtAsBuiltParams(const MdtAsBuiltPar* xtomo) {
   m_XTomoData = xtomo;
}

}

<|MERGE_RESOLUTION|>--- conflicted
+++ resolved
@@ -125,11 +125,7 @@
 	  // Correct for tube staggering on barrel side C
 	  double shiftInZ = -0.5 * mdtRE->tubePitch();
 
-<<<<<<< HEAD
-	  // in addition, correct for 35mum glue width incorrectly applied
-=======
 	  // in addition, correct for 35microm glue width incorrectly applied
->>>>>>> 7542e2fd
 	  double multilayerRealSize = 0;
 	  for (int ilayer=1; ilayer<=2; ++ilayer) {
 	    double val;
