--- conflicted
+++ resolved
@@ -801,8 +801,6 @@
 #=== configure TileCondToolOfcCool
 #============================================================
 OfcFromCoolOF1 = doTileOF1 and OfcFromCOOL and (conddb.GetInstance() == 'CONDBR2') # there are OFCs for OF1 only in CONDBR2
-<<<<<<< HEAD
-=======
 if not ReadPool or OfcFromCOOL or doTileMF:
     if TileLasPulse:
         tileCondToolOfcCool = getTileCondToolOfcCool('COOL', 'LAS')
@@ -817,7 +815,6 @@
     from AthenaCommon.AppMgr import ToolSvc
     ToolSvc += tileCondToolOfcCool
     if OfcFromCoolOF1: ToolSvc += tileCondToolOfcCoolOF1
->>>>>>> 663387f0
 
 #============================================================
 #=== configure TileCondToolOfc
@@ -882,8 +879,6 @@
 
 if doTileFitCool:
     ToolSvc.TileRawChannelBuilderFitFilterCool.MaxTimeFromPeak = 250.0; # recover behaviour of rel 13.0.30  
-<<<<<<< HEAD
-=======
     if TileLasPulse:
         ToolSvc.TileRawChannelBuilderFitFilterCool.TileCondToolPulseShape = getTileCondToolPulseShape('COOL','LAS','TileCondToolPulseShape')
     elif TileCisPulse:
@@ -893,7 +888,6 @@
         ToolSvc.TileRawChannelBuilderFitFilterCool.TileCondToolPulseShape = getTileCondToolPulseShape('COOL','CISPULSE100','TileCondToolPulseShape')
     else:
         ToolSvc.TileRawChannelBuilderFitFilterCool.TileCondToolPulseShape = getTileCondToolPulseShape('COOL','PHYS','TileCondToolPulseShape')
->>>>>>> 663387f0
     ToolSvc.TileRawChannelBuilderFitFilterCool.UseDSPCorrection = not TileBiGainRun
     
     print ToolSvc.TileRawChannelBuilderFitFilterCool
@@ -936,13 +930,9 @@
 
 if doTileOF1:
     ToolSvc.TileRawChannelBuilderOF1.PedestalMode = TileOF1Ped  
-<<<<<<< HEAD
-=======
 
     if OfcFromCoolOF1:
         ToolSvc.TileRawChannelBuilderOF1.TileCondToolOfc = tileCondToolOfcCoolOF1
->>>>>>> 663387f0
-
     if PhaseFromCOOL:
         ToolSvc.TileRawChannelBuilderOF1.TileCondToolTiming = tileInfoConfigurator.TileCondToolTiming
         ToolSvc.TileRawChannelBuilderOF1.correctTime = False # do not need to correct time with best phase
