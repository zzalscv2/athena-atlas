/*
  Copyright (C) 2002-2017 CERN for the benefit of the ATLAS collaboration
*/

#ifndef TileDetectorTool_H
#define TileDetectorTool_H

#include "GeoModelUtilities/GeoModelTool.h"

#include <string>

class MsgStream;
class StoreGateSvc;
class TileDetDescrManager;

class TileDetectorTool : public GeoModelTool 
{
 public:

  TileDetectorTool(const std::string& type, 
		   const std::string& name, 
		   const IInterface* parent);

  virtual ~TileDetectorTool() override final;
  
  virtual StatusCode create() override final;
  virtual StatusCode clear() override final;

  bool isTestBeam() const { return m_testBeam; }
  bool isAddPlates() const { return m_addPlates; }
  int Ushape() const { return m_Ushape; }
  int setUshape(int Ushape) { if (m_not_locked) {m_Ushape = Ushape;} return m_Ushape; }

 private:

  StatusCode initIds(StoreGateSvc* detStore, TileDetDescrManager *manager, MsgStream * log);
  StatusCode createElements(TileDetDescrManager *manager,MsgStream *log);


  bool m_testBeam;
  bool m_addPlates;
  int  m_Ushape;

<<<<<<< HEAD
  /** 0: glue layer is removed and replaced by iron,
      1: simulation with glue,
      2: glue is replaced by iron + width of iron is modified in order to get the same sampling fraction      */
=======
  /** 0: glue layer is removed and replaced by air, 
      1: simulation with glue, 
      2: glue is replaced by air + width of iron is modified in order to get the same sampling fraction      */
>>>>>>> f06fbf1f
  int m_Glue;

  bool m_not_locked;
  bool m_useNewFactory;
  std::string m_geometryConfig; // FULL, SIMU, RECO
  TileDetDescrManager* m_manager;
};

#endif <|MERGE_RESOLUTION|>--- conflicted
+++ resolved
@@ -41,15 +41,9 @@
   bool m_addPlates;
   int  m_Ushape;
 
-<<<<<<< HEAD
   /** 0: glue layer is removed and replaced by iron,
       1: simulation with glue,
       2: glue is replaced by iron + width of iron is modified in order to get the same sampling fraction      */
-=======
-  /** 0: glue layer is removed and replaced by air, 
-      1: simulation with glue, 
-      2: glue is replaced by air + width of iron is modified in order to get the same sampling fraction      */
->>>>>>> f06fbf1f
   int m_Glue;
 
   bool m_not_locked;
