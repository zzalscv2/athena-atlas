--- conflicted
+++ resolved
@@ -177,24 +177,14 @@
       const BoundaryCheck& bcheck = true) const override final;
 
     /** xAOD 0) neutral xAOD particle */
-<<<<<<< HEAD
-    virtual const TrackParameters* extrapolate(const EventContext& ctx,
-                                               const xAOD::TrackParticle& particleBase,
-                                               const Surface& sf,
-                                               PropDirection dir=anyDirection,
-                                               const BoundaryCheck&  bcheck = true,
-                                               ParticleHypothesis particle=pion,
-                                               MaterialUpdateMode matupmode=addNoise) const override final;
-
-=======
     virtual const TrackParameters* extrapolate(
-      const xAOD::TrackParticle& particleBase,
-      const Surface& sf,
-      PropDirection dir = anyDirection,
-      const BoundaryCheck& bcheck = true,
-      ParticleHypothesis particle = pion,
-      MaterialUpdateMode matupmode = addNoise) const override final;
->>>>>>> 8d4a50d4
+        const EventContext& ctx,
+        const xAOD::TrackParticle& particleBase,
+        const Surface& sf,
+        PropDirection dir=anyDirection,
+        const BoundaryCheck&  bcheck = true,
+        ParticleHypothesis particle=pion,
+        MaterialUpdateMode matupmode=addNoise) const override final;
 
     /** [NeutralParameters] ------------------------------------------------------------- */
 
@@ -792,7 +782,6 @@
       - a chosen one if dir == Trk::anyDirection
       */
     PropDirection initializeNavigation(
-<<<<<<< HEAD
         const EventContext& ctx,
         Cache& cache,
         const Trk::IPropagator& prop,
@@ -804,18 +793,6 @@
         const Trk::Layer*& associatedLayer,
         const Trk::TrackingVolume*& associatedVolume,
         const Trk::TrackingVolume*& destinationVolume) const;
-=======
-      Cache& cache,
-      const Trk::IPropagator& prop,
-      TrackParmPtr startPars,
-      const Trk::Surface& destSurface,
-      Trk::PropDirection dir,
-      ParticleHypothesis particle,
-      ManagedTrackParmPtr& referenceParameters,
-      const Trk::Layer*& associatedLayer,
-      const Trk::TrackingVolume*& associatedVolume,
-      const Trk::TrackingVolume*& destinationVolume) const;
->>>>>>> 8d4a50d4
 
     /** RadialDirection helper method
       - inbound : -1
