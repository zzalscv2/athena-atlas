/*
  Copyright (C) 2002-2021 CERN for the benefit of the ATLAS collaboration
*/

<<<<<<< HEAD
///////////////////////////////////////////////////////////////////
// SubtractedCylinderLayer.cxx, (c) ATLAS Detector software
///////////////////////////////////////////////////////////////////

// Trk
#include "TrkGeometry/SubtractedCylinderLayer.h"
#include "TrkGeometry/LayerMaterialProperties.h"
#include "TrkGeometry/MaterialProperties.h"
#include "TrkParameters/TrackParameters.h"
// CLHEP
#include "GeoPrimitives/GeoPrimitives.h"


Trk::SubtractedCylinderLayer::SubtractedCylinderLayer(const Trk::SubtractedCylinderSurface* subCyl,
						      const Trk::LayerMaterialProperties& laymatprop,
						      double thickness,
						      Trk::OverlapDescriptor* olap,
						      int laytyp) :
  SubtractedCylinderSurface(*subCyl),
  Layer(laymatprop, thickness, olap, laytyp)
{}

Trk::SubtractedCylinderLayer::SubtractedCylinderLayer(const Trk::SubtractedCylinderLayer& clay)
  
= default;

Trk::SubtractedCylinderLayer::SubtractedCylinderLayer(const Trk::SubtractedCylinderLayer& clay, const Amg::Transform3D& transf):
  SubtractedCylinderSurface(clay, transf),
  Layer(clay)
{}

Trk::SubtractedCylinderLayer& Trk::SubtractedCylinderLayer::operator=(const SubtractedCylinderLayer& clay)
{
  if (this!=&clay){
    // call the assignments of the base classes
    Trk::SubtractedCylinderSurface::operator=(clay);
    Trk::Layer::operator=(clay);
  }
  return(*this);
}

    
const Trk::SubtractedCylinderSurface& Trk::SubtractedCylinderLayer::surfaceRepresentation() const
{
  return (*this);
}

double Trk::SubtractedCylinderLayer::preUpdateMaterialFactor(const Trk::TrackParameters& parm,
                                                   Trk::PropDirection dir) const
{    
    if (!Trk::Layer::m_layerMaterialProperties.get())
      return 0.;
    // calculate the direction to the normal 
    const Amg::Vector3D& parmPos = parm.position();
    Amg::Vector3D pastStep(parmPos + dir*parm.momentum().normalized());
    if (pastStep.perp() > parm.position().perp())
      return Trk::Layer::m_layerMaterialProperties->alongPreFactor();
    return   Trk::Layer::m_layerMaterialProperties->oppositePreFactor();
}

double Trk::SubtractedCylinderLayer::postUpdateMaterialFactor(const Trk::TrackParameters& parm,
                                                    Trk::PropDirection dir) const 
{
   if (!Trk::Layer::m_layerMaterialProperties.get())
      return 0;
    const Amg::Vector3D& parmPos = parm.position();
    Amg::Vector3D pastStep(parmPos + dir*parm.momentum().normalized());
    if (pastStep.perp() > parm.position().perp())
      return Trk::Layer::m_layerMaterialProperties->alongPostFactor();
    return   Trk::Layer::m_layerMaterialProperties->oppositePostFactor();
}

void Trk::SubtractedCylinderLayer::moveLayer(Amg::Transform3D& shift)  {
      m_transforms = std::make_unique<Transforms>(shift * (m_transforms->transform));
=======
///////////////////////////////////////////////////////////////////
// SubtractedCylinderLayer.cxx, (c) ATLAS Detector software
///////////////////////////////////////////////////////////////////

// Trk
#include "TrkGeometry/SubtractedCylinderLayer.h"

#include "TrkGeometry/LayerMaterialProperties.h"
#include "TrkGeometry/MaterialProperties.h"
#include "TrkParameters/TrackParameters.h"
// CLHEP
#include "GeoPrimitives/GeoPrimitives.h"

Trk::SubtractedCylinderLayer::SubtractedCylinderLayer(
    const Trk::SubtractedCylinderSurface* subCyl,
    const Trk::LayerMaterialProperties& laymatprop, double thickness,
    Trk::OverlapDescriptor* olap, int laytyp)
    : SubtractedCylinderSurface(*subCyl),
      Layer(laymatprop, thickness, olap, laytyp) {}

Trk::SubtractedCylinderLayer::SubtractedCylinderLayer(
    const Trk::SubtractedCylinderLayer& clay)

    = default;

Trk::SubtractedCylinderLayer::SubtractedCylinderLayer(
    const Trk::SubtractedCylinderLayer& clay, const Amg::Transform3D& transf)
    : SubtractedCylinderSurface(clay, transf), Layer(clay) {}

Trk::SubtractedCylinderLayer& Trk::SubtractedCylinderLayer::operator=(
    const SubtractedCylinderLayer& clay) {
  if (this != &clay) {
    // call the assignments of the base classes
    Trk::SubtractedCylinderSurface::operator=(clay);
    Trk::Layer::operator=(clay);
  }
  return (*this);
}

const Trk::SubtractedCylinderSurface&
Trk::SubtractedCylinderLayer::surfaceRepresentation() const {
  return (*this);
}

double Trk::SubtractedCylinderLayer::preUpdateMaterialFactor(
    const Trk::TrackParameters& parm, Trk::PropDirection dir) const {
  if (!Trk::Layer::m_layerMaterialProperties.get()) return 0.;
  // calculate the direction to the normal
  const Amg::Vector3D& parmPos = parm.position();
  Amg::Vector3D pastStep(parmPos + dir * parm.momentum().normalized());
  if (pastStep.perp() > parm.position().perp())
    return Trk::Layer::m_layerMaterialProperties->alongPreFactor();
  return Trk::Layer::m_layerMaterialProperties->oppositePreFactor();
}

double Trk::SubtractedCylinderLayer::postUpdateMaterialFactor(
    const Trk::TrackParameters& parm, Trk::PropDirection dir) const {
  if (!Trk::Layer::m_layerMaterialProperties.get()) return 0;
  const Amg::Vector3D& parmPos = parm.position();
  Amg::Vector3D pastStep(parmPos + dir * parm.momentum().normalized());
  if (pastStep.perp() > parm.position().perp())
    return Trk::Layer::m_layerMaterialProperties->alongPostFactor();
  return Trk::Layer::m_layerMaterialProperties->oppositePostFactor();
}

void Trk::SubtractedCylinderLayer::moveLayer(Amg::Transform3D& shift) {
  m_transforms =
      std::make_unique<Transforms>(shift * (m_transforms->transform));
>>>>>>> 91d736d3
}<|MERGE_RESOLUTION|>--- conflicted
+++ resolved
@@ -2,82 +2,6 @@
   Copyright (C) 2002-2021 CERN for the benefit of the ATLAS collaboration
 */
 
-<<<<<<< HEAD
-///////////////////////////////////////////////////////////////////
-// SubtractedCylinderLayer.cxx, (c) ATLAS Detector software
-///////////////////////////////////////////////////////////////////
-
-// Trk
-#include "TrkGeometry/SubtractedCylinderLayer.h"
-#include "TrkGeometry/LayerMaterialProperties.h"
-#include "TrkGeometry/MaterialProperties.h"
-#include "TrkParameters/TrackParameters.h"
-// CLHEP
-#include "GeoPrimitives/GeoPrimitives.h"
-
-
-Trk::SubtractedCylinderLayer::SubtractedCylinderLayer(const Trk::SubtractedCylinderSurface* subCyl,
-						      const Trk::LayerMaterialProperties& laymatprop,
-						      double thickness,
-						      Trk::OverlapDescriptor* olap,
-						      int laytyp) :
-  SubtractedCylinderSurface(*subCyl),
-  Layer(laymatprop, thickness, olap, laytyp)
-{}
-
-Trk::SubtractedCylinderLayer::SubtractedCylinderLayer(const Trk::SubtractedCylinderLayer& clay)
-  
-= default;
-
-Trk::SubtractedCylinderLayer::SubtractedCylinderLayer(const Trk::SubtractedCylinderLayer& clay, const Amg::Transform3D& transf):
-  SubtractedCylinderSurface(clay, transf),
-  Layer(clay)
-{}
-
-Trk::SubtractedCylinderLayer& Trk::SubtractedCylinderLayer::operator=(const SubtractedCylinderLayer& clay)
-{
-  if (this!=&clay){
-    // call the assignments of the base classes
-    Trk::SubtractedCylinderSurface::operator=(clay);
-    Trk::Layer::operator=(clay);
-  }
-  return(*this);
-}
-
-    
-const Trk::SubtractedCylinderSurface& Trk::SubtractedCylinderLayer::surfaceRepresentation() const
-{
-  return (*this);
-}
-
-double Trk::SubtractedCylinderLayer::preUpdateMaterialFactor(const Trk::TrackParameters& parm,
-                                                   Trk::PropDirection dir) const
-{    
-    if (!Trk::Layer::m_layerMaterialProperties.get())
-      return 0.;
-    // calculate the direction to the normal 
-    const Amg::Vector3D& parmPos = parm.position();
-    Amg::Vector3D pastStep(parmPos + dir*parm.momentum().normalized());
-    if (pastStep.perp() > parm.position().perp())
-      return Trk::Layer::m_layerMaterialProperties->alongPreFactor();
-    return   Trk::Layer::m_layerMaterialProperties->oppositePreFactor();
-}
-
-double Trk::SubtractedCylinderLayer::postUpdateMaterialFactor(const Trk::TrackParameters& parm,
-                                                    Trk::PropDirection dir) const 
-{
-   if (!Trk::Layer::m_layerMaterialProperties.get())
-      return 0;
-    const Amg::Vector3D& parmPos = parm.position();
-    Amg::Vector3D pastStep(parmPos + dir*parm.momentum().normalized());
-    if (pastStep.perp() > parm.position().perp())
-      return Trk::Layer::m_layerMaterialProperties->alongPostFactor();
-    return   Trk::Layer::m_layerMaterialProperties->oppositePostFactor();
-}
-
-void Trk::SubtractedCylinderLayer::moveLayer(Amg::Transform3D& shift)  {
-      m_transforms = std::make_unique<Transforms>(shift * (m_transforms->transform));
-=======
 ///////////////////////////////////////////////////////////////////
 // SubtractedCylinderLayer.cxx, (c) ATLAS Detector software
 ///////////////////////////////////////////////////////////////////
@@ -146,5 +70,4 @@
 void Trk::SubtractedCylinderLayer::moveLayer(Amg::Transform3D& shift) {
   m_transforms =
       std::make_unique<Transforms>(shift * (m_transforms->transform));
->>>>>>> 91d736d3
 }