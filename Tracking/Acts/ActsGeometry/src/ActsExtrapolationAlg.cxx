/*
  Copyright (C) 2002-2020 CERN for the benefit of the ATLAS collaboration
*/

#include "ActsGeometry/ActsExtrapolationAlg.h"

// ATHENA
#include "AthenaKernel/IAthRNGSvc.h"
#include "AthenaKernel/RNGWrapper.h"
#include "GaudiKernel/EventContext.h"
#include "GaudiKernel/ISvcLocator.h"
#include "MagFieldInterfaces/IMagFieldSvc.h"

// ACTS
#include "Acts/Propagator/MaterialInteractor.hpp"
#include "Acts/Propagator/detail/SteppingLogger.hpp"
#include "Acts/Surfaces/PerigeeSurface.hpp"
#include "Acts/Utilities/Helpers.hpp"
#include "Acts/Utilities/Units.hpp"
#include "Acts/Utilities/Logger.hpp"

// PACKAGE
#include "ActsGeometry/ActsGeometryContext.h"
#include "ActsGeometry/IActsPropStepRootWriterSvc.h"
#include "ActsGeometryInterfaces/IActsExtrapolationTool.h"
#include "ActsGeometryInterfaces/IActsMaterialTrackWriterSvc.h"
#include "ActsGeometryInterfaces/IActsTrackingGeometryTool.h"
#include "ActsInterop/Logger.h"

// OTHER
#include "CLHEP/Random/RandomEngine.h"

// STL
#include <fstream>
#include <string>

using namespace Acts::UnitLiterals;

namespace Acts{
  /// Recorded material track
  /// - this is start:  position, start momentum
  ///   and the Recorded material
  using RecordedMaterialTrack =
      std::pair<std::pair<Acts::Vector3D, Acts::Vector3D>, RecordedMaterial>;
}

ActsExtrapolationAlg::ActsExtrapolationAlg(const std::string &name,
                                           ISvcLocator *pSvcLocator)
    : AthReentrantAlgorithm(name, pSvcLocator),
      m_propStepWriterSvc("ActsPropStepRootWriterSvc", name),
      m_rndmGenSvc("AthRNGSvc", name) ,
      m_materialTrackWriterSvc("ActsMaterialTrackWriterSvc", name)
{}

StatusCode ActsExtrapolationAlg::initialize() {

  ATH_MSG_DEBUG(name() << "::" << __FUNCTION__);

  ATH_CHECK(m_rndmGenSvc.retrieve());
  ATH_CHECK(m_extrapolationTool.retrieve());
  ATH_CHECK(m_propStepWriterSvc.retrieve());

  if (m_writeMaterialTracks) {
  ATH_CHECK( m_materialTrackWriterSvc.retrieve() );
  }

  m_objOut = std::make_unique<std::ofstream>("steps.obj");

  return StatusCode::SUCCESS;
}

StatusCode ActsExtrapolationAlg::execute(const EventContext &ctx) const {

  ATH_MSG_VERBOSE(name() << "::" << __FUNCTION__);

  ATHRNG::RNGWrapper *rngWrapper = m_rndmGenSvc->getEngine(this);
  rngWrapper->setSeed(name(), ctx);
  CLHEP::HepRandomEngine *rngEngine = rngWrapper->getEngine(ctx);

  ATH_MSG_VERBOSE("Extrapolating " << m_nParticlePerEvent << " particles");

  for (size_t i = 0; i < m_nParticlePerEvent; i++) {
    double d0 = 0;
    double z0 = 0;
    double phi = rngEngine->flat() * 2 * M_PI - M_PI;
    std::vector<double> etaRange = m_etaRange;
    double etaMin = etaRange.at(0);
    double etaMax = etaRange.at(1);
    double eta = rngEngine->flat() * std::abs(etaMax - etaMin) + etaMin;

    std::vector<double> ptRange = m_ptRange;
    double ptMin = ptRange.at(0) * 1_GeV;
    double ptMax = ptRange.at(1) * 1_GeV;

    double pt = rngEngine->flat() * std::abs(ptMax - ptMin) + ptMin;

    Acts::Vector3D momentum(pt * std::cos(phi), pt * std::sin(phi),
                            pt * std::sinh(eta));

    double theta = Acts::VectorHelpers::theta(momentum);

    double charge = rngEngine->flat() > 0.5 ? -1 : 1;

    double qop = charge / momentum.norm();

    std::shared_ptr<Acts::PerigeeSurface> surface =
        Acts::Surface::makeShared<Acts::PerigeeSurface>(
            Acts::Vector3D(0, 0, 0));

    double t = 0;
    ATH_MSG_VERBOSE("Pseudo-particle: eta: " << eta << " phi: " << phi);

    Acts::BoundVector pars;
    pars << d0, z0, phi, theta, qop, t;
    std::optional<Acts::BoundSymMatrix> cov = std::nullopt;

    ActsPropagationOutput output;

    if (charge != 0.) {
      // Perigee, no alignment -> default geo context
      ActsGeometryContext gctx = m_extrapolationTool->trackingGeometryTool()
                                     ->getNominalGeometryContext();
      auto anygctx = gctx.any();
      Acts::BoundParameters startParameters(
          anygctx, std::move(cov), std::move(pars), std::move(surface));
<<<<<<< HEAD
      output = m_extrapolationTool->propagationSteps(ctx, startParameters);
      m_propStepWriterSvc->write(output.first);
      if(m_writeMaterialTracks){
        Acts::RecordedMaterialTrack track;
        track.first.first = Acts::Vector3D(0,0,0);
        track.first.second = momentum;
        track.second = std::move(output.second);
        m_materialTrackWriterSvc->write(track);
      }
=======
      steps = m_extrapolationTool->propagationSteps(ctx, startParameters);
      if(steps.size() == 0) {
	ATH_MSG_WARNING("Got ZERO steps from the extrapolation tool");
      }
      m_propStepWriterSvc->write(steps);
>>>>>>> 1456fed1
    }

    ATH_MSG_VERBOSE(name() << " execute done");
  }

  return StatusCode::SUCCESS;
}

StatusCode ActsExtrapolationAlg::finalize() { return StatusCode::SUCCESS; }

void ActsExtrapolationAlg::writeStepsObj(
    std::vector<Acts::detail::Step> steps) const {
  std::lock_guard<std::mutex> lock(m_writeMutex);

  std::ofstream &out = *m_objOut;
  std::stringstream lstr;
  lstr << "l";
  for (const auto &step : steps) {
    const auto &pos = step.position;
    out << "v " << pos.x() << " " << pos.y() << " " << pos.z() << std::endl;
    lstr << " " << m_objVtxCount;
    m_objVtxCount++;
  }

  lstr << std::endl;

  out << lstr.str() << std::endl;
}<|MERGE_RESOLUTION|>--- conflicted
+++ resolved
@@ -123,8 +123,10 @@
       auto anygctx = gctx.any();
       Acts::BoundParameters startParameters(
           anygctx, std::move(cov), std::move(pars), std::move(surface));
-<<<<<<< HEAD
       output = m_extrapolationTool->propagationSteps(ctx, startParameters);
+      if(output.first.size() == 0) {
+        ATH_MSG_WARNING("Got ZERO steps from the extrapolation tool");
+      }
       m_propStepWriterSvc->write(output.first);
       if(m_writeMaterialTracks){
         Acts::RecordedMaterialTrack track;
@@ -133,13 +135,6 @@
         track.second = std::move(output.second);
         m_materialTrackWriterSvc->write(track);
       }
-=======
-      steps = m_extrapolationTool->propagationSteps(ctx, startParameters);
-      if(steps.size() == 0) {
-	ATH_MSG_WARNING("Got ZERO steps from the extrapolation tool");
-      }
-      m_propStepWriterSvc->write(steps);
->>>>>>> 1456fed1
     }
 
     ATH_MSG_VERBOSE(name() << " execute done");
