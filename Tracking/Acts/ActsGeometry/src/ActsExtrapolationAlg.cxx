--- conflicted
+++ resolved
@@ -128,21 +128,14 @@
       auto anygctx = gctx.any();
       Acts::BoundParameters startParameters(
           anygctx, std::move(cov), std::move(pars), std::move(surface));
-<<<<<<< HEAD
-
       std::cout << startParameters << std::endl;
-      output = m_extrapolationTool->propagate(ctx, startParameters);
+      output = m_extrapolationTool->propagationMaterial(ctx, startParameters);
       m_propStepWriterSvc->write(output.first);
       RecordedMaterialTrack track;
       track.first.first = Acts::Vector3D(0,0,0);
       track.first.second = momentum;
       track.second = std::move(output.second);
       m_materialTrackWriterSvc->write(track);
-
-=======
-      steps = m_extrapolationTool->propagationSteps(ctx, startParameters);
-      m_propStepWriterSvc->write(steps);
->>>>>>> 9e417a04
     }
 
     ATH_MSG_VERBOSE(name() << " execute done");
