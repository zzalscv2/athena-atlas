--- conflicted
+++ resolved
@@ -108,18 +108,11 @@
 }
 
 
-<<<<<<< HEAD
-Acts::PropagationOutput
-ActsExtrapolationTool::propagate(const EventContext& ctx,
-                                 const Acts::BoundParameters& startParameters,
-                                 double pathLimit /*= std::numeric_limits<double>::max()*/) const
-=======
 std::vector<Acts::detail::Step>
 ActsExtrapolationTool::propagationSteps(const EventContext& ctx,
                                         const Acts::BoundParameters& startParameters,
                                         Acts::NavigationDirection navDir /*= Acts::forward*/,
                                         double pathLimit /*= std::numeric_limits<double>::max()*/) const
->>>>>>> 9e417a04
 {
   using namespace Acts::UnitLiterals;
   ATH_MSG_VERBOSE(name() << "::" << __FUNCTION__ << " begin");
@@ -131,8 +124,236 @@
   auto anygctx = gctx.any();
 
   // Action list and abort list
+  using ActionList = Acts::ActionList<SteppingLogger, DebugOutput>;
+  using AbortConditions = Acts::AbortList<EndOfWorld>;
+
+  using Options = Acts::PropagatorOptions<ActionList, AbortConditions>;
+
+  Options options(anygctx, mctx);
+  options.pathLimit = pathLimit;
+  bool debug = msg().level() == MSG::VERBOSE;
+  options.debug = debug;
+
+  options.loopProtection
+    = (Acts::VectorHelpers::perp(startParameters.momentum())
+       < m_ptLoopers * 1_MeV);
+  options.maxStepSize = m_maxStepSize * 1_m;
+  options.direction = navDir;
+
+  std::vector<Acts::detail::Step> steps;
+  DebugOutput::result_type debugOutput;
+
+  auto res = boost::apply_visitor([&](const auto& propagator) -> ResultType {
+      auto result = propagator.propagate(startParameters, options);
+      if (!result.ok()) {
+        return result.error();
+      }
+      auto& propRes = *result;
+
+      auto steppingResults = propRes.template get<SteppingLogger::result_type>();
+      auto debugOutput = propRes.template get<DebugOutput::result_type>();
+      // try to force return value optimization, not sure this is necessary
+      return std::make_pair(std::move(steppingResults.steps), std::move(debugOutput));
+    }, *m_varProp);
+
+  if (!res.ok()) {
+    ATH_MSG_ERROR("Got error during propagation:" << res.error()
+                  << ". Returning empty step vector.");
+    return {};
+  }
+  std::tie(steps, debugOutput) = std::move(*res);
+
+  if(debug) {
+    ATH_MSG_VERBOSE(debugOutput.debugString);
+  }
+
+  ATH_MSG_VERBOSE("Collected " << steps.size() << " steps");
+  ATH_MSG_VERBOSE(name() << "::" << __FUNCTION__ << " end");
+
+  return steps;
+}
+
+
+
+std::unique_ptr<const Acts::CurvilinearParameters>
+ActsExtrapolationTool::propagate(const EventContext& ctx,
+                                 const Acts::BoundParameters& startParameters,
+                                 Acts::NavigationDirection navDir /*= Acts::forward*/,
+                                 double pathLimit /*= std::numeric_limits<double>::max()*/) const
+{
+  using namespace Acts::UnitLiterals;
+  ATH_MSG_VERBOSE(name() << "::" << __FUNCTION__ << " begin");
+
+  Acts::MagneticFieldContext mctx;
+  const ActsGeometryContext& gctx
+    = m_trackingGeometryTool->getGeometryContext(ctx);
+
+  auto anygctx = gctx.any();
+
+  // Action list and abort list
+  using ActionList = Acts::ActionList<DebugOutput>;
+  using AbortConditions = Acts::AbortList<EndOfWorld>;
+  using Options = Acts::PropagatorOptions<ActionList, AbortConditions>;
+
+  Options options(anygctx, mctx);
+  options.pathLimit = pathLimit;
+  bool debug = msg().level() == MSG::VERBOSE;
+  options.debug = debug;
+
+  options.loopProtection
+    = (Acts::VectorHelpers::perp(startParameters.momentum())
+       < m_ptLoopers * 1_MeV);
+  options.maxStepSize = m_maxStepSize * 1_m;
+  options.direction = navDir;
+
+  std::vector<Acts::detail::Step> steps;
+  DebugOutput::result_type debugOutput;
+
+  auto parameters = boost::apply_visitor([&](const auto& propagator) -> std::unique_ptr<const Acts::CurvilinearParameters> {
+      auto result = propagator.propagate(startParameters, options);
+      if (!result.ok()) {
+        ATH_MSG_ERROR("Got error during propagation:" << result.error()
+        << ". Returning empty parameters.");
+        return nullptr;
+      }
+      return std::move(result.value().endParameters);
+    }, *m_varProp);
+
+  return parameters;
+}
+
+std::vector<Acts::detail::Step>
+ActsExtrapolationTool::propagationSteps(const EventContext& ctx,
+                                        const Acts::BoundParameters& startParameters,
+                                        const Acts::Surface& target,
+                                        Acts::NavigationDirection navDir /*= Acts::forward*/,
+                                        double pathLimit /*= std::numeric_limits<double>::max()*/) const
+{
+  using namespace Acts::UnitLiterals;
+  ATH_MSG_VERBOSE(name() << "::" << __FUNCTION__ << " begin");
+
+  Acts::MagneticFieldContext mctx;
+  const ActsGeometryContext& gctx
+    = m_trackingGeometryTool->getGeometryContext(ctx);
+
+  auto anygctx = gctx.any();
+
+  // Action list and abort list
+  using ActionList = Acts::ActionList<SteppingLogger, DebugOutput>;
+  using AbortConditions = Acts::AbortList<EndOfWorld>;
+  using Options = Acts::PropagatorOptions<ActionList, AbortConditions>;
+
+  Options options(anygctx, mctx);
+  options.pathLimit = pathLimit;
+  bool debug = msg().level() == MSG::VERBOSE;
+  options.debug = debug;
+
+  options.loopProtection
+    = (Acts::VectorHelpers::perp(startParameters.momentum())
+       < m_ptLoopers * 1_MeV);
+  options.maxStepSize = m_maxStepSize * 1_m;
+  options.direction = navDir;
+
+  std::vector<Acts::detail::Step> steps;
+  DebugOutput::result_type debugOutput;
+
+  auto res = boost::apply_visitor([&](const auto& propagator) -> ResultType {
+      auto result = propagator.propagate(startParameters, target, options);
+      if (!result.ok()) {
+        return result.error();
+      }
+      auto& propRes = *result;
+
+      auto steppingResults = propRes.template get<SteppingLogger::result_type>();
+      auto debugOutput = propRes.template get<DebugOutput::result_type>();
+      // try to force return value optimization, not sure this is necessary
+      return std::make_pair(std::move(steppingResults.steps), std::move(debugOutput));
+    }, *m_varProp);
+
+  if (!res.ok()) {
+    ATH_MSG_ERROR("Got error during propagation:" << res.error()
+                  << ". Returning empty step vector.");
+    return {};
+  }
+  std::tie(steps, debugOutput) = std::move(*res);
+
+  if(debug) {
+    ATH_MSG_VERBOSE(debugOutput.debugString);
+  }
+
+  ATH_MSG_VERBOSE("Collected " << steps.size() << " steps");
+  ATH_MSG_VERBOSE(name() << "::" << __FUNCTION__ << " end");
+
+  return steps;
+}
+
+std::unique_ptr<const Acts::BoundParameters>
+ActsExtrapolationTool::propagate(const EventContext& ctx,
+                                 const Acts::BoundParameters& startParameters,
+                                 const Acts::Surface& target,
+                                 Acts::NavigationDirection navDir /*= Acts::forward*/,
+                                 double pathLimit /*= std::numeric_limits<double>::max()*/) const
+{
+  using namespace Acts::UnitLiterals;
+  ATH_MSG_VERBOSE(name() << "::" << __FUNCTION__ << " begin");
+
+  Acts::MagneticFieldContext mctx;
+  const ActsGeometryContext& gctx
+    = m_trackingGeometryTool->getGeometryContext(ctx);
+
+  auto anygctx = gctx.any();
+
+  // Action list and abort list
+  using ActionList = Acts::ActionList<DebugOutput>;
+  using AbortConditions = Acts::AbortList<EndOfWorld>;
+  using Options = Acts::PropagatorOptions<ActionList, AbortConditions>;
+
+  Options options(anygctx, mctx);
+  options.pathLimit = pathLimit;
+  bool debug = msg().level() == MSG::VERBOSE;
+  options.debug = debug;
+
+  options.loopProtection
+    = (Acts::VectorHelpers::perp(startParameters.momentum())
+       < m_ptLoopers * 1_MeV);
+  options.maxStepSize = m_maxStepSize * 1_m;
+  options.direction = navDir;
+
+  std::vector<Acts::detail::Step> steps;
+  DebugOutput::result_type debugOutput;
+
+  auto parameters = boost::apply_visitor([&](const auto& propagator) -> std::unique_ptr<const Acts::BoundParameters> {
+      auto result = propagator.propagate(startParameters, target, options);
+      if (!result.ok()) {
+        ATH_MSG_ERROR("Got error during propagation: " << result.error()
+        << ". Returning empty parameters.");
+        return nullptr;
+      }
+      return std::move(result.value().endParameters);
+    }, *m_varProp);
+
+  return parameters;
+}
+
+
+Acts::PropagationOutput
+ActsExtrapolationTool::propagationMaterial(const EventContext& ctx,
+                 const Acts::BoundParameters& startParameters,
+                 Acts::NavigationDirection navDir = Acts::forward,
+                 double pathLimit = std::numeric_limits<double>::max()) const
+{
+  using namespace Acts::UnitLiterals;
+  ATH_MSG_VERBOSE(name() << "::" << __FUNCTION__ << " begin");
+
+  Acts::MagneticFieldContext mctx;
+  const ActsGeometryContext& gctx
+    = m_trackingGeometryTool->getGeometryContext(ctx);
+
+  auto anygctx = gctx.any();
+
+  // Action list and abort list
   using ActionList =
-      Acts::ActionList<SteppingLogger, Acts::MaterialInteractor, DebugOutput>;
+  Acts::ActionList<SteppingLogger, Acts::MaterialInteractor, DebugOutput>;
   using AbortConditions = Acts::AbortList<EndOfWorld>;
 
   using Options = Acts::DenseStepperPropagatorOptions<ActionList, AbortConditions>;
@@ -162,24 +383,24 @@
   DebugOutput::result_type debugOutput;
 
   auto res = boost::apply_visitor([&](const auto& propagator) -> ResultType {
-      auto result = propagator.propagate(startParameters, options);
-      if (!result.ok()) {
-        return result.error();
-      }
-      auto& propRes = *result;
-
-      auto steppingResults = propRes.template get<SteppingLogger::result_type>();
-      auto debugOutput = propRes.template get<DebugOutput::result_type>();
-      auto materialResult = propRes.template get<Acts::MaterialInteractor::result_type>();
-      output.first = std::move(steppingResults.steps);
-      output.second = std::move(materialResult);
-      // try to force return value optimization, not sure this is necessary
-      return std::make_pair(output, std::move(debugOutput));
-    }, *m_varProp);
+    auto result = propagator.propagate(startParameters, options);
+    if (!result.ok()) {
+      return result.error();
+    }
+    auto& propRes = *result;
+
+    auto steppingResults = propRes.template get<SteppingLogger::result_type>();
+    auto debugOutput = propRes.template get<DebugOutput::result_type>();
+    auto materialResult = propRes.template get<Acts::MaterialInteractor::result_type>();
+    output.first = std::move(steppingResults.steps);
+    output.second = std::move(materialResult);
+    // try to force return value optimization, not sure this is necessary
+    return std::make_pair(output, std::move(debugOutput));
+  }, *m_varProp);
 
   if (!res.ok()) {
     ATH_MSG_ERROR("Got error during propagation:" << res.error()
-                  << ". Returning empty step vector.");
+                                                  << ". Returning empty step vector.");
     return {};
   }
   std::tie(output, debugOutput) = std::move(*res);
@@ -191,170 +412,5 @@
   ATH_MSG_VERBOSE("Collected " << output.first.size() << " steps");
   ATH_MSG_VERBOSE(name() << "::" << __FUNCTION__ << " end");
 
-<<<<<<< HEAD
   return output;
-=======
-  return steps;
-}
-
-
-std::unique_ptr<const Acts::CurvilinearParameters>
-ActsExtrapolationTool::propagate(const EventContext& ctx,
-                                 const Acts::BoundParameters& startParameters,
-                                 Acts::NavigationDirection navDir /*= Acts::forward*/,
-                                 double pathLimit /*= std::numeric_limits<double>::max()*/) const
-{
-  using namespace Acts::UnitLiterals;
-  ATH_MSG_VERBOSE(name() << "::" << __FUNCTION__ << " begin");
-
-  Acts::MagneticFieldContext mctx;
-  const ActsGeometryContext& gctx
-    = m_trackingGeometryTool->getGeometryContext(ctx);
-
-  auto anygctx = gctx.any();
-
-  // Action list and abort list
-  using ActionList = Acts::ActionList<DebugOutput>;
-  using AbortConditions = Acts::AbortList<EndOfWorld>;
-  using Options = Acts::PropagatorOptions<ActionList, AbortConditions>;
-
-  Options options(anygctx, mctx);
-  options.pathLimit = pathLimit;
-  bool debug = msg().level() == MSG::VERBOSE;
-  options.debug = debug;
-
-  options.loopProtection
-    = (Acts::VectorHelpers::perp(startParameters.momentum())
-       < m_ptLoopers * 1_MeV);
-  options.maxStepSize = m_maxStepSize * 1_m;
-  options.direction = navDir;
-
-  std::vector<Acts::detail::Step> steps;
-  DebugOutput::result_type debugOutput;
-
-  auto parameters = boost::apply_visitor([&](const auto& propagator) -> std::unique_ptr<const Acts::CurvilinearParameters> {
-      auto result = propagator.propagate(startParameters, options);
-      if (!result.ok()) {
-        ATH_MSG_ERROR("Got error during propagation:" << result.error()
-        << ". Returning empty parameters.");
-        return nullptr;
-      }
-      return std::move(result.value().endParameters);
-    }, *m_varProp);
-  
-  return parameters;
-}
-            
-std::vector<Acts::detail::Step>
-ActsExtrapolationTool::propagationSteps(const EventContext& ctx,
-                                        const Acts::BoundParameters& startParameters,
-                                        const Acts::Surface& target,
-                                        Acts::NavigationDirection navDir /*= Acts::forward*/,
-                                        double pathLimit /*= std::numeric_limits<double>::max()*/) const 
-{
-  using namespace Acts::UnitLiterals;
-  ATH_MSG_VERBOSE(name() << "::" << __FUNCTION__ << " begin");
-
-  Acts::MagneticFieldContext mctx;
-  const ActsGeometryContext& gctx
-    = m_trackingGeometryTool->getGeometryContext(ctx);
-
-  auto anygctx = gctx.any();
-
-  // Action list and abort list
-  using ActionList = Acts::ActionList<SteppingLogger, DebugOutput>;
-  using AbortConditions = Acts::AbortList<EndOfWorld>;
-  using Options = Acts::PropagatorOptions<ActionList, AbortConditions>;
-
-  Options options(anygctx, mctx);
-  options.pathLimit = pathLimit;
-  bool debug = msg().level() == MSG::VERBOSE;
-  options.debug = debug;
-
-  options.loopProtection
-    = (Acts::VectorHelpers::perp(startParameters.momentum())
-       < m_ptLoopers * 1_MeV);
-  options.maxStepSize = m_maxStepSize * 1_m;
-  options.direction = navDir;
-
-  std::vector<Acts::detail::Step> steps;
-  DebugOutput::result_type debugOutput;
-
-  auto res = boost::apply_visitor([&](const auto& propagator) -> ResultType {
-      auto result = propagator.propagate(startParameters, target, options);
-      if (!result.ok()) {
-        return result.error();
-      }
-      auto& propRes = *result;
-
-      auto steppingResults = propRes.template get<SteppingLogger::result_type>();
-      auto debugOutput = propRes.template get<DebugOutput::result_type>();
-      // try to force return value optimization, not sure this is necessary
-      return std::make_pair(std::move(steppingResults.steps), std::move(debugOutput));
-    }, *m_varProp);
-
-  if (!res.ok()) {
-    ATH_MSG_ERROR("Got error during propagation:" << res.error()
-                  << ". Returning empty step vector.");
-    return {};
-  }
-  std::tie(steps, debugOutput) = std::move(*res);
-
-  if(debug) {
-    ATH_MSG_VERBOSE(debugOutput.debugString);
-  }
-
-  ATH_MSG_VERBOSE("Collected " << steps.size() << " steps");
-  ATH_MSG_VERBOSE(name() << "::" << __FUNCTION__ << " end");
-
-  return steps;  
-}
-            
-std::unique_ptr<const Acts::BoundParameters>
-ActsExtrapolationTool::propagate(const EventContext& ctx,
-                                 const Acts::BoundParameters& startParameters,
-                                 const Acts::Surface& target,
-                                 Acts::NavigationDirection navDir /*= Acts::forward*/,
-                                 double pathLimit /*= std::numeric_limits<double>::max()*/) const 
-{
-  using namespace Acts::UnitLiterals;
-  ATH_MSG_VERBOSE(name() << "::" << __FUNCTION__ << " begin");
-
-  Acts::MagneticFieldContext mctx;
-  const ActsGeometryContext& gctx
-    = m_trackingGeometryTool->getGeometryContext(ctx);
-
-  auto anygctx = gctx.any();
-
-  // Action list and abort list
-  using ActionList = Acts::ActionList<DebugOutput>;
-  using AbortConditions = Acts::AbortList<EndOfWorld>;
-  using Options = Acts::PropagatorOptions<ActionList, AbortConditions>;
-  
-  Options options(anygctx, mctx);
-  options.pathLimit = pathLimit;
-  bool debug = msg().level() == MSG::VERBOSE;
-  options.debug = debug;
-  
-  options.loopProtection
-    = (Acts::VectorHelpers::perp(startParameters.momentum())
-       < m_ptLoopers * 1_MeV);
-  options.maxStepSize = m_maxStepSize * 1_m;
-  options.direction = navDir;
-
-  std::vector<Acts::detail::Step> steps;
-  DebugOutput::result_type debugOutput;
-
-  auto parameters = boost::apply_visitor([&](const auto& propagator) -> std::unique_ptr<const Acts::BoundParameters> {
-      auto result = propagator.propagate(startParameters, target, options);
-      if (!result.ok()) {
-        ATH_MSG_ERROR("Got error during propagation: " << result.error()
-        << ". Returning empty parameters.");
-        return nullptr;
-      }
-      return std::move(result.value().endParameters);
-    }, *m_varProp);
-  
-  return parameters;  
->>>>>>> 9e417a04
 }