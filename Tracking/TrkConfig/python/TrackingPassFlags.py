--- conflicted
+++ resolved
@@ -457,17 +457,11 @@
 def createITkFTFPassFlags():
 
     icf = createITkFastTrackingPassFlags()
-<<<<<<< HEAD
-    
+
     icf.addFlag("doHitDV"            , False)
     icf.addFlag("doDisappearingTrk"  , False)
     icf.seedFilterLevel       = 0
-=======
-
-    icf.addFlag("doHitDV"            , False)
-    icf.addFlag("doDisappearingTrk"  , False)
     icf.useSeedFilter         = False
->>>>>>> 41d8814e
     icf.minPT                 = [0.9 * Units.GeV, 0.4 * Units.GeV, 0.4 * Units.GeV]
     icf.minPTSeed             = 0.9 * Units.GeV
 
