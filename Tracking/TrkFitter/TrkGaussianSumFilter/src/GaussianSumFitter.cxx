/*§
  Copyright (C) 2002-2023 CERN for the benefit of the ATLAS collaboration
*/

/**
 * @file GaussianSumFitter.cxx
 * @begin         Monday 7th March 2005
 * @author        Anthony Morley, Tom  Atkinson, Christos Anastopoulos
 * @brief         Implementation code for Gaussian Sum Fitter class
 */

#include "TrkGaussianSumFilter/GaussianSumFitter.h"
#include "TrkGaussianSumFilter/IMultiStateExtrapolator.h"
#include "TrkGaussianSumFilterUtils/GsfConstants.h"
#include "TrkGaussianSumFilterUtils/MultiComponentStateCombiner.h"
//
#include "TrkFitterUtils/TrackFitInputPreparator.h"
//
#include "TrkCaloCluster_OnTrack/CaloCluster_OnTrack.h"
#include "TrkEventPrimitives/FitQuality.h"
#include "TrkEventUtils/MeasurementBaseComparisonFunction.h"
#include "TrkEventUtils/PrepRawDataComparisonFunction.h"
#include "TrkMaterialOnTrack/EstimatedBremOnTrack.h"
#include "TrkParameters/TrackParameters.h"
#include "TrkPrepRawData/PrepRawData.h"
#include "TrkPseudoMeasurementOnTrack/PseudoMeasurementOnTrack.h"
#include "TrkRIO_OnTrack/RIO_OnTrack.h"
#include "TrkSurfaces/PerigeeSurface.h"
#include "TrkTrack/Track.h"
#include "TrkTrack/TrackInfo.h"
//
#include <algorithm>
#include <vector>

namespace {

std::unique_ptr<Trk::FitQuality>
buildFitQuality(const Trk::GaussianSumFitter::GSFTrajectory& smoothedTrajectory)
{

  /*
   * Build fit quality by summing the chi2 and ndof for each
   * measurements
   */
  double chiSquared = 0.;
  int numberDoF = -5;
  Trk::GaussianSumFitter::GSFTrajectory::const_iterator stateOnSurface =
    smoothedTrajectory.begin();
  for (; stateOnSurface != smoothedTrajectory.end(); ++stateOnSurface) {
    if (!stateOnSurface->typeFlags.test(Trk::TrackStateOnSurface::Measurement)) {
      continue;
    }
    if (!stateOnSurface->fitQualityOnSurface) {
      continue;
    }
    chiSquared += stateOnSurface->fitQualityOnSurface.chiSquared();
    numberDoF += stateOnSurface->fitQualityOnSurface.numberDoF();
  }
  if (std::isnan(chiSquared) || chiSquared <= 0.) {
    return nullptr;
  }
  return std::make_unique<Trk::FitQuality>(chiSquared, numberDoF);
}

/*
 * Helper to return the MultiComponent TSOS
 * that we will push back to the Trajectory DataVector
 * (taking ownership)
 */
GSFTsos smootherHelper(
    Trk::MultiComponentState&& updatedState,
    std::unique_ptr<Trk::MeasurementBase>&& measurement,
    const Trk::FitQualityOnSurface& fitQuality,
    bool combineToSingle,
    bool useMode)

{
  if (combineToSingle) {
    auto combinedLastState = Trk::MultiComponentStateCombiner::combineToSingle(
        updatedState, useMode);
    if (combinedLastState) {
      return {fitQuality, std::move(measurement), std::move(combinedLastState),
              std::move(updatedState)};
    }
  }
  return {fitQuality, std::move(measurement), nullptr, std::move(updatedState)};
}

} // end of anonymous namespace

Trk::GaussianSumFitter::GaussianSumFitter(const std::string& type,
                                          const std::string& name,
                                          const IInterface* parent)
  : AthAlgTool(type, name, parent)
  , m_directionToPerigee(Trk::oppositeMomentum)
  , m_trkParametersComparisonFunction{}
  , m_sortingReferencePoint{ 0, 0, 0 }
  , m_FitPRD{ 0 }
  , m_FitMeasurementBase{ 0 }
  , m_fitSuccess{ 0 }
{
  declareInterface<ITrackFitter>(this);
  declareProperty("SortingReferencePoint", m_sortingReferencePoint);
}

StatusCode
Trk::GaussianSumFitter::initialize()
{

  if (m_maximumNumberOfComponents > GSFConstants::maxNumberofStateComponents) {
    ATH_MSG_FATAL("Requested MaximumNumberOfComponents > "
                  << GSFConstants::maxNumberofStateComponents);
    return StatusCode::FAILURE;
  }

  // GSF extrapolator
  ATH_CHECK(m_extrapolator.retrieve());

  // We need a to create RIO_OnTrack (calibrated/corrected)
  // measurements only if we start from PrePRawData.
  if (!m_refitOnMeasurementBase) {
    ATH_CHECK(m_rioOnTrackCreator.retrieve());
  } else {
    m_rioOnTrackCreator.disable();
  }
  // Initialise the closest track parameters search algorithm
  Amg::Vector3D referencePosition(m_sortingReferencePoint[0],
                                  m_sortingReferencePoint[1],
                                  m_sortingReferencePoint[2]);

  m_trkParametersComparisonFunction =
    Trk::TrkParametersComparisonFunction(referencePosition);

  return StatusCode::SUCCESS;
}

StatusCode
Trk::GaussianSumFitter::finalize()
{
  ATH_MSG_INFO(
      '\n'
      << "            Some Brief GSF Statistics          " << '\n'
      << "-----------------------------------------------" << '\n'
      << "Number of Fit PrepRawData Calls:          " << m_FitPRD << '\n'
      << "Number of Fit MeasurementBase Calls:      " << m_FitMeasurementBase
      << '\n'
      << "Number of successful fits:                " << m_fitSuccess << '\n'
      << '\n'
      << "-----------------------------------------------" << '\n');
  return StatusCode::SUCCESS;
}

/*
 * Interface Method
 * Refitting of an input track.
 * Extract the measurementBase or
 * PrepRawData and refit.
 */
std::unique_ptr<Trk::Track>
Trk::GaussianSumFitter::fit(
  const EventContext& ctx,
  const Trk::Track& inputTrack,
  const Trk::RunOutlierRemoval outlierRemoval,
  const Trk::ParticleHypothesis particleHypothesis) const
{
  // Check that the input track has well defined parameters
  if (inputTrack.trackParameters()->empty()) {
    ATH_MSG_FATAL("No track parameters on Track!");
    return nullptr;
  }
  // Check that the input track has associated MeasurementBase objects
  if (inputTrack.trackStateOnSurfaces()->empty()) {
    ATH_MSG_FATAL("Empty MeasurementBase ");
    return nullptr;
  }
  // Retrieve the set of track parameters closest to the reference point
  const Trk::TrackParameters* parametersNearestReference =
    *(std::min_element(inputTrack.trackParameters()->begin(),
                       inputTrack.trackParameters()->end(),
                       m_trkParametersComparisonFunction));

  // If we refit using measurement base then
  // extract the measurements from the input track
  // and fit them
  if (m_refitOnMeasurementBase) {

    MeasurementSet measurementSet;

    for (const auto* tsos : *(inputTrack.trackStateOnSurfaces())) {

      if (!(tsos)) {
        ATH_MSG_WARNING("Track contains an empty MeasurementBase object ");
        continue;
      }

      const MeasurementBase* meas = tsos->measurementOnTrack();
      if (meas) {
        if (tsos->type(TrackStateOnSurface::Measurement)) {
          measurementSet.push_back(meas);
        } else if (m_reintegrateOutliers &&
                   tsos->type(TrackStateOnSurface::Outlier)) {
          measurementSet.push_back(meas);
        }
      }
    }

    return fit(ctx,
               measurementSet,
               *parametersNearestReference,
               outlierRemoval,
               particleHypothesis);
  }

  // If we refit using PrepRawData level then
  // extract the the PrepRawData  from the input track
  // and fit them
  PrepRawDataSet prepRawDataSet;

  for (const auto* meas : *(inputTrack.measurementsOnTrack())) {

    if (!meas) {
      continue;
    }
    const Trk::RIO_OnTrack* rioOnTrack = nullptr;
    if (meas->type(Trk::MeasurementBaseType::RIO_OnTrack)) {
      rioOnTrack = static_cast<const Trk::RIO_OnTrack*>(meas);
    }
    if (!rioOnTrack) {
      continue;
    }
    const PrepRawData* prepRawData = rioOnTrack->prepRawData();
    if (!prepRawData) {
      continue;
    }
    prepRawDataSet.push_back(prepRawData);
  }

  return fit(ctx,
             prepRawDataSet,
             *parametersNearestReference,
             outlierRemoval,
             particleHypothesis);
}

/*
 * Interface Method
 * Fitting of a set of PrepRawData objects
 */
std::unique_ptr<Trk::Track>
Trk::GaussianSumFitter::fit(
  const EventContext& ctx,
  const Trk::PrepRawDataSet& prepRawDataSet,
  const Trk::TrackParameters& estimatedParametersNearOrigin,
  const Trk::RunOutlierRemoval /* Not used*/,
  const Trk::ParticleHypothesis particleHypothesis) const
{
  m_FitPRD.fetch_add(1, std::memory_order_relaxed);

  // Protect against empty PrepRawDataSet object
  if (prepRawDataSet.empty()) {
    ATH_MSG_FATAL("PrepRawData set for fit is empty");
    return nullptr;
  }

  // We need a sorted PrepRawDataSet
  Trk::PrepRawDataSet sortedPrepRawDataSet = PrepRawDataSet(prepRawDataSet);
  Trk::PrepRawDataComparisonFunction prdComparisonFunction =
    Trk::PrepRawDataComparisonFunction(
      estimatedParametersNearOrigin.position(),
      estimatedParametersNearOrigin.momentum());

  std::sort(sortedPrepRawDataSet.begin(),
            sortedPrepRawDataSet.end(),
            prdComparisonFunction);

  // Create Extrapolator cache that holds material effects cache;
  Trk::IMultiStateExtrapolator::Cache extrapolatorCache;
  // Perform GSF forward fit
  GSFTrajectory forwardTrajectory =
      forwardPRDfit(ctx, extrapolatorCache, sortedPrepRawDataSet,
             estimatedParametersNearOrigin, particleHypothesis);

  if (forwardTrajectory.empty()) {
    return nullptr;
  }
  // Perform GSF smoother operation
  GSFTrajectory smoothedTrajectory =
    smootherFit(ctx, extrapolatorCache, forwardTrajectory, particleHypothesis);
  if (smoothedTrajectory.empty()) {
    return nullptr;
  }

  // Fit quality
  std::unique_ptr<FitQuality> fitQuality = buildFitQuality(smoothedTrajectory);
  if (!fitQuality) {
    return nullptr;
  }

  // Create parameters at perigee if needed
  auto perigeeMultiStateOnSurface =
    makePerigee(ctx, extrapolatorCache, smoothedTrajectory, particleHypothesis);
  if (!perigeeMultiStateOnSurface.multiComponentState.empty()) {
    smoothedTrajectory.push_back(std::move(perigeeMultiStateOnSurface));
  } else {
    return nullptr;
  }

  // Reverse the order of the TSOS's after the smoother
  // to make be order flow from inside to out
  std::reverse(smoothedTrajectory.begin(), smoothedTrajectory.end());

  // Create Trk::Track
  Trk::TrackInfo info(Trk::TrackInfo::GaussianSumFilter, particleHypothesis);
  info.setTrackProperties(TrackInfo::BremFit);
  info.setTrackProperties(TrackInfo::BremFitSuccessful);
  m_fitSuccess.fetch_add(1, std::memory_order_relaxed);
  return std::make_unique<Track>(
      info, convertTrajToTrack(smoothedTrajectory),
      std::move(fitQuality));
}

/*
 * Interface method
 * Fitting of a set of MeasurementBase objects
 */
std::unique_ptr<Trk::Track>
Trk::GaussianSumFitter::fit(
  const EventContext& ctx,
  const Trk::MeasurementSet& measurementSet,
  const Trk::TrackParameters& estimatedParametersNearOrigin,
  const Trk::RunOutlierRemoval /* Not used*/,
  const Trk::ParticleHypothesis particleHypothesis) const
{

  m_FitMeasurementBase.fetch_add(1, std::memory_order_relaxed);
  // Protect against empty PrepRawDataSet object
  if (measurementSet.empty()) {
    ATH_MSG_FATAL("MeasurementSet for fit is empty");
    return nullptr;
  }

  // We need to separate the possible CaloCluster on Track
  // measurement from the rest
  const Trk::CaloCluster_OnTrack* ccot(nullptr);

  Trk::MeasurementSet cleanedMeasurementSet;
  cleanedMeasurementSet.reserve(measurementSet.size());

  for (const auto* meas : measurementSet) {
    if (!meas) {
      ATH_MSG_WARNING(
        "There is an empty MeasurementBase object in the track! ");
      continue;
    }
    if (meas->type(Trk::MeasurementBaseType::CaloCluster_OnTrack)) {
      ccot = static_cast<const Trk::CaloCluster_OnTrack*>(meas);
    } else {
      cleanedMeasurementSet.push_back(meas);
    }
  }

  // We need a sorted measurement set
  Trk::MeasurementSet sortedMeasurementSet =
    MeasurementSet(cleanedMeasurementSet);

  Trk::MeasurementBaseComparisonFunction measurementBaseComparisonFunction(
    estimatedParametersNearOrigin.position(),
    estimatedParametersNearOrigin.momentum());
  sort(sortedMeasurementSet.begin(),
       sortedMeasurementSet.end(),
       measurementBaseComparisonFunction);

  // Create Extrapolator cache that holds material effects cache;
  Trk::IMultiStateExtrapolator::Cache extrapolatorCache;

  // Perform GSF forwards fit
  GSFTrajectory forwardTrajectory =
      forwardMeasurementFit(ctx, extrapolatorCache, sortedMeasurementSet,
                      estimatedParametersNearOrigin, particleHypothesis);

  if (forwardTrajectory.empty()) {
    return nullptr;
  }

  // Perform GSF smoother operation
  GSFTrajectory smoothedTrajectory = smootherFit(
    ctx, extrapolatorCache, forwardTrajectory, particleHypothesis, ccot);
  if (smoothedTrajectory.empty()) {
    return nullptr;
  }

  // fit quality
  std::unique_ptr<FitQuality> fitQuality = buildFitQuality(smoothedTrajectory);
  if (!fitQuality) {
    return nullptr;
  }

  // Create parameters at perigee if needed
  auto perigeeMultiStateOnSurface =
    makePerigee(ctx, extrapolatorCache, smoothedTrajectory, particleHypothesis);
  if (!perigeeMultiStateOnSurface.multiComponentState.empty()) {
    smoothedTrajectory.push_back(std::move(perigeeMultiStateOnSurface));
  } else {
    return nullptr;
  }

  // Reverse the order of the TSOS's to make be order flow from inside to out
  std::reverse(smoothedTrajectory.begin(), smoothedTrajectory.end());

  // Create track
  Trk::TrackInfo info(Trk::TrackInfo::GaussianSumFilter, particleHypothesis);
  info.setTrackProperties(TrackInfo::BremFit);
  info.setTrackProperties(TrackInfo::BremFitSuccessful);
  m_fitSuccess.fetch_add(1, std::memory_order_relaxed);
  return std::make_unique<Track>(
      info, convertTrajToTrack(smoothedTrajectory),
      std::move(fitQuality));
}

/*
 * Interface method
 * Refit a track adding a PrepRawData  set
 */
std::unique_ptr<Trk::Track>
Trk::GaussianSumFitter::fit(const EventContext& ctx,
                            const Track& intrk,
                            const PrepRawDataSet& addPrdColl,
                            const RunOutlierRemoval runOutlier,
                            const ParticleHypothesis matEffects) const
{
  // protection, if empty PrepRawDataSet
  if (addPrdColl.empty()) {
    ATH_MSG_WARNING(
      "client tries to add an empty PrepRawDataSet to the track fit.");
    return fit(ctx, intrk, runOutlier, matEffects);
  }
  // determine the Track Parameter which is the start of the trajectory
  const TrackParameters* estimatedStartParameters =
    *(std::min_element(intrk.trackParameters()->begin(),
                       intrk.trackParameters()->end(),
                       m_trkParametersComparisonFunction));

  // use external preparator class to prepare PRD set for fitter interface
  PrepRawDataSet PRDColl = Trk::TrackFitInputPreparator::stripPrepRawData(
    intrk, addPrdColl, false, true);

  // delegate to fitting PrepRawData interface method
  return fit(ctx, PRDColl, *estimatedStartParameters, runOutlier, matEffects);
}

/*
 *  Interface method
 *  Refit a track adding a RIO_OnTrack set
 */
std::unique_ptr<Trk::Track>
Trk::GaussianSumFitter::fit(const EventContext& ctx,
                            const Track& inputTrack,
                            const MeasurementSet& measurementSet,
                            const RunOutlierRemoval runOutlier,
                            const ParticleHypothesis matEffects) const
{

  // protection, if empty MeasurementSet
  if (measurementSet.empty()) {
    ATH_MSG_WARNING(
      "Client tries to add an empty MeasurementSet to the track fit.");
    return fit(ctx, inputTrack, runOutlier, matEffects);
  }
  // Check that the input track has well defined parameters
  if (inputTrack.trackParameters()->empty()) {
    ATH_MSG_FATAL("No estimation of track parameters near origin!");
    return nullptr;
  }
  // Check that the input track has associated MeasurementBase objects
  if (inputTrack.trackStateOnSurfaces()->empty()) {
    ATH_MSG_FATAL("Attempting to fit track to empty MeasurementBase "
                  "collection!");
    return nullptr;
  }
  // Retrieve the set of track parameters closest to the reference point
  const Trk::TrackParameters* parametersNearestReference =
    *(std::min_element(inputTrack.trackParameters()->begin(),
                       inputTrack.trackParameters()->end(),
                       m_trkParametersComparisonFunction));

  MeasurementSet combinedMS = Trk::TrackFitInputPreparator::stripMeasurements(
    inputTrack, measurementSet);

  // delegate to  measurementBase fit method
  return fit(
    ctx, combinedMS, *parametersNearestReference, runOutlier, matEffects);
}

/*
 * Interface method
 * Combine two tracks by refitting
 */
std::unique_ptr<Trk::Track>
Trk::GaussianSumFitter::fit(const EventContext& ctx,
                            const Track& intrk1,
                            const Track& intrk2,
                            const RunOutlierRemoval runOutlier,
                            const ParticleHypothesis matEffects) const
{
  // Just add the hits on tracks
  // protection against not having measurements on the input tracks
  if (!intrk1.trackStateOnSurfaces() || !intrk2.trackStateOnSurfaces() ||
      intrk1.trackStateOnSurfaces()->size() < 2) {
    ATH_MSG_WARNING("called to refit empty track or track with too little "
                    "information, reject fit");
    return nullptr;
  }
  if (!intrk1.trackParameters() || intrk1.trackParameters()->empty()) {
    ATH_MSG_WARNING("input #1 fails to provide track parameters for "
                    "seeding the GXF, reject fit");
    return nullptr;
  }

  const TrackParameters* minPar = *(intrk1.trackParameters()->begin());
  Trk::MeasurementSet ms;
  for (const auto* tsos : *(intrk1.trackStateOnSurfaces())) {
    if (!(tsos->type(Trk::TrackStateOnSurface::Measurement) ||
          tsos->type(Trk::TrackStateOnSurface::Outlier))) {
      continue;
    }

    if (tsos->measurementOnTrack()->type(
          Trk::MeasurementBaseType::PseudoMeasurementOnTrack)) {
      continue;
    }

    ms.push_back(tsos->measurementOnTrack());
  }

  for (const auto* tsos : *(intrk2.trackStateOnSurfaces())) {

    if (!(tsos->type(Trk::TrackStateOnSurface::Measurement) ||
          tsos->type(Trk::TrackStateOnSurface::Outlier))) {
      continue;
    }

    if (tsos->measurementOnTrack()->type(
          Trk::MeasurementBaseType::PseudoMeasurementOnTrack)) {
      continue;
    }
    ms.push_back(tsos->measurementOnTrack());
  }
  // call measurement base interface
  return fit(ctx, ms, *minPar, runOutlier, matEffects);
}

/*Helper to convert the GSFTrajectory to a Trk::Track */
std::unique_ptr<MultiComponentStateOnSurfaceDV> Trk::GaussianSumFitter::convertTrajToTrack(
    GSFTrajectory& trajectory) const{
  bool slimTransientMTSOS = m_slimTransientMTSOS;
  auto MTSOS = std::make_unique<MultiComponentStateOnSurfaceDV>();
  MTSOS->reserve(trajectory.size());
  for (GSFTsos& state : trajectory) {
    MTSOS->push_back(state.convert(slimTransientMTSOS));
  }
  return MTSOS;
}

/*
 * Helper creating a multicomponent
 * perigee TrackStateOnSurface
 */
GSFTsos
Trk::GaussianSumFitter::makePerigee(
  const EventContext& ctx,
  Trk::IMultiStateExtrapolator::Cache& extrapolatorCache,
  const GSFTrajectory& smoothedTrajectory,
  const Trk::ParticleHypothesis particleHypothesis) const
{

  // Start at the end of the smoothed trajectory
  // we should be the closest to perigee/origin.
  const GSFTsos&
    multiComponentStateOnSurfaceNearestOrigin = smoothedTrajectory.back();
  const Trk::MultiComponentState* multiComponentState =
    &(multiComponentStateOnSurfaceNearestOrigin.multiComponentState);

  // Extrapolate to perigee
  const Trk::PerigeeSurface perigeeSurface;
  Trk::MultiComponentState stateExtrapolatedToPerigee =
    m_extrapolator->extrapolate(ctx,
                                extrapolatorCache,
                                *multiComponentState,
                                perigeeSurface,
                                m_directionToPerigee,
                                false,
                                particleHypothesis);

  if (stateExtrapolatedToPerigee.empty()) {
    return {};
  }

  // Determine the combined state
  std::unique_ptr<Trk::TrackParameters> combinedPerigee =
    MultiComponentStateCombiner::combineToSingle(stateExtrapolatedToPerigee, m_useMode);

  // Perigee is an additional MultiComponentStateOnSurface
  std::bitset<Trk::TrackStateOnSurface::NumberOfTrackStateOnSurfaceTypes>
    pattern(0);
  pattern.set(Trk::TrackStateOnSurface::Perigee);

  if (std::abs(combinedPerigee->parameters()[Trk::qOverP]) > 1e8) {
    ATH_MSG_ERROR(
      "makePerigee() about to return with 0 momentum!! Returning null instead");
    return {};
  }

  return {Trk::FitQualityOnSurface{},
          nullptr,
          std::move(combinedPerigee),
          std::move(stateExtrapolatedToPerigee),
          pattern};
}

/*
 * Private method for
 * Forward fit on a set of PrepRawData
 */
Trk::GaussianSumFitter::GSFTrajectory
Trk::GaussianSumFitter::forwardPRDfit(
  const EventContext& ctx,
  Trk::IMultiStateExtrapolator::Cache& extrapolatorCache,
  const Trk::PrepRawDataSet& inputPrepRawDataSet,
  const Trk::TrackParameters& estimatedTrackParametersNearOrigin,
  const Trk::ParticleHypothesis particleHypothesis) const
{

  // Extract PrepRawDataSet into new local object and check that the PrepRawData
  // is associated with a detector element
  Trk::PrepRawDataSet prepRawDataSet;
  for (const auto* rawData : inputPrepRawDataSet) {
    if (!(rawData->detectorElement())) {
      ATH_MSG_WARNING("PrepRawData has no Element link... disregard it");
    } else {
      prepRawDataSet.push_back(rawData);
    }
  }
  // For starting guess a multicompoment state
  // that has single component with weight 1
  const AmgVector(5)& par = estimatedTrackParametersNearOrigin.parameters();
  Trk::ComponentParameters componentParametersNearOrigin(
    estimatedTrackParametersNearOrigin.associatedSurface()
      .createUniqueTrackParameters(par[Trk::loc1],
                                   par[Trk::loc2],
                                   par[Trk::phi],
                                   par[Trk::theta],
                                   par[Trk::qOverP],
                                   std::nullopt /*no errors*/),
    1.);

  Trk::MultiComponentState multiComponentStateNearOrigin{};
  multiComponentStateNearOrigin.push_back(
    std::move(componentParametersNearOrigin));

  // Create new trajectory
  GSFTrajectory forwardTrajectory{};
  forwardTrajectory.reserve(prepRawDataSet.size());
  for (const auto* prepRawData : prepRawDataSet) {
    // Every step the ForwardTrajectory is updated
    bool stepIsValid = stepForwardFit(
      ctx,
      extrapolatorCache,
      forwardTrajectory,
      prepRawData,
      nullptr,
      prepRawData->detectorElement()->surface(prepRawData->identify()),
      multiComponentStateNearOrigin,
      particleHypothesis);

    if (!stepIsValid) {
      return GSFTrajectory{};
    }
  }
  return forwardTrajectory;
}

/*
 * Private method for
 * forward fit on a set of Measurements
 */
Trk::GaussianSumFitter::GSFTrajectory
Trk::GaussianSumFitter::forwardMeasurementFit(
  const EventContext& ctx,
  Trk::IMultiStateExtrapolator::Cache& extrapolatorCache,
  const Trk::MeasurementSet& inputMeasurementSet,
  const Trk::TrackParameters& estimatedTrackParametersNearOrigin,
  const Trk::ParticleHypothesis particleHypothesis) const
{

  if (inputMeasurementSet.empty()) {
    ATH_MSG_ERROR("forwardMeasurementFit: Input MeasurementSet is empty!");
    return GSFTrajectory{};
  }
  // For starting guess a multicompoment state
  // that has single component with weight 1
  const AmgVector(5)& par = estimatedTrackParametersNearOrigin.parameters();
  Trk::ComponentParameters componentParametersNearOrigin(
    estimatedTrackParametersNearOrigin.associatedSurface()
      .createUniqueTrackParameters(par[Trk::loc1],
                                   par[Trk::loc2],
                                   par[Trk::phi],
                                   par[Trk::theta],
                                   par[Trk::qOverP],
                                   std::nullopt /*no errors*/),
    1.);
  Trk::MultiComponentState multiComponentStateNearOrigin{};
  multiComponentStateNearOrigin.push_back(
    std::move(componentParametersNearOrigin));

  GSFTrajectory forwardTrajectory{};
  forwardTrajectory.reserve(inputMeasurementSet.size());
  for (const auto* measurement : inputMeasurementSet) {
    // Every step the ForwardTrajectory is updated
    bool stepIsValid = stepForwardFit(ctx,
                                      extrapolatorCache,
                                      forwardTrajectory,
                                      nullptr,
                                      measurement,
                                      measurement->associatedSurface(),
                                      multiComponentStateNearOrigin,
                                      particleHypothesis);

    if (!stepIsValid) {
      return GSFTrajectory{};
    }
  }
  return forwardTrajectory;
}

/*
 * Actual
 * Implementation method for StepForwardFit
 */
bool
Trk::GaussianSumFitter::stepForwardFit(
  const EventContext& ctx,
  Trk::IMultiStateExtrapolator::Cache& extrapolatorCache,
  GSFTrajectory& forwardTrajectory,
  const Trk::PrepRawData* originalPrepRawData,
  const Trk::MeasurementBase* originalMeasurement,
  const Trk::Surface& surface,
  Trk::MultiComponentState& updatedState,
  const Trk::ParticleHypothesis particleHypothesis) const
{
  // Protect against undefined Measurement or PrepRawData
  if (!originalPrepRawData && !originalMeasurement) {
    ATH_MSG_WARNING("No measurement base or PrepRawData passed to "
                    "StepForwardFit!");
    return false;
  }

  if (!originalMeasurement && m_refitOnMeasurementBase) {
    ATH_MSG_WARNING("No measurement base information passed to StepForwardFit");
    return false;
  }
  // Propagate the multi-component state to the next measurement surface
  // accounting for the material effects. This gives us
  // the prediction at that surface.
  Trk::MultiComponentState extrapolatedState =
    m_extrapolator->extrapolate(ctx,
                                extrapolatorCache,
                                updatedState,
                                surface,
                                Trk::alongMomentum,
                                false,
                                particleHypothesis);
  if (extrapolatedState.empty()) {
    return false;
  }

  // we need to account for either measurement base input
  // or PrepRawData input.
  std::unique_ptr<Trk::MeasurementBase> measurement = nullptr;
  if (originalMeasurement) { // clone original MeasurementBase object
    measurement.reset(originalMeasurement->clone());
  } else {
    std::unique_ptr<Trk::TrackParameters> combinedState =
      MultiComponentStateCombiner::combineToSingle(extrapolatedState);
    if (!combinedState) {
      ATH_MSG_WARNING("State combination failed... exiting");
      return false;
    }
    // Create a new MeasurementBase object from PrepRawData
    measurement.reset(
      m_rioOnTrackCreator->correct(*originalPrepRawData, *combinedState));
    combinedState.reset();
  }
  if (!measurement) {
    ATH_MSG_WARNING("stepForwardFit no measurement to update with");
    return false;
  }

  // Perform measurement update
  auto fitQuality = Trk::FitQualityOnSurface{};
  // We need to keep the extrapolatedState so clone
  updatedState = Trk::GsfMeasurementUpdator::update(
    MultiComponentStateHelpers::clone(extrapolatedState),
    *measurement,
    fitQuality);

  if (updatedState.empty()) {
    return false;
  }

  // Hits with excessive chi2 are outliers.
  // We ingore the update, reset back to the extrapolated
  // state before the update
  if (fitQuality.chiSquared() >
      m_cutChiSquaredPerNumberDOF * fitQuality.numberDoF()) {
    fitQuality = FitQualityOnSurface(1, 1);
    std::bitset<TrackStateOnSurface::NumberOfTrackStateOnSurfaceTypes> type(0);
    type.set(TrackStateOnSurface::Outlier);
    forwardTrajectory.emplace_back(
        fitQuality,
        std::move(measurement),
        nullptr,
        // used below for the updated state so clone
        Trk::MultiComponentStateHelpers::clone(extrapolatedState),
        type);
    // reset the updated state to the extrapolated state
    // before the measurement update
    updatedState = std::move(extrapolatedState);
  } else {
    forwardTrajectory.emplace_back(fitQuality,
                std::move(measurement),
                nullptr,
                std::move(extrapolatedState));
  }
  return true;
}

/*
 * Actual
 * Implementation of the smoothing of the trajectory.
 */
Trk::GaussianSumFitter::GSFTrajectory
Trk::GaussianSumFitter::smootherFit(
  const EventContext& ctx,
  Trk::IMultiStateExtrapolator::Cache& extrapolatorCache,
  GSFTrajectory& forwardTrajectory,
  const ParticleHypothesis particleHypothesis,
  const Trk::CaloCluster_OnTrack* ccot) const
{
  if (forwardTrajectory.empty()) {
    ATH_MSG_ERROR(
      "Attempting to smooth an empty forward trajectory... Exiting!");
    return {};
  }

  GSFTrajectory smoothedTrajectory;
  smoothedTrajectory.reserve(forwardTrajectory.size());
  // For the smoother we start from the end and we go
  // to begin. We need to find the the first track
  // state on surface  in this reverse direction
  GSFTrajectory::reverse_iterator trackStateOnSurfaceItr =
    forwardTrajectory.rbegin();
<<<<<<< HEAD
  for (; trackStateOnSurfaceItr != forwardTrajectory.rend();
       ++trackStateOnSurfaceItr) {
    if (!(*trackStateOnSurfaceItr).typeFlags.test(TrackStateOnSurface::Measurement)) {
      smoothedTrajectory.emplace_back(std::move(*trackStateOnSurfaceItr));
=======
  bool foundMeasurement = false;
  for (; trackStateOnSurface != forwardTrajectory.rend();
       ++trackStateOnSurface) {
    if (!(*trackStateOnSurface)->type(TrackStateOnSurface::Measurement)) {
      smoothedTrajectory.push_back((*trackStateOnSurface)->clone());
>>>>>>> 32fc9c66
    } else {
      foundMeasurement = true;
      break;
    }
  }

  if(!foundMeasurement){
    return GSFTrajectory();
  }
  // This is the 1st track state on surface for a measurement
  // in the reverse direction. Our starting point for the smoother
  MultiComponentState smootherPredictionMultiState =
      std::move(trackStateOnSurfaceItr->multiComponentState);
  // Perform the  update with the measurement and create the
  // the 1st updated/smoothed entry in the trajectory
  std::unique_ptr<Trk::MeasurementBase> firstSmootherMeasurementOnTrack =
      std::move(trackStateOnSurfaceItr->measurementOnTrack);
  if (!firstSmootherMeasurementOnTrack) {
    ATH_MSG_WARNING(
      "Initial state on surface in smoother does not have an associated "
      "MeasurementBase object");
    return {};
  }
  Trk::FitQualityOnSurface fitQuality;
  Trk::MultiComponentState firstSmoothedState =
    Trk::GsfMeasurementUpdator::update(std::move(smootherPredictionMultiState),
                                       *firstSmootherMeasurementOnTrack,
                                       fitQuality);
  if (firstSmoothedState.empty()) {
    return {};
  }

  if (!MultiComponentStateHelpers::allHaveCovariance(firstSmoothedState)) {
    ATH_MSG_WARNING(
      "Not all components have covariance. Rejecting smoothed state.");
    return {};
  }
  // The first in reverse (last in normal order)  TSOS is special so we do a proper collapse
  // of the multi component to single TrackParameter
  std::unique_ptr<Trk::TrackParameters> combinedFirstSmoothedState =
    MultiComponentStateCombiner::combineToSingle(firstSmoothedState, m_useMode);
  smoothedTrajectory.emplace_back(
      fitQuality, std::move(firstSmootherMeasurementOnTrack),
      std::move(combinedFirstSmoothedState),
      MultiComponentStateHelpers::clone(firstSmoothedState));
  const auto& updatedFirstStateOnSurface = smoothedTrajectory.back();

  // continue the reverse looping of the TrackStateOnSurfaces
  // in the forward trajectory
  ++trackStateOnSurfaceItr;
  // The is the last one we will see
  auto lasttrackStateOnSurface = forwardTrajectory.rend() - 1;
  // TSOS that the cluster measuremenet will added on.
  auto secondLastTrackStateOnSurface = forwardTrajectory.rend() - 2;
  // Generate a prediction by scaling the covariance of all components in the
  // first smoothed state and perform a measurement update to it.
  // This way there is no dependance on error of prediction
  // NB local Y and theta are not blown out too much to help in the TRT.
  Trk::MultiComponentState smoothedStateWithScaledError =
    MultiComponentStateHelpers::WithScaledError(
      std::move(firstSmoothedState), 15., 5., 15., 5., 15.);
  Trk::FitQualityOnSurface fitQualityWithScaledErrors;
  Trk::MultiComponentState updatedState = Trk::GsfMeasurementUpdator::update(
    std::move(smoothedStateWithScaledError),
    *(updatedFirstStateOnSurface.measurementOnTrack),
    fitQualityWithScaledErrors);
  if (updatedState.empty()) {
    ATH_MSG_WARNING("Smoother prediction could not be determined");
    return {};
  }

  // loopUpdatedState is a plain ptr to the most recent
  // predicted MultiComponentState.
  // We start from our previous inflated prediction
  Trk::MultiComponentState* loopUpdatedState = &updatedState;

  for (; trackStateOnSurfaceItr != forwardTrajectory.rend();
       ++trackStateOnSurfaceItr) {
    auto& trackStateOnSurface = (*trackStateOnSurfaceItr);
    // Retrieve the MeasurementBase object from the TrackStateOnSurface object
    std::unique_ptr<Trk::MeasurementBase> measurement =
        std::move(trackStateOnSurface.measurementOnTrack);
    if (!measurement) {
      ATH_MSG_WARNING("MeasurementBase object could not be extracted from a "
                      "measurement TSOS... continuing");
      continue;
    }
    // Create prediction for the next measurement surface.
    // For the smoother the direction of propagation
    // is opposite to the direction of momentum
    Trk::MultiComponentState extrapolatedState =
      m_extrapolator->extrapolate(ctx,
                                  extrapolatorCache,
                                  (*loopUpdatedState),
                                  measurement->associatedSurface(),
                                  Trk::oppositeMomentum,
                                  false,
                                  particleHypothesis);

    if (extrapolatedState.empty()) {
      return {};
    }
    // Handle the case where Original measurement was flagged as an outlier
    if (!trackStateOnSurface.typeFlags.test(TrackStateOnSurface::Measurement)) {
      std::bitset<TrackStateOnSurface::NumberOfTrackStateOnSurfaceTypes> type(
        0);
      type.set(TrackStateOnSurface::Outlier);
      smoothedTrajectory.emplace_back(
          FitQualityOnSurface(1, 1),
          std::move(measurement),
          nullptr,
          std::move(extrapolatedState),
          type);
      loopUpdatedState = &(smoothedTrajectory.back().multiComponentState);
      continue;
    }
    // Update with the measurement
    updatedState = Trk::GsfMeasurementUpdator::update(
      std::move(extrapolatedState), *measurement, fitQuality);
    if (updatedState.empty()) {
      ATH_MSG_WARNING(
        "Could not update the multi-component state... rejecting track!");
      return {};
    }
    // last in reverse (first in normal order) is special as we collapse to single track Parameters
    bool islast = (trackStateOnSurfaceItr == lasttrackStateOnSurface);
    if (m_combineWithFitter) {
      // Optional combine smoother state with fitter state
      // e.g combine the current tsos (from the forward) with
      // the updated from the smoother
      const Trk::MultiComponentState& forwardsMultiState =
          trackStateOnSurface.multiComponentState;
      Trk::MultiComponentState combinedfitterState =
          Trk::MultiComponentStateCombiner::combineWithSmoother(
              forwardsMultiState, updatedState, m_maximumNumberOfComponents);
      //
      if (combinedfitterState.empty()) {
        ATH_MSG_WARNING("Could not combine state from forward fit with "
                        "smoother state");
        return {};
      }
      auto combinedFitQuality = Trk::GsfMeasurementUpdator::fitQuality(
        combinedfitterState, *measurement);
      smoothedTrajectory.emplace_back(
          smootherHelper(std::move(combinedfitterState), std::move(measurement),
                         combinedFitQuality, islast, m_useMode));
    } else {
      // If combination with forwards state is not done
      smoothedTrajectory.emplace_back(
          smootherHelper(std::move(updatedState), std::move(measurement),
                         fitQuality, islast, m_useMode));
    }
    //
    // For the next iteration start from last added
    loopUpdatedState = &(smoothedTrajectory.back().multiComponentState);
    // Handle adding measurement from calo if it is present
    if (ccot && trackStateOnSurfaceItr == secondLastTrackStateOnSurface) {
      Trk::MultiComponentState ccotState =
        addCCOT(ctx, ccot, smoothedTrajectory);
      if (!ccotState.empty()) {
        (*loopUpdatedState) = std::move(ccotState);
      }
    }
  } // End for loop over all components

  return smoothedTrajectory;
}

/*
 * Account for additional measurement from
 * the calorimeter
 */
Trk::MultiComponentState
Trk::GaussianSumFitter::addCCOT(
  const EventContext& ctx,
  const Trk::CaloCluster_OnTrack* ccot,
  GSFTrajectory& smoothedTrajectory) const
{
  const GSFTsos& currentMultiStateOS = smoothedTrajectory.back();
  if (!ccot) {
    return {};
  }
  const auto& currentMultiComponentState = currentMultiStateOS.multiComponentState;
  const Trk::MeasurementBase* measurement = currentMultiStateOS.measurementOnTrack.get();
  const Trk::Surface* currentSurface(nullptr);
  if (measurement) {
    currentSurface = &(measurement->associatedSurface());
  }
  Trk::MultiComponentState extrapolatedState{};
  // Extrapolate to the Calo to get prediction
  if (currentSurface) {
    extrapolatedState =
      m_extrapolator->extrapolateDirectly(ctx,
                                          currentMultiComponentState,
                                          ccot->associatedSurface(),
                                          Trk::alongMomentum,
                                          false,
                                          Trk::nonInteracting);
  }
  if (extrapolatedState.empty()) {
    return {};
  }
  // Update newly extrapolated state with measurement
  Trk::FitQualityOnSurface fitQuality;
  Trk::MultiComponentState updatedState = Trk::GsfMeasurementUpdator::update(
    std::move(extrapolatedState), *ccot, fitQuality);
  if (updatedState.empty()) {
    return {};
  }

  // Extrapolate back to the surface nearest the origin
  extrapolatedState = m_extrapolator->extrapolateDirectly(ctx,
                                                          updatedState,
                                                          *currentSurface,
                                                          Trk::oppositeMomentum,
                                                          false,
                                                          Trk::nonInteracting);
  if (extrapolatedState.empty()) {
    return {};
  }

  // Build TSOS with CCOT at the surface of calo
  // updated state not used after this point
  smoothedTrajectory.emplace_back(
      fitQuality,
      std::unique_ptr<Trk::CaloCluster_OnTrack>(ccot->clone()),
      nullptr,
      std::move(updatedState));

  // Now build a dummy measurement ....  we dont want to a double count the
  // measurement but we need to extrapolate back to origin to allow for the
  // perigee parameters to be estimated.
  // Note this only important if the track is
  // refit otherwise it has no influence.
  AmgSymMatrix(5) covMatrix;
  covMatrix.setZero();
  covMatrix(0, 0) = 1e6;

  Trk::DefinedParameter locX(0, Trk::locX);
  Trk::LocalParameters locpars(locX);

  auto pseudoMeasurement = std::make_unique<Trk::PseudoMeasurementOnTrack>(
    locpars, covMatrix, *currentSurface);

  //  Combine the state  and find the mode of the distribution
  std::unique_ptr<Trk::TrackParameters> combinedState =
    MultiComponentStateCombiner::combineToSingle(extrapolatedState, m_useMode);
  auto combinedFitQuality =
    Trk::GsfMeasurementUpdator::fitQuality(extrapolatedState, *ccot);

  // Build a TSOS using the dummy measurement and combined state
  smoothedTrajectory.emplace_back(
      combinedFitQuality,
      std::move(pseudoMeasurement),
      std::move(combinedState),
      MultiComponentStateHelpers::clone(extrapolatedState));

  return extrapolatedState;
}<|MERGE_RESOLUTION|>--- conflicted
+++ resolved
@@ -859,18 +859,11 @@
   // state on surface  in this reverse direction
   GSFTrajectory::reverse_iterator trackStateOnSurfaceItr =
     forwardTrajectory.rbegin();
-<<<<<<< HEAD
+  bool foundMeasurement = false;
   for (; trackStateOnSurfaceItr != forwardTrajectory.rend();
        ++trackStateOnSurfaceItr) {
     if (!(*trackStateOnSurfaceItr).typeFlags.test(TrackStateOnSurface::Measurement)) {
       smoothedTrajectory.emplace_back(std::move(*trackStateOnSurfaceItr));
-=======
-  bool foundMeasurement = false;
-  for (; trackStateOnSurface != forwardTrajectory.rend();
-       ++trackStateOnSurface) {
-    if (!(*trackStateOnSurface)->type(TrackStateOnSurface::Measurement)) {
-      smoothedTrajectory.push_back((*trackStateOnSurface)->clone());
->>>>>>> 32fc9c66
     } else {
       foundMeasurement = true;
       break;
