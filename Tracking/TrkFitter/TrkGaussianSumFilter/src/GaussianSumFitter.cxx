/*
  Copyright (C) 2002-2017 CERN for the benefit of the ATLAS collaboration
*/

/* *******************************************************************************
      GaussianSumFitter.cxx  -  description
      -------------------------------------
begin                : Monday 7th March 2005
author               : amorley atkinson
email                : Anthony.Morley@cern.ch Tom.Atkinson@cern.ch 
decription           : Implementation code for Gaussian Sum Fitter class
********************************************************************************** */

#include "TrkGaussianSumFilter/GaussianSumFitter.h"
#include "TrkGaussianSumFilter/IMultiStateMeasurementUpdator.h"
#include "TrkGaussianSumFilter/IMultiComponentStateCombiner.h"
#include "TrkGaussianSumFilter/IMultiStateExtrapolator.h"
#include "TrkGaussianSumFilter/IForwardGsfFitter.h"
#include "TrkGaussianSumFilter/IGsfSmoother.h"

#include "TrkEventUtils/MeasurementBaseComparisonFunction.h"
#include "TrkEventUtils/PrepRawDataComparisonFunction.h"

#include "TrkParameters/TrackParameters.h"

#include "TrkFitterUtils/TrackFitInputPreparator.h"
#include "TrkPseudoMeasurementOnTrack/PseudoMeasurementOnTrack.h"
#include "TrkMultiComponentStateOnSurface/MultiComponentStateOnSurface.h"
#include "TrkRIO_OnTrack/RIO_OnTrack.h"
#include "TrkPrepRawData/PrepRawData.h"
#include "TrkSurfaces/PerigeeSurface.h"
#include "TrkEventPrimitives/FitQuality.h"
#include "TrkTrack/Track.h"
#include "TrkTrack/TrackInfo.h"
#include "TrkMaterialOnTrack/EstimatedBremOnTrack.h"
#include "TrkCaloCluster_OnTrack/CaloCluster_OnTrack.h"

#include "GaudiKernel/Chrono.h"

#include <vector>
#include <algorithm>



Trk::GaussianSumFitter::GaussianSumFitter(const std::string& type, const std::string& name, const IInterface* parent)
  :
  AthAlgTool(type, name, parent),
  m_extrapolator("Trk::GsfExtrapolator/GsfExtrapolator"),
  m_updator("Trk::GsfMeasurementUpdator/GsfMeasurementUpdator"),
  m_rioOnTrackCreator("Trk::RioOnTrackCreator/RIO_OnTrackCreator"),
  m_forwardGsfFitter("Trk::ForwardGsfFitter/ForwardGsfFitter"),
  m_gsfSmoother("Trk::GsfSmoother/GsfSmoother"),
  m_reintegrateOutliers(false),
  m_makePerigee(true),
  m_directionToPerigee(Trk::oppositeMomentum),
  m_refitOnMeasurementBase(true),
  m_doHitSorting(true),
  m_trkParametersComparisonFunction(0),
  m_stateCombiner("Trk::MultiComponentStateCombiner"),
  m_chronoSvc("ChronoStatSvc", name),
  m_inputPreparator(nullptr),
  m_FitPRD{0},
  m_FitMeasuremnetBase{0},
  m_FowardFailure{0},
  m_SmootherFailure{0},
  m_PerigeeFailure{0},
  m_fitQualityFailure{0}
{

  declareInterface<ITrackFitter>(this);

  declareProperty("ToolForExtrapolation",     m_extrapolator              );
  declareProperty("MeasurementUpdatorType",   m_updator                   );
  declareProperty("ToolForROTCreation",       m_rioOnTrackCreator         );
  declareProperty("ReintegrateOutliers",      m_reintegrateOutliers       );
  declareProperty("MakePerigee",              m_makePerigee               );
  declareProperty("RefitOnMeasurementBase",   m_refitOnMeasurementBase    );
  declareProperty("DoHitSorting",             m_doHitSorting              );
  declareProperty("SortingReferencePoint",    m_sortingReferencePoint     );
  declareProperty("StateCombiner",            m_stateCombiner             );
<<<<<<< HEAD
  declareProperty("BremFind",                 m_BremFind                  );
  declareProperty("BremFind2",                m_BremFind2                 );
  declareProperty("runBremFinder",            m_runBremFinder             );
=======
  declareProperty("ValidationMode",           m_validationMode            );
>>>>>>> a0178ebf
  declareProperty("GsfSmoother",m_gsfSmoother);  
  declareProperty("ForwardGsfFitter",m_forwardGsfFitter);

  // Estrablish reference point as origin
  m_sortingReferencePoint.push_back(0.);
  m_sortingReferencePoint.push_back(0.);
  m_sortingReferencePoint.push_back(0.);
}

StatusCode Trk::GaussianSumFitter::initialize()
{

  StatusCode sc;

  // Request the Chrono Service
  ATH_CHECK( m_chronoSvc.retrieve() );

  // Request the GSF forward fitter - hardwired type and instanace name for the GSF
  ATH_CHECK( m_forwardGsfFitter.retrieve());

  // Request the GSF smoother - hardwired type and instance name for the GSF
  ATH_CHECK( m_gsfSmoother.retrieve() );

  // Request the GSF Outlier m_logic - hardwired type and instance name for the GSF
  ATH_CHECK( m_outlierLogic.retrieve() );

  // Request the GSF measurement updator - hardwired type and instance name for the GSF
  ATH_CHECK ( m_updator.retrieve() );

  // Request the GSF extrapolator
  ATH_CHECK ( m_extrapolator.retrieve() );
 
  // Request the state combiner
  ATH_CHECK ( m_stateCombiner.retrieve() );
  
  // Request the RIO_OnTrack creator
  // No need to return if RioOnTrack creator tool, only if PrepRawData is used in fit
  if( m_rioOnTrackCreator.retrieve().isFailure() ){

    if (!m_refitOnMeasurementBase){
      msg(MSG::FATAL) << "Attempting to use PrepRawData with no RIO_OnTrack creator tool provided... Exiting!" << endmsg;
      return StatusCode::FAILURE;
    }

    else
      ATH_MSG_INFO( "Request to retrieve the RIO_OnTrack Creator failed but track is fit at the MeasurementBase level... Continuing!");

  }

  // Initialise the closest track parameters search algorithm
  Amg::Vector3D referencePosition( m_sortingReferencePoint[0],
           m_sortingReferencePoint[1],
           m_sortingReferencePoint[2] );

  m_trkParametersComparisonFunction = new Trk::TrkParametersComparisonFunction( referencePosition );

  if (!m_trkParametersComparisonFunction) {
    msg(MSG::FATAL) << "Request to instansiate the ClosestTrackParametersFinder object failed... Exiting!" << endmsg;
    return StatusCode::FAILURE;
  }

  // Configure forward fitter
  sc = m_forwardGsfFitter->configureTools(m_extrapolator, m_updator, m_rioOnTrackCreator );

  if ( sc.isFailure() ) {
    msg(MSG::FATAL) << "Could not configure the forwards GSF fitter... Exiting!" << endmsg;
    return StatusCode::FAILURE;
  }

  // Configure smoother
  sc = m_gsfSmoother->configureTools(m_extrapolator, m_updator);

  if ( sc.isFailure() ) {
    msg(MSG::FATAL) << "Could not configure the GSF smoother... Exiting!" << endmsg;
    return StatusCode::FAILURE;
  }

  //GSF Statistics Setup;
  m_FitPRD              = 0;      // Number of Fit PrepRawData Calls
  m_FitMeasuremnetBase  = 0;      // Number of Fit MeasurementBase Calls
  m_FowardFailure       = 0;      // Number of Foward Fit Failures:       
  m_SmootherFailure     = 0;      // Number of Smoother Failures:         
  m_PerigeeFailure      = 0;      // Number of MakePerigee Failures:  
  m_fitQualityFailure   = 0;      
 
  m_inputPreparator = new TrackFitInputPreparator();


  msg(MSG::INFO) << "Initialisation of " << name() << " was successful" << endmsg;

  return StatusCode::SUCCESS;

}

StatusCode Trk::GaussianSumFitter::finalize()
{


  // Delete dynamic memory
  delete m_trkParametersComparisonFunction;
  delete m_inputPreparator;

  msg(MSG::INFO) << "-----------------------------------------------" << endmsg;
  msg(MSG::INFO) << "            Some Brief GSF Statistics          " << endmsg;
  msg(MSG::INFO) << "-----------------------------------------------" << endmsg;
  
  msg(MSG::INFO) << "Number of Fit PrepRawData Calls:          "<< m_FitPRD             << endmsg;
  msg(MSG::INFO) << "Number of Fit MeasurementBase Calls:      "<< m_FitMeasuremnetBase << endmsg;
  msg(MSG::INFO) << "Number of Forward Fit Failures:           "<< m_FowardFailure      << endmsg;
  msg(MSG::INFO) << "Number of Smoother Failures:              "<< m_SmootherFailure    << endmsg;
  msg(MSG::INFO) << "Number of MakePerigee Failures:           "<< m_PerigeeFailure     << endmsg;
  msg(MSG::INFO) << "Number of Trks that fail fitquality test: "<< m_fitQualityFailure  << endmsg;
  msg(MSG::INFO) << "-----------------------------------------------" << endmsg;
  
  msg(MSG::INFO) << "Finalisation of " << name() << " was successful" << endmsg;

  return StatusCode::SUCCESS;

}

#if 0
StatusCode Trk::GaussianSumFitter::configureTools(const IMultiStateMeasurementUpdator* measurementUpdator, const IRIO_OnTrackCreator* rioOnTrackCreator)
{
  
  msg(MSG::INFO) << "Configuring the GaussianSumFilter!" << endmsg;

  StatusCode sc;

  m_updator = measurementUpdator;
  m_rioOnTrackCreator = rioOnTrackCreator;

  // Configure forward fitter
  sc = m_forwardGsfFitter->configureTools(m_extrapolator, m_updator, m_rioOnTrackCreator );

  if ( sc.isFailure() ) {
    msg(MSG::FATAL) << "Could not configure the forwards GSF fitter... Exiting!" << endmsg;
    return StatusCode::FAILURE;
  }

  // Configure smoother
  sc = m_gsfSmoother->configureTools(m_extrapolator, m_updator);

  if ( sc.isFailure() ) {
    msg(MSG::FATAL) << "Could not configure the GSF smoother... Exiting!" << endmsg;
    return StatusCode::FAILURE;
  }

  msg(MSG::INFO) << "Configuration of Gaussian Sum Fitter successful" << endmsg;

  return StatusCode::SUCCESS;

}
#endif

/* =========================================================================================================================================
   =========================================================================================================================================

   Refitting of a track

   =========================================================================================================================================
   ========================================================================================================================================= */

Trk::Track* Trk::GaussianSumFitter::fit ( const Trk::Track&             inputTrack,
                                          const Trk::RunOutlierRemoval  outlierRemoval,
                                          const Trk::ParticleHypothesis particleHypothesis ) const
{
  
  if (msgLvl(MSG::VERBOSE))
    msg() << "Trk::GaussianSumFilter::fit() - Refitting a track" << endmsg;

  // Start the timer
  Chrono chrono( &(*m_chronoSvc), name() );

  // Check that the input track has well defined parameters
  if ( inputTrack.trackParameters()->empty() ) {
    msg(MSG::FATAL) << "No estimation of track parameters near origin... Exiting!" << endmsg;
    return 0;
  }

  // Check that the input track has associated MeasurementBase objects
  if ( inputTrack.trackStateOnSurfaces()->empty() ) {
    msg(MSG::FATAL) << "Attempting to fit track to empty MeasurementBase collection... Exiting!" << endmsg;
    return 0;
  }

  // Retrieve the set of track parameters closest to the reference point
  const Trk::TrackParameters* parametersNearestReference = *( std::min_element( inputTrack.trackParameters()->begin(),
                    inputTrack.trackParameters()->end(),
                    *m_trkParametersComparisonFunction ) );

  if (msgLvl(MSG::VERBOSE))
    msg() << "Estimation parameters near reference point: " << *parametersNearestReference << endmsg;

  // If refitting of track is at the MeasurementBase level extract the MeasurementBase from the input track and create a new vector
  if (m_refitOnMeasurementBase) {

    MeasurementSet measurementSet;

    DataVector<const Trk::TrackStateOnSurface>::const_iterator trackStateOnSurface = inputTrack.trackStateOnSurfaces()->begin();
    for ( ; trackStateOnSurface != inputTrack.trackStateOnSurfaces()->end(); ++trackStateOnSurface ) {
      
      if ( !(*trackStateOnSurface) ){
        msg(MSG::WARNING) << "This track contains an empty MeasurementBase object that won't be included in the fit" << endmsg;
        continue;
      }
      
      if ( (*trackStateOnSurface)->measurementOnTrack() ){
        if ( (*trackStateOnSurface)->type(TrackStateOnSurface::Measurement) ){
          measurementSet.push_back( (*trackStateOnSurface)->measurementOnTrack() );
        }
        else if ( m_reintegrateOutliers && (*trackStateOnSurface)->type(TrackStateOnSurface::Outlier) ){
          measurementSet.push_back( (*trackStateOnSurface)->measurementOnTrack() );
        } 
      }
    }

    // Apply GSF fit to MeasurementBase objects
    return fit( measurementSet, *parametersNearestReference, outlierRemoval, particleHypothesis );
 
 }

  // If refitting of the track is at the PrepRawData level then extract the PrepRawData objects from the input track
  else {

    PrepRawDataSet prepRawDataSet;

    DataVector<const Trk::MeasurementBase>::const_iterator measurementOnTrack = inputTrack.measurementsOnTrack()->begin();

    for ( ; measurementOnTrack != inputTrack.measurementsOnTrack()->end(); ++ measurementOnTrack ) {

      if ( !(*measurementOnTrack) ){
        msg(MSG::DEBUG) << "This track contains an empty MeasurementBase object... Ignoring object" << endmsg;
        continue;
      }

      // Dynamic cast to a RIO_OnTrack object
      const Trk::RIO_OnTrack* rioOnTrack = dynamic_cast< const Trk::RIO_OnTrack* >(*measurementOnTrack);
      
      if ( !rioOnTrack){
        msg(MSG::DEBUG) << "Measurement could not be cast as a RIO_OnTrack object... continuing" << endmsg;
        continue;
      }
      
      const PrepRawData* prepRawData = rioOnTrack->prepRawData();
      
      if ( !prepRawData ){
        msg(MSG::DEBUG) << "Defined RIO_OnTrack object has no associated PrepRawData object... this object will be ignored in fit" << endmsg;
        continue;
      }
      
      prepRawDataSet.push_back( prepRawData );

    }

    // Apply GSF fit to PrepRawData objects
    return fit( prepRawDataSet, *parametersNearestReference, outlierRemoval, particleHypothesis );

  }

}

/* =========================================================================================================================================
   =========================================================================================================================================

   Fitting of a set of PrepRawData objects

   =========================================================================================================================================
   ========================================================================================================================================= */

Trk::Track* Trk::GaussianSumFitter::fit ( const Trk::PrepRawDataSet&    prepRawDataSet,
                                          const Trk::TrackParameters&   estimatedParametersNearOrigin,
                                          const Trk::RunOutlierRemoval  outlierRemoval,
                                          const Trk::ParticleHypothesis particleHypothesis ) const
{

  if (msgLvl(MSG::VERBOSE)){
    msg() << "Trk::GaussianSumFilter::fit() - Fitting a set of PrepRawData objects" << endmsg;
    msg() << "Material effects switch: " << particleHypothesis << endmsg;
    msg() << "Outlier removal switch:  " << outlierRemoval << endmsg;
  }
   
  ++m_FitPRD;
  
  // Start the timer
  Chrono chrono( &(*m_chronoSvc), name() );


  // Protect against empty PrepRawDataSet object
  if ( prepRawDataSet.empty() ) {
    msg(MSG::FATAL) << "PrepRawData set for fit is empty... Exiting!" << endmsg;
    return 0;
  }
  
  // A const stl container cannot be sorted. This will re-cast it so that it can.
  Trk::PrepRawDataSet sortedPrepRawDataSet = PrepRawDataSet( prepRawDataSet );

  if ( m_doHitSorting ){

    Trk::PrepRawDataComparisonFunction* prdComparisonFunction = new Trk::PrepRawDataComparisonFunction( estimatedParametersNearOrigin.position(),
                          estimatedParametersNearOrigin.momentum() );
    sort ( sortedPrepRawDataSet.begin(), sortedPrepRawDataSet.end(), *prdComparisonFunction );

    delete prdComparisonFunction;

  }

  // Perform GSF forwards fit  
  const ForwardTrajectory* forwardTrajectory = m_forwardGsfFitter->fitPRD( sortedPrepRawDataSet, estimatedParametersNearOrigin, particleHypothesis );

  if ( !forwardTrajectory ) {
    if (msgLvl(MSG::DEBUG)) msg() << "Forward GSF fit failed... Exiting!" << endmsg;
    ++m_FowardFailure;
    return 0;
  }
  
  if ( forwardTrajectory->empty() ){
    if (msgLvl(MSG::DEBUG)) msg() << "No states in forward trajectory... Exiting!" << endmsg;
    ++m_FowardFailure;
    delete forwardTrajectory;
    return 0;
  }

  if (msgLvl(MSG::VERBOSE)) msg() << "*** Forward GSF fit passed! ***" << endmsg;

  // Perform GSF smoother operation  
  SmoothedTrajectory* smoothedTrajectory = m_gsfSmoother->fit( *forwardTrajectory, particleHypothesis );

  
  

  // Protect against failed smoother fit
  if ( !smoothedTrajectory ) {
    if (msgLvl(MSG::DEBUG)) msg() << "Smoother GSF fit failed... Exiting!" << endmsg;
    ++m_SmootherFailure;
    delete forwardTrajectory;
    return 0;
  }

  if (msgLvl(MSG::VERBOSE)) msg() << "*** GSF smoother fit passed! ***" << endmsg;

  // Outlier m_logic and track finalisation
  const FitQuality* fitQuality = m_outlierLogic->fitQuality( *smoothedTrajectory );

  if ( !fitQuality ){
    if (msgLvl(MSG::DEBUG)) msg() << "Chi squared could not be calculated... Bailing" << endmsg;
    ++m_fitQualityFailure;
    delete forwardTrajectory;
    delete smoothedTrajectory;
    return 0;
  }

  Track* fittedTrack = 0;

  if (outlierRemoval && msgLvl(MSG::DEBUG))
    msg(MSG::DEBUG) << "Outlier removal not yet implemented for the Gaussian Sum Filter" << endmsg;
  
  
  if ( m_makePerigee ){
    const Trk::MultiComponentStateOnSurface* perigeeMultiStateOnSurface = this->makePerigee( smoothedTrajectory, particleHypothesis );
    if (msgLvl(MSG::DEBUG)) msg() << "perigeeMultiStateOnSurface  :" << perigeeMultiStateOnSurface << endmsg;
    if ( perigeeMultiStateOnSurface ) smoothedTrajectory->push_back( perigeeMultiStateOnSurface );
    else {  
      if (msgLvl(MSG::DEBUG)) msg() << "Perigee asked to be created but failed.....Exiting" << endmsg;
      ++m_PerigeeFailure;
      delete smoothedTrajectory;
      delete forwardTrajectory;
      return 0;
    }
  }
 
  
  // Delete forward trajectory. New memory was assigned in ForwardGsfFitter.
  delete forwardTrajectory;
  
   
  //Reverse the order of the TSOS's to make be order flow from inside to out
  std::reverse(smoothedTrajectory->begin(), smoothedTrajectory->end());
 
   
  // Create new track
  Trk::TrackInfo info(Trk::TrackInfo::GaussianSumFilter, particleHypothesis); 
  info.setTrackProperties(TrackInfo::BremFit); 
  info.setTrackProperties(TrackInfo::BremFitSuccessful);
  fittedTrack = new Track(info, smoothedTrajectory, fitQuality );

  if ( fittedTrack && msgLvl(MSG::VERBOSE)) {
    msg() << "Fitting of a set of PrepRawData objects is successful" << endmsg;      
    msg() << "Track fit chi squared... " << fitQuality->chiSquared() << endmsg;
    msg() << "Track fit number of degrees of freedom... " << fitQuality->numberDoF() << endmsg;
  }
  else
    if (msgLvl(MSG::DEBUG)) msg() << "Trk::GaussianSumFilter::fit() failed!" << endmsg;

  return fittedTrack;

}

/* =========================================================================================================================================
   =========================================================================================================================================

   Fitting of a set of MeasurementBase objects

   =========================================================================================================================================
   ========================================================================================================================================= */

Trk::Track* Trk::GaussianSumFitter::fit ( const Trk::MeasurementSet&    measurementSet,
                                          const Trk::TrackParameters&   estimatedParametersNearOrigin,
                                          const Trk::RunOutlierRemoval  outlierRemoval,
                                          const Trk::ParticleHypothesis particleHypothesis ) const
{

  // Start the timer
  Chrono chrono( &(*m_chronoSvc), name() );

  if (msgLvl(MSG::VERBOSE)){
    msg() << "Trk::GaussianSumFilter::fit() - Fitting a set of MeasurementBase objects" << endmsg;
    msg() << "Material effects switch: " << particleHypothesis << endmsg;
    msg() << "Outlier removal switch:  " << outlierRemoval << endmsg;
  }
  
  ++m_FitMeasuremnetBase;
  
  // Protect against empty PrepRawDataSet object
  if ( measurementSet.empty() ) {
    msg(MSG::FATAL) << "MeasurementSet for fit is empty... Exiting!" << endmsg;
    return 0;
  }

  // Find the CCOT if it exsists
  const Trk::CaloCluster_OnTrack* ccot(0);
  Trk::MeasurementSet cleanedMeasurementSet;
  
  MeasurementSet::const_iterator itSet    = measurementSet.begin();
  MeasurementSet::const_iterator itSetEnd = measurementSet.end();
  for ( ; itSet!=itSetEnd; ++itSet) {
    if (!(*itSet)) {
      msg(MSG::WARNING) << "There is an empty MeasurementBase object in the track! Skip this object.." << endmsg;
    } else {
      ccot = dynamic_cast<const Trk::CaloCluster_OnTrack*>(*itSet);
      if (!ccot){
        cleanedMeasurementSet.push_back(*itSet);
      } else {
       ATH_MSG_DEBUG( "The  MeasurementBase object is a Trk::CaloCluster_OnTrack" );
      }
    }
  } 
  


  // A const stl container cannot be sorted. This will re-cast it so that it can.
  Trk::MeasurementSet sortedMeasurementSet = MeasurementSet( cleanedMeasurementSet );

  if ( m_doHitSorting ){

    Trk::MeasurementBaseComparisonFunction* measurementBaseComparisonFunction = new Trk::MeasurementBaseComparisonFunction( estimatedParametersNearOrigin.position(),
                                  estimatedParametersNearOrigin.momentum() );

    sort ( sortedMeasurementSet.begin(), sortedMeasurementSet.end(), *measurementBaseComparisonFunction );

    delete measurementBaseComparisonFunction;

  }
  // Perform GSF forwards fit - new memory allocated in forwards fitter
  const ForwardTrajectory* forwardTrajectory = m_forwardGsfFitter->fitMeasurements( sortedMeasurementSet, estimatedParametersNearOrigin, particleHypothesis );

  if ( !forwardTrajectory ) {
    if (msgLvl(MSG::DEBUG)) msg() << "Forward GSF fit failed... Exiting!" << endmsg;
    ++m_FowardFailure;
    return 0;
  }   
  
  if ( forwardTrajectory->empty() ){
    if (msgLvl(MSG::DEBUG)) msg() << "No states in forward trajectory... Exiting!" << endmsg;
    delete forwardTrajectory;
    ++m_FowardFailure;
    return 0;
  }
  
  if (msgLvl(MSG::VERBOSE))
    msg() << "*** Forward GSF fit passed! ***" << endmsg;

  
  // Perform GSF smoother operation
  SmoothedTrajectory* smoothedTrajectory = m_gsfSmoother->fit( *forwardTrajectory, particleHypothesis, ccot );

  // Protect against failed smoother fit
  if ( !smoothedTrajectory ) {
    msg(MSG::DEBUG) << "Smoother GSF fit failed... Exiting!" << endmsg;
    ++m_SmootherFailure;
    delete forwardTrajectory;
    return 0;
  }
          

  if (msgLvl(MSG::VERBOSE))
    msg() << "*** GSF smoother fit passed! ***" << endmsg;


  // Outlier m_logic and track finalisation
  const FitQuality* fitQuality = m_outlierLogic->fitQuality( *smoothedTrajectory );

  if ( !fitQuality ){
    if (msgLvl(MSG::DEBUG)) 
      msg() << "Chi squared could not be calculated... Bailing" << endmsg;
    ++m_fitQualityFailure;
    delete forwardTrajectory;
    delete smoothedTrajectory;
    return 0;
  }

  if (outlierRemoval && msgLvl(MSG::DEBUG))
    msg() << "Outlier removal not yet implemented for the Gaussian Sum Filter" << endmsg;

  if ( m_makePerigee ){
    const Trk::MultiComponentStateOnSurface* perigeeMultiStateOnSurface = this->makePerigee( smoothedTrajectory, particleHypothesis );
    if (msgLvl(MSG::DEBUG)) msg() << "perigeeMultiStateOnSurface  :" << perigeeMultiStateOnSurface << endmsg;
  
    if ( perigeeMultiStateOnSurface ) smoothedTrajectory->push_back( perigeeMultiStateOnSurface );
    else {  
      if (msgLvl(MSG::DEBUG)) msg() << "Perigee asked to be created but failed.....Exiting" << endmsg;
      ++m_PerigeeFailure;
      delete fitQuality;
      delete forwardTrajectory;
      delete smoothedTrajectory;
      return 0;
    }
  }

  //Delete forward trajectory. New memory was assigned in ForwardGsfFitter.
  delete forwardTrajectory;
  
 

  //Reverse the order of the TSOS's to make be order flow from inside to out
  std::reverse(smoothedTrajectory->begin(), smoothedTrajectory->end());

 
  // Create new track
  Trk::TrackInfo info(Trk::TrackInfo::GaussianSumFilter, particleHypothesis); 
  info.setTrackProperties(TrackInfo::BremFit); 
  info.setTrackProperties(TrackInfo::BremFitSuccessful);
  Track* fittedTrack = new Track(info, smoothedTrajectory, fitQuality );  

  if ( fittedTrack ) {
    msg(MSG::DEBUG) << "Fitting of a set of MeasurementBase objects is successful" << endmsg;
    msg(MSG::DEBUG) << "Track fit chi squared... " << fitQuality->chiSquared() << endmsg;
    msg(MSG::DEBUG) << "Track fit number of degrees of freedom... " << fitQuality->numberDoF() << endmsg;
  } else {
    msg(MSG::DEBUG) << "Trk::GaussianSumFilter::fit() failed!" << endmsg;
  }
   
  return fittedTrack;

}

Trk::Track* Trk::GaussianSumFitter::fit ( const Track&             intrk,
                                          const PrepRawDataSet&    addPrdColl,
                                          const RunOutlierRemoval  runOutlier,
                                          const ParticleHypothesis matEffects)   const
{

  if (msgLvl(MSG::VERBOSE)) {
    msg() << "--> enter GaussianSumFitter::fit(Track,PrdSet,,)" << endmsg;
    msg() << "    with Track from author = " << intrk.info().dumpInfo() << endmsg;
  }
  
  // protection, if empty PrepRawDataSet
  if (addPrdColl.empty()) {
    msg(MSG::WARNING) << "client tries to add an empty PrepRawDataSet to the track fit." << endmsg;
    return fit(intrk, runOutlier, matEffects);
  }

  /*  determine the Track Parameter which is the start of the trajectory,
      i.e. closest to the reference point */
  if (msgLvl(MSG::VERBOSE)) msg()<< "get track parameters near origin " 
                             << (m_doHitSorting? "via STL sort" : "from 1st state")
                             << endmsg;
  
  const TrackParameters* estimatedStartParameters = m_doHitSorting
    ?  *(std::min_element(intrk.trackParameters()->begin(),
                          intrk.trackParameters()->end(),
                          *m_trkParametersComparisonFunction))
    :  *intrk.trackParameters()->begin() ;


  // use external preparator class to prepare PRD set for fitter interface
  
  Amg::Vector3D referencePosition( m_sortingReferencePoint[0],
           m_sortingReferencePoint[1],
           m_sortingReferencePoint[2] );
  
  TrackFitInputPreparator*  inputPreparator = new TrackFitInputPreparator(referencePosition);
  
  PrepRawDataSet orderedPRDColl = 
    inputPreparator->stripPrepRawData(intrk,addPrdColl,m_doHitSorting,
                                        true /* do not lose outliers! */);
  
  delete inputPreparator;
  
  return fit(orderedPRDColl,*estimatedStartParameters,runOutlier,matEffects);
}


Trk::Track* Trk::GaussianSumFitter::fit ( const Track&             inputTrack,
                                          const MeasurementSet&    measurementSet,
                                          const RunOutlierRemoval  runOutlier,
                                          const ParticleHypothesis matEffects)   const
{

  if (msgLvl(MSG::VERBOSE))
    msg() << "Trk::GaussianSumFilter::fit() - Refitting a track with a additional information " << endmsg;

  // protection, if empty MeasurementSet
  if (measurementSet.empty()) {
    msg(MSG::WARNING) << "Client tries to add an empty MeasurementSet to the track fit." << endmsg;
    return fit(inputTrack, runOutlier, matEffects);
  }

  // Check that the input track has well defined parameters
  if ( inputTrack.trackParameters()->empty() ) {
    msg(MSG::FATAL) << "No estimation of track parameters near origin... Exiting!" << endmsg;
    return 0;
  }
 
  // Check that the input track has associated MeasurementBase objects
  if ( inputTrack.trackStateOnSurfaces()->empty() ) {
    msg(MSG::FATAL) << "Attempting to fit track to empty MeasurementBase collection... Exiting!" << endmsg;
    return 0;
  }

  // Retrieve the set of track parameters closest to the reference point
  const Trk::TrackParameters* parametersNearestReference = *( std::min_element( inputTrack.trackParameters()->begin(),
                    inputTrack.trackParameters()->end(),
                    *m_trkParametersComparisonFunction ) );
 
 
 
  MeasurementSet combinedMS  = m_inputPreparator->stripMeasurements (inputTrack,  measurementSet,
                                   true, false);

 // Apply GSF fit to MeasurementBase objects
 return fit( combinedMS, *parametersNearestReference, runOutlier, matEffects );  
}

Trk::Track* Trk::GaussianSumFitter::fit ( const Track&             intrk1,
                                          const Track&             intrk2,
                                          const RunOutlierRemoval  runOutlier,
                                          const ParticleHypothesis matEffects)  const
{
  //Not a great implementation but simple...  Just add the hits on track
  // protection against not having measurements on the input tracks 
  if (!intrk1.trackStateOnSurfaces() || !intrk2.trackStateOnSurfaces() || intrk1.trackStateOnSurfaces()->size() < 2) { 
    msg(MSG::WARNING) << "called to refit empty track or track with too little information, reject fit" << endmsg; 
    return 0; 
  } 
    
  if (!intrk1.trackParameters() || intrk1.trackParameters()->empty()) { 
    msg(MSG::WARNING) << "input #1 fails to provide track parameters for seeding the GXF, reject fit" << endmsg; 
    return 0; 
  } 
  
  const TrackParameters* minPar = *intrk1.trackParameters()->begin() ; 
  DataVector<const TrackStateOnSurface>::const_iterator itStates = intrk1.trackStateOnSurfaces()->begin();
  DataVector<const TrackStateOnSurface>::const_iterator endState = intrk1.trackStateOnSurfaces()->end();
  DataVector<const TrackStateOnSurface>::const_iterator itStates2 = intrk2.trackStateOnSurfaces()->begin();
  DataVector<const TrackStateOnSurface>::const_iterator endState2 = intrk2.trackStateOnSurfaces()->end();

  Trk::MeasurementSet ms;
  
  for (;itStates!=endState;++itStates){
    if ( !((*itStates)->type(Trk::TrackStateOnSurface::Measurement) || (*itStates)->type(Trk::TrackStateOnSurface::Outlier))) continue;
    if (dynamic_cast<const Trk::PseudoMeasurementOnTrack*>((*itStates)->measurementOnTrack())) continue;
    ms.push_back((*itStates)->measurementOnTrack());
  }
  
  for (;itStates2!=endState2;++itStates2){
    
    if ( !((*itStates2)->type(Trk::TrackStateOnSurface::Measurement) || (*itStates2)->type(Trk::TrackStateOnSurface::Outlier))) continue;
    
    if (dynamic_cast<const Trk::PseudoMeasurementOnTrack*>((*itStates2)->measurementOnTrack())) continue;
    
    ms.push_back((*itStates2)->measurementOnTrack());
  }
  
  return fit(ms,*minPar,runOutlier,matEffects);
 
}


const Trk::MultiComponentStateOnSurface* Trk::GaussianSumFitter::makePerigee ( 
                                 const Trk::SmoothedTrajectory* smoothedTrajectory,
                                 const Trk::ParticleHypothesis particleHypothesis ) const
{

  if (msgLvl(MSG::VERBOSE)) 
    msg() << "Trk::GaussianSumFilter::makePerigee... starting" << endmsg;

  // Propagate track to perigee
  const Trk::PerigeeSurface perigeeSurface;
  
  const Trk::TrackStateOnSurface* stateOnSurfaceNearestOrigin = smoothedTrajectory->back();
  
  const Trk::MultiComponentStateOnSurface* multiComponentStateOnSurfaceNearestOrigin = dynamic_cast<const Trk::MultiComponentStateOnSurface*>(stateOnSurfaceNearestOrigin);
  
  const Trk::MultiComponentState* multiComponentState = 0;
  
  if ( !multiComponentStateOnSurfaceNearestOrigin ){

    if (msgLvl(MSG::VERBOSE)) 
      msg() << "State nearest perigee is not a multi-component state... Converting" << endmsg;
    
    Trk::ComponentParameters componentParameters( stateOnSurfaceNearestOrigin->trackParameters(), 1. );
    multiComponentState = new Trk::MultiComponentState( componentParameters );

  }

  else
    multiComponentState = multiComponentStateOnSurfaceNearestOrigin->components();
  
  // Extrapolate to perigee, taking material effects considerations into account
  const Trk::MultiComponentState* stateExtrapolatedToPerigee = m_extrapolator->extrapolate( *multiComponentState, 
                          perigeeSurface, 
                          m_directionToPerigee, 
                          false,
                          particleHypothesis );
  
  if (!stateExtrapolatedToPerigee){
    
    if (msgLvl(MSG::DEBUG))
      msg() << "Track could not be extrapolated to perigee... returning 0" << endmsg;
    
    return 0;
  }
  
  // Clean-up & pointer reset
  if ( !multiComponentStateOnSurfaceNearestOrigin && stateExtrapolatedToPerigee != multiComponentState )
    delete multiComponentState;
  
  multiComponentState = 0;

  // Calculate the mode of the q/p distribution
  double modeQoverP = 0;

  if ( modeQoverP  && msgLvl(MSG::VERBOSE) )
    msg() << "Calculated mode is stored by default in the Perigee Parameters and is NO Longer Stored as a seperate Parameter"  << endmsg;

  // Determine the combined state as well to be passed to the MultiComponentStateOnSurface object
  const Trk::TrackParameters* combinedPerigee = m_stateCombiner->combine( *stateExtrapolatedToPerigee, true );

  // Perigee is given as an additional MultiComponentStateOnSurface
  std::bitset<Trk::TrackStateOnSurface::NumberOfTrackStateOnSurfaceTypes> pattern(0);
  pattern.set(Trk::TrackStateOnSurface::Perigee);

  if (fabs(combinedPerigee->parameters()[Trk::qOverP])>1e8) { //GC: protection against 0-momentum track .. this check should NEVER be needed.
                                                              //    actual cutoff is 0.01eV track 
    msg(MSG::ERROR) <<"makePerigee() about to return with 0 momentum!! Returning null instead"<<endmsg;
    delete combinedPerigee;
    return 0;
  }

  const Trk::MultiComponentStateOnSurface* perigeeMultiStateOnSurface 
                                              = new MultiComponentStateOnSurface( 0, 
                                                                                  combinedPerigee, 
                                                                                  stateExtrapolatedToPerigee,
                                                                                  0, 
                                                                                  0,
                                                                                  pattern,
                                                                                  modeQoverP );

  msg(MSG::DEBUG) << "makePerigee() returning sucessfully!"<<endmsg;
  
  return perigeeMultiStateOnSurface;
}


void Trk::GaussianSumFitter::validationAction() const
{
   
}


<|MERGE_RESOLUTION|>--- conflicted
+++ resolved
@@ -78,13 +78,6 @@
   declareProperty("DoHitSorting",             m_doHitSorting              );
   declareProperty("SortingReferencePoint",    m_sortingReferencePoint     );
   declareProperty("StateCombiner",            m_stateCombiner             );
-<<<<<<< HEAD
-  declareProperty("BremFind",                 m_BremFind                  );
-  declareProperty("BremFind2",                m_BremFind2                 );
-  declareProperty("runBremFinder",            m_runBremFinder             );
-=======
-  declareProperty("ValidationMode",           m_validationMode            );
->>>>>>> a0178ebf
   declareProperty("GsfSmoother",m_gsfSmoother);  
   declareProperty("ForwardGsfFitter",m_forwardGsfFitter);
 
