/*
  Copyright (C) 2002-2017 CERN for the benefit of the ATLAS collaboration
*/

/* *******************************************************************************
      GaussianSumFitter.h  -  description
      -----------------------------------
begin                : Monday 7th March 2005
author               : amorley, atkinson
email                : Anthony.Morley@cern.ch, Tom.Atkinson@cern.ch
decription           : Class for fitting according to the Gaussian Sum Filter
                       formalisation.
********************************************************************************** */

#include "TrkEventPrimitives/PropDirection.h"
#include "TrkFitterUtils/FitterTypes.h"
#include "TrkFitterInterfaces/ITrackFitter.h"
#include "TrkParameters/TrackParameters.h"
#include "TrkEventUtils/TrkParametersComparisonFunction.h"

#include "TrkToolInterfaces/IRIO_OnTrackCreator.h"

#include "AthenaBaseComps/AthAlgTool.h"
#include "GaudiKernel/ToolHandle.h"
#include "GaudiKernel/ServiceHandle.h"
#include "GaudiKernel/IChronoStatSvc.h"
#include "xAODEventInfo/EventInfo.h"

#include<atomic>

namespace Trk {

class IMultiStateMeasurementUpdator;
class MultiComponentStateOnSurface;
class IMultiComponentStateCombiner;
class IMultiStateExtrapolator;

class TrackFitInputPreparator;
class IForwardGsfFitter;
class IGsfSmoother;
class Track;
class FitQuality;

class GaussianSumFitter : virtual public ITrackFitter, public AthAlgTool {
 public:

  /** Constructor with parameters to be passed to AlgTool */
  GaussianSumFitter(const std::string&, const std::string&, const IInterface*);

  /** Virtual destructor */
  virtual ~GaussianSumFitter() {};

  /** AlgTool initialise method */
  StatusCode initialize();

  /** AlgTool finalise method */
  StatusCode finalize();

  using ITrackFitter::fit;

  /** Refit a track using the Gaussian Sum Filter */

  virtual Track* fit ( const Track&,
           const RunOutlierRemoval outlierRemoval = false,
           const ParticleHypothesis particleHypothesis = nonInteracting ) const;

  /** Fit a collection of 'PrepRawData' objects using the Gaussian Sum Filter
      - This requires that an trackParameters object be supplied also as an initial guess */
  virtual Track* fit ( const PrepRawDataSet&,
           const TrackParameters&,
           const RunOutlierRemoval outlierRemoval = false,
           const ParticleHypothesis particleHypothesis = nonInteracting ) const;

  /** Fit a collection of 'RIO_OnTrack' objects using the Gaussian Sum Filter
      - This requires that an trackParameters object be supplied also as an initial guess */
  virtual Track* fit ( const MeasurementSet&,
           const TrackParameters&,
           const RunOutlierRemoval outlierRemoval = false,
           const ParticleHypothesis particleHypothesis = nonInteracting ) const;

  /** Refit a track adding a PrepRawDataSet - Not done! */
  virtual Track* fit ( const Track&,
          const PrepRawDataSet&,
          const RunOutlierRemoval  runOutlier = false,
          const ParticleHypothesis  matEffects = nonInteracting)   const;

  /** Refit a track adding a RIO_OnTrack set
      - This has no form of outlier rejection and will use all hits on orginal track...
        i.e. very basic impleneation at the moment*/
  virtual Track* fit  ( const Track&,
          const MeasurementSet&,
          const RunOutlierRemoval  runOutlier = false,
          const ParticleHypothesis  matEffects = nonInteracting)   const;

 /** Combine two tracks by refitting - Not done! */
  virtual Track* fit  ( const Track&,
        const Track&,
        const RunOutlierRemoval  runOutlier = false,
        const ParticleHypothesis  matEffects = nonInteracting )   const;

  /** Save GSF Validation ntuple */
  void validationAction() const;

 private:

  /** Produces a perigee from a smoothed trajectory */
  const MultiComponentStateOnSurface* makePerigee ( const SmoothedTrajectory*,
                const ParticleHypothesis particleHypothesis = nonInteracting ) const;
<<<<<<< HEAD

  //* Calculate the fit quality */
  const Trk::FitQuality* buildFitQuality(const Trk::SmoothedTrajectory& ) const;

  /**Add Data from a FrorwardTrajectory to an Ntuple*/
  void SaveMCSOSF(const Trk::ForwardTrajectory& ) const;

  /**Add Data from a SmoothedTrajectory to an Ntuple*/
  void SaveMCSOSS(const Trk::SmoothedTrajectory& ) const;


=======
  
  
>>>>>>> 8d73adba
 private:
  ToolHandle<IMultiStateExtrapolator> m_extrapolator;

  ToolHandle<IMultiStateMeasurementUpdator> m_updator;

  ToolHandle<IRIO_OnTrackCreator> m_rioOnTrackCreator;

  ToolHandle<IForwardGsfFitter> m_forwardGsfFitter;
  ToolHandle<IGsfSmoother> m_gsfSmoother;


  bool                                      m_reintegrateOutliers;

  bool                                      m_makePerigee;
  PropDirection                             m_directionToPerigee;
  bool                                      m_refitOnMeasurementBase;
  bool                                      m_doHitSorting;
  TrkParametersComparisonFunction*          m_trkParametersComparisonFunction;
  std::vector<double>                       m_sortingReferencePoint;

  ToolHandle<IMultiComponentStateCombiner>  m_stateCombiner;
  ServiceHandle<IChronoStatSvc>             m_chronoSvc;

  TrackFitInputPreparator*                  m_inputPreparator;


 // GSF Fit Statistics
<<<<<<< HEAD

  mutable int                     m_FitPRD;             // Number of Fit PrepRawData Calls
  mutable int                     m_FitMeasuremnetBase; // Number of Fit MeasurementBase Calls
  mutable int                     m_FowardFailure;      // Number of Foward Fit Failures
  mutable int                     m_SmootherFailure;    // Number of Smoother Failures
  mutable int                     m_PerigeeFailure;     // Number of MakePerigee Failures
  mutable int                     m_fitQualityFailure;  // Number of Tracks that fail fit Quailty test

 //------VALIDATION MODE SECTION ----------------------------------//

  static int                      s_Gsf_ValSurface;
  static int                      s_Gsf_ValStates;

  bool                            m_validationMode;            //!< boolean to switch to validation mode
  std::string                     m_validationTreeName;        //!< validation tree name - to be acessed by this from root
  std::string                     m_validationTreeDescription; //!< validation tree description - second argument in TTree
  std::string                     m_validationTreeFolder;      //!< stream/folder to for the TTree to be written out


  TTree*                          m_validationTree;            //!< Root Validation Tree

  mutable int                     m_surfaceCounterF;           //!< counter for boundary surfaces hit

  mutable int                     m_surfacesF;                            //!< associated Ntuple variable
  mutable float                   m_surfaceXF[TRKFGSF_VALSURFACES];       //!< x Position of interseciton with Surface
  mutable float                   m_surfaceYF[TRKFGSF_VALSURFACES];       //!< y Position of interseciton with Surface
  mutable float                   m_surfaceRF[TRKFGSF_VALSURFACES];       //!< Radius of interseciton with Surface
  mutable float                   m_surfaceZF[TRKFGSF_VALSURFACES];       //!< z Position of interseciton with Surface
  mutable int                     m_surfaceTypeF[TRKFGSF_VALSURFACES];    //!< Surface type
  mutable int                     m_surfaceNstatesF[TRKFGSF_VALSURFACES]; //!< Number of components on Surface

  mutable float                   m_surfaceThetaF[TRKFGSF_VALSURFACES][TRKGSF_VALSTATES];     //!< Track theta on Surface
  mutable float                   m_surfacePhiF[TRKFGSF_VALSURFACES][TRKGSF_VALSTATES];       //!< Track Phi on Surface
  mutable float                   m_surfaceQoverPF[TRKFGSF_VALSURFACES][TRKGSF_VALSTATES];    //!< Track q over p on Surface
  mutable float                   m_surfaceWeightF[TRKFGSF_VALSURFACES][TRKGSF_VALSTATES];    //!< Component weight Surface
  mutable float                   m_surfaceErrThetaF[TRKFGSF_VALSURFACES][TRKGSF_VALSTATES];  //!< Track theta error on Surface
  mutable float                   m_surfaceErrPhiF[TRKFGSF_VALSURFACES][TRKGSF_VALSTATES];    //!< Track phi error on Surface
  mutable float                   m_surfaceErrQoverPF[TRKFGSF_VALSURFACES][TRKGSF_VALSTATES]; //!< Track q over p error on Surface

  mutable int                     m_surfaceCounterS;                      //!< counter for boundary surfaces hit

  mutable int                     m_surfacesS;                            //!< associated Ntuple variable
  mutable float                   m_surfaceXS[TRKFGSF_VALSURFACES];       //!< x Position of interseciton with Surface
  mutable float                   m_surfaceYS[TRKFGSF_VALSURFACES];       //!< y Position of interseciton with Surface
  mutable float                   m_surfaceRS[TRKFGSF_VALSURFACES];       //!< Radius of interseciton with Surface
  mutable float                   m_surfaceZS[TRKFGSF_VALSURFACES];       //!< z Position of interseciton with Surface
  mutable int                     m_surfaceTypeS[TRKFGSF_VALSURFACES];    //!< Surface type
  mutable int                     m_surfaceNstatesS[TRKFGSF_VALSURFACES]; //!< Number of components on Surface

  mutable float                   m_surfaceThetaS[TRKFGSF_VALSURFACES][TRKGSF_VALSTATES];     //!< Track theta on Surface
  mutable float                   m_surfacePhiS[TRKFGSF_VALSURFACES][TRKGSF_VALSTATES];       //!< Track Phi on Surface
  mutable float                   m_surfaceQoverPS[TRKFGSF_VALSURFACES][TRKGSF_VALSTATES];    //!< Track q over p on Surface
  mutable float                   m_surfaceWeightS[TRKFGSF_VALSURFACES][TRKGSF_VALSTATES];    //!< Component weight Surface
  mutable float                   m_surfaceErrThetaS[TRKFGSF_VALSURFACES][TRKGSF_VALSTATES];  //!< Track theta error on Surface
  mutable float                   m_surfaceErrPhiS[TRKFGSF_VALSURFACES][TRKGSF_VALSTATES];    //!< Track phi error on Surface
  mutable float                   m_surfaceErrQoverPS[TRKFGSF_VALSURFACES][TRKGSF_VALSTATES]; //!< Track q over p error on Surface
  mutable int                     m_event_ID;

  SG::ReadHandleKey<xAOD::EventInfo> m_readKey;

=======

  mutable std::atomic<int> m_FitPRD;             // Number of Fit PrepRawData Calls
  mutable std::atomic<int> m_FitMeasuremnetBase; // Number of Fit MeasurementBase Calls
  mutable std::atomic<int> m_FowardFailure;      // Number of Foward Fit Failures       
  mutable std::atomic<int> m_SmootherFailure;    // Number of Smoother Failures         
  mutable std::atomic<int> m_PerigeeFailure;     // Number of MakePerigee Failures  
  mutable std::atomic<int> m_fitQualityFailure;  // Number of Tracks that fail fit Quailty test     

  
>>>>>>> 8d73adba
};

} // end Trk namespace<|MERGE_RESOLUTION|>--- conflicted
+++ resolved
@@ -24,7 +24,6 @@
 #include "GaudiKernel/ToolHandle.h"
 #include "GaudiKernel/ServiceHandle.h"
 #include "GaudiKernel/IChronoStatSvc.h"
-#include "xAODEventInfo/EventInfo.h"
 
 #include<atomic>
 
@@ -106,22 +105,10 @@
   /** Produces a perigee from a smoothed trajectory */
   const MultiComponentStateOnSurface* makePerigee ( const SmoothedTrajectory*,
                 const ParticleHypothesis particleHypothesis = nonInteracting ) const;
-<<<<<<< HEAD
 
   //* Calculate the fit quality */
   const Trk::FitQuality* buildFitQuality(const Trk::SmoothedTrajectory& ) const;
 
-  /**Add Data from a FrorwardTrajectory to an Ntuple*/
-  void SaveMCSOSF(const Trk::ForwardTrajectory& ) const;
-
-  /**Add Data from a SmoothedTrajectory to an Ntuple*/
-  void SaveMCSOSS(const Trk::SmoothedTrajectory& ) const;
-
-
-=======
-  
-  
->>>>>>> 8d73adba
  private:
   ToolHandle<IMultiStateExtrapolator> m_extrapolator;
 
@@ -149,69 +136,6 @@
 
 
  // GSF Fit Statistics
-<<<<<<< HEAD
-
-  mutable int                     m_FitPRD;             // Number of Fit PrepRawData Calls
-  mutable int                     m_FitMeasuremnetBase; // Number of Fit MeasurementBase Calls
-  mutable int                     m_FowardFailure;      // Number of Foward Fit Failures
-  mutable int                     m_SmootherFailure;    // Number of Smoother Failures
-  mutable int                     m_PerigeeFailure;     // Number of MakePerigee Failures
-  mutable int                     m_fitQualityFailure;  // Number of Tracks that fail fit Quailty test
-
- //------VALIDATION MODE SECTION ----------------------------------//
-
-  static int                      s_Gsf_ValSurface;
-  static int                      s_Gsf_ValStates;
-
-  bool                            m_validationMode;            //!< boolean to switch to validation mode
-  std::string                     m_validationTreeName;        //!< validation tree name - to be acessed by this from root
-  std::string                     m_validationTreeDescription; //!< validation tree description - second argument in TTree
-  std::string                     m_validationTreeFolder;      //!< stream/folder to for the TTree to be written out
-
-
-  TTree*                          m_validationTree;            //!< Root Validation Tree
-
-  mutable int                     m_surfaceCounterF;           //!< counter for boundary surfaces hit
-
-  mutable int                     m_surfacesF;                            //!< associated Ntuple variable
-  mutable float                   m_surfaceXF[TRKFGSF_VALSURFACES];       //!< x Position of interseciton with Surface
-  mutable float                   m_surfaceYF[TRKFGSF_VALSURFACES];       //!< y Position of interseciton with Surface
-  mutable float                   m_surfaceRF[TRKFGSF_VALSURFACES];       //!< Radius of interseciton with Surface
-  mutable float                   m_surfaceZF[TRKFGSF_VALSURFACES];       //!< z Position of interseciton with Surface
-  mutable int                     m_surfaceTypeF[TRKFGSF_VALSURFACES];    //!< Surface type
-  mutable int                     m_surfaceNstatesF[TRKFGSF_VALSURFACES]; //!< Number of components on Surface
-
-  mutable float                   m_surfaceThetaF[TRKFGSF_VALSURFACES][TRKGSF_VALSTATES];     //!< Track theta on Surface
-  mutable float                   m_surfacePhiF[TRKFGSF_VALSURFACES][TRKGSF_VALSTATES];       //!< Track Phi on Surface
-  mutable float                   m_surfaceQoverPF[TRKFGSF_VALSURFACES][TRKGSF_VALSTATES];    //!< Track q over p on Surface
-  mutable float                   m_surfaceWeightF[TRKFGSF_VALSURFACES][TRKGSF_VALSTATES];    //!< Component weight Surface
-  mutable float                   m_surfaceErrThetaF[TRKFGSF_VALSURFACES][TRKGSF_VALSTATES];  //!< Track theta error on Surface
-  mutable float                   m_surfaceErrPhiF[TRKFGSF_VALSURFACES][TRKGSF_VALSTATES];    //!< Track phi error on Surface
-  mutable float                   m_surfaceErrQoverPF[TRKFGSF_VALSURFACES][TRKGSF_VALSTATES]; //!< Track q over p error on Surface
-
-  mutable int                     m_surfaceCounterS;                      //!< counter for boundary surfaces hit
-
-  mutable int                     m_surfacesS;                            //!< associated Ntuple variable
-  mutable float                   m_surfaceXS[TRKFGSF_VALSURFACES];       //!< x Position of interseciton with Surface
-  mutable float                   m_surfaceYS[TRKFGSF_VALSURFACES];       //!< y Position of interseciton with Surface
-  mutable float                   m_surfaceRS[TRKFGSF_VALSURFACES];       //!< Radius of interseciton with Surface
-  mutable float                   m_surfaceZS[TRKFGSF_VALSURFACES];       //!< z Position of interseciton with Surface
-  mutable int                     m_surfaceTypeS[TRKFGSF_VALSURFACES];    //!< Surface type
-  mutable int                     m_surfaceNstatesS[TRKFGSF_VALSURFACES]; //!< Number of components on Surface
-
-  mutable float                   m_surfaceThetaS[TRKFGSF_VALSURFACES][TRKGSF_VALSTATES];     //!< Track theta on Surface
-  mutable float                   m_surfacePhiS[TRKFGSF_VALSURFACES][TRKGSF_VALSTATES];       //!< Track Phi on Surface
-  mutable float                   m_surfaceQoverPS[TRKFGSF_VALSURFACES][TRKGSF_VALSTATES];    //!< Track q over p on Surface
-  mutable float                   m_surfaceWeightS[TRKFGSF_VALSURFACES][TRKGSF_VALSTATES];    //!< Component weight Surface
-  mutable float                   m_surfaceErrThetaS[TRKFGSF_VALSURFACES][TRKGSF_VALSTATES];  //!< Track theta error on Surface
-  mutable float                   m_surfaceErrPhiS[TRKFGSF_VALSURFACES][TRKGSF_VALSTATES];    //!< Track phi error on Surface
-  mutable float                   m_surfaceErrQoverPS[TRKFGSF_VALSURFACES][TRKGSF_VALSTATES]; //!< Track q over p error on Surface
-  mutable int                     m_event_ID;
-
-  SG::ReadHandleKey<xAOD::EventInfo> m_readKey;
-
-=======
-
   mutable std::atomic<int> m_FitPRD;             // Number of Fit PrepRawData Calls
   mutable std::atomic<int> m_FitMeasuremnetBase; // Number of Fit MeasurementBase Calls
   mutable std::atomic<int> m_FowardFailure;      // Number of Foward Fit Failures       
@@ -220,7 +144,6 @@
   mutable std::atomic<int> m_fitQualityFailure;  // Number of Tracks that fail fit Quailty test     
 
   
->>>>>>> 8d73adba
 };
 
 } // end Trk namespace