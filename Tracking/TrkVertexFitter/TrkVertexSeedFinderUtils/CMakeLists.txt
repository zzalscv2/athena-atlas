# Copyright (C) 2002-2020 CERN for the benefit of the ATLAS collaboration

# Declare the package name:
atlas_subdir( TrkVertexSeedFinderUtils )

# External dependencies:
find_package( ROOT COMPONENTS Core Tree Hist )

# Component(s) in the package:
atlas_add_library( TrkVertexSeedFinderUtilsLib
   TrkVertexSeedFinderUtils/*.h
   INTERFACE
   PUBLIC_HEADERS TrkVertexSeedFinderUtils
<<<<<<< HEAD
   LINK_LIBRARIES  GaudiKernel AthenaBaseComps
=======
   INCLUDE_DIRS ${FFTW_INCLUDE_DIRS}
   LINK_LIBRARIES ${FFTW_LIBRARIES} GaudiKernel AthenaBaseComps
>>>>>>> c10728b2
   TrkVertexFitterInterfaces TrkParameters GeoPrimitives xAODTracking
   MagFieldConditions )

atlas_add_component( TrkVertexSeedFinderUtils
   src/*.h src/*.cxx src/components/*.cxx
<<<<<<< HEAD
   INCLUDE_DIRS  ${ROOT_INCLUDE_DIRS}
   LINK_LIBRARIES  ${ROOT_LIBRARIES} GaudiKernel
=======
   INCLUDE_DIRS ${FFTW_INCLUDE_DIRS} ${ROOT_INCLUDE_DIRS}
   LINK_LIBRARIES ${FFTW_LIBRARIES} ${ROOT_LIBRARIES} GaudiKernel
>>>>>>> c10728b2
   AthenaBaseComps TrkParticleBase TrkParameters TrkLinks TrkTrack
   TrkVertexFitterInterfaces TrkEventPrimitives xAODTracking xAODTruth
   InDetTrackSelectionToolLib BeamSpotConditionsData EventPrimitives
   GeoPrimitives MagFieldElements TrkVertexSeedFinderUtilsLib )

# Test(s) in the package.
atlas_add_test( NewtonTrkDistanceFinder_test
   SOURCES test/NewtonTrkDistanceFinder_test.cxx
           src/NewtonTrkDistanceFinder.cxx
           src/PointOnTrack.cxx
   INCLUDE_DIRS ${ROOT_INCLUDE_DIRS}
   LINK_LIBRARIES ${ROOT_LIBRARIES} TestTools MagFieldConditions
   MagFieldElements CxxUtils GaudiKernel PathResolver SGTools StoreGateLib
   TrkEventPrimitives TrkVertexSeedFinderUtilsLib
   LOG_IGNORE_PATTERN "reading the map|field map" )

atlas_add_test( Trk2dDistanceSeeder_test
   SOURCES test/Trk2dDistanceSeeder_test.cxx
           src/Trk2dDistanceSeeder.cxx
           src/PointOnTrack.cxx
           src/TwoTracks.cxx
   INCLUDE_DIRS ${ROOT_INCLUDE_DIRS}
   LINK_LIBRARIES ${ROOT_LIBRARIES} TestTools CxxUtils GaudiKernel PathResolver
   SGTools StoreGateLib MagFieldConditions MagFieldElements TrkParameters
   TrkVertexSeedFinderUtilsLib
   LOG_IGNORE_PATTERN "reading the map|field map" )


atlas_add_test( SeedNewtonTrkDistanceFinder_test
   SOURCES test/SeedNewtonTrkDistanceFinder_test.cxx
   INCLUDE_DIRS ${ROOT_INCLUDE_DIRS}
   LINK_LIBRARIES ${ROOT_LIBRARIES} TestTools CxxUtils GaudiKernel PathResolver
   SGTools StoreGateLib MagFieldConditions MagFieldElements
   TrkVertexSeedFinderUtilsLib
   LOG_IGNORE_PATTERN "reading the map|field map" )

atlas_add_test( Trk2DDistanceFinder_test
   SOURCES test/Trk2DDistanceFinder_test.cxx
   INCLUDE_DIRS ${ROOT_INCLUDE_DIRS}
   LINK_LIBRARIES ${ROOT_LIBRARIES} TestTools CxxUtils GaudiKernel PathResolver
   SGTools StoreGateLib MagFieldConditions MagFieldElements
   TrkVertexSeedFinderUtilsLib
   LOG_IGNORE_PATTERN "reading the map|field map" )

atlas_add_test( GaussianTrackDensity_test
   SOURCES test/GaussianTrackDensity_test.cxx
           src/GaussianTrackDensity.cxx
   INCLUDE_DIRS ${ROOT_INCLUDE_DIRS}
   LINK_LIBRARIES ${ROOT_LIBRARIES} TestTools CxxUtils GaudiKernel TrkTrack
   TrkEventPrimitives TrkVertexSeedFinderUtilsLib )
<<<<<<< HEAD

# Needed to avoid spurious ubsan warnings.
set_target_properties( TrkVertexSeedFinderUtils_GaussianTrackDensity_test PROPERTIES ENABLE_EXPORTS True )

=======
# Needed to avoid spurious ubsan warnings.
set_target_properties( TrkVertexSeedFinderUtils_GaussianTrackDensity_test PROPERTIES ENABLE_EXPORTS True )

atlas_add_test( SimpleVertexClusterFinder_test
   SOURCES test/SimpleVertexClusterFinder_test.cxx
           src/SimpleVertexClusterFinder.cxx
           src/VertexImageMaker.cxx
           src/VertexImage.cxx
   INCLUDE_DIRS ${ROOT_INCLUDE_DIRS}
   LINK_LIBRARIES ${ROOT_LIBRARIES} TestTools CxxUtils GaudiKernel
   EventPrimitives TrkVertexSeedFinderUtilsLib )

>>>>>>> c10728b2
atlas_add_test( Mode3dFromFsmw1dFinder_test
   SOURCES test/Mode3dFromFsmw1dFinder_test.cxx
           src/Mode3dFromFsmw1dFinder.cxx
   INCLUDE_DIRS ${ROOT_INCLUDE_DIRS}
   LINK_LIBRARIES ${ROOT_LIBRARIES} TestTools CxxUtils GaudiKernel TrkParameters
   TrkVertexSeedFinderUtilsLib )
<<<<<<< HEAD

=======
>>>>>>> c10728b2
# Needed to avoid spurious ubsan warnings.
set_target_properties( TrkVertexSeedFinderUtils_Mode3dFromFsmw1dFinder_test PROPERTIES ENABLE_EXPORTS True )

atlas_add_test( Mode3dTo1dFinder_test
   SOURCES test/Mode3dTo1dFinder_test.cxx
           src/Mode3dTo1dFinder.cxx
   INCLUDE_DIRS ${ROOT_INCLUDE_DIRS}
   LINK_LIBRARIES ${ROOT_LIBRARIES} TestTools CxxUtils GaudiKernel TrkParameters
   TrkVertexSeedFinderUtilsLib )

# Install files from the package.
<<<<<<< HEAD
atlas_install_joboptions( share/*.py share/*.txt )
=======
atlas_install_joboptions( share/*.py share/*.txt )
>>>>>>> c10728b2
<|MERGE_RESOLUTION|>--- conflicted
+++ resolved
@@ -11,24 +11,14 @@
    TrkVertexSeedFinderUtils/*.h
    INTERFACE
    PUBLIC_HEADERS TrkVertexSeedFinderUtils
-<<<<<<< HEAD
    LINK_LIBRARIES  GaudiKernel AthenaBaseComps
-=======
-   INCLUDE_DIRS ${FFTW_INCLUDE_DIRS}
-   LINK_LIBRARIES ${FFTW_LIBRARIES} GaudiKernel AthenaBaseComps
->>>>>>> c10728b2
    TrkVertexFitterInterfaces TrkParameters GeoPrimitives xAODTracking
    MagFieldConditions )
 
 atlas_add_component( TrkVertexSeedFinderUtils
    src/*.h src/*.cxx src/components/*.cxx
-<<<<<<< HEAD
    INCLUDE_DIRS  ${ROOT_INCLUDE_DIRS}
    LINK_LIBRARIES  ${ROOT_LIBRARIES} GaudiKernel
-=======
-   INCLUDE_DIRS ${FFTW_INCLUDE_DIRS} ${ROOT_INCLUDE_DIRS}
-   LINK_LIBRARIES ${FFTW_LIBRARIES} ${ROOT_LIBRARIES} GaudiKernel
->>>>>>> c10728b2
    AthenaBaseComps TrkParticleBase TrkParameters TrkLinks TrkTrack
    TrkVertexFitterInterfaces TrkEventPrimitives xAODTracking xAODTruth
    InDetTrackSelectionToolLib BeamSpotConditionsData EventPrimitives
@@ -79,35 +69,17 @@
    INCLUDE_DIRS ${ROOT_INCLUDE_DIRS}
    LINK_LIBRARIES ${ROOT_LIBRARIES} TestTools CxxUtils GaudiKernel TrkTrack
    TrkEventPrimitives TrkVertexSeedFinderUtilsLib )
-<<<<<<< HEAD
 
 # Needed to avoid spurious ubsan warnings.
 set_target_properties( TrkVertexSeedFinderUtils_GaussianTrackDensity_test PROPERTIES ENABLE_EXPORTS True )
 
-=======
-# Needed to avoid spurious ubsan warnings.
-set_target_properties( TrkVertexSeedFinderUtils_GaussianTrackDensity_test PROPERTIES ENABLE_EXPORTS True )
-
-atlas_add_test( SimpleVertexClusterFinder_test
-   SOURCES test/SimpleVertexClusterFinder_test.cxx
-           src/SimpleVertexClusterFinder.cxx
-           src/VertexImageMaker.cxx
-           src/VertexImage.cxx
-   INCLUDE_DIRS ${ROOT_INCLUDE_DIRS}
-   LINK_LIBRARIES ${ROOT_LIBRARIES} TestTools CxxUtils GaudiKernel
-   EventPrimitives TrkVertexSeedFinderUtilsLib )
-
->>>>>>> c10728b2
 atlas_add_test( Mode3dFromFsmw1dFinder_test
    SOURCES test/Mode3dFromFsmw1dFinder_test.cxx
            src/Mode3dFromFsmw1dFinder.cxx
    INCLUDE_DIRS ${ROOT_INCLUDE_DIRS}
    LINK_LIBRARIES ${ROOT_LIBRARIES} TestTools CxxUtils GaudiKernel TrkParameters
    TrkVertexSeedFinderUtilsLib )
-<<<<<<< HEAD
 
-=======
->>>>>>> c10728b2
 # Needed to avoid spurious ubsan warnings.
 set_target_properties( TrkVertexSeedFinderUtils_Mode3dFromFsmw1dFinder_test PROPERTIES ENABLE_EXPORTS True )
 
@@ -119,8 +91,4 @@
    TrkVertexSeedFinderUtilsLib )
 
 # Install files from the package.
-<<<<<<< HEAD
-atlas_install_joboptions( share/*.py share/*.txt )
-=======
-atlas_install_joboptions( share/*.py share/*.txt )
->>>>>>> c10728b2
+atlas_install_joboptions( share/*.py share/*.txt )