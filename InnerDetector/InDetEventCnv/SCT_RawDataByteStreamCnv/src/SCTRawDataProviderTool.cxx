--- conflicted
+++ resolved
@@ -56,13 +56,9 @@
 
   // loop over the ROB fragments
 
-<<<<<<< HEAD
-  for (const ROBFragment* robFrag : vecROBFrags) {
-=======
   std::set<uint32_t> tmpRobIdSet;
 
   for (const ROBFragment* rob_it : vecRobs) {
->>>>>>> 0a7da3af
     // get the ID of this ROB/ROD
     uint32_t robid{(robFrag)->rod_source_id()};
     // check if this ROBFragment was already decoded (EF case in ROIs)
