--- conflicted
+++ resolved
@@ -13,18 +13,10 @@
 #define SCT_RAWDATABYTESTREAMCNV_SCTRAWDATAPROVIDERTOOL_H
 
 #include "SCT_RawDataByteStreamCnv/ISCTRawDataProviderTool.h"
-<<<<<<< HEAD
-
-#include "SCT_RawDataByteStreamCnv/ISCT_RodDecoder.h"
-#include "InDetRawData/SCT_RDO_Container.h"
-#include "ByteStreamData/RawEvent.h"
-#include "AthenaBaseComps/AthAlgTool.h"
-=======
 #include "AthenaBaseComps/AthAlgTool.h"
 
 #include "InDetRawData/SCT_RDO_Container.h"
 #include "ByteStreamData/RawEvent.h"
->>>>>>> 8ce800a0
 
 #include "GaudiKernel/ToolHandle.h"
 
@@ -32,11 +24,8 @@
 #include <mutex>
 #include <set>
 
-<<<<<<< HEAD
-=======
 class ISCT_RodDecoder;
 
->>>>>>> 8ce800a0
 /** @class SCTRawDataProviderTool
  *
  * @brief Athena Algorithm Tool to fill Collections of SCT RDO Containers.
@@ -61,24 +50,11 @@
   virtual StatusCode initialize() override;
 
   // finalize is empty, unnecessary to override
-<<<<<<< HEAD
-  
-=======
  
->>>>>>> 8ce800a0
   /** @brief Main decoding method.
    *
    * Loops over ROB fragments, get ROB/ROD ID, then decode if not allready decoded.
    *
-<<<<<<< HEAD
-   * @param vecRobs Vector containing ROB framgents.
-   * @param rdoIdc RDO ID Container to be filled.
-   * @param errs Byte stream error container.
-   * @param bsFracCont Byte stream fraction container.
-   *  */
-  virtual StatusCode convert(std::vector<const OFFLINE_FRAGMENTS_NAMESPACE::ROBFragment*>& vecRobs,
-                             ISCT_RDO_Container& rdoIdc,
-=======
    * @param vecROBFrags Vector containing ROB framgents.
    * @param rdoIDCont RDO ID Container to be filled.
    * @param errs Byte stream error container.
@@ -86,16 +62,11 @@
    *  */
   virtual StatusCode convert(std::vector<const OFFLINE_FRAGMENTS_NAMESPACE::ROBFragment*>& vecROBFrags,
                              ISCT_RDO_Container& rdoIDCont,
->>>>>>> 8ce800a0
                              InDetBSErrContainer* errs,
                              SCT_ByteStreamFractionContainer* bsFracCont) const override;
 
   /** Reset list of known ROB IDs */
-<<<<<<< HEAD
-  virtual void beginNewEvent() override;
-=======
   virtual void beginNewEvent() const override;
->>>>>>> 8ce800a0
 
  private: 
 
@@ -103,13 +74,6 @@
   ToolHandle<ISCT_RodDecoder> m_decoder{this, "Decoder", "SCT_RodDecoder", "Decoder"};
   
   /** For bookkeeping of decoded ROBs */
-<<<<<<< HEAD
-  std::set<uint32_t> m_robIdSet;
-
-  /** Number of decode errors encountered in decoding. 
-   * Turning off error message after 100 errors are counted */
-  int m_decodeErrCount;
-=======
   mutable std::set<uint32_t> m_robIDSet;
 
   /** Number of decode errors encountered in decoding. 
@@ -117,7 +81,6 @@
   mutable std::atomic_int m_decodeErrCount;
 
   mutable std::mutex m_mutex;
->>>>>>> 8ce800a0
 };
 
 #endif // SCT_RAWDATABYTESTREAMCNV_SCTRAWDATAPROVIDERTOOL_H