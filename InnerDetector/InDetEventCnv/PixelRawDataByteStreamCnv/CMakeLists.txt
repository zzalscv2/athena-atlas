################################################################################
# Package: PixelRawDataByteStreamCnv
################################################################################

# Declare the package name:
atlas_subdir( PixelRawDataByteStreamCnv )

# Declare the package's dependencies:
atlas_depends_on_subdirs(
   PUBLIC
   Event/ByteStreamData
   GaudiKernel
   InnerDetector/InDetRawEvent/InDetRawData
   PRIVATE
   Control/AthenaBaseComps
   Control/StoreGate
   DetectorDescription/IRegionSelector
   Event/ByteStreamCnvSvcBase
   InnerDetector/InDetConditions/InDetConditionsSummaryService
   InnerDetector/InDetConditions/PixelConditionsServices
   InnerDetector/InDetDetDescr/InDetIdentifier
   InnerDetector/InDetDetDescr/InDetReadoutGeometry
   InnerDetector/InDetDetDescr/PixelCabling
<<<<<<< HEAD
	 Event/xAOD/xAODEventInfo
   Trigger/TrigEvent/TrigSteeringEvent )
=======
   Event/xAOD/xAODEventInfo )
>>>>>>> a75a4d70

# External dependencies:
find_package( tdaq-common COMPONENTS eformat_write DataWriter )

# Component(s) in the package:
atlas_add_library( PixelRawDataByteStreamCnvLib
   PixelRawDataByteStreamCnv/*.h
   INTERFACE
   PUBLIC_HEADERS PixelRawDataByteStreamCnv
   LINK_LIBRARIES GaudiKernel ByteStreamData InDetRawData )

atlas_add_component( PixelRawDataByteStreamCnv
   src/*.h src/*.cxx src/components/*.cxx
   INCLUDE_DIRS ${TDAQ-COMMON_INCLUDE_DIRS}
   LINK_LIBRARIES ${TDAQ-COMMON_LIBRARIES} ByteStreamData
   GaudiKernel InDetRawData AthenaBaseComps StoreGateLib
<<<<<<< HEAD
   ByteStreamCnvSvcBaseLib InDetIdentifier InDetReadoutGeometry IRegionSelector
   xAODEventInfo TrigSteeringEvent PixelRawDataByteStreamCnvLib )
=======
   ByteStreamCnvSvcBaseLib InDetIdentifier InDetReadoutGeometry
   xAODEventInfo PixelCablingLib PixelRawDataByteStreamCnvLib )
>>>>>>> a75a4d70
<|MERGE_RESOLUTION|>--- conflicted
+++ resolved
@@ -14,19 +14,13 @@
    PRIVATE
    Control/AthenaBaseComps
    Control/StoreGate
-   DetectorDescription/IRegionSelector
    Event/ByteStreamCnvSvcBase
    InnerDetector/InDetConditions/InDetConditionsSummaryService
    InnerDetector/InDetConditions/PixelConditionsServices
    InnerDetector/InDetDetDescr/InDetIdentifier
    InnerDetector/InDetDetDescr/InDetReadoutGeometry
    InnerDetector/InDetDetDescr/PixelCabling
-<<<<<<< HEAD
-	 Event/xAOD/xAODEventInfo
-   Trigger/TrigEvent/TrigSteeringEvent )
-=======
    Event/xAOD/xAODEventInfo )
->>>>>>> a75a4d70
 
 # External dependencies:
 find_package( tdaq-common COMPONENTS eformat_write DataWriter )
@@ -43,10 +37,5 @@
    INCLUDE_DIRS ${TDAQ-COMMON_INCLUDE_DIRS}
    LINK_LIBRARIES ${TDAQ-COMMON_LIBRARIES} ByteStreamData
    GaudiKernel InDetRawData AthenaBaseComps StoreGateLib
-<<<<<<< HEAD
-   ByteStreamCnvSvcBaseLib InDetIdentifier InDetReadoutGeometry IRegionSelector
-   xAODEventInfo TrigSteeringEvent PixelRawDataByteStreamCnvLib )
-=======
    ByteStreamCnvSvcBaseLib InDetIdentifier InDetReadoutGeometry
-   xAODEventInfo PixelCablingLib PixelRawDataByteStreamCnvLib )
->>>>>>> a75a4d70
+   xAODEventInfo PixelCablingLib PixelRawDataByteStreamCnvLib )