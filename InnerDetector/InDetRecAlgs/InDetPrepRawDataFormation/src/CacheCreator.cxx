--- conflicted
+++ resolved
@@ -64,7 +64,6 @@
 
         ATH_CHECK(createContainer(m_PixRDOCacheKey, m_pix_idHelper->wafer_hash_max(), ctx));
 
-<<<<<<< HEAD
         //=========================================================
         //  Size of Pixel BS Error container
         //
@@ -85,9 +84,6 @@
         //                             Total : 70656
         //=========================================================
         ATH_CHECK(createValueContainer(m_PixBSErrCacheKey, 70656, ctx, std::numeric_limits<uint64_t>::min()));
-=======
-        ATH_CHECK(createValueContainer(m_PixBSErrCacheKey,  m_pix_idHelper->wafer_hash_max(), ctx, std::numeric_limits<uint64_t>::min()));
->>>>>>> 7e7fea0e
 
         return StatusCode::SUCCESS;
     }
