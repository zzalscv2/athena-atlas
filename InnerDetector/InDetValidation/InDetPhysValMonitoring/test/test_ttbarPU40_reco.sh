--- conflicted
+++ resolved
@@ -60,22 +60,6 @@
   run ls -la "$lastref_dir"
 
   echo "compare with R23.0.23 or 24.0.1"
-<<<<<<< HEAD
-  $ATLAS_LOCAL_ROOT/dcube/current/DCubeClient/python/dcube.py \
-    -p -x dcube_idtide \
-    -c ${dcubeXml_idtide} \
-    -r ${dcubeRef_idtide} \
-    physval_idtide.ntuple.root
-  
-  echo "compare with last build"
-  $ATLAS_LOCAL_ROOT/dcube/current/DCubeClient/python/dcube.py \
-    -p -x dcube_idtide_last \
-    -c ${dcubeXml_idtide} \
-    -r ${lastref_dir}/physval_idtide.ntuple.root \
-    physval_idtide.ntuple.root
-  echo "art-result: $? shifter_plots_idtide_last"
-=======
->>>>>>> 25e2fc36
 
   $ATLAS_LOCAL_ROOT/dcube/current/DCubeClient/python/dcube.py \
     -p -x dcube_lrt \
