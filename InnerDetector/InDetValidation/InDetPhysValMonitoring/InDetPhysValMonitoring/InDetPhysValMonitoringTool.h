/*
  Copyright (C) 2002-2020 CERN for the benefit of the ATLAS collaboration
*/

#ifndef INDETPHYSVALMONITORING_INDETPHYSVALMONITORINGTOOL_H
#define INDETPHYSVALMONITORING_INDETPHYSVALMONITORINGTOOL_H
/**
 * @file InDetPhysValMonitoringTool.h
 * header file for class of same name
 * @author shaun roe
 * @date 21 February 2014
**/




//local include
#include "InDetPhysValMonitoring/IAthSelectionTool.h"
#include "InDetPhysValMonitoring/CutFlow.h"

//#include "PATCore/IAsgSelectionTool.h"
#include "AthenaMonitoring/ManagedMonitorToolBase.h"
#include "InDetTrackSelectionTool/IInDetTrackSelectionTool.h"


#include "InDetTruthVertexValidation/IInDetVertexTruthMatchTool.h"

//#gaudi includes
#include "GaudiKernel/ToolHandle.h"
//EDM includes
#include "xAODTruth/TruthParticleContainer.h"
#include "xAODTruth/TruthPileupEventContainer.h"
#include "xAODTruth/TruthEventContainer.h"
#include "xAODEventInfo/EventInfo.h"
#include "xAODJet/JetContainer.h"

//Athena
#include "AtlasDetDescr/AtlasDetectorID.h"
#include "InDetIdentifier/PixelID.h"
#include "InDetIdentifier/SCT_ID.h"
#include "InDetIdentifier/TRT_ID.h"
#include "TRT_ReadoutGeometry/TRT_DetectorManager.h"
//STL includes
#include <string>
#include <vector>


//fwd declaration
class IInDetPhysValDecoratorTool;
class InDetRttPlots;
namespace IDPVM{
    class CachedGetAssocTruth;
}


/**
 * Tool to book and fill inner detector histograms for physics validation
 */
class InDetPhysValMonitoringTool:public ManagedMonitorToolBase{
public:
    ///Constructor with parameters
    InDetPhysValMonitoringTool(const std::string & type, const std::string & name, const IInterface* parent);
    ///Destructor
    virtual ~InDetPhysValMonitoringTool();
    /** \name BaseclassMethods Baseclass methods reimplemented 
    }**/
    //@{
    virtual StatusCode initialize();
    virtual StatusCode bookHistograms();
    virtual StatusCode fillHistograms();
    virtual StatusCode procHistograms();
    //@}
private:
<<<<<<< HEAD
	///prevent default construction
	InDetPhysValMonitoringTool();
  // Private utility methods
  void fillTrackCutFlow(const asg::AcceptData& accept);
  void fillCutFlow(const asg::AcceptData& accept, std::vector<std::string> & names, std::vector<int> & cutFlow);
  // Get truth particles into a vector, possibly using the pileup from the event
	const std::vector<const xAOD::TruthParticle *> getTruthParticles();
	//
	const Trk::TrackParameters* getUnbiasedTrackParameters(const Trk::TrackParameters* trkParameters, const Trk::MeasurementBase* measurement );
	// Do Jet/TIDE plots (Tracking In Dense Environment)
	StatusCode fillJetHistograms(const xAOD::TrackParticleContainer * pTracks, 
	                      IDPVM::CachedGetAssocTruth & association,
	                      const  xAOD::Vertex * primaryVtx,
                              const std::vector<const xAOD::TruthParticle*> &truthParticles);
	///TrackParticle container's name
        SG::ReadHandleKey<xAOD::TrackParticleContainer>  m_trkParticleName
             {this,"TrackParticleContainerName", "InDetTrackParticles"};
	///TruthParticle container's name
        SG::ReadHandleKey<xAOD::TruthParticleContainer> m_truthParticleName
             {this, "TruthParticleContainerName",  "TruthParticles", ""};

	///Primary vertex container's name
        SG::ReadHandleKey<xAOD::VertexContainer>  m_vertexContainerName
             {this,"VertexContainerName", "PrimaryVertices", ""};
	///Truth vertex container's name
        SG::ReadHandleKey<xAOD::TruthVertexContainer> m_truthVertexContainerName
             {this,"TruthVertexContainerName",  "TruthVertices",""};

	///EventInfo container name
        SG::ReadHandleKey<xAOD::EventInfo> m_eventInfoContainerName
             {this,"EventInfoContainerName", "EventInfo", ""};

        SG::ReadHandleKey<xAOD::TruthEventContainer> m_truthEventName
             {this, "TruthEvents", "TruthEvents","Name of the truth events container probably either TruthEvent or TruthEvents"};
        SG::ReadHandleKey<xAOD::TruthPileupEventContainer> m_truthPileUpEventName
             {this, "TruthPileupEvents", "TruthPileupEvents","Name of the truth pileup events container probably TruthPileupEvent(s)"};

        SG::ReadHandleKey<xAOD::JetContainer> m_jetContainerName
             {this, "JetContainerName", "AntiKt4LCTopoJets" , ""};


        // needed to indicate data dependencies
        std::vector<SG::ReadDecorHandleKey<xAOD::TrackParticleContainer> > m_floatTrkDecor;
        std::vector<SG::ReadDecorHandleKey<xAOD::TrackParticleContainer> > m_intTrkDecor;
        std::vector<SG::ReadDecorHandleKey<xAOD::TruthParticleContainer> > m_floatTruthDecor;
        std::vector<SG::ReadDecorHandleKey<xAOD::TruthParticleContainer> > m_intTruthDecor;

	///Directory name
	std::string m_dirName;

	///histograms
	std::unique_ptr< InDetRttPlots > m_monPlots;
	///Tool for selecting tracks
	bool m_useTrackSelection;
	bool m_useVertexTruthMatchTool;
        bool m_TrkSelectPV;   // make track selection relative to PV
	ToolHandle<InDet::IInDetTrackSelectionTool> m_trackSelectionTool;
	ToolHandle<IInDetVertexTruthMatchTool> m_vtxValidTool;
	ToolHandle<IAthSelectionTool> m_truthSelectionTool;
        mutable std::mutex  m_mutex;
        mutable CutFlow     m_truthCutFlow;
	std::vector<int> m_prospectsMatched;
  float m_lowProb;
  float m_highProb;
  int m_detailLevel;
	int m_truthCounter;

	std::vector<std::string> m_trackCutflowNames;
	std::vector<int> m_trackCutflow;
	std::string m_pileupSwitch; // All, PileUp, or HardScatter
	///Jet Things

	float m_maxTrkJetDR;
  bool m_doTrackInJetPlots;

	std::string m_folder;
=======
    ///prevent default construction
    InDetPhysValMonitoringTool();
    // Private utility methods
    void fillTrackCutFlow(const asg::AcceptData& accept);
    void fillCutFlow(const asg::AcceptData& accept, std::vector<std::string> & names, std::vector<int> & cutFlow);
    // Get truth particles into a vector, possibly using the pileup from the event
    const std::vector<const xAOD::TruthParticle *> getTruthParticles();
    const std::vector<const xAOD::TruthVertex*> getTruthVertices();

    //
    const Trk::TrackParameters* getUnbiasedTrackParameters(const Trk::TrackParameters* trkParameters, const Trk::MeasurementBase* measurement );
    // Do Jet/TIDE plots (Tracking In Dense Environment)
    StatusCode fillJetHistograms(const xAOD::TrackParticleContainer * pTracks, 
                        IDPVM::CachedGetAssocTruth & association,
                        const  xAOD::Vertex * primaryVtx,
                        const std::vector<const xAOD::TruthParticle*> &truthParticles);

    ///TrackParticle container's name
    SG::ReadHandleKey<xAOD::TrackParticleContainer>  m_trkParticleName
        {this,"TrackParticleContainerName", "InDetTrackParticles"};

    ///TruthParticle container's name
    SG::ReadHandleKey<xAOD::TruthParticleContainer> m_truthParticleName
        {this, "TruthParticleContainerName",  "TruthParticles", ""};

    ///Primary vertex container's name
    SG::ReadHandleKey<xAOD::VertexContainer>  m_vertexContainerName
        {this,"VertexContainerName", "PrimaryVertices", ""};

    ///Truth vertex container's name
    SG::ReadHandleKey<xAOD::TruthVertexContainer> m_truthVertexContainerName
        {this,"TruthVertexContainerName",  "TruthVertices",""};

    ///EventInfo container name
    SG::ReadHandleKey<xAOD::EventInfo> m_eventInfoContainerName
        {this,"EventInfoContainerName", "EventInfo", ""};

    SG::ReadHandleKey<xAOD::TruthEventContainer> m_truthEventName
        {this, "TruthEvents", "TruthEvents","Name of the truth events container probably either TruthEvent or TruthEvents"};

    SG::ReadHandleKey<xAOD::TruthPileupEventContainer> m_truthPileUpEventName
        {this, "TruthPileupEvents", "TruthPileupEvents","Name of the truth pileup events container probably TruthPileupEvent(s)"};

    SG::ReadHandleKey<xAOD::JetContainer> m_jetContainerName
        {this, "JetContainerName", "AntiKt4LCTopoJets" , ""};


    // needed to indicate data dependencies
    std::vector<SG::ReadDecorHandleKey<xAOD::TrackParticleContainer> > m_floatTrkDecor;
    std::vector<SG::ReadDecorHandleKey<xAOD::TrackParticleContainer> > m_intTrkDecor;
    std::vector<SG::ReadDecorHandleKey<xAOD::TruthParticleContainer> > m_floatTruthDecor;
    std::vector<SG::ReadDecorHandleKey<xAOD::TruthParticleContainer> > m_intTruthDecor;

    ///Directory name
    std::string m_dirName;

    ///histograms
    std::unique_ptr< InDetRttPlots > m_monPlots;
    ///Tool for selecting tracks
    bool m_useTrackSelection;
    bool m_useVertexTruthMatchTool;
    bool m_TrkSelectPV;   // make track selection relative to PV
    ToolHandle<InDet::IInDetTrackSelectionTool> m_trackSelectionTool;
    ToolHandle<IInDetVertexTruthMatchTool> m_vtxValidTool;
    ToolHandle<IAthSelectionTool> m_truthSelectionTool;
    mutable std::mutex  m_mutex;
    mutable CutFlow     m_truthCutFlow;
    std::vector<int> m_prospectsMatched;
    float m_lowProb;
    float m_highProb;
    int m_truthCounter;

    std::vector<std::string> m_trackCutflowNames;
    std::vector<int> m_trackCutflow;
    std::string m_pileupSwitch; // All, PileUp, or HardScatter
    ///Jet Things

    float m_maxTrkJetDR;
    bool m_doTrackInJetPlots;

    std::string m_folder;
>>>>>>> 5b2eb9da
};
#endif<|MERGE_RESOLUTION|>--- conflicted
+++ resolved
@@ -71,84 +71,7 @@
     virtual StatusCode procHistograms();
     //@}
 private:
-<<<<<<< HEAD
-	///prevent default construction
-	InDetPhysValMonitoringTool();
-  // Private utility methods
-  void fillTrackCutFlow(const asg::AcceptData& accept);
-  void fillCutFlow(const asg::AcceptData& accept, std::vector<std::string> & names, std::vector<int> & cutFlow);
-  // Get truth particles into a vector, possibly using the pileup from the event
-	const std::vector<const xAOD::TruthParticle *> getTruthParticles();
-	//
-	const Trk::TrackParameters* getUnbiasedTrackParameters(const Trk::TrackParameters* trkParameters, const Trk::MeasurementBase* measurement );
-	// Do Jet/TIDE plots (Tracking In Dense Environment)
-	StatusCode fillJetHistograms(const xAOD::TrackParticleContainer * pTracks, 
-	                      IDPVM::CachedGetAssocTruth & association,
-	                      const  xAOD::Vertex * primaryVtx,
-                              const std::vector<const xAOD::TruthParticle*> &truthParticles);
-	///TrackParticle container's name
-        SG::ReadHandleKey<xAOD::TrackParticleContainer>  m_trkParticleName
-             {this,"TrackParticleContainerName", "InDetTrackParticles"};
-	///TruthParticle container's name
-        SG::ReadHandleKey<xAOD::TruthParticleContainer> m_truthParticleName
-             {this, "TruthParticleContainerName",  "TruthParticles", ""};
 
-	///Primary vertex container's name
-        SG::ReadHandleKey<xAOD::VertexContainer>  m_vertexContainerName
-             {this,"VertexContainerName", "PrimaryVertices", ""};
-	///Truth vertex container's name
-        SG::ReadHandleKey<xAOD::TruthVertexContainer> m_truthVertexContainerName
-             {this,"TruthVertexContainerName",  "TruthVertices",""};
-
-	///EventInfo container name
-        SG::ReadHandleKey<xAOD::EventInfo> m_eventInfoContainerName
-             {this,"EventInfoContainerName", "EventInfo", ""};
-
-        SG::ReadHandleKey<xAOD::TruthEventContainer> m_truthEventName
-             {this, "TruthEvents", "TruthEvents","Name of the truth events container probably either TruthEvent or TruthEvents"};
-        SG::ReadHandleKey<xAOD::TruthPileupEventContainer> m_truthPileUpEventName
-             {this, "TruthPileupEvents", "TruthPileupEvents","Name of the truth pileup events container probably TruthPileupEvent(s)"};
-
-        SG::ReadHandleKey<xAOD::JetContainer> m_jetContainerName
-             {this, "JetContainerName", "AntiKt4LCTopoJets" , ""};
-
-
-        // needed to indicate data dependencies
-        std::vector<SG::ReadDecorHandleKey<xAOD::TrackParticleContainer> > m_floatTrkDecor;
-        std::vector<SG::ReadDecorHandleKey<xAOD::TrackParticleContainer> > m_intTrkDecor;
-        std::vector<SG::ReadDecorHandleKey<xAOD::TruthParticleContainer> > m_floatTruthDecor;
-        std::vector<SG::ReadDecorHandleKey<xAOD::TruthParticleContainer> > m_intTruthDecor;
-
-	///Directory name
-	std::string m_dirName;
-
-	///histograms
-	std::unique_ptr< InDetRttPlots > m_monPlots;
-	///Tool for selecting tracks
-	bool m_useTrackSelection;
-	bool m_useVertexTruthMatchTool;
-        bool m_TrkSelectPV;   // make track selection relative to PV
-	ToolHandle<InDet::IInDetTrackSelectionTool> m_trackSelectionTool;
-	ToolHandle<IInDetVertexTruthMatchTool> m_vtxValidTool;
-	ToolHandle<IAthSelectionTool> m_truthSelectionTool;
-        mutable std::mutex  m_mutex;
-        mutable CutFlow     m_truthCutFlow;
-	std::vector<int> m_prospectsMatched;
-  float m_lowProb;
-  float m_highProb;
-  int m_detailLevel;
-	int m_truthCounter;
-
-	std::vector<std::string> m_trackCutflowNames;
-	std::vector<int> m_trackCutflow;
-	std::string m_pileupSwitch; // All, PileUp, or HardScatter
-	///Jet Things
-
-	float m_maxTrkJetDR;
-  bool m_doTrackInJetPlots;
-
-	std::string m_folder;
-=======
     ///prevent default construction
     InDetPhysValMonitoringTool();
     // Private utility methods
@@ -219,6 +142,7 @@
     std::vector<int> m_prospectsMatched;
     float m_lowProb;
     float m_highProb;
+    int m_detailLevel;
     int m_truthCounter;
 
     std::vector<std::string> m_trackCutflowNames;
@@ -230,6 +154,5 @@
     bool m_doTrackInJetPlots;
 
     std::string m_folder;
->>>>>>> 5b2eb9da
 };
 #endif