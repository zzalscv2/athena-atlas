# Copyright (C) 2002-2020 CERN for the benefit of the ATLAS collaboration

# Declare the package name:
atlas_subdir( InDetPhysValMonitoring )

# External dependencies:
find_package( ROOT COMPONENTS Core Tree MathCore Hist RIO pthread EG )
find_package( Boost COMPONENTS unit_test_framework )
find_package( XercesC )

# Component(s) in the package:
atlas_add_library( InDetPhysValMonitoringLib
                   src/*.cxx
                   PUBLIC_HEADERS InDetPhysValMonitoring
                   PRIVATE_INCLUDE_DIRS ${ROOT_INCLUDE_DIRS} ${XERCESC_INCLUDE_DIRS}
                   LINK_LIBRARIES AthenaBaseComps AthenaKernel AthenaMonitoringLib AtlasDetDescr BeamSpotConditionsData CxxUtils GaudiKernel InDetIdentifier InDetTrackSelectionToolLib InDetTruthVertexValidationLib MCTruthClassifierLib TrkValHistUtils TRT_ReadoutGeometry xAODBase xAODEventInfo xAODJet xAODTracking xAODTruth
                   PRIVATE_LINK_LIBRARIES ${ROOT_LIBRARIES} ${XERCESC_LIBRARIES} AsgTools AthContainers EventPrimitives GeoPrimitives InDetPrepRawData InDetRIO_OnTrack PATCoreAcceptLib PathResolver StoreGateLib TrkEventPrimitives TrkExInterfaces TrkParameters TrkSurfaces TrkToolInterfaces TrkTrack )

atlas_add_component( InDetPhysValMonitoring
                     src/components/*.cxx
                     LINK_LIBRARIES InDetPhysValMonitoringLib )

# Install files from the package:
atlas_install_python_modules( python/*.py )
atlas_install_joboptions( share/*.py share/*.txt )
atlas_install_runtime( share/*.xml )
atlas_install_runtime( test/InDetPhysValMonitoring_TestConfiguration.xml )

# build postprocessing program 
atlas_add_executable( postProcessIDPVMHistos util/postProcessIDPVMHistos.cxx 
        INCLUDE_DIRS ${ROOT_INCLUDE_DIRS} 
        LINK_LIBRARIES ${ROOT_LIBRARIES} InDetPhysValMonitoringLib )
        
atlas_add_test( SingleHistogramDefinition_test
                SOURCES
                test/SingleHistogramDefinition_test.cxx
                INCLUDE_DIRS ${Boost_INCLUDE_DIRS}
                LINK_LIBRARIES ${Boost_LIBRARIES} InDetPhysValMonitoringLib
                POST_EXEC_SCRIPT "nopost.sh"
)

atlas_add_test( HistogramDefinitionSvc_test
                SOURCES
                test/HistogramDefinitionSvc_test.cxx
                INCLUDE_DIRS ${Boost_INCLUDE_DIRS} ${ROOT_INCLUDE_DIRS}
                LINK_LIBRARIES ${Boost_LIBRARIES} ${ROOT_LIBRARIES} CxxUtils TestTools InDetPhysValMonitoringLib
                POST_EXEC_SCRIPT "nopost.sh"
)

atlas_add_test( XmlEntityInclusion_test
                SOURCES
                test/XmlEntityInclusion_test.cxx
                INCLUDE_DIRS ${Boost_INCLUDE_DIRS} ${ROOT_INCLUDE_DIRS}
                LINK_LIBRARIES ${Boost_LIBRARIES} ${ROOT_LIBRARIES} CxxUtils TestTools InDetPhysValMonitoringLib
                POST_EXEC_SCRIPT "nopost.sh"
)

atlas_add_test( InDetPlotBase_test
                SOURCES
                test/InDetPlotBase_test.cxx
                INCLUDE_DIRS ${Boost_INCLUDE_DIRS} ${ROOT_INCLUDE_DIRS}
                LINK_LIBRARIES ${Boost_LIBRARIES} ${ROOT_LIBRARIES} CxxUtils TestTools xAODTracking InDetPhysValMonitoringLib
                POST_EXEC_SCRIPT "nopost.sh"
)
<<<<<<< HEAD


atlas_add_test( StandaloneRun_test 
                SCRIPT test/IDPVM_standalone_test.sh 
                POST_EXEC_SCRIPT "nopost.sh"                
)

=======
>>>>>>> b11a477c
<|MERGE_RESOLUTION|>--- conflicted
+++ resolved
@@ -62,7 +62,6 @@
                 LINK_LIBRARIES ${Boost_LIBRARIES} ${ROOT_LIBRARIES} CxxUtils TestTools xAODTracking InDetPhysValMonitoringLib
                 POST_EXEC_SCRIPT "nopost.sh"
 )
-<<<<<<< HEAD
 
 
 atlas_add_test( StandaloneRun_test 
@@ -70,5 +69,3 @@
                 POST_EXEC_SCRIPT "nopost.sh"                
 )
 
-=======
->>>>>>> b11a477c
