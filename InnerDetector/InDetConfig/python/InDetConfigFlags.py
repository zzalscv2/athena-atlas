# Copyright (C) 2002-2023 CERN for the benefit of the ATLAS collaboration

from AthenaConfiguration.AthConfigFlags import AthConfigFlags
from AthenaConfiguration.Enums import BeamType, LHCPeriod

def createInDetConfigFlags():
    icf = AthConfigFlags()

    # Detector flags
    # Turn running of the truth seeded pseudo tracking only for pileup on and off.
    # Only makes sense to run on RDO file where SplitDigi was used!
    icf.addFlag("InDet.doSplitReco", False)
    # Turn on running of PRD MultiTruthMaker
    icf.addFlag("InDet.doTruth", lambda prevFlags: prevFlags.Input.isMC)

    # defines if the X1X mode is used for the offline or not
    icf.addFlag("InDet.selectSCTIntimeHits", lambda prevFlags: (
        not(prevFlags.Beam.Type is BeamType.Cosmics or \
            prevFlags.Tracking.doVtxBeamSpot)))
    icf.addFlag("InDet.useDCS", True)
    icf.addFlag("InDet.usePixelDCS", lambda prevFlags: (
        prevFlags.InDet.useDCS and prevFlags.Detector.EnablePixel))
    icf.addFlag("InDet.useSctDCS", lambda prevFlags: (
        prevFlags.InDet.useDCS and prevFlags.Detector.EnableSCT))
    # Use old (non CoolVectorPayload) SCT Conditions
    icf.addFlag("InDet.ForceCoraCool", False)
    # Use new (CoolVectorPayload) SCT Conditions
    icf.addFlag("InDet.ForceCoolVectorPayload", False)
    # Turn on SCT_ModuleVetoSvc, allowing it to be configured later
    icf.addFlag("InDet.doSCTModuleVeto", False)
    # Enable check for dead modules and FEs
    icf.addFlag("InDet.checkDeadElementsOnTrack", True)
    # Turn running of Event Info TRT Occupancy Filling Alg on and off (also whether it is used in TRT PID calculation)
    icf.addFlag("InDet.doTRTGlobalOccupancy", False)
    icf.addFlag("InDet.noTRTTiming",
                lambda prevFlags: prevFlags.Beam.Type is BeamType.SingleBeam)
    icf.addFlag("InDet.doTRTPhase",
                lambda prevFlags: prevFlags.Beam.Type is BeamType.Cosmics)

    # Tracking parameters

    # Turn on running of Brem Recovery in tracking
    icf.addFlag("InDet.Tracking.doBremRecovery", lambda prevFlags: (
        not (prevFlags.Tracking.doVtxLumi or
             prevFlags.Tracking.doVtxBeamSpot or
             prevFlags.Tracking.doLowMu or
             prevFlags.Beam.Type is not BeamType.Collisions or
             not prevFlags.BField.solenoidOn)))
    # Brem Recover in tracking restricted to Calo ROIs
    icf.addFlag("InDet.Tracking.doCaloSeededBrem", True)
    # Use Recover SSS to Calo ROIs
    icf.addFlag("InDet.Tracking.doHadCaloSeededSSS", False)
    # Use Calo ROIs to seed specific cuts for the ambi
    icf.addFlag("InDet.Tracking.doCaloSeededAmbi",
                lambda prevFlags: prevFlags.Detector.EnableCalo)
    # Try to split pixel clusters
    icf.addFlag("InDet.Tracking.doPixelClusterSplitting",
                lambda prevFlags: not(prevFlags.Beam.Type is BeamType.Cosmics))
    # choose splitter type: NeuralNet or AnalogClus
    icf.addFlag("InDet.Tracking.pixelClusterSplittingType", "NeuralNet")
    # Cut value for splitting clusters into two parts
    icf.addFlag("InDet.Tracking.pixelClusterSplitProb1",
                lambda prevFlags: (0.5 if prevFlags.GeoModel.Run is LHCPeriod.Run1 else 0.55))
    # Cut value for splitting clusters into three parts
    icf.addFlag("InDet.Tracking.pixelClusterSplitProb2",
                lambda prevFlags: (0.5 if prevFlags.GeoModel.Run is LHCPeriod.Run1 else 0.45))
    # use beam spot position in pixel NN
    icf.addFlag("InDet.Tracking.useBeamSpotInfoNN", True)
    # Enable check for dead modules and FEs
    icf.addFlag("InDet.Tracking.nnCutLargeD0Threshold", -1.0)
    icf.addFlag("InDet.Tracking.useBroadPixClusterErrors",
                False)  # Use broad cluster errors for Pixel
    icf.addFlag("InDet.Tracking.useBroadSCTClusterErrors",
                False)  # Use broad cluster errors for SCT

    # Tracking passes/configurations scheduled

    # Turn running of track segment creation in pixel on and off
    icf.addFlag("InDet.Tracking.doTrackSegmentsPixel",
                lambda prevFlags: (
                    prevFlags.Tracking.doMinBias or
                    prevFlags.Tracking.doLowMu or
                    prevFlags.Beam.Type is BeamType.Cosmics))
    # Turn running of track segment creation in SCT on and off
    icf.addFlag("InDet.Tracking.doTrackSegmentsSCT",
                lambda prevFlags: (prevFlags.Tracking.doLowMu or
                                   prevFlags.Beam.Type is BeamType.Cosmics))
    # Turn running of track segment creation in TRT on and off
    icf.addFlag("InDet.Tracking.doTrackSegmentsTRT",
                lambda prevFlags: (prevFlags.Tracking.doLowMu or
                                   prevFlags.Beam.Type is BeamType.Cosmics))
    # turn on / off TRT extensions
    icf.addFlag("InDet.Tracking.doTRTExtension", True)
    # control to run TRT Segment finding (do it always after new tracking!)
    icf.addFlag("InDet.Tracking.doTRTSegments",
                lambda prevFlags: (prevFlags.InDet.Tracking.doBackTracking or
                                   prevFlags.InDet.Tracking.doTRTStandalone))
    # Turn running of backtracking on and off
    icf.addFlag("InDet.Tracking.doBackTracking", lambda prevFlags: (
        not(prevFlags.Beam.Type in [BeamType.SingleBeam, BeamType.Cosmics] or
            prevFlags.Reco.EnableHI or
            prevFlags.Tracking.doHighPileup or
            prevFlags.Tracking.doVtxLumi or
            prevFlags.Tracking.doVtxBeamSpot)))
    # Turn running of doLowPt second pass on and off
    icf.addFlag("InDet.Tracking.doLowPt",
                lambda prevFlags: prevFlags.Tracking.doLowMu)
    # Turn running of doVeryLowPt thrid pass on and off
    icf.addFlag("InDet.Tracking.doVeryLowPt", False)
    # control TRT Standalone
    icf.addFlag("InDet.Tracking.doTRTStandalone", lambda prevFlags: (
        not(prevFlags.Reco.EnableHI or
            prevFlags.Tracking.doHighPileup or
            prevFlags.Tracking.doVtxLumi or
            prevFlags.Tracking.doVtxBeamSpot)))
    # Turn running of doForwardTracks pass on and off
    icf.addFlag("InDet.Tracking.doForwardTracks", lambda prevFlags: (
        not(prevFlags.Beam.Type in [BeamType.SingleBeam, BeamType.Cosmics] or
            prevFlags.Reco.EnableHI or
            prevFlags.Tracking.doHighPileup or
            prevFlags.Tracking.doVtxLumi or
            prevFlags.Tracking.doVtxBeamSpot or
            prevFlags.Tracking.doMinBias or
            prevFlags.Tracking.doLowMu)))
    icf.addFlag("InDet.Tracking.doTrackSegmentsDisappearing", lambda prevFlags: (
        not(prevFlags.Reco.EnableHI or
            prevFlags.Beam.Type is BeamType.Cosmics)))
    # Turn running of BeamGas second pass on and off
    icf.addFlag("InDet.Tracking.doBeamGas",
                lambda prevFlags: prevFlags.Beam.Type is BeamType.SingleBeam)
    # Switch for running MinBias settings with a 300 MeV pT cut (for Heavy Ion Proton)
    icf.addFlag("InDet.Tracking.doHIP300", False)
    # Switch for running Robust settings
    icf.addFlag("InDet.Tracking.doRobustReco", False)
    # Switch for running looser settings in ID for commissioning
    # Special reconstruction for BLS physics
    icf.addFlag("InDet.Tracking.doBLS", False)
    icf.addFlag("InDet.Tracking.writeSeedValNtuple", False) # Turn writing of seed validation ntuple on and off
    icf.addFlag("InDet.Tracking.writeExtendedPRDInfo", False)
    # Special pass using truth information for pattern recognition, runs in parallel to/instead of the first pass
    icf.addFlag("InDet.Tracking.doPseudoTracking", False)
    # Special pass using truth information for pattern recognition, removes assumed in-efficencies applied to PseudoTracking
    icf.addFlag("InDet.Tracking.doIdealPseudoTracking", False)
<<<<<<< HEAD
    # Switch for track observer tool
    icf.addFlag("InDet.Tracking.doTIDE_AmbiTrackMonitoring", False)
    # Save SiSP tracks (input to the ambiguity solver)
    icf.addFlag("InDet.Tracking.doStoreSiSPSeededTracks", False)
    # Skip ambiguity solver in hadronic ROI
    icf.addFlag("InDet.Tracking.doSkipAmbiROI", False)
=======
>>>>>>> 9dea5b41


    from InDetConfig.TrackingPassFlags import (
        createTrackingPassFlags, createHighPileupTrackingPassFlags,
        createMinBiasTrackingPassFlags, createLargeD0TrackingPassFlags,
        createR3LargeD0TrackingPassFlags, createLowPtLargeD0TrackingPassFlags,
        createLowPtTrackingPassFlags, createVeryLowPtTrackingPassFlags,
        createForwardTracksTrackingPassFlags, createBeamGasTrackingPassFlags,
        createVtxLumiTrackingPassFlags, createVtxBeamSpotTrackingPassFlags, createCosmicsTrackingPassFlags,
        createHeavyIonTrackingPassFlags, createPixelTrackingPassFlags, createDisappearingTrackingPassFlags,
        createSCTTrackingPassFlags, createTRTTrackingPassFlags, createTRTStandaloneTrackingPassFlags,
        createRobustRecoTrackingPassFlags)

    # Set up for first tracking pass, updated for second passes
    icf.addFlagsCategory("InDet.Tracking.MainPass",
                         createTrackingPassFlags, prefix=True)
    icf.addFlagsCategory("InDet.Tracking.HighPileupPass",
                         createHighPileupTrackingPassFlags, prefix=True)
    icf.addFlagsCategory("InDet.Tracking.MinBiasPass",
                         createMinBiasTrackingPassFlags, prefix=True)
    icf.addFlagsCategory("InDet.Tracking.LargeD0Pass",
                         createLargeD0TrackingPassFlags, prefix=True)
    icf.addFlagsCategory("InDet.Tracking.R3LargeD0Pass",
                         createR3LargeD0TrackingPassFlags, prefix=True)
    icf.addFlagsCategory("InDet.Tracking.LowPtLargeD0Pass",
                         createLowPtLargeD0TrackingPassFlags, prefix=True)
    icf.addFlagsCategory("InDet.Tracking.LowPtPass",
                         createLowPtTrackingPassFlags, prefix=True)
    icf.addFlagsCategory("InDet.Tracking.VeryLowPtPass",
                         createVeryLowPtTrackingPassFlags, prefix=True)
    icf.addFlagsCategory("InDet.Tracking.ForwardPass",
                         createForwardTracksTrackingPassFlags, prefix=True)
    icf.addFlagsCategory("InDet.Tracking.BeamGasPass",
                         createBeamGasTrackingPassFlags, prefix=True)
    icf.addFlagsCategory("InDet.Tracking.VtxLumiPass",
                         createVtxLumiTrackingPassFlags, prefix=True)
    icf.addFlagsCategory("InDet.Tracking.VtxBeamSpotPass",
                         createVtxBeamSpotTrackingPassFlags, prefix=True)
    icf.addFlagsCategory("InDet.Tracking.CosmicsPass",
                         createCosmicsTrackingPassFlags, prefix=True)
    icf.addFlagsCategory("InDet.Tracking.HeavyIonPass",
                         createHeavyIonTrackingPassFlags, prefix=True)
    icf.addFlagsCategory("InDet.Tracking.PixelPass",
                         createPixelTrackingPassFlags, prefix=True)
    icf.addFlagsCategory("InDet.Tracking.DisappearingPass",
                         createDisappearingTrackingPassFlags, prefix=True)
    icf.addFlagsCategory("InDet.Tracking.SCTPass",
                         createSCTTrackingPassFlags, prefix=True)
    icf.addFlagsCategory("InDet.Tracking.TRTPass",
                         createTRTTrackingPassFlags, prefix=True)
    icf.addFlagsCategory("InDet.Tracking.TRTStandalonePass",
                         createTRTStandaloneTrackingPassFlags, prefix=True)
    icf.addFlagsCategory("InDet.Tracking.RobustRecoPass",
                         createRobustRecoTrackingPassFlags, prefix=True)

    return icf<|MERGE_RESOLUTION|>--- conflicted
+++ resolved
@@ -141,15 +141,10 @@
     icf.addFlag("InDet.Tracking.doPseudoTracking", False)
     # Special pass using truth information for pattern recognition, removes assumed in-efficencies applied to PseudoTracking
     icf.addFlag("InDet.Tracking.doIdealPseudoTracking", False)
-<<<<<<< HEAD
-    # Switch for track observer tool
-    icf.addFlag("InDet.Tracking.doTIDE_AmbiTrackMonitoring", False)
     # Save SiSP tracks (input to the ambiguity solver)
     icf.addFlag("InDet.Tracking.doStoreSiSPSeededTracks", False)
     # Skip ambiguity solver in hadronic ROI
     icf.addFlag("InDet.Tracking.doSkipAmbiROI", False)
-=======
->>>>>>> 9dea5b41
 
 
     from InDetConfig.TrackingPassFlags import (
