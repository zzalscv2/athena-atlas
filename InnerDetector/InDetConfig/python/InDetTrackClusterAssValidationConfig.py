# Copyright (C) 2002-2023 CERN for the benefit of the ATLAS collaboration
# Configuration of InDetTrackClusterAssValidation package
from AthenaConfiguration.ComponentAccumulator import ComponentAccumulator
from AthenaConfiguration.ComponentFactory import CompFactory
from AthenaConfiguration.Enums import BeamType

def InDetTrackClusterAssValidationCfg(
        flags, name='InDetTrackClusterAssValidation', **kwargs):
    acc = ComponentAccumulator()

    kwargs.setdefault("SpacePointsPixelName", "PixelSpacePoints")
    kwargs.setdefault("SpacePointsSCTName", "SCT_SpacePoints")
    kwargs.setdefault("SpacePointsOverlapName", "OverlapSpacePoints")
    kwargs.setdefault("RadiusMin", 0.)
    kwargs.setdefault("MinNumberClustersTRT", 0)
    kwargs.setdefault("usePixel", flags.Detector.EnablePixel)
    kwargs.setdefault("useSCT", flags.Detector.EnableSCT)
    kwargs.setdefault("useTRT", flags.Detector.EnableTRT)

    if flags.Beam.Type in [BeamType.Cosmics, BeamType.SingleBeam]:
        kwargs.setdefault("MomentumCut",
                          flags.Tracking.ActiveConfig.minPT
                          if flags.Beam.Type==BeamType.Cosmics else 0)
        kwargs.setdefault("RadiusMax",   9999999.)
        kwargs.setdefault("RapidityCut", 9999999.)
        kwargs.setdefault("MinNumberClusters", 8)
        kwargs.setdefault("MinNumberSpacePoints", 4)

    else:
        kwargs.setdefault("MomentumCut", 2*flags.Tracking.ActiveConfig.minPT)
        kwargs.setdefault("RadiusMax", 20.)
        kwargs.setdefault("RapidityCut", flags.Tracking.ActiveConfig.maxEta)
        kwargs.setdefault("MinNumberClusters",
                          flags.Tracking.ActiveConfig.minClusters)
        kwargs.setdefault("MinNumberSpacePoints", 3)

    acc.addEventAlgo(
        CompFactory.InDet.TrackClusterAssValidation(name, **kwargs))
    return acc

def ITkTrackClusterAssValidationCfg(
        flags, name='ITkTrackClusterAssValidation', **kwargs):
    acc = ComponentAccumulator()

    kwargs.setdefault("usePixel", flags.Detector.EnableITkPixel)
    kwargs.setdefault("useStrip", flags.Detector.EnableITkStrip)
<<<<<<< HEAD
    kwargs.setdefault("MomentumCut",
                      max(flags.ITk.Tracking.ActiveConfig.minPT))
    kwargs.setdefault("RapidityCut",
                      flags.ITk.Tracking.ActiveConfig.maxEta)
    kwargs.setdefault("EtaBins", flags.ITk.Tracking.ActiveConfig.etaBins)
    kwargs.setdefault("PtCuts",
                      (len(flags.ITk.Tracking.ActiveConfig.etaBins)-1)*[max(flags.ITk.Tracking.ActiveConfig.minPT)])
=======
    kwargs.setdefault("MomentumCut", max(flags.Tracking.ActiveConfig.minPT))
    kwargs.setdefault("RapidityCut", flags.Tracking.ActiveConfig.maxEta)
    kwargs.setdefault("EtaBins", flags.Tracking.ActiveConfig.etaBins)
    kwargs.setdefault("PtCuts", flags.Tracking.ActiveConfig.minPT)
>>>>>>> 241f4075
    kwargs.setdefault("MinNumberClustersCuts",
                      flags.Tracking.ActiveConfig.minClusters)

    acc.addEventAlgo(CompFactory.ITk.TrackClusterAssValidation(name, **kwargs))
    return acc<|MERGE_RESOLUTION|>--- conflicted
+++ resolved
@@ -44,20 +44,10 @@
 
     kwargs.setdefault("usePixel", flags.Detector.EnableITkPixel)
     kwargs.setdefault("useStrip", flags.Detector.EnableITkStrip)
-<<<<<<< HEAD
-    kwargs.setdefault("MomentumCut",
-                      max(flags.ITk.Tracking.ActiveConfig.minPT))
-    kwargs.setdefault("RapidityCut",
-                      flags.ITk.Tracking.ActiveConfig.maxEta)
-    kwargs.setdefault("EtaBins", flags.ITk.Tracking.ActiveConfig.etaBins)
-    kwargs.setdefault("PtCuts",
-                      (len(flags.ITk.Tracking.ActiveConfig.etaBins)-1)*[max(flags.ITk.Tracking.ActiveConfig.minPT)])
-=======
     kwargs.setdefault("MomentumCut", max(flags.Tracking.ActiveConfig.minPT))
     kwargs.setdefault("RapidityCut", flags.Tracking.ActiveConfig.maxEta)
     kwargs.setdefault("EtaBins", flags.Tracking.ActiveConfig.etaBins)
     kwargs.setdefault("PtCuts", flags.Tracking.ActiveConfig.minPT)
->>>>>>> 241f4075
     kwargs.setdefault("MinNumberClustersCuts",
                       flags.Tracking.ActiveConfig.minClusters)
 
