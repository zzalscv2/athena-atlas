# Copyright (C) 2002-2021 CERN for the benefit of the ATLAS collaboration

def ITkPixelGeoModelCfg(flags):
    from AtlasGeoModel.GeoModelConfig import GeoModelCfg
    acc = GeoModelCfg(flags)
    geoModelSvc = acc.getPrimary()

    from AthenaConfiguration.ComponentFactory import CompFactory
    ITkPixelDetectorTool = CompFactory.ITkPixelDetectorTool()
    # ITkPixelDetectorTool.useDynamicAlignFolders = flags.GeoModel.Align.Dynamic
    ITkPixelDetectorTool.Alignable = False # make this a flag? Set true as soon as decided on folder structure
    ITkPixelDetectorTool.DetectorName = "ITkPixel"
    if flags.GeoModel.useLocalGeometry:
        # Setting this filename triggers reading from local file rather than DB
        ITkPixelDetectorTool.GmxFilename = flags.ITk.pixelGeometryFilename
    geoModelSvc.DetectorTools += [ ITkPixelDetectorTool ]
<<<<<<< HEAD
    return acc;
=======

    return acc


>>>>>>> f9925433

def ITkPixelAlignmentCfg(flags):
    if flags.GeoModel.Align.LegacyConditionsAccess:
        from IOVDbSvc.IOVDbSvcConfig import addFoldersSplitOnline
        return addFoldersSplitOnline(flags, "INDET", "/Indet/Onl/Align", "/Indet/Align")
    else:
        from PixelConditionsAlgorithms.ITkPixelConditionsConfig import ITkPixelAlignCondAlgCfg
        return ITkPixelAlignCondAlgCfg(flags)


def ITkPixelSimulationGeometryCfg(flags):
    # main GeoModel config
    acc = ITkPixelGeoModelCfg(flags)
    acc.merge(ITkPixelAlignmentCfg(flags))
    return acc


def ITkPixelReadoutGeometryCfg(flags):
    # main GeoModel config
    acc = ITkPixelGeoModelCfg(flags)
    acc.merge(ITkPixelAlignmentCfg(flags))
    from PixelConditionsAlgorithms.ITkPixelConditionsConfig import ITkPixelDetectorElementCondAlgCfg
    acc.merge(ITkPixelDetectorElementCondAlgCfg(flags))
    return acc<|MERGE_RESOLUTION|>--- conflicted
+++ resolved
@@ -14,14 +14,8 @@
         # Setting this filename triggers reading from local file rather than DB
         ITkPixelDetectorTool.GmxFilename = flags.ITk.pixelGeometryFilename
     geoModelSvc.DetectorTools += [ ITkPixelDetectorTool ]
-<<<<<<< HEAD
     return acc;
-=======
 
-    return acc
-
-
->>>>>>> f9925433
 
 def ITkPixelAlignmentCfg(flags):
     if flags.GeoModel.Align.LegacyConditionsAccess:
