/*
  Copyright (C) 2002-2019 CERN for the benefit of the ATLAS collaboration
*/

#include <iostream>
#include <iomanip>

#include "TrkSurfaces/PerigeeSurface.h" 
#include "TrkSurfaces/AnnulusBounds.h" 
#include "TrkMaterialOnTrack/ScatteringAngles.h"
#include "TrkMaterialOnTrack/MaterialEffectsOnTrack.h"
#include "TrkEventPrimitives/FitQualityOnSurface.h"
#include "TrkRIO_OnTrack/RIO_OnTrack.h"
#include "SiCombinatorialTrackFinderTool_xk/SiTrajectoryElement_xk.h"

#include "InDetRIO_OnTrack/PixelClusterOnTrack.h"
#include "InDetRIO_OnTrack/SCT_ClusterOnTrack.h"

///////////////////////////////////////////////////////////////////
// Set trajectory element
///////////////////////////////////////////////////////////////////

bool InDet::SiTrajectoryElement_xk::set
(int                                               st,
 const InDet::SiDetElementBoundaryLink_xk*&        dl,
 const InDet::SiClusterCollection::const_iterator& sb, 
 const InDet::SiClusterCollection::const_iterator& se,
 const InDet::SiCluster*                           si
 )
{
  m_fieldMode    = false; if(m_tools->fieldTool().magneticFieldMode()!=0) m_fieldMode = true;
  m_status       = 0                       ;
  m_detstatus    = st                      ;
  m_ndist        = 0                       ;
  m_nlinksF      = 0                       ;
  m_nlinksB      = 0                       ;
  m_nholesF      = 0                       ;
  m_nholesB      = 0                       ;
  m_dholesF      = 0                       ;
  m_dholesB      = 0                       ;
  m_nclustersF   = 0                       ;
  m_nclustersB   = 0                       ;
  m_npixelsB     = 0                       ;
  m_ndfF         = 0                       ;
  m_ndfB         = 0                       ;
  m_ntsos        = 0                       ;
  m_detelement   = dl->detElement()        ;
  m_detlink      = dl                      ;
  m_surface      = &m_detelement->surface(); if(!m_surface) return false;
  m_sibegin      = sb                      ;
  m_siend        = se                      ; 
  m_cluster      = si                      ;
  m_clusterOld   = si                      ;
  m_clusterNoAdd = 0                       ;
  m_stereo       = false                   ; 
  m_xi2F         = 10000.                  ;
  m_xi2B         = 10000.                  ;
  m_xi2totalF    = 0.                      ;
  m_xi2totalB    = 0.                      ;
  m_tools->electron() ? m_xi2max = m_tools->xi2maxBrem() : m_xi2max = m_tools->xi2max();
  m_detelement->isSCT() ? m_ndf=1 : m_ndf=2;
  
  if(m_tools->heavyion()) {
    if(m_ndf==2) {m_xi2max = 13.; m_xi2maxNoAdd = 13.;}
    else         {m_xi2max =  4.; m_xi2maxNoAdd =  8.;}
  }

  noiseInitiate()                          ;
  (m_detelement->isSCT() && (m_detelement->design().shape()==InDetDD::Trapezoid || m_detelement->design().shape()==InDetDD::Annulus)   ) ? 
    m_stereo = true : m_stereo = false;


  if(!m_detstatus) {
    IdentifierHash idHash = m_detelement->identifyHash();
    if(m_ndf==2) {if(!m_tools->pixcond()->isGood(idHash)) m_detstatus = -1;}
    else         {if(!m_tools->sctcond()->isGood(idHash)) m_detstatus = -1;}
  }
  
  const Amg::Transform3D& T  = m_surface->transform();
  
<<<<<<< HEAD
  if (m_tools->useFastTracking()) {
    m_radlength = .04;
    if(m_ndf == 2 and fabs(T(2,2)) > .1) m_radlength = .07;
=======
  if (m_tools->isITkGeometry()) {
    m_radlength = .04;
    if(m_ndf == 2) {
      fabs(T(2,2)) < .1 ? m_radlength = .04 : m_radlength = .07;
    }   
>>>>>>> 5902ace4
  }

  m_Tr[ 0] = T(0,0); m_Tr[ 1]=T(1,0); m_Tr[ 2]=T(2,0);
  m_Tr[ 3] = T(0,1); m_Tr[ 4]=T(1,1); m_Tr[ 5]=T(2,1);
  m_Tr[ 6] = T(0,2); m_Tr[ 7]=T(1,2); m_Tr[ 8]=T(2,2);
  m_Tr[ 9] = T(0,3); m_Tr[10]=T(1,3); m_Tr[11]=T(2,3);
  m_Tr[12] = m_Tr[ 9]*m_Tr[ 6]+m_Tr[10]*m_Tr[ 7]+m_Tr[11]*m_Tr[ 8];
  m_A[0] = 1.; m_A[1] = 0.; m_A[2] = 0.;

  return true;
}

///////////////////////////////////////////////////////////////////
// Set work information to trajectory
///////////////////////////////////////////////////////////////////

void InDet::SiTrajectoryElement_xk::setTools(const InDet::SiTools_xk* t)
{
  m_tools        = t                      ;
  m_useassoTool  = m_tools->useassoTool ();
  m_fieldService = m_tools->magfield    ();
  m_updatorTool  = m_tools->updatorTool ();
  m_proptool     = m_tools->propTool    ();
  m_riotool      = m_tools->rioTool     ();
  m_assoTool     = m_tools->assoTool    ();
  m_pixIdHelper  = m_tools->pixIdHelper ();
  m_sctIdHelper  = m_tools->sctIdHelper ();
} 

void InDet::SiTrajectoryElement_xk::setParameters()
{
  m_maxholes     = m_tools->maxholes   ()  ; 
  m_maxdholes    = m_tools->maxdholes  ()  ; 
  m_xi2max       = m_tools->xi2max     ()  ;
  m_xi2maxNoAdd  = m_tools->xi2maxNoAdd()  ;  
  m_xi2maxlink   = m_tools->xi2maxlink ()  ;
  m_xi2multi     = m_tools->xi2multi   ()  ;
} 

///////////////////////////////////////////////////////////////////
// Initiate first element of trajectory using external 
// track parameters
///////////////////////////////////////////////////////////////////

bool InDet::SiTrajectoryElement_xk::firstTrajectorElement
(const Trk::TrackParameters& Tpa)
{
  if(!m_cluster) return false;     

  Trk::PatternTrackParameters Tp; if(!Tp.production(&Tpa)) return false;

  const Trk::Surface* pl = Tp.associatedSurface();

  // Track propagation if need
  //
  if(m_surface==pl) {
    m_parametersPF = Tp;
    if (m_tools->isITkGeometry()) {
      double Sf,Cf,Ce,Se; 
      sincos(Tp.par()[2],&Sf,&Cf); 
      sincos(Tp.par()[3],&Se,&Ce);
      m_A[0] = Cf*Se; 
      m_A[1] = Sf*Se;
      m_A[2] =    Ce;     
    }
  } else  if(!propagate(Tp,m_parametersPF,m_step)) return false;

  // Initiate track parameters without initial covariance
  //
  double cv[15]={ 1. ,
                  0. , 1.,
                  0. , 0.,.001,
                  0. , 0.,  0.,.001,
                  0. , 0.,  0.,  0.,.00001};
                  
  if (m_tools->isITkGeometry()) {
    cv[5]=.01; cv[9]=.01;    
    if(m_ndf==2) {cv[5] = .1; cv[9] = .1;}
  }     

  if(m_detelement->isDBM()) {

    double tn = tan(Tp.par()[3]);
    cv[ 5]    = .0001           ;
    cv[14]    = (tn*tn*1.e-6)   ;
  } 

  m_parametersPF.setCovariance(cv);
  initiateState(m_parametersPF,m_parametersUF);

<<<<<<< HEAD
  double radl = m_radlength;  m_radlength= 1.;
  noiseProduction(1,m_parametersUF);
  m_radlength    = radl ;
=======
  if (not m_tools->isITkGeometry())
    noiseProduction(1,m_parametersUF);
  else {
    noiseProduction(1,m_parametersUF,1.);
  }
>>>>>>> 5902ace4

  m_dist         = -10. ;
  m_step         =  0.  ;
  m_xi2F         =  0.  ;
  m_xi2totalF    =  0.  ;
  m_status       =  1   ;
  m_inside       = -1   ;
  m_ndist        =  0   ;
  m_nlinksF      =  0   ;
  m_nholesF      =  0   ;
  m_dholesF      =  0   ;
  m_clusterNoAdd =  0   ;
  m_nclustersF   =  1   ;
  m_ndfF         = m_ndf;
  return true;
}

///////////////////////////////////////////////////////////////////
// Initiate first element of trajectory using smoother result
///////////////////////////////////////////////////////////////////

bool InDet::SiTrajectoryElement_xk::firstTrajectorElement()
{

  if(!m_cluster || !m_status) return false;
  if(m_status > 1 ) m_parametersPF = m_parametersUB;

  m_parametersPF.diagonalization(100.);
  if(!initiateState(m_parametersPF,m_parametersUF)) return false;
  noiseProduction(1,m_parametersUF);

  m_dist         = -10. ;
  m_xi2F         =  0.  ;
  m_xi2totalF    =  0.  ;
  m_status       =  1   ;
  m_inside       = -1   ;
  m_ndist        =  0   ;
  m_nlinksF      =  0   ;
  m_nholesF      =  0   ;
  m_dholesF      =  0   ;
  m_clusterNoAdd =  0   ;
  m_nclustersF   =  1   ;
  m_ndfF         = m_ndf;
  return true;
}

///////////////////////////////////////////////////////////////////
// Initiate last element of trajectory 
///////////////////////////////////////////////////////////////////

bool InDet::SiTrajectoryElement_xk::lastTrajectorElement()
{
  if(m_status==0 || !m_cluster) return false; 
  noiseProduction(1,m_parametersUF);

  m_parametersSM = m_parametersPF;
  m_parametersPB = m_parametersUF;
  m_parametersPB.diagonalization(100.);
  if(!initiateState(m_parametersPB,m_parametersUB)) return false;

  m_status       =      3 ;
  m_inside       =     -1 ;
  m_ndist        =      0 ;
  m_nlinksB      =      0 ;
  m_nholesB      =      0 ;
  m_dholesB      =      0 ;
  m_clusterNoAdd =      0 ;
  m_nclustersB   =      1 ; m_ndf == 2 ? m_npixelsB = 1 : m_npixelsB = 0;
  m_ndfB         =  m_ndf ;
  m_xi2B         =  m_xi2F;
  m_xi2totalB    =  m_xi2F;
  m_dist         =    -10.;
  return true;
}

///////////////////////////////////////////////////////////////////
// Propagate information in forward direction without closest 
// clusters search
///////////////////////////////////////////////////////////////////

bool InDet::SiTrajectoryElement_xk::ForwardPropagationWithoutSearch
(InDet::SiTrajectoryElement_xk& TE)
{
  // Track propagation
  // 
  if(TE.m_cluster) {

    TE.m_parametersUF.addNoise   (TE.m_noise,Trk::alongMomentum);
    if(!propagate(TE.m_parametersUF,m_parametersPF,m_step)) return false;
    TE.m_parametersUF.removeNoise(TE.m_noise,Trk::alongMomentum);
    m_dholesF = 0;
  }
  else             {

    TE.m_parametersPF.addNoise   (TE.m_noise,Trk::alongMomentum);
    if(!propagate(TE.m_parametersPF,m_parametersPF,m_step)) return false;
    TE.m_parametersPF.removeNoise(TE.m_noise,Trk::alongMomentum);
    m_dholesF = TE.m_dholesF;
  }

  m_nclustersF = TE.m_nclustersF;
  m_nholesF    = TE.m_nholesF   ; 
  m_ndist      = TE.m_ndist     ;
  m_ndfF       = TE.m_ndfF      ;
  m_xi2totalF  = TE.m_xi2totalF ;
  m_step      += TE.m_step      ;  

  // Track update
  //
  if( m_cluster) {
    if(!addCluster(m_parametersPF,m_parametersUF,m_xi2F)) return false;
    m_inside  = -1; ++m_nclustersF; m_xi2totalF+=m_xi2F; m_ndfF+=m_ndf;
  }
  else           {

    m_inside = m_detlink->intersect(m_parametersPF,m_dist);

    if( m_detstatus >=0) {
      if(m_inside <  0 ) {++m_nholesF; ++m_dholesF;}
      if(m_dist   < -2.) ++m_ndist;
    }
  }

  // Noise production
  //
  if(m_inside<=0) {

    if(m_cluster) noiseProduction(1,m_parametersUF);
    else { m_tools->useFastTracking() ? noiseInitiate() : noiseProduction(1,m_parametersPF); }
  }
  else            {
    noiseInitiate();
  }
  m_status       = 1;
  m_nlinksF      = 0;
  m_clusterNoAdd = 0;
  return true;
}

///////////////////////////////////////////////////////////////////
// Propagate information in forward direction with closest 
// clusters search
///////////////////////////////////////////////////////////////////

bool InDet::SiTrajectoryElement_xk::ForwardPropagationWithSearch
(InDet::SiTrajectoryElement_xk& TE)
{
  // Track propagation
  // 
  if(TE.m_cluster) {

    TE.m_parametersUF.addNoise   (TE.m_noise,Trk::alongMomentum);
    if(!propagate(TE.m_parametersUF,m_parametersPF,m_step)) return false; 
    TE.m_parametersUF.removeNoise(TE.m_noise,Trk::alongMomentum);
    m_dholesF = 0;
  }
  else             {

    TE.m_parametersPF.addNoise   (TE.m_noise,Trk::alongMomentum);
    if(!propagate(TE.m_parametersPF,m_parametersPF,m_step)) return false; 
    TE.m_parametersPF.removeNoise(TE.m_noise,Trk::alongMomentum);
    m_dholesF = TE.m_dholesF;
  }

  m_status       =         1                           ;
  m_nlinksF      =         0                           ;
  m_clusterOld   = m_cluster                           ;
  m_cluster      =         0                           ;
  m_clusterNoAdd =         0                           ;  
  m_xi2F         =    10000.                           ;
  m_inside       = m_detlink->intersect(m_parametersPF,m_dist);
  m_nholesF      = TE.m_nholesF                        ;
  m_ndist        = TE.m_ndist                          ;
  m_nclustersF   = TE.m_nclustersF                     ; 
  m_ndfF         = TE.m_ndfF                           ;
  m_xi2totalF    = TE.m_xi2totalF                      ;
  m_step        += TE.m_step                           ;
  
  if(m_inside > 0) {noiseInitiate(); return true;}
  
  if((m_nlinksF=searchClusters(m_parametersPF,m_linkF))) {

    m_xi2F =  m_linkF[0].xi2();

    if     (m_xi2F <= m_xi2max    ) {

      m_cluster = m_linkF[0].cluster();
      if(!addCluster(m_parametersPF,m_parametersUF)) return false;
      noiseProduction(1,m_parametersUF);
      ++m_nclustersF; m_xi2totalF+=m_xi2F; m_ndfF+=m_ndf;
    }
    else if(m_xi2F <= m_xi2maxNoAdd) { 
	
      m_clusterNoAdd =  m_linkF[0].cluster();
      noiseProduction(1,m_parametersPF);
    }
  }
  else {
    noiseProduction(1,m_parametersPF);
  }
  
  if(m_detstatus >=0 && !m_cluster) {
    if(m_inside < 0 && !m_clusterNoAdd) {++m_nholesF; ++m_dholesF;} 
    if(m_dist < -2. ) ++m_ndist;
  }
  return true;
}

///////////////////////////////////////////////////////////////////
// Forward propagation for search closest cluster
///////////////////////////////////////////////////////////////////

bool InDet::SiTrajectoryElement_xk::ForwardPropagationForClusterSeach
 (int n,const Trk::TrackParameters& Tpa,
 const InDet::SiDetElementBoundaryLink_xk*&        dl,
 const InDet::SiClusterCollection::const_iterator& sb, 
 const InDet::SiClusterCollection::const_iterator& se)
{
  m_detstatus    = 1                       ;
  m_sibegin      = sb                      ;
  m_siend        = se                      ; 
  m_detelement   = dl->detElement()        ;
  m_detlink      = dl                      ;
  m_surface      = &m_detelement->surface();
  m_detelement->isSCT() ? m_ndf=1 : m_ndf=2;
  m_stereo       = false                   ;

  (m_detelement->isSCT() && m_detelement->design().shape()==InDetDD::Trapezoid) ? 
    m_stereo = true : m_stereo = false;


  if(!n) {
    Trk::PatternTrackParameters Tp; if(!Tp.production(&Tpa)) return false;
    if(!propagateParameters(Tp,m_parametersPF,m_step)) return false;
 
   if(!m_parametersPF.iscovariance()) {

      double cv[15]={ .02 ,
	 	       0., .02,
		       0., 0.,.000001,
		       0., 0.,   0.,.000001,
		       0., 0.,   0.,   0.,.000000001};
      
      m_parametersPF.setCovariance(cv);
    }
  }
  else {
    if(!propagate(m_parametersPF,m_parametersPF,m_step)) return false;
  }
  m_nlinksF=searchClusters(m_parametersPF,m_linkF);
  return true;
}

///////////////////////////////////////////////////////////////////
// Forward propagation for search closest cluster
///////////////////////////////////////////////////////////////////

void InDet::SiTrajectoryElement_xk::CloseClusterSeach
 (Trk::PatternTrackParameters& Tpa,
 const InDet::SiDetElementBoundaryLink_xk*&        dl,
 const InDet::SiClusterCollection::const_iterator& sb, 
 const InDet::SiClusterCollection::const_iterator& se)
{
  m_detstatus    = 1                       ;
  m_cluster      = 0                       ;
  m_sibegin      = sb                      ;
  m_siend        = se                      ; 
  m_detelement   = dl->detElement()        ;
  m_detlink      = dl                      ;
  m_surface      = &m_detelement->surface();
  m_detelement->isSCT() ? m_ndf=1 : m_ndf=2;
  m_stereo       = false                   ;

  (m_detelement->isSCT() && m_detelement->design().shape()==InDetDD::Trapezoid) ? 
    m_stereo = true : m_stereo = false;

  if(m_detlink->intersect(Tpa,m_dist) > 0 || !searchClusters(Tpa,m_linkF)) return;
  m_cluster = m_linkF[0].cluster();
  m_xi2F    = m_linkF[0].xi2    ();
}

///////////////////////////////////////////////////////////////////
// Backward propagation for filter
///////////////////////////////////////////////////////////////////

bool InDet::SiTrajectoryElement_xk::BackwardPropagationFilter
(InDet::SiTrajectoryElement_xk& TE)
{
  // Track propagation
  // 
  if(TE.m_noise.correctionIMom() < 1.) {

    if(TE.m_cluster) {

      TE.m_parametersUB.addNoise   (TE.m_noise,Trk::oppositeMomentum);
      if(!propagate(TE.m_parametersUB,m_parametersPB,m_step)) return false; 
      TE.m_parametersUB.removeNoise(TE.m_noise,Trk::oppositeMomentum);
      m_dholesB = 0;
    }
    else             {

      TE.m_parametersPB.addNoise   (TE.m_noise,Trk::oppositeMomentum);
      if(!propagate(TE.m_parametersPB,m_parametersPB,m_step)) return false; 
      TE.m_parametersPB.removeNoise(TE.m_noise,Trk::oppositeMomentum);
      m_dholesB = TE.m_dholesB;
    }
  }
  else                                  {

    if(TE.m_cluster) {

      if(!propagate(TE.m_parametersUB,m_parametersPB,m_step)) return false; 
      m_dholesB = 0;
    }
    else             {

      if(!propagate(TE.m_parametersPB,m_parametersPB,m_step)) return false; 
      m_dholesB = TE.m_dholesB;
    }
  }
  m_status       =         2;
  m_nlinksB      =         0;
  m_clusterOld   = m_cluster;
  m_cluster      =         0;
  m_clusterNoAdd =         0;
  m_xi2B         =    10000.;
  m_inside       = m_detlink->intersect(m_parametersPB,m_dist);
  m_nholesB      = TE.m_nholesB                        ;
  m_ndist        = TE.m_ndist                          ;
  m_nclustersB   = TE.m_nclustersB                     ; 
  m_npixelsB     = TE.m_npixelsB                       ;
  m_ndfB         = TE.m_ndfB                           ;
  m_xi2totalB    = TE.m_xi2totalB                      ;
  m_step        += TE.m_step                           ;

  if(m_inside >0 ) {noiseInitiate(); return true;}
  
  if((m_nlinksB = searchClusters(m_parametersPB,m_linkB))) {

    m_xi2B =  m_linkB[0].xi2();
    
    if     (m_xi2B <= m_xi2max     ) {
      
      m_cluster = m_linkB[0].cluster();
      if(!addCluster(m_parametersPB,m_parametersUB)) return false;
      noiseProduction(-1,m_parametersUB);
      ++m_nclustersB; m_xi2totalB+=m_xi2B; m_ndfB+=m_ndf; if(m_ndf==2) ++m_npixelsB;
    }
    else if(m_xi2B <= m_xi2maxNoAdd) { 
      
      m_clusterNoAdd =  m_linkB[0].cluster();
      noiseProduction(-1,m_parametersPB);
    }
  }
  else {
    noiseProduction(-1,m_parametersPB);
  }

  if(m_detstatus >=0 && !m_cluster){
    if(m_inside < 0 && !m_clusterNoAdd) {++m_nholesB; ++m_dholesB;}
    if(m_dist < -2.) ++m_ndist;
  }
  return true;
}

///////////////////////////////////////////////////////////////////
// Backward propagation for smoother  
///////////////////////////////////////////////////////////////////

bool InDet::SiTrajectoryElement_xk::BackwardPropagationSmoother
(InDet::SiTrajectoryElement_xk& TE,bool isTwoSpacePointsSeed)
{

  // Track propagation
  //
  double step;
  if(TE.m_cluster) {

    if(!propagate(TE.m_parametersUB,m_parametersPB,step)) return false;
    m_dholesB = 0;
  }
  else             {

    if(!propagate(TE.m_parametersPB,m_parametersPB,step)) return false;
    m_dholesB = TE.m_dholesB;
  }
  
  m_parametersPB.addNoise(m_noise,Trk::oppositeMomentum);

  // Forward-backward predict parameters
  //
  if(!combineStates(m_parametersPB,m_parametersPF,m_parametersSM)) return false;

  m_cluster ? m_status = 3 : m_status = 2;

  double Xi2max = m_xi2max; if( isTwoSpacePointsSeed) Xi2max*=2.;
  m_inside       = m_detlink->intersect(m_parametersSM,m_dist);
  m_nlinksB      =         0               ;
  m_clusterOld   = m_cluster               ;
  m_cluster      =         0               ;
  m_clusterNoAdd =         0               ;
  m_xi2B         =    10000.               ;
  m_nholesB      = TE.m_nholesB            ;
  m_ndist        = TE.m_ndist              ;
  m_nclustersB   = TE.m_nclustersB         ; 
  m_npixelsB     = TE.m_npixelsB           ;
  m_ndfB         = TE.m_ndfB               ; 
  m_xi2totalB    = TE.m_xi2totalB          ;
  //m_step        += TE.m_step               ;
  if(m_inside> 0 ) return true;


  // For not first cluster on trajectory
  //
  if(!m_clusterOld || m_ndfF != m_ndf || m_ndfF+m_ndfB >6) {

    if((m_nlinksB = searchClusters(m_parametersSM,m_linkB))) {
    
      m_xi2B = m_linkB[0].xi2();
      
      
      if     (m_xi2B <= Xi2max) {

	m_cluster = m_linkB[0].cluster();

	if(!addCluster(m_parametersPB,m_parametersUB)) return false;
	++m_nclustersB; m_xi2totalB+=m_xi2B; m_ndfB+=m_ndf; if(m_ndf==2) ++m_npixelsB;
      }
      else if(m_xi2B <= m_xi2maxNoAdd) {
	
	m_clusterNoAdd = m_linkB[0].cluster();
      }
    }
    if(m_detstatus >=0 && !m_cluster) {
      if(m_inside < 0 && !m_clusterNoAdd) {++m_nholesB; ++m_dholesB;}
      if(m_dist < -2.) ++m_ndist;
    } 
    return true;
  }

  // For first cluster of short trajectory
  //
  m_cluster =  m_clusterOld;
  if(!addCluster(m_parametersPB,m_parametersUB,m_xi2B)) return false;

  if     (m_xi2B <= Xi2max       ) {++m_nclustersB; m_xi2totalB+=m_xi2B; m_ndfB+=m_ndf; if(m_ndf==2) ++m_npixelsB;}
  else if(m_xi2B <= m_xi2maxNoAdd) {m_cluster      = 0; m_clusterNoAdd = m_clusterOld; }
  else                                      {m_cluster      = 0;                       }

  if(!m_cluster) {
    if(m_inside < 0 && !m_clusterNoAdd) {++m_nholesB; ++m_dholesB;}
    if(m_dist < -2.) ++m_ndist;

  }
  return true;
}

///////////////////////////////////////////////////////////////////
// Add next cluster for backward propagation
///////////////////////////////////////////////////////////////////

bool InDet::SiTrajectoryElement_xk::addNextClusterB()
{
  if(m_nlinksB <= 0) return false; 

  if(m_cluster) m_xi2totalB-=m_xi2B;

  if(m_nlinksB > 1 && m_linkB[1].xi2() <= m_xi2max) {
  
    int n = 0; 
    for(; n!=m_nlinksB-1; ++n) m_linkB[n]=m_linkB[n+1];
    m_nlinksB=n;

    m_cluster   = m_linkB[0].cluster();
    m_xi2B      = m_linkB[0].xi2()    ;
    m_xi2totalB+= m_xi2B              ;
    if(!addCluster(m_parametersPB,m_parametersUB)) return false;
  }
  else {
    m_nlinksB = 0;
    m_cluster = 0; --m_nclustersB; m_ndfB-=m_ndf; if(m_ndf==2) --m_npixelsB;
    if(m_inside < 0 ) {++m_nholesB; ++m_dholesB;} m_xi2B = 0.;
    if(m_dist   < -2.) ++m_ndist;
  }
  return true;
} 

///////////////////////////////////////////////////////////////////
// Add next cluster for forward propagation
///////////////////////////////////////////////////////////////////

bool InDet::SiTrajectoryElement_xk::addNextClusterF()
{
  if(m_nlinksF <= 0) return false;
 
  if(m_cluster) m_xi2totalF-=m_xi2F;

  if(m_nlinksF > 1 && m_linkF[1].xi2() <= m_xi2max) {
  
    int n = 0; 
    for(; n!=m_nlinksF-1; ++n) m_linkF[n]=m_linkF[n+1];
    m_nlinksF=n;
    
    m_cluster   = m_linkF[0].cluster();
    m_xi2F      = m_linkF[0].xi2()    ;
    m_xi2totalF+= m_xi2F              ;
    if(!addCluster(m_parametersPF,m_parametersUF)) return false;
  }
  else            {
    m_nlinksF = 0;
    m_cluster = 0; --m_nclustersF; m_ndfF-=m_ndf;
    if(m_inside < 0) {++m_nholesF; ++m_dholesF;} m_xi2F = 0.;
    if(m_dist   < -2.) ++m_ndist;
  }
  return true;
} 

///////////////////////////////////////////////////////////////////
// Add next cluster for backward propagation
///////////////////////////////////////////////////////////////////

bool InDet::SiTrajectoryElement_xk::addNextClusterB
(InDet::SiTrajectoryElement_xk& TE,const InDet::SiCluster* Cl)
{

  m_clusterOld = m_cluster      ;
  m_cluster    = Cl             ;
  m_nclustersB = TE.m_nclustersB;
  m_npixelsB   = TE.m_npixelsB  ;
  m_ndfB       = TE.m_ndfB      ;
  m_nholesB    = TE.m_nholesB   ;
  m_ndist      = TE.m_ndist     ;
  m_xi2totalB  = TE.m_xi2totalB ; 

  TE.m_cluster ? m_dholesB = 0 : m_dholesB = TE.m_dholesB;

  if(Cl) {

    if(!addCluster(m_parametersPB,m_parametersUB,m_xi2B)) return false;
    m_inside    = -1; noiseProduction(-1,m_parametersUB);
    ++m_nclustersB; m_xi2totalB+=m_xi2B; m_ndfB+=m_ndf; if(m_ndf==2) ++m_npixelsB;
  }
  else  {

    if(m_inside < 0) {++m_nholesB; ++m_dholesB;} m_xi2B = 0.;
    if(m_dist < -2.) ++m_ndist;
    if(m_tools->useFastTracking()) noiseInitiate();
  }
  return true;
} 

///////////////////////////////////////////////////////////////////
// Add next cluster for forward propagation
///////////////////////////////////////////////////////////////////

bool InDet::SiTrajectoryElement_xk::addNextClusterF
(InDet::SiTrajectoryElement_xk& TE,const InDet::SiCluster* Cl)
{

  m_clusterOld = m_cluster      ;
  m_cluster    = Cl             ;
  m_nclustersF = TE.m_nclustersF;
  m_ndfF       = TE.m_ndfF      ;
  m_nholesF    = TE.m_nholesF   ;
  m_ndist      = TE.m_ndist     ;
  m_xi2totalF  = TE.m_xi2totalF ; 

  TE.m_cluster ? m_dholesF = 0 : m_dholesF = TE.m_dholesF;
  
  if(Cl) {

    if(!addCluster(m_parametersPF,m_parametersUF,m_xi2F)) return false;
    m_inside    = -1; noiseProduction(1,m_parametersUF);
    ++m_nclustersF; m_xi2totalF+=m_xi2F; m_ndfF+=m_ndf; 
  }
  else  {

    if(m_inside < 0) {++m_nholesF; ++m_dholesF;} m_xi2F = 0.;
    if(m_dist < -2.) ++m_ndist;
  }
  return true;
} 

///////////////////////////////////////////////////////////////////
// Search closest cluster with stereo angle
///////////////////////////////////////////////////////////////////

int  InDet::SiTrajectoryElement_xk::searchClustersWithStereo
(Trk::PatternTrackParameters& Tp,InDet::SiClusterLink_xk* L) 
{
  if(m_detstatus<=0) return 0;

  double P0  = Tp.par()[0];
  double P1  = Tp.par()[1];
  double PV0 = Tp.cov()[0];
  double PV1 = Tp.cov()[1];
  double PV2 = Tp.cov()[2];
  double Xc  = m_xi2maxlink;
  double Xl  = m_xi2maxlink;
  double Xm  = m_xi2max    ;
  int    nl  = 0           ;

  const InDet::SiCluster* cl = 0;

  InDet::SiClusterCollection::const_iterator p =  m_sibegin;

  for(; p!=m_siend; ++p) {

    const InDet::SiCluster*      c = (*p);
    const Amg::Vector2D&         M = c->localPosition();
    const Amg::MatrixX&          V = c->localCovariance();

    double v0  = V(0,0)+PV0;
    double v1  = V(1,0)+PV1;
    double v2  = V(1,1)+PV2;
    double r0  = M[0]-P0;
    double r1  = M[1]-P1;
    double d   = v0*v2-v1*v1; if(d<=0.) continue; d=1./d;
    double x   = (r0*(r0*v2-r1*v1)+r1*(r1*v0-r0*v1))*d;
    if(x > Xc) continue;

    r1  = fabs(r1+d*((PV1*v2-PV2*v1)*r0+(PV2*v0-PV1*v1)*r1));  
    x  -= (r1*r1)/V(1,1)                                    ;
    r1 -= (c->width().z()*.5)                               ;    
    if(r1 > 0. &&  (x+=((r1*r1)/PV2)) > Xc) continue;

    if(x < Xm) {
      InDet::SiClusterLink_xk l(c,x);
      for(int i=0; i!=nl; ++i) L[i].Comparison(l);
      if (not m_tools->isITkGeometry()) {
        if(nl<10) L[nl++]=l; else Xm=L[9].xi2();
      } else {
        if(nl!=3) L[nl++]=l; else Xm=L[2].xi2();
      }
      Xc = Xm+6.;
    }
    else if(!nl && x < Xl) {Xl = x; Xc = x+6.; cl = c;}
  }
  if(cl && !nl) {L[nl++].Set(cl,Xl);}
  return nl;
}

///////////////////////////////////////////////////////////////////
// Search closest cluster without stereo angle for pixels
///////////////////////////////////////////////////////////////////

int  InDet::SiTrajectoryElement_xk::searchClustersWithoutStereoPIX
(Trk::PatternTrackParameters& Tp,InDet::SiClusterLink_xk* L) 
{
  if(m_detstatus<=0) return 0;

  double P0  = Tp.par()[0];
  double P1  = Tp.par()[1];
  double PV0 = Tp.cov()[0];
  double PV1 = Tp.cov()[1];
  double PV2 = Tp.cov()[2];
  double Xc  = m_xi2maxlink;
  double Xm  = m_xi2max    ;
  int    nl  = 0           ;

  const InDet::SiCluster* cl = 0;

  InDet::SiClusterCollection::const_iterator p =  m_sibegin;

  for(; p!=m_siend; ++p) {
    
    const InDet::SiCluster*  c  = (*p); 
    const Amg::Vector2D&     M = c->localPosition();
    
    double r0  = M[0]-P0, r02 = r0*r0; 
    double r1  = M[1]-P1, r12 = r1*r1;
    
    double V0 = 0.; double V2 = 0.; 
    if (m_tools->useFastTracking()) {
      const Amg::MatrixX& V = c->localCovariance();
      V0 = V(0,0);
      V2 = V(1,1);      
    } else {
      double MV0 = c->width().phiR();
      double MV2 = c->width().z   ();
      V0 = .08333*(MV0*MV0);
      V2 = .08333*(MV2*MV2);      
    }

    double v0  = V0+PV0; if(r02>(Xc*v0)) continue;
    double v2  = V2+PV2; if(r12>(Xc*v2)) continue;
    double v1  = PV1;
    double d   = v0*v2-v1*v1; if(d<=0.) continue;
    double x   = ((r02*v2+r12*v0)-(r0*r1)*(2.*v1))/d;

    if(x>Xc) continue;

    if(x < Xm) {
      InDet::SiClusterLink_xk l(c,x);
      for(int i=0; i!=nl; ++i) L[i].Comparison(l);
      if (not m_tools->isITkGeometry()) {
        if(nl<10) L[nl++]=l; else Xm=L[9].xi2();
      } else {
        if(nl!=3) L[nl++]=l; else Xm=L[2].xi2();
      }
      Xc = Xm;
    }
    else if(!nl) {Xc = x; cl = c;}
  }
  if(cl && !nl) {L[nl++].Set(cl,Xc);}
  return nl;
} 

///////////////////////////////////////////////////////////////////
// Search closest cluster without stereo angle for SCT 
///////////////////////////////////////////////////////////////////

int  InDet::SiTrajectoryElement_xk::searchClustersWithoutStereoSCT
(Trk::PatternTrackParameters& Tp,InDet::SiClusterLink_xk* L) 
{
  if(m_detstatus<=0) return 0;

  double P0  = Tp.par()[0];
  double P1  = Tp.par()[1];
  double PV0 = Tp.cov()[0];
  double PV1 = Tp.cov()[1];
  double PV2 = Tp.cov()[2];
  double Xc  = m_xi2maxlink;
  double Xm  = m_xi2max    ;
  int    nl  = 0           ;

  const InDet::SiCluster* cl = 0;

  InDet::SiClusterCollection::const_iterator p =  m_sibegin;

  for(; p!=m_siend; ++p) {
    
    const InDet::SiCluster*      c = (*p); 
    const Amg::Vector2D&         M = c->localPosition();

    double V0 = 0.;
    if (m_tools->useFastTracking()) {
      const Amg::MatrixX& V = c->localCovariance();
      V0 = V(0,0);
    } else {
      double MV0 = c->width().phiR();
      V0 = .08333*(MV0*MV0);
    }
    
    double v0  = V0+PV0;   
    double r0  = M[0]-P0;
    double d   = 1./v0;
    double x   = (r0*r0)*d;
    
    if(x>Xc) continue;
    
    double dP1 = (P1-M[1])+PV1*d*r0;
    double Hl  = c->width().z()*.5 ;

    if(fabs(dP1) > Hl) {

      double r1 = M[1]-P1; 
      
      if (m_tools->isITkGeometry()) {
        dP1 > Hl ? r1+=Hl : r1-=Hl;
      } else {
        dP1 > Hl ? r1 = Hl-P1 : r1 = -(Hl+P1);
      }
      
      double v1 = PV1;
      double v2 = PV2;  
      d = v0*v2-v1*v1  ; if(d<=0.) continue; 
      x = (r0*(r0*v2-r1*v1)+r1*(r1*v0-r0*v1))/d;
      if(x>Xc) continue;
    }

    if(x < Xm) {
      InDet::SiClusterLink_xk l(c,x);
      for(int i=0; i!=nl; ++i) L[i].Comparison(l);
      if (not m_tools->isITkGeometry()) {
        if(nl<10) L[nl++]=l; else Xm=L[9].xi2();
      } else {
        if(nl!=3) L[nl++]=l; else Xm=L[2].xi2();
      }
      Xc = Xm;
    }
    else if(!nl) {Xc = x; cl = c;}
  }
  if(cl && !nl) {L[nl++].Set(cl,Xc);}
  return nl;
}

///////////////////////////////////////////////////////////////////
// Search closest cluster with stereo angle
///////////////////////////////////////////////////////////////////

int  InDet::SiTrajectoryElement_xk::searchClustersWithStereoAss
(Trk::PatternTrackParameters& Tp,InDet::SiClusterLink_xk* L) 
{
  if(m_detstatus<=0) return 0;

  double P0  = Tp.par()[0];
  double P1  = Tp.par()[1];
  double PV0 = Tp.cov()[0];
  double PV1 = Tp.cov()[1];
  double PV2 = Tp.cov()[2];
  double Xc  = m_xi2maxlink;
  double Xl  = m_xi2maxlink;
  double Xm  = m_xi2max    ;
  int    nl  = 0           ;

  const InDet::SiCluster* cl = 0;

  InDet::SiClusterCollection::const_iterator p =  m_sibegin;

  for(; p!=m_siend; ++p) {

    const InDet::SiCluster*      c = (*p); 
    if(m_assoTool->isUsed(*c)) continue;
    const Amg::Vector2D&         M = c->localPosition();
    const Amg::MatrixX&          V = c->localCovariance();

    double v0  = V(0,0)+PV0;
    double v1  = V(1,0)+PV1;
    double v2  = V(1,1)+PV2;
    double r0  = M[0]-P0;
    double r1  = M[1]-P1;
    double d   = v0*v2-v1*v1; if(d<=0.) continue; d=1./d;
    double x   = (r0*(r0*v2-r1*v1)+r1*(r1*v0-r0*v1))*d;
    if(x > Xc) continue;

    r1  = fabs(r1+d*((PV1*v2-PV2*v1)*r0+(PV2*v0-PV1*v1)*r1));  
    x  -= (r1*r1)/V(1,1)                                    ;
    r1 -= (c->width().z()*.5)                               ;
    
    if(r1 > 0. &&  (x+=((r1*r1)/PV2)) > Xc) continue;

    if(x < Xm) {
      InDet::SiClusterLink_xk l(c,x);
      for(int i=0; i!=nl; ++i) L[i].Comparison(l);
      if (not m_tools->isITkGeometry()) {
        if(nl<10) L[nl++]=l; else Xm=L[9].xi2();
      } else {
        if(nl!=3) L[nl++]=l; else Xm=L[2].xi2();
      }
      Xc = Xm+6.;
    }
    else if(!nl && x < Xl) {Xl = x; Xc = x+6.; cl = c;}
  }
  if(cl && !nl) {L[nl++].Set(cl,Xl);}
  return nl;
}

///////////////////////////////////////////////////////////////////
// Search closest cluster without stereo angle for pixels
///////////////////////////////////////////////////////////////////

int  InDet::SiTrajectoryElement_xk::searchClustersWithoutStereoAssPIX
(Trk::PatternTrackParameters& Tp,InDet::SiClusterLink_xk* L) 
{
  if(m_detstatus<=0) return 0;

  double P0  = Tp.par()[0];
  double P1  = Tp.par()[1];
  double PV0 = Tp.cov()[0];
  double PV1 = Tp.cov()[1];
  double PV2 = Tp.cov()[2];
  double Xc  = m_xi2maxlink;
  double Xm  = m_xi2max    ;
  int    nl  = 0           ;

  const InDet::SiCluster* cl = 0;

  InDet::SiClusterCollection::const_iterator p =  m_sibegin;

  for(; p!=m_siend; ++p) {
    
    const InDet::SiCluster*  c  = (*p);  
    if(m_assoTool->isUsed(*c)) continue;
    const Amg::Vector2D&     M = c->localPosition();
    
    double r0  = M[0]-P0, r02 = r0*r0; 
    double r1  = M[1]-P1, r12 = r1*r1;
    
    double V0 = 0.; double V2 = 0.; 
    if (m_tools->useFastTracking()) {
      const Amg::MatrixX& V = c->localCovariance();
      V0 = V(0,0);
      V2 = V(1,1);      
    } else {
      double MV0 = c->width().phiR();
      double MV2 = c->width().z   ();
      V0 = .08333*(MV0*MV0);
      V2 = .08333*(MV2*MV2);      
    }

    double v0  = V0+PV0; if(r02>(Xc*v0)) continue;
    double v2  = V2+PV2; if(r12>(Xc*v2)) continue;
    double v1  = PV1;
    double d   = v0*v2-v1*v1; if(d<=0.) continue;
    double x   = ((r02*v2+r12*v0)-(r0*r1)*(2.*v1))/d;

    if(x>Xc) continue;

    if(x < Xm) {
      InDet::SiClusterLink_xk l(c,x);
      for(int i=0; i!=nl; ++i) L[i].Comparison(l);
      if (not m_tools->isITkGeometry()) {
        if(nl<10) L[nl++]=l; else Xm=L[9].xi2();
      } else {
        if(nl!=3) L[nl++]=l; else Xm=L[2].xi2();
      }
      Xc = Xm;
    }
    else if(!nl) {Xc = x; cl = c;}
  }
  if(cl && !nl) {L[nl++].Set(cl,Xc);}
  return nl;
} 

///////////////////////////////////////////////////////////////////
// Search closest cluster without stereo angle for SCT 
///////////////////////////////////////////////////////////////////

int  InDet::SiTrajectoryElement_xk::searchClustersWithoutStereoAssSCT
(Trk::PatternTrackParameters& Tp,InDet::SiClusterLink_xk* L) 
{
  if(m_detstatus<=0) return 0;

  double P0  = Tp.par()[0];
  double P1  = Tp.par()[1];
  double PV0 = Tp.cov()[0];
  double PV1 = Tp.cov()[1];
  double PV2 = Tp.cov()[2];
  double Xc  = m_xi2maxlink;
  double Xm  = m_xi2max    ;
  int    nl  = 0           ;  

  const InDet::SiCluster* cl = 0;

  InDet::SiClusterCollection::const_iterator p =  m_sibegin;

  for(; p!=m_siend; ++p) {
    
    const InDet::SiCluster*      c = (*p); 
    if(m_assoTool->isUsed(*c)) continue;
    const Amg::Vector2D&         M = c->localPosition();

    double V0 = 0.;
    if (m_tools->useFastTracking()) {
      const Amg::MatrixX& V = c->localCovariance();
      V0 = V(0,0);
    } else {
      double MV0 = c->width().phiR();
      V0 = .08333*(MV0*MV0);
    }
    
    double v0  = V0+PV0;   
    double r0  = M[0]-P0;
    double d   = 1./v0;
    double x   = (r0*r0)*d;
    
    if(x>Xc) continue;
    
    double dP1 = (P1-M[1])+PV1*d*r0;
    double Hl  = c->width().z()*.5 ;

    if(fabs(dP1) > Hl) {

      double r1 = M[1]-P1; 
      if (m_tools->isITkGeometry()) {
        dP1 > Hl ? r1+=Hl : r1-=Hl;
      } else {
        dP1 > Hl ? r1 = Hl-P1 : r1 = -(Hl+P1);
      }
      
      double v1 = PV1;
      double v2 = PV2;  
      d = v0*v2-v1*v1  ; if(d<=0.) continue; 
      x = (r0*(r0*v2-r1*v1)+r1*(r1*v0-r0*v1))/d;
      if(x>Xc) continue;
    }

    if(x < Xm) {
      InDet::SiClusterLink_xk l(c,x);
      for(int i=0; i!=nl; ++i) L[i].Comparison(l);
      if (not m_tools->isITkGeometry()) {
        if(nl<10) L[nl++]=l; else Xm=L[9].xi2();
      } else {
        if(nl!=3) L[nl++]=l; else Xm=L[2].xi2();
      }
      Xc = Xm;
    }
    else if(!nl) {Xc = x; cl = c;}
  }
  if(cl && !nl) {L[nl++].Set(cl,Xc);}
  return nl;
}

///////////////////////////////////////////////////////////////////
// TrackStateOnSurface production 
///////////////////////////////////////////////////////////////////

Trk::TrackStateOnSurface*  
InDet::SiTrajectoryElement_xk::trackStateOnSurface (bool change,bool cov,bool multi,int Q)
{
  const Trk::TrackParameters    * tp = 0;
  if(!change)                     tp = trackParameters                (cov,Q);
  else                            tp = trackParametersWithNewDirection(cov,Q); 
  if(!tp) return 0;
  if(&tp->associatedSurface()!=m_surface) {delete tp; return 0;}
  
  const Trk::FitQualityOnSurface* fq = 0;
  const Trk::MeasurementBase    * ro = 0;

  if     (m_status == 1) fq = new Trk::FitQualityOnSurface(m_xi2F,m_ndf);
  else                   fq = new Trk::FitQualityOnSurface(m_xi2B,m_ndf);

  std::bitset<Trk::TrackStateOnSurface::NumberOfTrackStateOnSurfaceTypes> pat(0);
  
  if(m_cluster) {
    ro = m_riotool->correct(*m_cluster     ,*tp);
    pat.set(Trk::TrackStateOnSurface::Measurement);
  }
  else          {
    ro = m_riotool->correct(*m_clusterNoAdd,*tp);
    pat.set(Trk::TrackStateOnSurface::Outlier    );
  } 
  const Trk::ScatteringAngles* sa = new Trk::ScatteringAngles
    (0.,0.,sqrt(m_noise.covarianceAzim()),sqrt(m_noise.covariancePola()));

  const Trk::MaterialEffectsOnTrack* me = new Trk::MaterialEffectsOnTrack
    (m_radlengthN,sa,tp->associatedSurface());

  pat.set(Trk::TrackStateOnSurface::Scatterer);
  Trk::TrackStateOnSurface* sos = new Trk::TrackStateOnSurface(ro,tp,fq,me,pat);  
  
  m_tsos[0] = sos;  m_utsos[0] = true; m_ntsos = 1;

  if(multi && m_cluster && m_ndf==2 && m_nlinksB > 1) {

    for(int i=1; i!= m_nlinksB; ++i) {

      if(m_linkB[i].xi2() > m_xi2multi) break; 

      const Trk::TrackParameters    * tpn = 0;
      if(!change)                     tpn = trackParameters                (cov,Q);
      else                            tpn = trackParametersWithNewDirection(cov,Q); 
      if(!tpn) break;;

      const Trk::FitQualityOnSurface   * fqn = new Trk::FitQualityOnSurface(m_linkB[i].xi2(),m_ndf);
      const Trk::MeasurementBase       * ron = m_riotool->correct(*m_linkB[i].cluster(),*tp);
      const Trk::MaterialEffectsOnTrack* men = new Trk::MaterialEffectsOnTrack(*me); 
      m_tsos [m_ntsos] = new Trk::TrackStateOnSurface(ron,tpn,fqn,men,pat);  
      m_utsos[m_ntsos] = false;
      if(++m_ntsos == 3) break;
    }
  }
  return sos;
}

///////////////////////////////////////////////////////////////////
// TrackStateOnSurface production for simple track
///////////////////////////////////////////////////////////////////

Trk::TrackStateOnSurface*  
InDet::SiTrajectoryElement_xk::trackSimpleStateOnSurface 
(bool change,bool cov,int Q)
{
  const Trk::TrackParameters* tp = 0;

  if(Q) {
    if(!change) tp = trackParameters                (cov,Q);
    else        tp = trackParametersWithNewDirection(cov,Q); 
    if(&tp->associatedSurface()!=m_surface) {delete tp; return 0;}
  }

  IdentifierHash  iH = m_detelement->identifyHash();
  const Trk::MeasurementBase* ro  = 0;
  std::bitset<Trk::TrackStateOnSurface::NumberOfTrackStateOnSurfaceTypes> pat(0);

  const InDet::SiCluster* cl = 0;
  if(m_cluster) {
    cl = m_cluster;      pat.set(Trk::TrackStateOnSurface::Measurement);
  } 
  else          { 
    cl = m_clusterNoAdd; pat.set(Trk::TrackStateOnSurface::Outlier    );
  }
  pat.set(Trk::TrackStateOnSurface::Scatterer);

  Trk::LocalParameters   locp   = Trk::LocalParameters(cl->localPosition());
  Amg::MatrixX           cv     = cl->localCovariance();

  const Trk::FitQualityOnSurface* fq = 0;
  if     (m_status == 1) fq = new Trk::FitQualityOnSurface(m_xi2F,m_ndf);
  else                   fq = new Trk::FitQualityOnSurface(m_xi2B,m_ndf);

  if(m_ndf == 1) {

    const InDet::SCT_Cluster*  sc  = static_cast<const InDet::SCT_Cluster*> (cl); 
    if(sc)  ro =  new InDet::SCT_ClusterOnTrack (sc,locp,cv,iH,sc->globalPosition());
  }
  else           {

    const InDet::PixelCluster*  pc  = static_cast<const InDet::PixelCluster*> (cl);
    if(pc) ro = new InDet::PixelClusterOnTrack(pc,locp,cv,iH,pc->globalPosition(),pc->gangedPixel());
  }
  return new Trk::TrackStateOnSurface(ro,tp,fq,0,pat);
}

///////////////////////////////////////////////////////////////////
// TrackStateOnSurface production for perigee
///////////////////////////////////////////////////////////////////

Trk::TrackStateOnSurface*  
InDet::SiTrajectoryElement_xk::trackPerigeeStateOnSurface ()
{
  if(m_parametersUB.associatedSurface()!=m_surface) return 0;
  
  double step                   ;
  Trk::PatternTrackParameters Tp; 

  Trk::PerigeeSurface per;

  bool Q = m_proptool->propagate
	(m_parametersUB,per,Tp,Trk::anyDirection,m_tools->fieldTool(),step,Trk::pion);

  if(Q) {
    std::bitset<Trk::TrackStateOnSurface::NumberOfTrackStateOnSurfaceTypes>  typePattern;
    typePattern.set(Trk::TrackStateOnSurface::Perigee);
    return new Trk::TrackStateOnSurface(0,Tp.convert(true),0,0,typePattern);
  }
  return 0;
}

///////////////////////////////////////////////////////////////////
// TrackParameters production
// Q = 0 no first or last  element of the trajectory
// Q = 1             first element of the trajectory
// Q = 2             last  element of the tracjectory
///////////////////////////////////////////////////////////////////

const Trk::TrackParameters*  
InDet::SiTrajectoryElement_xk::trackParameters(bool cov,int Q)
{
  if     (m_status == 1) {
    if(m_cluster) return m_parametersUF.convert(cov);
    else          return m_parametersPF.convert(cov);
    
  }
  else if(m_status == 2) {
    if(m_cluster) return m_parametersUB.convert(cov);
    else          return m_parametersPB.convert(cov);
  }
  else if(m_status == 3) {

    if(Q==0) {
      if(m_cluster) {
	if(addCluster(m_parametersSM,m_parametersSM))                return m_parametersSM.convert(cov);
	else if(m_parametersUB.cov()[14] < m_parametersPF.cov()[14]) return m_parametersUB.convert(cov);
	else                                                         return m_parametersPF.convert(cov);
      }
      else                                                           return m_parametersSM.convert(cov);
    }
    if(Q==1) {if(m_cluster) return m_parametersUB.convert(cov);}
    if(Q==2) {if(m_cluster) return m_parametersUF.convert(cov);}
  }
  return 0;
}

///////////////////////////////////////////////////////////////////
// Noise production
// Dir  = +1 along momentum , -1 opposite momentum 
// Model = 1 - muon, 2 - electron 
///////////////////////////////////////////////////////////////////

void  InDet::SiTrajectoryElement_xk::noiseProduction
(int Dir,const Trk::PatternTrackParameters& Tp, double rad_length)
{
  int Model = m_noisemodel; 
  if(Model < 1 || Model > 2) return; 
  
  if (rad_length<0.) rad_length=m_radlength;

  double q = fabs(Tp.par()[4]);
  double s = fabs(m_A[0]*m_Tr[6]+m_A[1]*m_Tr[7]+m_A[2]*m_Tr[8]); 
  if (m_tools->isITkGeometry()) {
    s  < .2 ? s = 5. : s = 1./s;
  } else {
    s  < .05 ? s = 20. : s = 1./s; 
  }
  double d = (1.-m_A[2])*(1.+m_A[2]);   if(d < 1.e-5) d = 1.e-5;

  m_radlengthN = s*rad_length; 
  double covariancePola = (134.*m_radlengthN)*(q*q);
  double covarianceAzim = covariancePola/d;
  double covarianceIMom,correctionIMom;

  if(Model==1) {
    double        dp = m_energylose*q*s;
    covarianceIMom = (.2*dp*dp)*(q*q);
    correctionIMom = 1.-dp;
  }
  else {
    correctionIMom = .70;
    covarianceIMom = (correctionIMom-1.)*(correctionIMom-1.)*(q*q);
  }
  if(Dir>0) correctionIMom = 1./correctionIMom;
  m_noise.set(covarianceAzim,covariancePola,covarianceIMom,correctionIMom);
}

///////////////////////////////////////////////////////////////////
// TrackParameters production with new direction
// Q = 0 no first or last  element of the trajectory
// Q = 1             first element of the trajectory
// Q = 2             last  element of the tracjectory
///////////////////////////////////////////////////////////////////

const Trk::TrackParameters*  
InDet::SiTrajectoryElement_xk::trackParametersWithNewDirection(bool cov,int Q)
{
  if     (m_status == 1) {
    if(m_cluster) return trackParameters(m_parametersUF,cov);
    else          return trackParameters(m_parametersPF,cov);
    
  }
  else if(m_status == 2) {
    if(m_cluster) return trackParameters(m_parametersUB,cov);
    else          return trackParameters(m_parametersPB,cov);
  }
  else if(m_status == 3) {

    if(Q==0) {
      if(m_cluster) {
	if(addCluster(m_parametersSM,m_parametersSM))                return trackParameters(m_parametersSM,cov);
	else if(m_parametersUB.cov()[14] < m_parametersPF.cov()[14]) return trackParameters(m_parametersUB,cov);
	else                                                         return trackParameters(m_parametersPF,cov);
      }
      else                                                           return trackParameters(m_parametersSM,cov);
    }
    if(Q==1) {if(m_cluster) return trackParameters(m_parametersUB,cov);}
    if(Q==2) {if(m_cluster) return trackParameters(m_parametersUF,cov);}
  }
  return 0;
}

///////////////////////////////////////////////////////////////////
// TrackParameters production with new direction
///////////////////////////////////////////////////////////////////

const Trk::TrackParameters*  
InDet::SiTrajectoryElement_xk::trackParameters
(Trk::PatternTrackParameters& Tp,bool cov)
{
  Tp.changeDirection();
  return Tp.convert(cov);
}


///////////////////////////////////////////////////////////////////
// Step calculation 
///////////////////////////////////////////////////////////////////

double InDet::SiTrajectoryElement_xk::step
(InDet::SiTrajectoryElement_xk& TE)
{
  Trk::PatternTrackParameters Ta,Tb; 

  if    (TE.m_status == 1) {
    if(TE.m_cluster) Ta = TE.m_parametersUF;
    else             Ta = TE.m_parametersPF;
  }
  else if(TE.m_status == 2) {
    if(TE.m_cluster) Ta = TE.m_parametersUB;
    else             Ta = TE.m_parametersPB;
  }
  else if(TE.m_status == 3) {
    Ta = TE.m_parametersSM;
  }
  double step = 0.;
  bool   Q    = propagateParameters(Ta,Tb,step);
  if(Q) return step;
  return 0.;
}

///////////////////////////////////////////////////////////////////
// Global position of track parameters
///////////////////////////////////////////////////////////////////

Amg::Vector3D InDet::SiTrajectoryElement_xk::globalPosition()
{
  if    (m_status == 1) {
    if(m_cluster)  return m_parametersUF.position();
    else           return m_parametersPF.position();
  }
  else if(m_status == 2) {
    if(m_cluster)  return m_parametersUB.position();
    else           return m_parametersPB.position();
  }
  else if(m_status == 3) {

    Amg::Vector3D gp(0.,0.,0.);
    bool QA; Trk::PatternTrackParameters S1,SM,S2(parametersPF()); 
    
    if(m_cluster) S1 = parametersUB();
    else          S1 = parametersPB();
    
    QA = m_updatorTool->combineStates(S1,S2,SM);
    
    if(QA) {
      gp = SM.position();
    }
    return gp;
  }
  Amg::Vector3D gp(0.,0.,0.);
  return gp;
}

///////////////////////////////////////////////////////////////////
// Step estimation to 0,0,0
///////////////////////////////////////////////////////////////////

double InDet::SiTrajectoryElement_xk::stepToPerigee()
{
  Amg::Vector3D M;
  Amg::Vector3D P; 
   
  if(m_cluster) {
    M = m_parametersUB.momentum();
    P = m_parametersUB.position();
  }  
  else          {
    M = m_parametersPB.momentum(); 
    P = m_parametersPB.position();
  }
  
  return -(P[0]*M[0]+P[1]*M[1]);
}

///////////////////////////////////////////////////////////////////
// Errase cluster fo forward propagation
///////////////////////////////////////////////////////////////////

void InDet::SiTrajectoryElement_xk::eraseClusterForwardPropagation()
{
  m_cluster=0; --m_nclustersF; m_xi2totalF-=m_xi2F; m_ndfF-=m_ndf;
}

///////////////////////////////////////////////////////////////////
// Quality of the trajectory element
///////////////////////////////////////////////////////////////////

double InDet::SiTrajectoryElement_xk::quality(int& holes) const
{

  if(!m_cluster && !m_clusterNoAdd) {
    
    if(m_detstatus < 0) return 0.;
    
    if     (m_inside <  0) {
      double w = 2.-m_xi2max; if(++holes > 1) w*=2.; return w;
    }
    else if(m_inside == 0) return -1.;
    else                   return  0.;
  }

  double w,X,Xc = m_xi2max+2.;
  m_status == 1 ? X = m_xi2F        : X = m_xi2B;
  m_ndf    == 2 ? w = 1.2*(Xc-X*.5) : w = Xc-X  ; if(w < -1.) w = -1.;
  holes    = 0;

  return w;
}

/////////////////////////////////////////////////////////////////////////////////
// Main function for pattern track parameters and covariance matrix propagation
// to PlaneSurface Ta->pSu = Tb with step to surface calculation
/////////////////////////////////////////////////////////////////////////////////

bool InDet::SiTrajectoryElement_xk::propagate
(Trk::PatternTrackParameters  & Ta,
 Trk::PatternTrackParameters  & Tb,
 double                       & S ) 
{
  bool useJac = true; if(!Ta.iscovariance()) useJac = false;

  double P[64]; if(!transformPlaneToGlobal(useJac,Ta,P)) return false;

  if( m_fieldMode) {if(!rungeKuttaToPlane      (useJac,P)) return false;}
  else             {if(!straightLineStepToPlane(useJac,P)) return false;} 

  S = P[45]; return transformGlobalToPlane(useJac,P,Ta,Tb);
}

/////////////////////////////////////////////////////////////////////////////////
// Main function for pattern track parameters and covariance matrix propagation
// to PlaneSurface Ta->pSu = Tb with step to surface calculation
/////////////////////////////////////////////////////////////////////////////////

bool InDet::SiTrajectoryElement_xk::propagateParameters
(Trk::PatternTrackParameters  & Ta,
 Trk::PatternTrackParameters  & Tb,
 double                       & S ) 
{
  bool useJac = false;

  double P[64]; if(!transformPlaneToGlobal(useJac,Ta,P)) return false;

  if( m_fieldMode) {if(!rungeKuttaToPlane      (useJac,P)) return false;}
  else             {if(!straightLineStepToPlane(useJac,P)) return false;} 

  S = P[45]; return transformGlobalToPlane(useJac,P,Ta,Tb);
}

/////////////////////////////////////////////////////////////////////////////////
// Tramsform from plane to global
/////////////////////////////////////////////////////////////////////////////////

bool InDet::SiTrajectoryElement_xk::transformPlaneToGlobal
(bool useJac,Trk::PatternTrackParameters& Tp,double* P) 
{
  double Sf,Cf,Ce,Se; 

  sincos(Tp.par()[3],&Se,&Ce); 
  if (m_tools->isITkGeometry()) {
    if(fabs(Se) < fabs(Tp.par()[4])*50.) return false;
  }
  sincos(Tp.par()[2],&Sf,&Cf);

  const Amg::Transform3D& T  = Tp.associatedSurface()->transform();

  double Ax[3] = {T(0,0),T(1,0),T(2,0)};
  double Ay[3] = {T(0,1),T(1,1),T(2,1)};

  P[ 0] = Tp.par()[0]*Ax[0]+Tp.par()[1]*Ay[0]+T(0,3);                    // X
  P[ 1] = Tp.par()[0]*Ax[1]+Tp.par()[1]*Ay[1]+T(1,3);                    // Y
  P[ 2] = Tp.par()[0]*Ax[2]+Tp.par()[1]*Ay[2]+T(2,3);                    // Z
  P[ 3] = Cf*Se;                                                         // Ax
  P[ 4] = Sf*Se;                                                         // Ay
  P[ 5] = Ce;                                                            // Az
  P[ 6] = Tp.par()[4];                                                   // CM
  if(fabs(P[6])<1.e-20) {P[6] < 0. ? P[6]=-1.e-20 : P[6]= 1.e-20;}    

  if(useJac) {

    //     /dL1   |      /dL2    |    /dPhi    |    /dThe     |    /dCM     |
    P[ 7]  = Ax[0]; P[14] = Ay[0]; P[21] =   0.; P[28] =    0.; P[35] =   0.; // dX /
    P[ 8]  = Ax[1]; P[15] = Ay[1]; P[22] =   0.; P[29] =    0.; P[36] =   0.; // dY /
    P[ 9]  = Ax[2]; P[16] = Ay[2]; P[23] =   0.; P[30] =    0.; P[37] =   0.; // dZ /
    P[10]  =    0.; P[17] =    0.; P[24] =-P[4]; P[31] = Cf*Ce; P[38] =   0.; // dAx/
    P[11]  =    0.; P[18] =    0.; P[25] = P[3]; P[32] = Sf*Ce; P[39] =   0.; // dAy/
    P[12]  =    0.; P[19] =    0.; P[26] =   0.; P[33] =   -Se; P[40] =   0.; // dAz/
    P[42]  =    0.; P[43] =    0.; P[44] =   0.;                              // d(Ax,Ay,Az)/ds
  }
  P[45] =   0.;
  return true;
}

/////////////////////////////////////////////////////////////////////////////////
// Tramsform from global to plane
/////////////////////////////////////////////////////////////////////////////////

bool InDet::SiTrajectoryElement_xk::transformGlobalToPlane
(bool useJac,double* P,Trk::PatternTrackParameters& Ta,Trk::PatternTrackParameters& Tb) 
{

  double Ax[3] = {m_Tr[0],m_Tr[1],m_Tr[2]};
  double Ay[3] = {m_Tr[3],m_Tr[4],m_Tr[5]};
  double Az[3] = {m_Tr[6],m_Tr[7],m_Tr[8]};
  double d [3] = {P[0]-m_Tr[ 9],P[1]-m_Tr[10],P[2]-m_Tr[11]};

  double p[5] = {d[0]*Ax[0]+d[1]*Ax[1]+d[2]*Ax[2],
		 d[0]*Ay[0]+d[1]*Ay[1]+d[2]*Ay[2],
		 atan2(P[4],P[3])                ,
		 acos(P[5])                      ,
		 P[6]                            };

  Tb.setParameters(m_surface,p); m_A[0] = P[3]; m_A[1] = P[4]; m_A[2] = P[5];
  if(!useJac) return true;

  // Condition trajectory on surface
  //
  double A  = Az[0]*P[3]+Az[1]*P[4]+Az[2]*P[5]; if(A!=0.) A=1./A;
  double s0 = Az[0]*P[ 7]+Az[1]*P[ 8]+Az[2]*P[ 9];
  double s1 = Az[0]*P[14]+Az[1]*P[15]+Az[2]*P[16]; 
  double s2 = Az[0]*P[21]+Az[1]*P[22]+Az[2]*P[23];
  double s3 = Az[0]*P[28]+Az[1]*P[29]+Az[2]*P[30];
  double s4 = Az[0]*P[35]+Az[1]*P[36]+Az[2]*P[37]; 
  double T0 =(Ax[0]*P[ 3]+Ax[1]*P[ 4]+Ax[2]*P[ 5])*A; 
  double T1 =(Ay[0]*P[ 3]+Ay[1]*P[ 4]+Ay[2]*P[ 5])*A;
  double n  = 1./P[6]; 

  double Jac[21];

  // Jacobian production
  //
  Jac[ 0] = (Ax[0]*P[ 7]+Ax[1]*P[ 8])+(Ax[2]*P[ 9]-s0*T0);    // dL0/dL0
  Jac[ 1] = (Ax[0]*P[14]+Ax[1]*P[15])+(Ax[2]*P[16]-s1*T0);    // dL0/dL1
  Jac[ 2] = (Ax[0]*P[21]+Ax[1]*P[22])+(Ax[2]*P[23]-s2*T0);    // dL0/dPhi
  Jac[ 3] = (Ax[0]*P[28]+Ax[1]*P[29])+(Ax[2]*P[30]-s3*T0);    // dL0/dThe
  Jac[ 4] =((Ax[0]*P[35]+Ax[1]*P[36])+(Ax[2]*P[37]-s4*T0))*n; // dL0/dCM

  Jac[ 5] = (Ay[0]*P[ 7]+Ay[1]*P[ 8])+(Ay[2]*P[ 9]-s0*T1);    // dL1/dL0
  Jac[ 6] = (Ay[0]*P[14]+Ay[1]*P[15])+(Ay[2]*P[16]-s1*T1);    // dL1/dL1
  Jac[ 7] = (Ay[0]*P[21]+Ay[1]*P[22])+(Ay[2]*P[23]-s2*T1);    // dL1/dPhi
  Jac[ 8] = (Ay[0]*P[28]+Ay[1]*P[29])+(Ay[2]*P[30]-s3*T1);    // dL1/dThe
  Jac[ 9] =((Ay[0]*P[35]+Ay[1]*P[36])+(Ay[2]*P[37]-s4*T1))*n; // dL1/dCM

  double P3,P4, C = P[3]*P[3]+P[4]*P[4]; 
  if(C > 1.e-20) {C= 1./C ; P3 = P[3]*C; P4 =P[4]*C; C =-sqrt(C);}
  else           {C=-1.e10; P3 = 1.    ; P4 =0.    ;             }

  double T2  =(P3*P[43]-P4*P[42])*A;
  double C44 = C*P[44]           *A;

  Jac[10] = P3*P[11]-P4*P[10]-s0*T2;    // dPhi/dL0
  Jac[11] = P3*P[18]-P4*P[17]-s1*T2;    // dPhi/dL1
  Jac[12] = P3*P[25]-P4*P[24]-s2*T2;    // dPhi/dPhi
  Jac[13] = P3*P[32]-P4*P[31]-s3*T2;    // dPhi/dThe
  Jac[14] =(P3*P[39]-P4*P[38]-s4*T2)*n; // dPhi/dCM

  Jac[15] = C*P[12]-s0*C44;             // dThe/dL0
  Jac[16] = C*P[19]-s1*C44;             // dThe/dL1
  Jac[17] = C*P[26]-s2*C44;             // dThe/dPhi
  Jac[18] = C*P[33]-s3*C44;             // dThe/dThe
  Jac[19] =(C*P[40]-s4*C44)*n;          // dThe/dCM
  Jac[20] = 1.;                         // dCM /dCM

  Tb.newCovarianceMatrix(Ta,Jac); return Tb.iscovariance(); 
}

/////////////////////////////////////////////////////////////////////////////////
// Runge Kutta step to plane
/////////////////////////////////////////////////////////////////////////////////

bool  InDet::SiTrajectoryElement_xk::rungeKuttaToPlane
(bool Jac,double* P)
{
  const double Smin = .1        ;
  const double Shel = 5.        ;
  const double dlt  = .001      ;

  int    it    =               0;
  double* R    =          &P[ 0];            // Coordinates 
  double* A    =          &P[ 3];            // Directions
  double* sA   =          &P[42];
  double  Pi   =  149.89626*P[6];            // Invert mometum/2. 
  double  Pa   = fabs      (P[6]);

  double  a    = A[0]*m_Tr[6]+A[1]*m_Tr[7]+A[2]*m_Tr[8]                 ; if(a==0.) return false; 
  double  S    = ((m_Tr[12]-R[0]*m_Tr[6])-(R[1]*m_Tr[7]+R[2]*m_Tr[8]))/a; 
  double  S0   = fabs(S)                                                ;

  if(S0 <= Smin) {
    R[0]+=(A[0]*S); R[1]+=(A[1]*S); R[2]+=(A[2]*S); P[45]+=S; return true;
  }
  else  if( (Pa*S0) > .3) {
    S > 0. ? S = .3/Pa : S=-.3/Pa;
  }
  
  bool   ste   = false; 

  double f0[3],f[3]; m_fieldService->getFieldZR(R,f0); 

  while(true) {

    bool Helix = false; if(fabs(S) < Shel) Helix = true;
    double S3=(1./3.)*S, S4=.25*S, PS2=Pi*S;
 
    // First point
    //   
    double H0[3] = {f0[0]*PS2, f0[1]*PS2, f0[2]*PS2};
    double A0    = A[1]*H0[2]-A[2]*H0[1]            ;
    double B0    = A[2]*H0[0]-A[0]*H0[2]            ;
    double C0    = A[0]*H0[1]-A[1]*H0[0]            ;
    double A2    = A0+A[0]                          ;
    double B2    = B0+A[1]                          ;
    double C2    = C0+A[2]                          ;
    double A1    = A2+A[0]                          ;
    double B1    = B2+A[1]                          ;
    double C1    = C2+A[2]                          ;

    // Second point
    //
    if(!Helix) {
      double gP[3]={R[0]+A1*S4, R[1]+B1*S4, R[2]+C1*S4};
      m_fieldService->getFieldZR(gP,f);
    }
    else       {f[0]=f0[0]; f[1]=f0[1]; f[2]=f0[2];}

    double H1[3] = {f[0]*PS2,f[1]*PS2,f[2]*PS2}; 
    double A3    = (A[0]+B2*H1[2])-C2*H1[1]    ; 
    double B3    = (A[1]+C2*H1[0])-A2*H1[2]    ; 
    double C3    = (A[2]+A2*H1[1])-B2*H1[0]    ;
    double A4    = (A[0]+B3*H1[2])-C3*H1[1]    ; 
    double B4    = (A[1]+C3*H1[0])-A3*H1[2]    ; 
    double C4    = (A[2]+A3*H1[1])-B3*H1[0]    ;
    double A5    = 2.*A4-A[0]                  ; 
    double B5    = 2.*B4-A[1]                  ; 
    double C5    = 2.*C4-A[2]                  ;    

    // Last point
    //
    if(!Helix) {
      double gP[3]={R[0]+S*A4, R[1]+S*B4, R[2]+S*C4};    
      m_fieldService->getFieldZR(gP,f);
    }
    else       {f[0]=f0[0]; f[1]=f0[1]; f[2]=f0[2];} 
    
    double H2[3] = {f[0]*PS2,f[1]*PS2,f[2]*PS2}; 
    double A6    = B5*H2[2]-C5*H2[1]           ;
    double B6    = C5*H2[0]-A5*H2[2]           ;
    double C6    = A5*H2[1]-B5*H2[0]           ;

    // Test approximation quality on give step and possible step reduction
    //
    if(!ste) {
      double EST = fabs((A1+A6)-(A3+A4))+fabs((B1+B6)-(B3+B4))+fabs((C1+C6)-(C3+C4)); 
      if(EST>dlt) {S*=.6; continue;} 
    }

    // Parameters calculation
    //   
    if((!ste && S0 > fabs(S)*100.) || fabs(P[45]+=S) > 2000.) return false;
    ste = true;

    double A00 = A[0], A11=A[1], A22=A[2];

    R[0]+=(A2+A3+A4)*S3; A[0] = m_tools->isITkGeometry() ? ((A0+2.*A3)+(A5+A6)) : ((A0+2.*A3)+(A5+A6))*(1./3.);
    R[1]+=(B2+B3+B4)*S3; A[1] = m_tools->isITkGeometry() ? ((B0+2.*B3)+(B5+B6)) : ((B0+2.*B3)+(B5+B6))*(1./3.);
    R[2]+=(C2+C3+C4)*S3; A[2] = m_tools->isITkGeometry() ? ((C0+2.*C3)+(C5+C6)) : ((C0+2.*C3)+(C5+C6))*(1./3.);
	
    double D   = 1./sqrt(A[0]*A[0]+A[1]*A[1]+A[2]*A[2]);
    A[0]*=D; A[1]*=D; A[2]*=D;

    if(Jac) {

      double* d2A = &P[24];
      double* d3A = &P[31]; 
      double* d4A = &P[38]; 
      double d2A0 = H0[2]*d2A[1]-H0[1]*d2A[2];
      double d2B0 = H0[0]*d2A[2]-H0[2]*d2A[0];
      double d2C0 = H0[1]*d2A[0]-H0[0]*d2A[1];
      double d3A0 = H0[2]*d3A[1]-H0[1]*d3A[2];
      double d3B0 = H0[0]*d3A[2]-H0[2]*d3A[0];
      double d3C0 = H0[1]*d3A[0]-H0[0]*d3A[1];
      double d4A0 =(A0+H0[2]*d4A[1])-H0[1]*d4A[2];
      double d4B0 =(B0+H0[0]*d4A[2])-H0[2]*d4A[0];
      double d4C0 =(C0+H0[1]*d4A[0])-H0[0]*d4A[1];
      double d2A2 = d2A0+d2A[0];                
      double d2B2 = d2B0+d2A[1];                
      double d2C2 = d2C0+d2A[2];
      double d3A2 = d3A0+d3A[0];                
      double d3B2 = d3B0+d3A[1];                
      double d3C2 = d3C0+d3A[2];
      double d4A2 = d4A0+d4A[0];                
      double d4B2 = d4B0+d4A[1];                
      double d4C2 = d4C0+d4A[2];
      double d0   = d4A[0]-A00;
      double d1   = d4A[1]-A11;
      double d2   = d4A[2]-A22;
      double d2A3 = ( d2A[0]+d2B2*H1[2])-d2C2*H1[1];
      double d2B3 = ( d2A[1]+d2C2*H1[0])-d2A2*H1[2];
      double d2C3 = ( d2A[2]+d2A2*H1[1])-d2B2*H1[0];
      double d3A3 = ( d3A[0]+d3B2*H1[2])-d3C2*H1[1];
      double d3B3 = ( d3A[1]+d3C2*H1[0])-d3A2*H1[2];
      double d3C3 = ( d3A[2]+d3A2*H1[1])-d3B2*H1[0];
      double d4A3 = ((A3+d0)+d4B2*H1[2])-d4C2*H1[1];
      double d4B3 = ((B3+d1)+d4C2*H1[0])-d4A2*H1[2];
      double d4C3 = ((C3+d2)+d4A2*H1[1])-d4B2*H1[0];
      double d2A4 = ( d2A[0]+d2B3*H1[2])-d2C3*H1[1];
      double d2B4 = ( d2A[1]+d2C3*H1[0])-d2A3*H1[2];
      double d2C4 = ( d2A[2]+d2A3*H1[1])-d2B3*H1[0];
      double d3A4 = ( d3A[0]+d3B3*H1[2])-d3C3*H1[1];
      double d3B4 = ( d3A[1]+d3C3*H1[0])-d3A3*H1[2];
      double d3C4 = ( d3A[2]+d3A3*H1[1])-d3B3*H1[0];
      double d4A4 = ((A4+d0)+d4B3*H1[2])-d4C3*H1[1];
      double d4B4 = ((B4+d1)+d4C3*H1[0])-d4A3*H1[2];
      double d4C4 = ((C4+d2)+d4A3*H1[1])-d4B3*H1[0];
      double d2A5 = 2.*d2A4-d2A[0];            
      double d2B5 = 2.*d2B4-d2A[1];            
      double d2C5 = 2.*d2C4-d2A[2];
      double d3A5 = 2.*d3A4-d3A[0];            
      double d3B5 = 2.*d3B4-d3A[1];            
      double d3C5 = 2.*d3C4-d3A[2];            
      double d4A5 = 2.*d4A4-d4A[0];            
      double d4B5 = 2.*d4B4-d4A[1];            
      double d4C5 = 2.*d4C4-d4A[2];            
      double d2A6 = d2B5*H2[2]-d2C5*H2[1];      
      double d2B6 = d2C5*H2[0]-d2A5*H2[2];      
      double d2C6 = d2A5*H2[1]-d2B5*H2[0];      
      double d3A6 = d3B5*H2[2]-d3C5*H2[1];      
      double d3B6 = d3C5*H2[0]-d3A5*H2[2];      
      double d3C6 = d3A5*H2[1]-d3B5*H2[0];
      double d4A6 = d4B5*H2[2]-d4C5*H2[1];      
      double d4B6 = d4C5*H2[0]-d4A5*H2[2];      
      double d4C6 = d4A5*H2[1]-d4B5*H2[0];      
      
      double* dR  = &P[21];
      dR [0]+=(d2A2+d2A3+d2A4)*S3;
      dR [1]+=(d2B2+d2B3+d2B4)*S3;
      dR [2]+=(d2C2+d2C3+d2C4)*S3;
      d2A[0] =((d2A0+2.*d2A3)+(d2A5+d2A6))*(1./3.);      
      d2A[1] =((d2B0+2.*d2B3)+(d2B5+d2B6))*(1./3.); 
      d2A[2] =((d2C0+2.*d2C3)+(d2C5+d2C6))*(1./3.);

      dR          = &P[28];
      dR [0]+=(d3A2+d3A3+d3A4)*S3;
      dR [1]+=(d3B2+d3B3+d3B4)*S3;
      dR [2]+=(d3C2+d3C3+d3C4)*S3;
      d3A[0] =((d3A0+2.*d3A3)+(d3A5+d3A6))*(1./3.);      
      d3A[1] =((d3B0+2.*d3B3)+(d3B5+d3B6))*(1./3.); 
      d3A[2] =((d3C0+2.*d3C3)+(d3C5+d3C6))*(1./3.);

      dR          = &P[35];
      dR [0]+=(d4A2+d4A3+d4A4)*S3;
      dR [1]+=(d4B2+d4B3+d4B4)*S3;
      dR [2]+=(d4C2+d4C3+d4C4)*S3;
      d4A[0] =((d4A0+2.*d4A3)+(d4A5+d4A6+A6))*(1./3.);      
      d4A[1] =((d4B0+2.*d4B3)+(d4B5+d4B6+B6))*(1./3.); 
      d4A[2] =((d4C0+2.*d4C3)+(d4C5+d4C6+C6))*(1./3.);
    }

    // New step estimation
    //
    double  a    = A[0]*m_Tr[6]+A[1]*m_Tr[7]+A[2]*m_Tr[8]; if(a==0.) return false;
    double  Sn   = ((m_Tr[12]-R[0]*m_Tr[6])-(R[1]*m_Tr[7]+R[2]*m_Tr[8]))/a;
    double aSn = fabs(Sn);

    if(aSn <= Smin) {
      double Sl = 2./S; sA[0] = A6*Sl; sA[1] = B6*Sl; sA[2] = C6*Sl;
      R[0]+=(A[0]*Sn); R[1]+=(A[1]*Sn); R[2]+=(A[2]*Sn); P[45]+=Sn; return true;  
    }

    double aS = fabs(S);

    if     (  S*Sn < 0. ) {
      if(++it > 2) return false;
      if (aSn < aS) S = Sn; else S =-S;
    }
    else if( aSn  < aS  ) S = Sn;
   
    f0[0]=f[0]; f0[1]=f[1]; f0[2]=f[2];
  }
  return false;
}

/////////////////////////////////////////////////////////////////////////////////
// Straight line step to plane
/////////////////////////////////////////////////////////////////////////////////

bool InDet::SiTrajectoryElement_xk::straightLineStepToPlane
(bool Jac,double* P) 
{
  double*  R   = &P[ 0];             // Start coordinates
  double*  A   = &P[ 3];             // Start directions

  double  a    = A[0]*m_Tr[6]+A[1]*m_Tr[7]+A[2]*m_Tr[8]; if(a==0.) return false; 
  double  S    = ((m_Tr[12]-R[0]*m_Tr[6])-(R[1]*m_Tr[7]+R[2]*m_Tr[8]))/a;
  P[45]        = S;

  // Track parameters in last point
  //
  R[0]+=(A[0]*S); R[1]+=(A[1]*S); R[2]+=(A[2]*S); if(!Jac) return true;
  
  // Derivatives of track parameters in last point
  //
  for(int i=7; i<42; i+=7) {

    double* dR = &P[i  ]; 
    double* dA = &P[i+3];
    dR[0]+=(dA[0]*S); dR[1]+=(dA[1]*S); dR[2]+=(dA[2]*S);
  }
  return true;
}

int InDet::SiTrajectoryElement_xk::getSCTLayerSide()
{
  if( !isSCT() ) return -1;
  return m_sctIdHelper->side(m_detelement->identify());
}

int InDet::SiTrajectoryElement_xk::getSCTLayer()
{
  if( !isSCT() ) return -1;
  return m_sctIdHelper->layer_disk(m_detelement->identify()); 
}

bool InDet::SiTrajectoryElement_xk::isPixel()
{
  return m_detelement->isPixel();
}

bool InDet::SiTrajectoryElement_xk::isSCT()
{
  return m_detelement->isSCT();
}<|MERGE_RESOLUTION|>--- conflicted
+++ resolved
@@ -78,19 +78,11 @@
   
   const Amg::Transform3D& T  = m_surface->transform();
   
-<<<<<<< HEAD
-  if (m_tools->useFastTracking()) {
+  if (m_tools->isITkGeometry()) {
     m_radlength = .04;
     if(m_ndf == 2 and fabs(T(2,2)) > .1) m_radlength = .07;
-=======
-  if (m_tools->isITkGeometry()) {
-    m_radlength = .04;
-    if(m_ndf == 2) {
-      fabs(T(2,2)) < .1 ? m_radlength = .04 : m_radlength = .07;
-    }   
->>>>>>> 5902ace4
-  }
-
+  }
+  
   m_Tr[ 0] = T(0,0); m_Tr[ 1]=T(1,0); m_Tr[ 2]=T(2,0);
   m_Tr[ 3] = T(0,1); m_Tr[ 4]=T(1,1); m_Tr[ 5]=T(2,1);
   m_Tr[ 6] = T(0,2); m_Tr[ 7]=T(1,2); m_Tr[ 8]=T(2,2);
@@ -179,17 +171,11 @@
   m_parametersPF.setCovariance(cv);
   initiateState(m_parametersPF,m_parametersUF);
 
-<<<<<<< HEAD
-  double radl = m_radlength;  m_radlength= 1.;
-  noiseProduction(1,m_parametersUF);
-  m_radlength    = radl ;
-=======
   if (not m_tools->isITkGeometry())
     noiseProduction(1,m_parametersUF);
   else {
     noiseProduction(1,m_parametersUF,1.);
   }
->>>>>>> 5902ace4
 
   m_dist         = -10. ;
   m_step         =  0.  ;
