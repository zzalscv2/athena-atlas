/*
  Copyright (C) 2002-2019 CERN for the benefit of the ATLAS collaboration
*/

#include <iostream>
#include <iomanip>
#include <boost/io/ios_state.hpp>

#include "TrkSurfaces/PlaneSurface.h"
#include "SiCombinatorialTrackFinderTool_xk/SiTrajectory_xk.h"
#include "InDetIdentifier/PixelID.h"
#include "InDetIdentifier/SCT_ID.h"

///////////////////////////////////////////////////////////////////
// Set work information to trajectory
///////////////////////////////////////////////////////////////////

void InDet::SiTrajectory_xk::setTools(const InDet::SiTools_xk* t)
{
  m_tools = t;
  for(int i=0; i!=300; ++i) m_elements[i].setTools(t);
} 

void InDet::SiTrajectory_xk::setParameters()
{
  for(int i=0; i!=300; ++i) m_elements[i].setParameters();
} 

///////////////////////////////////////////////////////////////////
// Erase trajector element
///////////////////////////////////////////////////////////////////

void InDet::SiTrajectory_xk::erase(int n) 
{
  if(n>=0 && n<m_nElements) {
    for(int i=n; i!=m_nElements-1; ++i) m_elementsMap[i] = m_elementsMap[i+1]; 
    --m_nElements;
  }
}

///////////////////////////////////////////////////////////////////
// Trajectory conversion to TrackStateOnSurface  
///////////////////////////////////////////////////////////////////

DataVector<const Trk::TrackStateOnSurface>* 
InDet::SiTrajectory_xk::convertToTrackStateOnSurface(int cosmic)
{
  if(!cosmic ||  m_elements[m_elementsMap[m_firstElement]].parametersUB().par()[2] < 0.) {
    return convertToTrackStateOnSurface();
  }
  return convertToTrackStateOnSurfaceWithNewDirection();
}

///////////////////////////////////////////////////////////////////
// Trajectory conversion to TrackStateOnSurface  with old direction
///////////////////////////////////////////////////////////////////

DataVector<const Trk::TrackStateOnSurface>* 
InDet::SiTrajectory_xk::convertToTrackStateOnSurface()
{

  DataVector<const Trk::TrackStateOnSurface>* 
    dtsos = new DataVector<const Trk::TrackStateOnSurface>;

  bool multi = m_tools->multiTrack(); if(m_nclusters <= m_tools->clustersmin() || pTfirst() < m_tools->pTmin()) multi = false;
 
  int i = m_firstElement;
  
  const Trk::TrackStateOnSurface* 
    tsos = m_elements[m_elementsMap[i]].trackStateOnSurface(false,true,multi,1);

  if(tsos) dtsos->push_back(tsos);

  for(++i; i!=m_lastElement; ++i) {

    int m = m_elementsMap[i];
    if(m_elements[m].cluster() || m_elements[m].clusterNoAdd() ) {
      tsos = m_elements[m].trackStateOnSurface(false,false,multi,0);
      if(tsos) dtsos->push_back(tsos);
    }
  }

  i = m_lastElement;
  tsos = m_elements[m_elementsMap[i]].trackStateOnSurface(false,false,multi,2);
  if(tsos) dtsos->push_back(tsos);

  if(multi) {
    m_ntos = 0;
    for(int i=m_firstElement; i<=m_lastElement; ++i) {
      
      int m = m_elementsMap[i];
      if(!m_elements[m].ntsos()) continue;
      m_atos[m_ntos  ] = m;
      m_itos[m_ntos++] = 0;
    }
  }
  return dtsos;
}

///////////////////////////////////////////////////////////////////
// Trajectory conversion to TrackStateOnSurface  with new direction
///////////////////////////////////////////////////////////////////

DataVector<const Trk::TrackStateOnSurface>* 
InDet::SiTrajectory_xk::convertToTrackStateOnSurfaceWithNewDirection()
{
  DataVector<const Trk::TrackStateOnSurface>* 
    dtsos = new DataVector<const Trk::TrackStateOnSurface>;

  bool multi = m_tools->multiTrack(); if(pTfirst() < m_tools->pTmin()) multi = false;

  int i = m_lastElement;

  const Trk::TrackStateOnSurface* 
    tsos = m_elements[m_elementsMap[i]].trackStateOnSurface(true,true,multi,2);

  if(tsos) dtsos->push_back(tsos);

  for(--i; i!=m_firstElement; --i) {

    int m = m_elementsMap[i];
    if(m_elements[m].cluster() || m_elements[m].clusterNoAdd() ) {
      tsos = m_elements[m].trackStateOnSurface(true,false,multi,0);
      if(tsos) dtsos->push_back(tsos);
    }
  }

  i = m_firstElement;
  tsos = m_elements[m_elementsMap[i]].trackStateOnSurface(true,false,multi,1);
  if(tsos) dtsos->push_back(tsos);

  return dtsos;
}

///////////////////////////////////////////////////////////////////
// Trajectory conversion to simple TrackStateOnSurface   
///////////////////////////////////////////////////////////////////

DataVector<const Trk::TrackStateOnSurface>* 
InDet::SiTrajectory_xk::convertToSimpleTrackStateOnSurface(int cosmic)
{
  if(!cosmic ||  m_elements[m_elementsMap[m_firstElement]].parametersUB().par()[2] < 0.) {
    return convertToSimpleTrackStateOnSurface();
  }
  return convertToSimpleTrackStateOnSurfaceWithNewDirection();
}

///////////////////////////////////////////////////////////////////
// Trajectory conversion to simple TrackStateOnSurface  with old direction
///////////////////////////////////////////////////////////////////

DataVector<const Trk::TrackStateOnSurface>* 
InDet::SiTrajectory_xk::convertToSimpleTrackStateOnSurface()
{
  DataVector<const Trk::TrackStateOnSurface>* 
    dtsos = new DataVector<const Trk::TrackStateOnSurface>;

  int i = m_firstElement;
  
  const Trk::TrackStateOnSurface* 
    tsos = m_elements[m_elementsMap[i]].trackPerigeeStateOnSurface();

  if(tsos) dtsos->push_back(tsos);
  
  tsos = m_elements[m_elementsMap[i]].trackSimpleStateOnSurface(false,false,0);

  if(tsos) dtsos->push_back(tsos);
  
  for(++i; i!=m_lastElement; ++i) {
    
    int m = m_elementsMap[i];
    if(m_elements[m].cluster()) {
      tsos = m_elements[m].trackSimpleStateOnSurface(false,false,0);
      if(tsos) dtsos->push_back(tsos);
    }
  }

  i =m_lastElement;
  tsos = m_elements[m_elementsMap[i]].trackSimpleStateOnSurface(false,true,2);
  if(tsos) dtsos->push_back(tsos);

  return dtsos;
}

///////////////////////////////////////////////////////////////////
// Trajectory conversion to simple TrackStateOnSurface with new direction
///////////////////////////////////////////////////////////////////

DataVector<const Trk::TrackStateOnSurface>* 
InDet::SiTrajectory_xk::convertToSimpleTrackStateOnSurfaceWithNewDirection()
{
  DataVector<const Trk::TrackStateOnSurface>* 
    dtsos = new DataVector<const Trk::TrackStateOnSurface>;

  int i = m_lastElement;

  const Trk::TrackStateOnSurface* 
    tsos = m_elements[m_elementsMap[i]].trackSimpleStateOnSurface(true,true,2);

  if(tsos) dtsos->push_back(tsos);

  for(--i; i!=m_firstElement; --i) {

    int m = m_elementsMap[i];
    if(m_elements[m].cluster() || m_elements[m].clusterNoAdd() ) {
      tsos = m_elements[m].trackSimpleStateOnSurface(true,false,0);
      if(tsos) dtsos->push_back(tsos);
    }
  }

  i = m_firstElement;
  tsos = m_elements[m_elementsMap[i]].trackSimpleStateOnSurface(true,false,1);
  if(tsos) dtsos->push_back(tsos);

  return dtsos;
}

///////////////////////////////////////////////////////////////////
// FitQuality production
///////////////////////////////////////////////////////////////////

Trk::FitQuality*  
InDet::SiTrajectory_xk::convertToFitQuality()
{
  double xi2 = m_elements[m_elementsMap[m_firstElement]].xi2totalB();
  return  new Trk::FitQuality(xi2,(m_ndf-5));
}

///////////////////////////////////////////////////////////////////
// Test is it new track
///////////////////////////////////////////////////////////////////

bool InDet::SiTrajectory_xk::isNewTrack
(std::multimap<const Trk::PrepRawData*,const Trk::Track*>& map)
{
  const Trk::PrepRawData* prd   [100];
  std::multimap<const Trk::PrepRawData*,const Trk::Track*>::const_iterator 
    ti,t[100],te = map.end();

  int     n   = 0    ;
  for(int i=m_firstElement; i<=m_lastElement; ++i) {
   
    int m = m_elementsMap[i];

    if     (m_elements[m].cluster()     ) {
      
      prd[n] = m_elements[m].cluster();
      t  [n] = map.find(prd[n]); if(t[n]==te) return true; ++n;
    }
    else if(m_elements[m].clusterNoAdd()) {
      
      prd[n] = m_elements[m].clusterNoAdd();
      t  [n] = map.find(prd[n]); if(t[n]==te) return true; ++n;
    }
  }

  int nclt = m_nclusters + m_nclustersNoAdd;
  
  for(int i=0; i!=n; ++i) {

    int nclmax = 0;

    for(ti=t[i]; ti!=te; ++ti) {

      if( (*ti).first != prd[i] ) break;
      int ncl = (*ti).second->measurementsOnTrack()->size();
      if(ncl > nclmax) nclmax = ncl;
    }   
    if(nclt > nclmax) return true;
  }
  return false;
}

///////////////////////////////////////////////////////////////////
// Overload of << operator std::ostream
///////////////////////////////////////////////////////////////////

std::ostream& InDet::operator << 
  (std::ostream& sl,const InDet::SiTrajectory_xk& se)
{ 
  return se.dump(sl); 
}   

///////////////////////////////////////////////////////////////////
// Dumps relevant information into the ostream
///////////////////////////////////////////////////////////////////

std::ostream& InDet::SiTrajectory_xk::dump( std::ostream& out ) const
{
  boost::io::ios_all_saver ias(out);
  
  if(m_nElements <=0 ) {
    out<<"Trajectory does not exist"<<std::endl; ias.restore();
    return out;
  }
  if(m_firstElement >= m_lastElement ) {
    out<<"Trajectory is wrong"<<std::endl; ias.restore();    
    return out;
  }

  out<<"|--------------------------------------------------------------------------------------------------------|"
     <<std::endl;
  out<<"|                       TRAJECTORY "
     <<"                                                                      |"
     <<std::endl;

  out<<"| Has"<<std::setw(3)<<m_nElements
     <<" ("
     <<std::setw(3)<<m_naElements
     <<")"
     <<" elements and "
     <<std::setw(2)<<m_nclusters+m_nclustersNoAdd<<" ("
     <<std::setw(2)<<m_nclustersNoAdd<<") clusters and "
     <<std::setw(2)<<m_ndf<<" weighted clusters and quality = "<<std::setw(12)<<std::setprecision(5)<<quality()
     <<"         |"
     <<std::endl;
  out<<"| Has number of holes before, inside, after and gap= "
     <<std::setw(2)<<m_nholesb
     <<std::setw(2)<<m_nholes
     <<std::setw(2)<<m_nholese
     <<std::setw(3)<<m_dholes<<"                                           |"
     <<std::endl;
  out<<"|                                                                                        F   B           |"
     <<std::endl;

  out<<"|---|--|---|-----|-|-|---------|---------|---------|---------|----------|---------|-|--|--|--|-|-|-|-|-|-|---------|"
     <<std::endl;
  out<<"| # |SS|  D| Ncl |C|O|   Xi2F  |   Xi2B  | Az.Angle| Radius  |  pT(GeV) |  dZ/dR  |N|In|Lf|Lb|S|D|H|G|H|G|   Step  |"
     <<std::endl;
  out<<"|---|--|---|-----|-|-|---------|---------|---------|---------|----------|---------|-|--|--|--|-|-|-|-|-|-|---------|"
     <<std::endl;

  for(int i=0; i!=m_nElements; ++i) {
    
    int m = m_elementsMap[i];

    std::string DET = "D ";
    const InDetDD::SiDetectorElement* D = m_elements[m].detElement(); 
    std::string DE = " ";
    if(m_elements[m].detstatus() < 0) DE = "-";
    if(D) {
      if(D->isPixel()) {
	if(D->isBarrel()) DET = "Pb"; else DET = "Pe";
      }
      else if(D->isSCT()) {
	if(D->isBarrel()) DET = "Sb"; else DET = "Se";
      }
    }
    int c = 0;
    if(m_elements[m].detstatus() > 0) c = m_elements[m].numberClusters(); 

    out<<"|"<<std::setw(3)<<unsigned(i);

    std::string S0="  ";
    if(m_firstElement == i) S0="=>";
    if(m_lastElement  == i) S0="=>";
 
    std::string S1=" "; 
    std::string S2=" "; 
    if(m_elements[m].cluster     ()) S1="+"; 
    if(m_elements[m].clusterNoAdd()) S2="+";

    out<<"|"
       <<S0<<"|"
       <<std::setw(1)<<DE
       <<std::setw(2)<<DET        <<"|"
       <<std::setw(5)<<c          <<"|"
       <<S1<<"|"
       <<S2<<"|";

    if(m_elements[m].status()) {

      out<<std::setw(9)<<std::setprecision(3)<<m_elements[m].xi2F()<<"|";
      out<<std::setw(9)<<std::setprecision(3)<<m_elements[m].xi2B()<<"|";

      double ra = 0.;
      double pt = 0.;
      double tz = 0.;
      double fa = 0.;

      if(m_elements[m].status()==1) {        
        if(m_elements[m].cluster()) {
          Amg::Vector3D gp = m_elements[m].parametersUF().position();
          ra = sqrt(gp.x()*gp.x()+gp.y()*gp.y());
          fa = atan2(gp.y(),gp.x()); 
          pt = m_elements[m].parametersUF().pT      ();
          tz = m_elements[m].parametersUF().cotTheta();
        } else {
          Amg::Vector3D gp = m_elements[m].parametersPF().position();
          ra = sqrt(gp.x()*gp.x()+gp.y()*gp.y());
          fa = atan2(gp.y(),gp.x()); 
          pt = m_elements[m].parametersPF().pT      ();
          tz = m_elements[m].parametersPF().cotTheta();
        }
      } else if((m_tools->useFastTracking() and m_elements[m].status()>2) or (m_elements[m].status()==2)) {
        if(m_elements[m].cluster()) {
          Amg::Vector3D gp = m_elements[m].parametersUB().position();
          ra = sqrt(gp.x()*gp.x()+gp.y()*gp.y());
          fa = atan2(gp.y(),gp.x()); 
          pt = m_elements[m].parametersUB().pT      ();
          tz = m_elements[m].parametersUB().cotTheta();
        } else {
          Amg::Vector3D gp = m_elements[m].parametersPB().position();
          ra = sqrt(gp.x()*gp.x()+gp.y()*gp.y());
          fa = atan2(gp.y(),gp.x()); 
          pt = m_elements[m].parametersPB().pT      ();
          tz = m_elements[m].parametersPB().cotTheta();
        }
      } else {
        bool QA; Trk::PatternTrackParameters S1,SM,S2(m_elements[m].parametersPF()); 
        
        if(m_elements[m].cluster()) S1 = m_elements[m].parametersUB();
        else                        S1 = m_elements[m].parametersPB();
        
        QA = m_tools->updatorTool()->combineStates(S1,S2,SM);
        
        if(QA) {
          Amg::Vector3D gp = SM.position();
          ra = sqrt(gp.x()*gp.x()+gp.y()*gp.y());
          fa = atan2(gp.y(),gp.x()); 
          pt = SM.pT      ();
          tz = SM.cotTheta();
        }
      }
      out<<std::setw( 9)<<std::setprecision(4)<<fa     <<"|";
      out<<std::setw( 9)<<std::setprecision(4)<<ra     <<"|";
      out<<std::setw(10)<<std::setprecision(4)<<pt*.001<<"|";
      out<<std::setw( 9)<<std::setprecision(4)<<tz     <<"|";
      out<<std::setw(1)<<unsigned(m_elements[m].noiseModel())<<"|";
      out<<std::setw(2)<<m_elements[m].inside()<<"|";
      out<<std::setw(2)<<unsigned(m_elements[m].nlinksF())<<"|";
      out<<std::setw(2)<<unsigned(m_elements[m].nlinksB())<<"|";
      out<<std::setw(1)<<unsigned(m_elements[m].status())<<"|";
      out<<std::setw(1)<<unsigned(m_elements[m].difference())<<"|";
      out<<std::setw(1)<<unsigned(m_elements[m].nholesF())<<"|";
      out<<std::setw(1)<<unsigned(m_elements[m].dholesF())<<"|";
      out<<std::setw(1)<<unsigned(m_elements[m].nholesB())<<"|";
      out<<std::setw(1)<<unsigned(m_elements[m].dholesB())<<"|";
      out<<std::setw(9)<<std::setprecision(4)<<m_elements[m].step()<<"|";
    } else {
      out<<"         |";
      out<<"         |";
      out<<"         |";
      out<<"         |";
      out<<"          |";
      out<<"         |";
      out<<" |";
      out<<"  |";
      out<<"  |";
      out<<"  |";
      out<<" |";
      out<<" |";
      out<<" |";
      out<<" |";
      out<<" |";
      out<<" |";
      out<<std::setw(9)<<std::setprecision(4)<<m_elements[m].step();
      out<<"|";
    }
    out<<std::endl;
  }
  out<<"|---|--|---|-----|-|-|---------|---------|---------|---------|----------|---------|-|--|--|--|-|-|-|-|-|-|---------|"
     <<std::endl;
  ias.restore();
  return out;
}   

///////////////////////////////////////////////////////////////////
// pT seed estimation
///////////////////////////////////////////////////////////////////

double InDet::SiTrajectory_xk::pTseed
 (const Trk::TrackParameters                            & Tp,
  std::vector<const InDet::SiCluster*>                  & Cl,  
  std::vector<const InDet::SiDetElementBoundaryLink_xk*>& DE)
{
  double Xi2cut     =  30.; 

  InDet::SiClusterCollection::const_iterator  sib,sie;
  std::vector<const InDet::SiDetElementBoundaryLink_xk*>::iterator r=DE.begin(),re=DE.end();
  std::vector<const InDet::SiCluster*>                  ::iterator s=Cl.begin(),se=Cl.end(); 

  int n = 0;
  if(!m_elements[n].set(1,(*r),sib,sie,(*s)) ) return 0.; 
  if(!m_elements[n].firstTrajectorElement(Tp)) return 0.;

  for(++r; r!=re; ++r) {
    ++n; ++s;
    if(!m_elements[n].set(1,(*r),sib,sie,(*s))                        ) return 0.; 
    if(!m_elements[n].ForwardPropagationWithoutSearch(m_elements[n-1])) return 0.;
    if( m_elements[n].xi2F()      >      Xi2cut                       ) return 0.;
  }
  return m_elements[n].parametersUF().pT();
}

///////////////////////////////////////////////////////////////////
// Build initiate trajectory
///////////////////////////////////////////////////////////////////

bool InDet::SiTrajectory_xk::initialize
(const InDet::SiClusterContainer*                      PIXc      ,
 const InDet::SiClusterContainer*                      SCTc      ,
 const Trk::TrackParameters                            & Tp        ,
 std::vector<const InDet::SiCluster*>                  & lSiCluster, 
 std::vector<const InDet::SiDetElementBoundaryLink_xk*>& DE        ,
 bool                                                  & rquality   )
{
  m_nholes          =    0;
  m_nholesb         =    0;
  m_nholese         =    0;
  m_dholes          =    0;
  m_nclusters       =    0;
  m_nclustersNoAdd  =    0;
  m_nElements       =    0;
  m_naElements      =    0;
  m_firstElement    = -100;
  m_lastElement     =    0;
  m_ndfcut          =    0;
  rquality          = true;     
  m_ntos            =    0;
  int    ndfwrong   =    0;
  double Xi2cut     = 2.*m_tools->xi2max(); 

  std::vector<const InDet::SiCluster*>::iterator c;
  if(lSiCluster.size() < 2) return false;

  std::vector<const InDet::SiDetElementBoundaryLink_xk*>::iterator r,re=DE.end();
  InDet::SiClusterCollection::const_iterator  sib,sie;

  int up    = 0;
  int last  = 0;

  for(r=DE.begin(); r!=re; ++r) {

    const InDetDD::SiDetectorElement* de = (*r)->detElement();
    IdentifierHash           id = de->identifyHash();
    const InDet::SiCluster* sic = 0;

    if(de->isPixel()) {

      InDet::SiClusterContainer::const_iterator w = (*PIXc).indexFind(id);

      if(w!=(*PIXc).end() && (*w)->begin()!=(*w)->end()) {
      
        sib = (*w)->begin(); sie = (*w)->end();
      
        for(c=lSiCluster.begin(); c!=lSiCluster.end(); ++c) {
          if((*c)->detectorElement()==de) {
            if(!m_nclusters) m_firstElement = m_nElements;
            else             m_lastElement  = m_nElements;
            ++m_nclusters; m_ndfcut+=2; sic=(*c); lSiCluster.erase(c); break;
          }
        }
        if(!m_elements[m_nElements].set(1,(*r),sib,sie,sic)) return false; 
	    ++m_naElements;
      }
      else if(m_naElements) {
        if(!m_elements[m_nElements].set(0,(*r),sib,sie,sic)) return false;
      }
      else continue;
      m_elementsMap[m_nElements] = m_nElements; if(++m_nElements==300) break; 
    
    } else {

      InDet::SiClusterContainer::const_iterator w = (*SCTc).indexFind(id);

      if(w!=(*SCTc).end() && (*w)->begin()!=(*w)->end()) {

        sib = (*w)->begin(); sie = (*w)->end(); 
        
        for(c=lSiCluster.begin(); c!=lSiCluster.end(); ++c) {
          if((*c)->detectorElement()==de) {
            if(!m_nclusters) m_firstElement = m_nElements;
            else             m_lastElement  = m_nElements;
            ++m_nclusters; m_ndfcut+=1; sic=(*c); lSiCluster.erase(c); break;
          }
        }
        if(!m_elements[m_nElements].set(1,(*r),sib,sie,sic)) return false;
        ++m_naElements;
      }
      else if(m_naElements) {
        if(!m_elements[m_nElements].set(0,(*r),sib,sie,sic)) return false;
      }
      else continue;

      m_elementsMap[m_nElements] = m_nElements; if(++m_nElements==300) break;
    }    

    if(m_firstElement == m_nElements-1) {
      up = m_nElements-1;
      if(!m_elements[up].firstTrajectorElement(Tp)) return false;
    }
    else if(sic) {
      if(!m_elements[m_nElements-1].ForwardPropagationWithoutSearch(m_elements[up])) 
        return false;
      
      
      up = m_nElements-1;
      if(m_elements[m_nElements-1].xi2F() <= Xi2cut) {
        last=up;
      }
      else  {                                         
        if (m_tools->isITkGeometry()) return false;
        else {
          ndfwrong+=m_elements[m_nElements-1].ndf(); if(ndfwrong > 3) return false;
          m_ndfcut-=m_elements[m_nElements-1].ndf(); --m_nclusters;
          m_elements[m_nElements-1].eraseClusterForwardPropagation();
        }
      } 
    }
    else if(m_nclusters && lSiCluster.size()) {
      if(!m_elements[m_nElements-1].ForwardPropagationWithoutSearch(m_elements[up])) {      
        if(not m_tools->isITkGeometry() and m_elements[m_nElements-1].cluster()) return false;
        --m_nElements; if(m_elements[m_nElements-1].detstatus()) --m_naElements;
      } else {
        if(m_elements[m_nElements-1].inside()<0) ++m_nholes;
        up = m_nElements-1;
      }
    }
  }

  if( lSiCluster.size()      ) {
    rquality = false; 
    return false;
  }
  
  if(not m_tools->isITkGeometry() and ndfwrong and m_ndfcut < 6) return false;
  m_ndf = m_ndfcut; 
  
  if (m_tools->isITkGeometry()) m_ndfcut = 6;
  else if(m_ndfcut > 6) m_ndfcut = 6;
  
  // Kill empty trajectory elements in end of trajectory
  //
  int n = m_nElements-1;
  for(; n>0; --n) {if(m_elements[n].detstatus()>=0) break;} 
  m_nElements = n+1;
  
  // Find last detector element with clusters
  //
  for(; n>0; --n) {if(m_elements[n].detstatus() == 1) {m_elements[n].lastActive(); break;}}

  // Kill uncrossed detector elements
  //
  int m         = m_firstElement+1;
  m_lastElement = last            ;
  for(n = m; n!=m_lastElement; ++n) {
      
    InDet::SiTrajectoryElement_xk& En = m_elements[m_elementsMap[n]];
    if(En.cluster() || En.inside() <= 0) m_elementsMap[m++] = m_elementsMap[n]; 
  }

  if(m!=n) {
    m_lastElement = m;
    for(; n!=m_nElements; ++n) m_elementsMap[m++] = m_elementsMap[n]; 
    m_nElements = m;
  }
  if(!m_tools->bremNoise()) return true;

  // Change noise model for last trajectory elements
  //
  for(n=m_lastElement; n!=m_nElements; ++n) {
    m_elements[m_elementsMap[n]].bremNoiseModel();
  }
  return true;
}

///////////////////////////////////////////////////////////////////
// Seacrh cluster compatible with track parameters
///////////////////////////////////////////////////////////////////

bool InDet::SiTrajectory_xk::trackParametersToClusters
(const InDet::SiClusterContainer*                         PIXc      ,
 const InDet::SiClusterContainer*                         SCTc      ,
 const Trk::TrackParameters                              & Tp        ,
 std::vector<const InDet::SiDetElementBoundaryLink_xk*>  & DE        ,
 std::multimap<const Trk::PrepRawData*,const Trk::Track*>& PT        ,
 std::vector<const InDet::SiCluster*>                      & lSiCluster) 
{
  m_nElements = 0;
  m_ndf       = 0;  

  std::multimap<double,const InDet::SiCluster*> xi2cluster;

  InDet::SiClusterCollection::const_iterator  sib,sie;
  std::vector<const InDet::SiDetElementBoundaryLink_xk*>::iterator r,re=DE.end();
  std::multimap<const Trk::PrepRawData*,const Trk::Track*>::const_iterator t, te =PT.end();

  double xi2Cut = .5;
  int    ndfCut =  6;

  for(r=DE.begin(); r!=re; ++r) {

    const InDetDD::SiDetectorElement* de = (*r)->detElement();
    IdentifierHash           id = de->identifyHash();

    bool sct = de->isSCT();

    if(!sct) {

      InDet::SiClusterContainer::const_iterator w = (*PIXc).indexFind(id);

      if(w!=(*PIXc).end() && (*w)->begin()!=(*w)->end()) {
        sib = (*w)->begin();
        sie = (*w)->end  ();
      }
      else continue;
    }
    else     {

      InDet::SiClusterContainer::const_iterator w = (*SCTc).indexFind(id);

      if(w!=(*SCTc).end() && (*w)->begin()!=(*w)->end()) {
        sib = (*w)->begin();
        sie = (*w)->end  ();
      }
      else continue;
    }
    if(!m_elements[0].ForwardPropagationForClusterSeach(m_nElements,Tp,(*r),sib,sie)) return false;

    for(int i=0; i!=m_elements[0].nlinksF(); ++i) {
    
      double x = m_elements[0].linkF(i).xi2();

      if(sct) {
        t = PT.find(m_elements[0].linkF(i).cluster());
        if(t!=te && (*t).second->measurementsOnTrack()->size() >= 10) continue;
      }
      else x*=.5;
 
      if(x <= xi2Cut) xi2cluster.insert(std::make_pair(x,m_elements[0].linkF(i).cluster()));
      break;
    }
    ++m_nElements;
  }
  
  if(xi2cluster.size() < 3) return false;

  std::multimap<double,const InDet::SiCluster*>::iterator xc = xi2cluster.begin(), xce = xi2cluster.end();

  for(; xc!=xce; ++xc) {
    lSiCluster.push_back((*xc).second);
    (*xc).second->detectorElement()->isSCT() ? m_ndf+=1 : m_ndf+=2;
    if( m_ndf >= ndfCut ) break;
  }

  if(m_ndf < 6) return false;

  return true;
}

///////////////////////////////////////////////////////////////////
// Seacrh cluster compatible with global positions
///////////////////////////////////////////////////////////////////

bool InDet::SiTrajectory_xk::globalPositionsToClusters
 	(const InDet::SiClusterContainer*                         PIXc      ,
	 const InDet::SiClusterContainer*                         SCTc      ,  
	 const std::list<Amg::Vector3D>                          & Gp        ,
	 std::vector<const InDet::SiDetElementBoundaryLink_xk*>    & DE        ,
	 std::multimap<const Trk::PrepRawData*,const Trk::Track*>& PT        ,
	 std::vector<const InDet::SiCluster*>                      & lSiCluster)
{
  std::vector<const InDet::SiDetElementBoundaryLink_xk*>::iterator r = DE.begin(), re = DE.end();
  std::list<Amg::Vector3D>::const_iterator                    g,gb = Gp.begin(), ge = Gp.end();
  InDet::SiClusterCollection::const_iterator                  sib,sie;
  std::multimap<const Trk::PrepRawData*,const Trk::Track*>::const_iterator t, te =PT.end();

  Trk::PatternTrackParameters Tp;
  
  double pv[ 5]={0.,0.,0.,0.,0.};
  double cv[15]={ .1 ,
		  0. , .1,
		  0. , 0.,.001,
		  0. , 0.,  0.,.001,
		  0. , 0.,  0.,  0.,.00001};

  double xi2Cut = 10.;
  m_ndf         = 0  ;  

  for(; r!=re; ++r) {

    const InDetDD::SiDetectorElement* d  = (*r)->detElement();
    IdentifierHash                    id = d->identifyHash ();
    const Trk::Surface*               su = &d->surface();
    const Trk::PlaneSurface* pla = static_cast<const Trk::PlaneSurface*>(su);
    if(!pla) continue;

    const Amg::Transform3D&  T = pla->transform();
    double Ax[3] = {T(0,0),T(1,0),T(2,0)};
    double Ay[3] = {T(0,1),T(1,1),T(2,1)};
    double Az[3] = {T(0,2),T(1,2),T(2,2)};
    double x0    = T(0,3);
    double y0    = T(1,3);
    double z0    = T(2,3);
    double zcut  = .001  ; 
    
    bool sct = d->isSCT();
    if(!sct) {

      InDet::SiClusterContainer::const_iterator w = (*PIXc).indexFind(id);
      if(w!=(*PIXc).end() && (*w)->begin()!=(*w)->end()) {
        sib = (*w)->begin();
        sie = (*w)->end  ();
      }
      else continue;
    }
    else {

      zcut = 1.;
      InDet::SiClusterContainer::const_iterator w = (*SCTc).indexFind(id);
      if(w!=(*SCTc).end() && (*w)->begin()!=(*w)->end()) {
        sib = (*w)->begin();
        sie = (*w)->end  ();
      }
      else continue;
    }

    for(g=gb; g!=ge; ++g) {
      
      double dx = (*g).x()-x0;
      double dy = (*g).y()-y0;
      double dz = (*g).z()-z0;
      double z  = dx*Az[0]+dy*Az[1]+dz*Az[2];  if(fabs(z) > zcut) continue;
      pv[0]     = dx*Ax[0]+dy*Ax[1]+dz*Ax[2];
      pv[1]     = dx*Ay[0]+dy*Ay[1]+dz*Ay[2];

      Tp.setParametersWithCovariance(su,pv,cv);

      m_elements[0].CloseClusterSeach(Tp,(*r),sib,sie);
      const InDet::SiCluster* c =  m_elements[0].cluster(); 
      if(!c || m_elements[0].xi2F() > xi2Cut) continue;
      if(sct) {
        t = PT.find(c);
        if(t!=te && (*t).second->measurementsOnTrack()->size() >= 10) continue;
      }
      sct ?  m_ndf+=1 : m_ndf+=2;
      lSiCluster.push_back(c);
    }
  }
  if(m_ndf < 6) return false;
  return true;
} 

///////////////////////////////////////////////////////////////////
// Backward test initial trajectory
///////////////////////////////////////////////////////////////////

bool InDet::SiTrajectory_xk::backwardSmoother(bool TWO)
{
  if(m_firstElement >= m_lastElement) return false;

  // Trajectory difference test
  //
  int m = m_lastElement;
  for(; m>=m_firstElement; --m) {
    if(m_elements[m_elementsMap[m]].difference()) break;
  }
  if(m < m_firstElement) return true;

  if(!m_elements[m_elementsMap[m_lastElement]].lastTrajectorElement()) return false;
  
  int firstElement = m_lastElement       ;
  int maxholes     = m_tools->maxholes ();
  int maxdholes    = m_tools->maxdholes();
  m_nclustersNoAdd = 0                   ;
  m_difference     = 0                   ;

  m     = m_lastElement-1;
  int n = m              ;

  for(; m>=m_firstElement; --m) {

    InDet::SiTrajectoryElement_xk& En = m_elements[m_elementsMap[m+1]];
    InDet::SiTrajectoryElement_xk& Em = m_elements[m_elementsMap[m  ]];

    if(!Em.BackwardPropagationSmoother(En,TWO)) {
      
      if(m == m_firstElement) break;

      for(int i=m+1; i!=m_nElements;  ++i) m_elementsMap[i-1] = m_elementsMap[i];
      --m_lastElement; --m_nElements; --firstElement; continue;
    }

    if((Em.cluster() && Em.clusterOld()) && (Em.cluster()!=Em.clusterOld())) ++m_difference;

    if     (Em.cluster()) {
      firstElement  = m; 
    }
    else                  {
      n=m;
      if(Em.clusterNoAdd()) ++m_nclustersNoAdd;
      if(Em.nholesB() > maxholes || Em.dholesB() > maxdholes) {++m_difference; break;}
    }
  } 

  m_firstElement = firstElement                       ;
  m              = m_elementsMap[firstElement]        ;
  n              = m_elementsMap[     n      ]        ;   
  m_nclusters    = m_elements[m].nclustersB()         ;
  m_nholes       = m_elements[m].nholesB   ()         ;
  m_nholesb      = m_elements[n].nholesB   ()-m_nholes;
  m_ndf          = m_elements[m].ndfB()               ;
  if(m_ndf < m_ndfcut) return false;

  // Erase trajectory elements with big distance from the track
  //
  m = firstElement+1;
  n = m;
  for(; m!=m_lastElement; ++m) {

    InDet::SiTrajectoryElement_xk& Em = m_elements[m_elementsMap[m]];
    if(Em.inside() > 0) {if(Em.detstatus() > 0) --m_naElements;   }
    else                {m_elementsMap[n++] = m_elementsMap[m];}
  }
  m_lastElement = n;

  // Test number trajector elemenst with clusters
  //
  if(m_naElements < m_tools->clustersmin() && m_nholes+m_nholese) return false;
  if(n!=m) {
    for(; m!=m_nElements; ++m) m_elementsMap[n++] =  m_elementsMap[m]; 
    m_nElements = n;
  }
  return true;
}

///////////////////////////////////////////////////////////////////
// Backward trajectory extension
///////////////////////////////////////////////////////////////////

bool InDet::SiTrajectory_xk::backwardExtension(int itmax)
{
  if(m_firstElement >= m_lastElement) return false;
  int L = m_firstElement; if(L==0) return true;

  int                     MPbest[300]         ;
  int                     TE    [100]         ;  
  const InDet::SiCluster* CL    [100]         ;
  double                  XI2B  [100]         ;
  Trk::PatternTrackParameters PUB[100]        ;
  
  Trk::PatternTrackParameters  PA             ;
 
  int    maxholes       = m_tools->maxholes ();
  int    maxdholes      = m_tools->maxdholes();
  const int itm         = itmax-1             ;
  int    it             = 0                   ;
  int    itbest         = 0                   ;
  int    qbest          =-100                 ;   
  int    nbest          = 0                   ;
  int    ndfbest        = 0                   ; 
  int    lbest          = L                   ;
  int    hbest          = 0                   ;
  int    hbestb         = 0                   ;
  int    nclbest        = 0                   ;
  int    ndcut          = 3                   ;
  int    F              = L                   ;
  double Xi2best        = 0.                  ;

  m_elements[m_elementsMap[F]].setNdist(0);

  for(; it!=itmax; ++it) {

    int  l = F;
    int  p = F; 

    for(--F; F>=0; --F) {
      
      InDet::SiTrajectoryElement_xk& El = m_elements[m_elementsMap[F+1]];
      InDet::SiTrajectoryElement_xk& Ef = m_elements[m_elementsMap[F  ]];

      if(!Ef.BackwardPropagationFilter(El))  break;
      
      if     (Ef.cluster()) {
        p=F; l=F; 
      }
      else if(Ef.inside() < 0  ) {
        p=F; if(Ef.nholesB() > maxholes || Ef.dholesB() > maxdholes) break;
      }
      int nm = Ef.nclustersB()+F;
      if(Ef.ndist() >  ndcut || nm < nclbest || (nm == nclbest && Ef.xi2totalB() > Xi2best) ) break;
    } 

    int    fl = F; if(fl<0) fl=0;

    int    m  = m_elementsMap[l];
    int    nc = m_elements[m].nclustersB();

    if(it==0 && nc==m_nclusters) return true;

    int    np = m_elements[m].npixelsB();
    int    nh = m_elements[m].nholesB();
    int    nd = m_elements[m_elementsMap[fl]].ndist();
    int    q  = nc-nh;
    double X  = m_elements[m].xi2totalB();

    if     ( (q > qbest) || (q==qbest && X < Xi2best ) ) {

      qbest   = q                                          ; 
      nbest   = 0                                          ;
      ndfbest = 0                                          ;
      hbest   = nh                                         ;
      hbestb  = m_elements[m_elementsMap[p]].nholesB()-nh  ; 
      itbest  = it                                         ;
      Xi2best = X                                          ;
      PA      = m_elements[m_elementsMap[l]].parametersUB();
 
      if(fl==0 && nd < ndcut) ndcut = nd;

      if(fl!=0 || nd > 0 || np < 3) {

        lbest = l-1;
        for(int i=l; i!=L; ++i) {
        
          InDet::SiTrajectoryElement_xk& Ei = m_elements[m_elementsMap[i]];
          
          if(Ei.inside() <= 0 ) {
            MPbest[++lbest] = i;
            if(Ei.cluster()) {
              CL[nbest]   = Ei.cluster(); 
              XI2B[nbest] = Ei.xi2B(); 
              PUB[nbest]  = Ei.parametersUB();
              TE[nbest++] = lbest; 
              ndfbest += Ei.ndf();
            }
          }
        }
      
      } else {

        l     =   -1;
        lbest = fl-1;
        for(int i=fl; i!=L; ++i) {
        
          InDet::SiTrajectoryElement_xk& Ei = m_elements[m_elementsMap[i]];
        
          if(Ei.inside() <= 0 && ++lbest >=0 ) {
            MPbest[lbest] = lbest;
            if(Ei.cluster()) {
<<<<<<< HEAD
              CL[nbest]   = Ei.cluster(); 
              XI2B[nbest] = Ei.xi2B(); 
              PUB[nbest]  = Ei.parametersUB();
              TE[nbest++] = lbest; 
              ndfbest += Ei.ndf(); 
=======
              CL[nbest]=Ei.cluster(); 
              TE[nbest++]=lbest; 
              ndfbest+=Ei.ndf(); 
>>>>>>> 5902ace4
              if(l<0) l=lbest;
            }
            m_elementsMap[lbest] = m_elementsMap[i];
          }
          
        }

        int dn = L-1-lbest;
        
        if(dn!=0) {
        
          for(int i=L; i!= m_nElements; ++i) {
            m_elementsMap[i-dn]=m_elementsMap[i];
          }
        
          L            -=dn;
          m_nElements  -=dn;
          m_lastElement-=dn;
        }
      }
      nclbest = m_nclusters+nbest;
    }
    
    F = -1; if(l<=0) l=1; bool cl = false; double Xn = 0.;

    for(; l < L; ++l) {
      InDet::SiTrajectoryElement_xk& Ei = m_elements[m_elementsMap[l]];

      if(Ei.cluster() && Ei.isNextClusterHoleB(cl,Xn))  {

        int nm = l+Ei.nclustersB();
        if(!cl) {if(Ei.dist() < -2. && Ei.ndist() > ndcut-1 ) continue; --nm;}
        if(nm < nclbest || (nm == nclbest && Xn > Xi2best)) continue;
        F=l; break;
      }
    }
    if(F < 0 ) break;
    if(it!=itm) if(!m_elements[m_elementsMap[F]].addNextClusterB()) break; 
  }
  if(it == itmax) --it;
  if(!nbest) return true;

  m_nholes       = hbest ;
  m_nholesb      = hbestb;
  m_nclusters   += nbest ; 
  m_ndf         += ndfbest;
  m_firstElement = TE[0] ;
  m_elements[m_elementsMap[TE[0]]].setParametersB(PA);

  int dn = L-1-lbest;
 
  if(dn != 0) {

    m_nElements  -=dn;
    m_lastElement-=dn;

    int n = m_firstElement;
    for(; n <= lbest     ; ++n) m_elementsMap[n]=m_elementsMap[MPbest[n]];
    for(; n!= m_nElements; ++n) m_elementsMap[n]=m_elementsMap[n    +dn ];
  }

  if(itbest==it) return true;
  
  for(int n = L-1-dn; n>=0; --n) {

    InDet::SiTrajectoryElement_xk& En = m_elements[m_elementsMap[n]];
    int m = nbest-1;
    for(; m>=0; --m) if(TE[m]==n) break;

    if(m>=0) {
      if (m_tools->useFastTracking()) {
        En.setClusterB(CL[m],XI2B[m]); En.setParametersB(PUB[m]);
      } else
        En.setCluster(CL[m]);
      if(--nbest==0) break;
    }
    else     {
      if (m_tools->useFastTracking())
        En.setClusterB(  0  ,10000.);
      else
        En.setCluster(  0  );        
    }
  } 
  return true;
}

///////////////////////////////////////////////////////////////////
// Forward trajectory extension
///////////////////////////////////////////////////////////////////

bool InDet::SiTrajectory_xk::forwardExtension(bool smoother,int itmax)
{

  if( !m_tools->cleanSCTClus() ){
    return forwardExtensionDefault(smoother,itmax);
  }
  else{
    return forwardExtensionTracklet(smoother,itmax);
  }

}

///////////////////////////////////////////////////////////////////
// Default forward trajectory extension
///////////////////////////////////////////////////////////////////

bool InDet::SiTrajectory_xk::forwardExtensionDefault(bool smoother,int itmax)
{
  const double pi2 = 2.*M_PI, pi = M_PI;

  if(m_firstElement >= m_lastElement) return false;

  int L = m_lastElement, lElement = m_nElements-1;

  if(smoother) {

    L = m_firstElement;

    if(m_elements[m_elementsMap[L]].difference()) {
  
      if(!m_elements[m_elementsMap[L]].firstTrajectorElement()) return false;

      for(++L; L<=m_lastElement; ++L) {

	InDet::SiTrajectoryElement_xk& El = m_elements[m_elementsMap[L-1]];
	InDet::SiTrajectoryElement_xk& Ef = m_elements[m_elementsMap[L  ]];
	if(!Ef.ForwardPropagationWithoutSearch(El)) return false; 
      }
    }
    else                                          {
      
      bool diff = false;
      for(++L; L<=m_lastElement; ++L) {
	
	InDet::SiTrajectoryElement_xk& El = m_elements[m_elementsMap[L-1]];
	InDet::SiTrajectoryElement_xk& Ef = m_elements[m_elementsMap[L  ]];
	
	if(!diff) {
	  if((diff = Ef.difference())) {
	    if(!Ef.addNextClusterF(El,Ef.cluster())) return false;
	  }
	}
	else      {
	  if(!Ef.ForwardPropagationWithoutSearch(El)) return false; 
	}
      }
    }
    --L;
  }
  if( L== lElement) return true;

  // Search best forward trajectory prolongation
  //  
  int                     MP    [300]                              ;
  int                     MPbest[300]                              ;
  int                     TE    [100]                              ;  
  const InDet::SiCluster* CL    [100]                              ;

  int    maxholes       = m_tools->maxholes ()                     ;
  int    maxdholes      = m_tools->maxdholes()                     ;
  const int itm         = itmax-1                                  ;
  int    it             = 0                                        ;
  int    itbest         = 0                                        ;
  int    qbest          =-100                                      ;   
  int    nbest          = 0                                        ;
  int    ndfbest        = 0                                        ;
  int    hbest          = 0                                        ;
  int    hbeste         = 0                                        ;
  int    ndbest         = 0                                        ;
  int    ndcut          = 3                                        ;
  int    nclbest        = 0                                        ;
  int    lbest          = L                                        ;
  int    F              = L                                        ;
  int    M              = L                                        ;
  MP    [M]             = L                                        ;
  double Xi2best        = 0.                                       ;
  const double dfmax    = 2.2                                      ;
  double f0             = m_elements[m_elementsMap[m_firstElement]].parametersUF().par()[2];

  m_elements[m_elementsMap[F]].setNdist(0);

  for(; it!=itmax; ++it) {

    int  l  = F;
    int  p  = F;
    int  Fs = F;
    int  Ml = M;
    int  Cm = nclbest-lElement;
    bool h  = false;

    for(++F; F!=m_nElements; ++F) {
      
      InDet::SiTrajectoryElement_xk& El = m_elements[m_elementsMap[Fs]];
      InDet::SiTrajectoryElement_xk& Ef = m_elements[m_elementsMap[F ]];

      if(!Ef.ForwardPropagationWithSearch(El)) {

        if(!Ef.isBarrel() || Fs!=F-1) break;
        
        int f = F;
        for(; f!=m_nElements; ++f) {
          if(!m_elements[m_elementsMap[f]].isBarrel() ) break; 
        }
        if(f==m_nElements) break;
        
        F = f-1; continue;	
      }
      else {Fs = F;}  MP[++M] = F;

      if     (Ef.cluster()     ) {
        if (not m_tools->isITkGeometry()) {
          double df = fabs(Ef.parametersUF().par()[2]-f0); if(df > pi) df = pi2-df; 
          if(df > dfmax) break;
        }
        p=F; l=F; Ml = M; h=false; 
      }
      else if(Ef.inside() < 0  ) {	
        p=F; if(Ef.nholesF() > maxholes || Ef.dholesF() > maxdholes) break; h=true;
        if (not m_tools->isITkGeometry()) {
          double df = fabs(Ef.parametersPF().par()[2]-f0); if(df > pi) df = pi2-df; 
          if(df > dfmax ) break;
        }
      }
      else                       {
        if (not m_tools->isITkGeometry()) {
          double df = fabs(Ef.parametersPF().par()[2]-f0); if(df > pi) df = pi2-df; 
          if(df > dfmax) break;
        }
      }
      int nm = Ef.nclustersF()-F; 
      if(Ef.ndist() > ndcut ||  nm < Cm || (nm == Cm && Ef.xi2totalF() > Xi2best)) break;
    }

    int    m  = m_elementsMap[l];
    int    nc = m_elements[m].nclustersF();
    int    nh = m_elements[m].nholesF();
    m_nholese = m_elements[m_elementsMap[p]].nholesF()-nh;

    if(it==0 && nc==m_nclusters) return true;

    int    fl = F; if(fl==m_nElements) --fl;
    int    nd =  m_elements[m_elementsMap[fl]].ndist();
    int    q  = nc-nh;
    double X  = m_elements[m].xi2totalF();
    if     ( (q > qbest) || (q==qbest && X < Xi2best ) ) {
      qbest   = q; 
      nbest   = 0;
      ndfbest = 0;
      hbest   = nh;
      hbeste  = m_elements[m_elementsMap[p]].nholesF()-nh; 
      itbest  = it; 
      lbest   = L ;
      Xi2best = X ;
      ndbest  = nd; if(fl==lElement && nd < ndcut) ndcut = nd;

      for(int j=L+1; j<=Ml; ++j) {
        int    i  = MP[j]; 
        InDet::SiTrajectoryElement_xk& Ei = m_elements[m_elementsMap[i]];
        
        if(Ei.inside() <= 0) {
          MPbest[++lbest] = i;
          if(Ei.cluster()) {CL[nbest]=Ei.cluster(); TE[nbest++]=lbest; ndfbest+=Ei.ndf();}
        }
      }
      nclbest = m_nclusters+nbest;
      if( (nclbest >= 14 && !h) || (fl==lElement && ndbest == 0)) break;
    }

    F = -1; bool cl = false; int nb = lElement-nclbest-1; double Xn;

    for(int j=Ml; j!=L; --j) {

      int i = MP[j]; 
      InDet::SiTrajectoryElement_xk& Ei = m_elements[m_elementsMap[i]];

      if(i!=lElement && Ei.cluster() && Ei.isNextClusterHoleF(cl,Xn)) {

	int nm = nb-i+Ei.nclustersF();

	if(!cl) {if(Ei.dist() < -2. && Ei.ndist() > ndcut-1) continue;}
	else  ++nm;

	if(nm < 0 || (nm == 0 &&   Xn > Xi2best)) continue;
	F=i; M=j; break;
      }
    }

    if(F < 0 ) break;
    if(it!=itm) if(!m_elements[m_elementsMap[F]].addNextClusterF()) break;
  }

  if(it == itmax) --it;

  if(!nbest) return true;

  m_nholes      = hbest      ;
  m_nholese     = hbeste     ;
  m_nclusters  += nbest      ; 
  m_ndf        += ndfbest    ;
  m_lastElement = TE[nbest-1];
  m_nElements   = m_lastElement+1;

  if(m_lastElement != MPbest[m_lastElement]) {
    for(int n = L+1; n<=m_lastElement; ++n) m_elementsMap[n]=m_elementsMap[MPbest[n]];
  }
  if(itbest==it) return true;

  int mb =  0;
  F      = -1;
  for(int n = L+1; n!=m_nElements; ++n) {

    InDet::SiTrajectoryElement_xk& En = m_elements[m_elementsMap[n]];

    int m = mb;
    for(; m!=nbest; ++m) if(TE[m]==n) break;
    
    if(m!=nbest) {
      if(CL[m]!=En.cluster()) {
	if(F<0) {F=n; En.addNextClusterF(m_elements[m_elementsMap[n-1]],CL[m]);} 
	else    {     En.setCluster(CL[m]);                                    }
      }
      if(++mb == nbest) break;
    }
    else {
      if(En.cluster()) {
	if(F<0) {F=n; En.addNextClusterF(m_elements[m_elementsMap[n-1]],0);}
	else    {     En.setCluster(0);                                    }
      }
    }
  } 
  if(F < 0 || m_lastElement == F) {
    return true;
  }  

  for(++F; F<=m_lastElement; ++F) {
    
    InDet::SiTrajectoryElement_xk& El = m_elements[m_elementsMap[F-1]];
    InDet::SiTrajectoryElement_xk& Ef = m_elements[m_elementsMap[F  ]];
    if(!Ef.ForwardPropagationWithoutSearch(El)) return false; 
  }
  return true;
}

///////////////////////////////////////////////////////////////////
// Forward trajectory extension for short tracklets
///////////////////////////////////////////////////////////////////

bool InDet::SiTrajectory_xk::forwardExtensionTracklet(bool smoother,int itmax)
{
<<<<<<< HEAD
=======

>>>>>>> 5902ace4
  if(m_firstElement >= m_lastElement) return false;

  int L = m_lastElement, lElement = m_nElements-1;

  if(smoother) {

    L = m_firstElement;

    if(m_elements[m_elementsMap[L]].difference()) {
  
      if(!m_elements[m_elementsMap[L]].firstTrajectorElement()) return false;

      for(++L; L<=m_lastElement; ++L) {

	InDet::SiTrajectoryElement_xk& El = m_elements[m_elementsMap[L-1]];
	InDet::SiTrajectoryElement_xk& Ef = m_elements[m_elementsMap[L  ]];
	if(!Ef.ForwardPropagationWithoutSearch(El)) return false; 
      }
    }
    else                                          {
      
      bool diff = false;
      for(++L; L<=m_lastElement; ++L) {
        
        InDet::SiTrajectoryElement_xk& El = m_elements[m_elementsMap[L-1]];
        InDet::SiTrajectoryElement_xk& Ef = m_elements[m_elementsMap[L  ]];
        
        if(!diff) {
          if((diff = Ef.difference())) {
            if(!Ef.addNextClusterF(El,Ef.cluster())) return false;
          }
        }
        else      {
          if(!Ef.ForwardPropagationWithoutSearch(El)) return false; 
        }
      }
    }
    --L;
  }
  if( L== lElement) return true;

  // Search best forward trajectory prolongation
  //  
  int                     MP    [300]                              ;
  int                     MPbest[300]                              ;
  int                     TE    [100]                              ;  
  const InDet::SiCluster* CL    [100]                              ;

  int    maxholes       = m_tools->maxholes ()                     ;
  int    maxdholes      = m_tools->maxdholes()                     ;
  const int itm         = itmax-1                                  ;
  int    it             = 0                                        ;
  int    itbest         = 0                                        ;
  int    qbest          =-100                                      ;   
  int    nbest          = 0                                        ;
  int    ndfbest        = 0                                        ;
  int    hbest          = 0                                        ;
  int    hbeste         = 0                                        ;
  int    ndbest         = 0                                        ;
  int    ndcut          = 3                                        ;
  int    nclbest        = 0                                        ;
  int    lbest          = L                                        ;
  int    F              = L                                        ;
  int    M              = L                                        ;
  MP    [M]             = L                                        ;
  double Xi2best        = 0.                                       ;
  
  m_elements[m_elementsMap[F]].setNdist(0);

  for(; it!=itmax; ++it) {

    int  l  = F;
    int  p  = F;
    int  Fs = F;
    int  Ml = M;
    int  Cm = nclbest-lElement;
    bool h  = false;

    for(++F; F!=m_nElements; ++F) {
      
      InDet::SiTrajectoryElement_xk& El = m_elements[m_elementsMap[Fs]];
      InDet::SiTrajectoryElement_xk& Ef = m_elements[m_elementsMap[F ]];

      if(!Ef.ForwardPropagationWithSearch(El)) {

        if(!Ef.isBarrel() || Fs!=F-1) break;
        
        int f = F;
        for(; f!=m_nElements; ++f) {
          if(!m_elements[m_elementsMap[f]].isBarrel() ) break; 
        }
        if(f==m_nElements) break;
        
        F = f-1; continue;	
      }
      else {Fs = F;}  MP[++M] = F;

      if     (Ef.cluster()     ) {
        p=F; l=F; Ml = M; h=false; 
      }

      else if(Ef.inside() < 0  ) {
        p=F; 
        if(Ef.nholesF() > maxholes || Ef.dholesF() > maxdholes) break; 
        h=true;
      }          
      int nm = Ef.nclustersF()-F; 
      if(Ef.ndist() > ndcut ||  nm < Cm || (nm == Cm && Ef.xi2totalF() > Xi2best)) break;
    }

    int    m  = m_elementsMap[l];
    int    nc = m_elements[m].nclustersF();
    int    nh = m_elements[m].nholesF();
    m_nholese = m_elements[m_elementsMap[p]].nholesF()-nh;

    if(it==0 && nc==m_nclusters) return true;

    int    fl = F; if(fl==m_nElements) --fl;
    int    nd =  m_elements[m_elementsMap[fl]].ndist();
    int    q  = nc-nh;
    double X  = m_elements[m].xi2totalF();
    if     ( (q > qbest) || (q==qbest && X < Xi2best ) ) {
      qbest   = q; 
      nbest   = 0;
      ndfbest = 0;
      hbest   = nh;
      hbeste  = m_elements[m_elementsMap[p]].nholesF()-nh; 
      itbest  = it; 
      lbest   = L ;
      Xi2best = X ;
      ndbest  = nd; if(fl==lElement && nd < ndcut) ndcut = nd;

      if( Ml>L ){
        InDet::SiTrajectoryElement_xk& El  = m_elements[m_elementsMap[ MP[Ml] ]];
        InDet::SiTrajectoryElement_xk& Ell = m_elements[m_elementsMap[ MP[Ml-1] ]];
        if( El.isSCT() ){
          if( Ell.isPixel()    ) Ml=Ml-1;
          else if( Ell.isSCT() ){
            if( El.getSCTLayer()!=Ell.getSCTLayer() || El.getSCTLayerSide()==Ell.getSCTLayerSide() ) Ml=Ml-2;
            else if( !El.cluster() || !Ell.cluster() ) Ml=Ml-2;
          }
        }
      }
      if( Ml<L ) Ml=L;
    
      for(int j=L+1; j<=Ml; ++j) {

        int    i  = MP[j]; 
        InDet::SiTrajectoryElement_xk& Ei = m_elements[m_elementsMap[i]];
        
        if(Ei.inside() <= 0) {
          MPbest[++lbest] = i;
          if(Ei.cluster()) {CL[nbest]=Ei.cluster(); TE[nbest++]=lbest; ndfbest+=Ei.ndf();}
        }
      }
      nclbest = m_nclusters+nbest;
      if( (nclbest >= 14 && !h) || (fl==lElement && ndbest == 0)) break;
    }

    F = -1; bool cl = false; int nb = lElement-nclbest-1; double Xn;

    for(int j=Ml; j!=L; --j) {

      int i = MP[j]; 
      InDet::SiTrajectoryElement_xk& Ei = m_elements[m_elementsMap[i]];

      if(i!=lElement && Ei.cluster() && Ei.isNextClusterHoleF(cl,Xn)) {

        int nm = nb-i+Ei.nclustersF();
        
        if(!cl) {if(Ei.dist() < -2. && Ei.ndist() > ndcut-1) continue;}
        else  ++nm;
        
        if(nm < 0 || (nm == 0 &&   Xn > Xi2best)) continue;
        F=i; M=j; break;
      }
    }

    if(F < 0 ) break;
    if(it!=itm) if(!m_elements[m_elementsMap[F]].addNextClusterF()) break;
  }

  if(it == itmax) --it;

  if(!nbest) return true;

  m_nholes      = hbest      ;
  m_nholese     = hbeste     ;
  m_nclusters  += nbest      ; 
  m_ndf        += ndfbest    ;
  m_lastElement = TE[nbest-1];
  m_nElements   = m_lastElement+1;

  if(m_lastElement != MPbest[m_lastElement]) {
    for(int n = L+1; n<=m_lastElement; ++n) m_elementsMap[n]=m_elementsMap[MPbest[n]];
  }
  if(itbest==it) return true;

  int mb =  0;
  F      = -1;
  for(int n = L+1; n!=m_nElements; ++n) {

    InDet::SiTrajectoryElement_xk& En = m_elements[m_elementsMap[n]];

    int m = mb;
    for(; m!=nbest; ++m) if(TE[m]==n) break;
    
    if(m!=nbest) {
      if(CL[m]!=En.cluster()) {
        if(F<0) {F=n; En.addNextClusterF(m_elements[m_elementsMap[n-1]],CL[m]);} 
        else    {     En.setCluster(CL[m]);                                    }
      }
      if(++mb == nbest) break;
    }
    else {
      if(En.cluster()) {
        if(F<0) {F=n; En.addNextClusterF(m_elements[m_elementsMap[n-1]],0);}
        else    {     En.setCluster(0);                                    }
      }
    }
  } 
  if(F < 0 || m_lastElement == F) {
    return true;
  }  

  for(++F; F<=m_lastElement; ++F) {
    
    InDet::SiTrajectoryElement_xk& El = m_elements[m_elementsMap[F-1]];
    InDet::SiTrajectoryElement_xk& Ef = m_elements[m_elementsMap[F  ]];
    if(!Ef.ForwardPropagationWithoutSearch(El)) return false; 
  }
  return true;
}

///////////////////////////////////////////////////////////////////
// Get clusters list from trajectory
///////////////////////////////////////////////////////////////////

void InDet::SiTrajectory_xk::getClusters
(std::vector<const InDet::SiCluster*>& Cl)
{
  for(int i = m_firstElement; i<=m_lastElement; ++i) {
    int m = m_elementsMap[i];
    if(m_elements[m].cluster()) Cl.push_back(m_elements[m].cluster());
  }
}

///////////////////////////////////////////////////////////////////
// Forward filter without search
///////////////////////////////////////////////////////////////////

bool InDet::SiTrajectory_xk::forwardFilter()
{
  int L = m_firstElement;
  
  if(!m_elements[m_elementsMap[L]].firstTrajectorElement()) return false;

  for(++L; L<=m_lastElement; ++L) {

    InDet::SiTrajectoryElement_xk& El = m_elements[m_elementsMap[L-1]];
    InDet::SiTrajectoryElement_xk& Ef = m_elements[m_elementsMap[L  ]];
    if(!Ef.ForwardPropagationWithoutSearch(El)) return false; 
  }
  return true;
}


///////////////////////////////////////////////////////////////////
// Test order of detector elements
///////////////////////////////////////////////////////////////////

bool InDet::SiTrajectory_xk::goodOrder()
{
  int    L    = m_firstElement  ;
  int    n    = m_elementsMap[L];
  double step = 0.              ;
  bool  order = true            ;

  for(++L; L<=m_lastElement; ++L) {

    int m = m_elementsMap[L];
    if(!m_elements[m].cluster() && !m_elements[m].clusterNoAdd() &&  m_elements[m].inside()>=0) continue;
    double stp =  m_elements[m].step(m_elements[n]);
    if     ( step   ==   0.) step = stp  ;
    else if((step*stp) < 0.) {order = false; break;} 
    n = m;
  }
  if(order) return true;

  L  = m_firstElement ;
  n = m_elementsMap[L]; 
  Amg::Vector3D gp =  m_elements[n].globalPosition();
  double rad  =  gp.x()*gp.x()+gp.y()*gp.y();
  for(++L; L<=m_lastElement; ++L) {
  
   int m = m_elementsMap[L];
   if(!m_elements[m].cluster() && !m_elements[m].clusterNoAdd() &&  m_elements[m].inside()>=0) continue;
   gp =  m_elements[m].globalPosition();
   double R = gp.x()*gp.x()+gp.y()*gp.y(); 
   if(R < rad) return false;
   rad = R; n=m;
  }
  return true;
}

///////////////////////////////////////////////////////////////////
// Sort of detector elements in step order
///////////////////////////////////////////////////////////////////

void  InDet::SiTrajectory_xk::sortStep()
{
  int    L  = m_firstElement;
  int    LA = m_firstElement; 

  for(++L; L<=m_lastElement; ++L) {
    
    int m = m_elementsMap[L];
    if(!m_elements[m].cluster() && !m_elements[m].clusterNoAdd() && m_elements[m].inside()>=0) continue;
    m_elementsMap[++LA] = m;
  }
  m_lastElement = LA; L = m_firstElement; m_nElements = LA+1;

  bool   nc = true;
  bool   so = true;
  double ds = m_elements[m_elementsMap[LA]].step()-m_elements[m_elementsMap[L]].step();
  
  if(ds > 0.) {                // Sort in increase order

    while(nc) {
      nc = false; int m = L, n = L+1;
      for(; n<=LA; ++n) {
        
        int Mn = m_elementsMap[n];
        int Mm = m_elementsMap[m];
        
        if(m_elements[Mn].step() < m_elements[Mm].step()) {
          if(m_elements[Mn].step(m_elements[Mm]) < 0.) {
            m_elementsMap[m] = Mn; m_elementsMap[n] = Mm; nc = true; so = false;
          }
        }
        ++m;
      }
    }
  }
  else {

    while(nc) {                  // Sort in decrease order
      nc = false; int m = L, n = L+1; 
      for(; n<=LA; ++n) {
        
        int Mn = m_elementsMap[n];
        int Mm = m_elementsMap[m];
        
        if(m_elements[Mn].step() > m_elements[Mm].step()) {
          if(m_elements[Mn].step(m_elements[Mm]) > 0.) {
            m_elementsMap[m] = Mn; m_elementsMap[n] = Mm; nc = true; so = false;
          }
        }
        ++m;
      }
    }
  }
  if(so) return;

  // Search first detector elements with cluster
  //
  int n = L;
  for(; n<= LA; ++n) {
    
    int e = m_elementsMap[n];
    if     (m_elements[e].cluster()) break;
    if     (m_elements[e].clusterNoAdd()) --m_nclustersNoAdd;
    else if(m_elements[e].inside() < 0 && m_elements[e].detstatus()>=0) {--m_nholes; ++m_nholesb;}
  }

  // Search last detector elements with cluster
  //
  int m = LA;
  for(; m>=n  ; --m) {

    int e = m_elementsMap[m];
    if     (m_elements[e].cluster()) break;
    if     (m_elements[e].clusterNoAdd()) --m_nclustersNoAdd;
    else if(m_elements[e].inside() < 0 && m_elements[e].detstatus()>=0) {--m_nholes; ++m_nholese;}
  }
  m_firstElement = n; 
  m_lastElement  = m;
  return;

}

///////////////////////////////////////////////////////////////////
// Test possibility for trajectory to jump through perigee 
///////////////////////////////////////////////////////////////////

bool InDet::SiTrajectory_xk::jumpThroughPerigee()
{
  int i = m_firstElement;
  double St = m_elements[m_elementsMap[m_lastElement]].step()-m_elements[m_elementsMap[i]].step();

  for(; i<=m_lastElement; ++i) {

    int m = m_elementsMap[i];
    if(m_elements[m].cluster() && (m_elements[m].ndf()!=2 || (m_elements[m].stepToPerigee()*St) <= 0.)) break;
    if     (m_elements[m].cluster     ()) {--m_nclusters     ; m_ndf-= m_elements[m].ndf();}
    else if(m_elements[m].clusterNoAdd())  --m_nclustersNoAdd;
    else                                   --m_nholes        ;
  }
  if(i == m_firstElement) return false;
  m_firstElement = i;
  return true;
}

///////////////////////////////////////////////////////////////////
// Trajectory quality without optimization
///////////////////////////////////////////////////////////////////

double InDet::SiTrajectory_xk::quality() const
{
  int    holes   = 0 ;
  double quality = 0.;

  for(int i = m_firstElement; i<=m_lastElement; ++i) {
    quality+=m_elements[m_elementsMap[i]].quality(holes);
  }
  return quality;
}

///////////////////////////////////////////////////////////////////
// Trajectory quality with otimization
///////////////////////////////////////////////////////////////////

double InDet::SiTrajectory_xk::qualityOptimization() 
{
  int    lE = m_firstElement;
  int    h  = 0             ;
  double q  = 0             ;
  double qM = 0.            ;

  for(int i = m_firstElement; i<=m_lastElement; ++i) {

    int  m = m_elementsMap[i]; q+=m_elements[m].quality(h);
    if(m_elements[m].cluster() && q > qM) {
      qM = q; lE = i;
    }   
  }

  if(lE == m_firstElement) return -100;

  int fE             = lE;
  int nclustersNoAdd = 0 ; 
  int nclusters      = 0 ; 
  int nholes         = 0 ;
  int dholes         = 0 ;
  int ndf            = 0 ;
  h                  = 0 ;
  q                  = 0.;
  qM                 = 0.;
  
  for(int i = lE; i>=m_firstElement; --i) {

    int  m = m_elementsMap[i]; q+=m_elements[m].quality(h);
    
    if     (m_elements[m].cluster()) {

      ++nclusters; ndf+=m_elements[m].ndf();

      if(q > qM) {

        qM = q; fE = i;
        m_nclusters      = nclusters     ;
        m_nclustersNoAdd = nclustersNoAdd;
        m_nholes         = nholes        ;
        m_dholes         = dholes        ;
        m_ndf            = ndf           ;
      }

    }
    else if(m_elements[m].clusterNoAdd()) {
      ++nclustersNoAdd;                 
    }
    else if(m_elements[m].inside() < 0 && m_elements[m].detstatus() >=0) {
      ++nholes; if(h > dholes) dholes = h;
    }
  }

  if(fE==lE || m_nclusters+m_nclustersNoAdd < m_tools->clustersmin() ) return -100.;
  m_firstElement = fE;
  m_lastElement  = lE;
  return qM;
}

///////////////////////////////////////////////////////////////////
// Trajectory conversion to TrackStateOnSurface for next tracks
///////////////////////////////////////////////////////////////////

DataVector<const Trk::TrackStateOnSurface>* 
InDet::SiTrajectory_xk::convertToNextTrackStateOnSurface()
{
  int i=0;
  for(; i!=m_ntos; ++i) {
    if(m_itos[i]+1 < m_elements[m_atos[i]].ntsos()) {++m_itos[i]; break;}
    m_itos[i] = 0;
  }
  if(i==m_ntos) return 0;

  DataVector<const Trk::TrackStateOnSurface>* 
    dtsos = new DataVector<const Trk::TrackStateOnSurface>;

  for(i=0; i!=m_ntos; ++i) {

    Trk::TrackStateOnSurface* tsos = m_elements[m_atos[i]].tsos(m_itos[i]);
    if(tsos) dtsos->push_back(tsos);
  }
  return dtsos;
}

///////////////////////////////////////////////////////////////////
// pT of the first trajectory element
///////////////////////////////////////////////////////////////////

double  InDet::SiTrajectory_xk::pTfirst () 
{
  int n = m_firstElement  ; if(n <0 || n>=300) return 0.;
  n     = m_elementsMap[n]; if(n <0 || n>=300) return 0.;
  int s = m_elements[n].status();
  if(s<=1) return 0.;
  return m_elements[n].parametersUB().pT();
  /*
  int s = m_elements[m_elementsMap[m_firstElement]].status();
  if(s<=1) return 0;
  return m_elements[m_elementsMap[m_firstElement]].parametersUB().pT();
  */
}<|MERGE_RESOLUTION|>--- conflicted
+++ resolved
@@ -1038,17 +1038,11 @@
           if(Ei.inside() <= 0 && ++lbest >=0 ) {
             MPbest[lbest] = lbest;
             if(Ei.cluster()) {
-<<<<<<< HEAD
               CL[nbest]   = Ei.cluster(); 
               XI2B[nbest] = Ei.xi2B(); 
               PUB[nbest]  = Ei.parametersUB();
               TE[nbest++] = lbest; 
               ndfbest += Ei.ndf(); 
-=======
-              CL[nbest]=Ei.cluster(); 
-              TE[nbest++]=lbest; 
-              ndfbest+=Ei.ndf(); 
->>>>>>> 5902ace4
               if(l<0) l=lbest;
             }
             m_elementsMap[lbest] = m_elementsMap[i];
@@ -1398,10 +1392,6 @@
 
 bool InDet::SiTrajectory_xk::forwardExtensionTracklet(bool smoother,int itmax)
 {
-<<<<<<< HEAD
-=======
-
->>>>>>> 5902ace4
   if(m_firstElement >= m_lastElement) return false;
 
   int L = m_lastElement, lElement = m_nElements-1;
