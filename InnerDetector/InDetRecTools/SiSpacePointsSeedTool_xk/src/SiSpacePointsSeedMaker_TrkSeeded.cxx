/*
  Copyright (C) 2002-2020 CERN for the benefit of the ATLAS collaboration
*/

     
///////////////////////////////////////////////////////////////////
//   Implementation file for class SiSpacePointsSeedMaker_TrkSeeded
///////////////////////////////////////////////////////////////////
// (c) ATLAS Detector software
///////////////////////////////////////////////////////////////////
// AlgTool used for TRT_DriftCircleOnTrack object production
///////////////////////////////////////////////////////////////////
// Version 1.0 21/04/2004 I.Gavrilenko
///////////////////////////////////////////////////////////////////

#include <iostream>
#include <iomanip>

#include "TrkToolInterfaces/IPRD_AssociationTool.h"
#include "SiSpacePointsSeedTool_xk/SiSpacePointsSeedMaker_TrkSeeded.h"
#include "TrkPseudoMeasurementOnTrack/PseudoMeasurementOnTrack.h"
#include "TrkTrackSummary/TrackSummary.h"
#include "TVector2.h"

///////////////////////////////////////////////////////////////////
// Constructor
///////////////////////////////////////////////////////////////////

InDet::SiSpacePointsSeedMaker_TrkSeeded::SiSpacePointsSeedMaker_TrkSeeded
(const std::string& t,const std::string& n,const IInterface* p)
  : AthAlgTool(t,n,p),
    m_fieldServiceHandle("AtlasFieldSvc",n), 
    m_spacepointsSCT("SCT_SpacePoints"),
    m_spacepointsPixel("PixelSpacePoints"),
    m_spacepointsOverlap("OverlapSpacePoints"),
    m_assoTool("InDet::InDetPRD_AssociationToolGangedPixels"),
    m_RoISeedTool("InDet::RoISeedTool")
{
  m_useassoTool = false ;
  m_useOverlap= true    ;
  m_state     = 0       ;
  m_pixel     = true    ;
  m_sct       = true    ;
  m_trigger   = false   ;
  m_checketa  = false   ;
  m_dbm       = false   ;
  m_state     = 0       ;
  m_nspoint   = 2       ;
  m_mode      = 0       ;
  m_nlist     = 0       ;
  m_endlist   = true    ;
  m_maxsize   = 50000   ;
  m_ptmin     =  500.   ;
  m_etamin    = 0.      ; m_etamax     = 2.7 ;
  m_r1min     = 0.      ; m_r1minv     = 0.  ; 
  m_r1max     = 600.    ; m_r1maxv     = 60. ;
  m_r2min     = 0.      ; m_r2minv     = 70. ;
  m_r2max     = 600.    ; m_r2maxv     = 200.;
  m_r3min     = 0.      ;
  m_r3max     = 600.    ;
  m_drmin     = 5.      ; m_drminv     = 20. ;    
  m_drmax     = 270.    ;    
  m_zmin      = -250.   ;
  m_zmax      = +250.   ;
  m_dzver     = 5.      ;
  m_dzdrver   = .02     ;
  m_diver     = 10.     ;
  m_diverpps  =  1.7    ;
  m_diversss  =  50     ;
  m_divermax  =  20.    ;
  m_dazmax    = .02     ;
  r_rmax      = 600.    ;
  r_rstep     =  2.     ;
  r_Sorted    = 0       ;
  r_index     = 0       ;
  r_map       = 0       ;    
  m_maxsizeSP = 5000    ;
  m_maxOneSize= 5       ;
  m_SP        = 0       ;
  m_R         = 0       ;
  m_Tz        = 0       ;
  m_Er        = 0       ;
  m_U         = 0       ;
  m_V         = 0       ;
  m_Zo        = 0       ;
  m_OneSeeds  = 0       ;
  m_seedOutput= 0       ;
  m_maxNumberVertices = 99;
  m_skipIBLcut = false  ;
  m_dThetaRoITrkSP = 0.8;
  m_dPhiRoITrkSP   = 0.8;
  //
  m_xbeam[0]  = 0.      ; m_xbeam[1]= 1.; m_xbeam[2]=0.; m_xbeam[3]=0.;
  m_ybeam[0]  = 0.      ; m_ybeam[1]= 0.; m_ybeam[2]=1.; m_ybeam[3]=0.;
  m_zbeam[0]  = 0.      ; m_zbeam[1]= 0.; m_zbeam[2]=0.; m_zbeam[3]=1.;
  //
  m_beamconditions         = "BeamCondSvc"       ;
  //
  declareInterface<ISiSpacePointsSeedMaker>(this);
  //
  declareProperty("AssociationTool"       ,m_assoTool              );
  declareProperty("RoISeedTool"           ,m_RoISeedTool           );
  declareProperty("usePixel"              ,m_pixel                 );
  declareProperty("useSCT"                ,m_sct                   );
  declareProperty("checkEta"              ,m_checketa              );
  declareProperty("useDBM"                ,m_dbm                   );
  declareProperty("etaMin"                ,m_etamin                );
  declareProperty("etaMax"                ,m_etamax                );  
  declareProperty("pTmin"                 ,m_ptmin                 );
  declareProperty("radMax"                ,r_rmax                  );
  declareProperty("radStep"               ,r_rstep                 );
  declareProperty("maxSize"               ,m_maxsize               );
  declareProperty("maxSizeSP"             ,m_maxsizeSP             );
  declareProperty("minZ"                  ,m_zmin                  );
  declareProperty("maxZ"                  ,m_zmax                  );
  declareProperty("minRadius1"            ,m_r1min                 );
  declareProperty("minRadius2"            ,m_r2min                 );
  declareProperty("minRadius3"            ,m_r3min                 );
  declareProperty("maxRadius1"            ,m_r1max                 );
  declareProperty("maxRadius2"            ,m_r2max                 );
  declareProperty("maxRadius3"            ,m_r3max                 );
  declareProperty("mindRadius"            ,m_drmin                 );
  declareProperty("maxdRadius"            ,m_drmax                 );
  declareProperty("minVRadius1"           ,m_r1minv                );
  declareProperty("maxVRadius1"           ,m_r1maxv                );
  declareProperty("minVRadius2"           ,m_r2minv                );
  declareProperty("maxVRadius2"           ,m_r2maxv                );
  declareProperty("maxdZver"              ,m_dzver                 );
  declareProperty("maxdZdRver"            ,m_dzdrver               );
  declareProperty("maxdImpact"            ,m_diver                 );
  declareProperty("maxdImpactPPS"         ,m_diverpps              );
  declareProperty("maxdImpactSSS"         ,m_diversss              );
  declareProperty("maxdImpactForDecays"   ,m_divermax              );

  //
  declareProperty("maxSeedsForSpacePoint" ,m_maxOneSize            );
  declareProperty("maxNumberVertices"     ,m_maxNumberVertices     );
  declareProperty("SpacePointsSCTName"    ,m_spacepointsSCT    );
  declareProperty("SpacePointsPixelName"  ,m_spacepointsPixel  );
  declareProperty("SpacePointsOverlapName",m_spacepointsOverlap);
  declareProperty("BeamConditionsService" ,m_beamconditions        ); 
  declareProperty("useOverlapSpCollection", m_useOverlap           );
  declareProperty("UseAssociationTool"    ,m_useassoTool           ); 
  declareProperty("MagFieldSvc"           , m_fieldServiceHandle   );
  declareProperty("SkipIBLcut"            , m_skipIBLcut           );
  declareProperty("DeltaThetaRoISP"       ,m_dThetaRoITrkSP        );
  declareProperty("DeltaPhiRoISP"         ,m_dPhiRoITrkSP          );
}

///////////////////////////////////////////////////////////////////
// Destructor  
///////////////////////////////////////////////////////////////////

InDet::SiSpacePointsSeedMaker_TrkSeeded::~SiSpacePointsSeedMaker_TrkSeeded()
{
  if(r_index ) delete [] r_index ;
  if(r_map   ) delete [] r_map   ; 
  if(r_Sorted) delete [] r_Sorted;

  // Delete seeds
  //
  for(i_seed=l_seeds.begin(); i_seed!=l_seeds.end (); ++i_seed) {
    delete *i_seed;
  }
  // Delete space points for reconstruction
  //
  i_spforseed=l_spforseed.begin();
  for(; i_spforseed!=l_spforseed.end(); ++i_spforseed) {
    delete *i_spforseed;
  } 
  if(m_seedOutput) delete m_seedOutput; 

  if(m_SP) delete [] m_SP;
  if(m_R ) delete [] m_R ;
  if(m_Tz) delete [] m_Tz;
  if(m_Er) delete [] m_Er;
  if(m_U ) delete [] m_U ;
  if(m_V ) delete [] m_V ;
  if(m_Zo) delete [] m_Zo;
  if(m_OneSeeds) delete [] m_OneSeeds;
 }

///////////////////////////////////////////////////////////////////
// Initialisation
///////////////////////////////////////////////////////////////////

StatusCode InDet::SiSpacePointsSeedMaker_TrkSeeded::initialize()
{

  StatusCode sc = AlgTool::initialize(); 

  // Get beam geometry
  //
  p_beam = 0;
  if(!m_beamconditions.empty()) {
    sc = service(m_beamconditions,p_beam);
  }

  // Get magnetic field service
  //
  if( !m_fieldServiceHandle.retrieve() ){
    ATH_MSG_FATAL("Failed to retrieve " << m_fieldServiceHandle );
    return StatusCode::FAILURE;
  }    
  ATH_MSG_DEBUG("Retrieved " << m_fieldServiceHandle );
  m_fieldService = &*m_fieldServiceHandle;

  // Get tool for track-prd association
  //
  if( m_useassoTool ) {
    if( m_assoTool.retrieve().isFailure()) {
      msg(MSG::FATAL)<<"Failed to retrieve tool "<< m_assoTool<<endreq; 
      return StatusCode::FAILURE;
    } else {
      msg(MSG::INFO) << "Retrieved tool " << m_assoTool << endreq;
    }
  }
  
  // Get the RoI seed tool
  if( m_RoISeedTool.retrieve().isFailure() ){
    msg(MSG::FATAL)<<"Failed to retrieve tool "<< m_RoISeedTool <<endreq;
    return StatusCode::FAILURE;
  }
  else{
    msg(MSG::INFO) << "Retrieved tool " << m_RoISeedTool << endreq;
  }

  // Build framework
  //
  buildFrameWork();
  m_CmSp.reserve(500); 

  // Get output print level
  //
  m_outputlevel = msg().level()-MSG::DEBUG;
  if(m_outputlevel<=0) {
    m_nprint=0; msg(MSG::DEBUG)<<(*this)<<endreq;
  }
  return sc;
}

///////////////////////////////////////////////////////////////////
// Finalize
///////////////////////////////////////////////////////////////////

StatusCode InDet::SiSpacePointsSeedMaker_TrkSeeded::finalize()
{
   StatusCode sc = AlgTool::finalize(); return sc;
}

///////////////////////////////////////////////////////////////////////////////////////////////////////
// Seed a new event with a new Measurement
///////////////////////////////////////////////////////////////////////////////////////////////////////

void InDet::SiSpacePointsSeedMaker_TrkSeeded::newEvent(Amg::Vector3D tp) 
{

  //
  float irstep = 1./r_rstep;
  int   irmax  = r_size-1  ;

  // Clear seed map
  for(int i=0; i!=m_nr; ++i) {int n = r_index[i]; r_map[n] = 0; r_Sorted[n].clear();}
  m_ns = m_nr = 0;
  r_first = 0;

  int nSeeds=0;
  int nAccepted=0;
  
  //
  // Get SCT space points containers from store gate 
  //
  if(!m_dbm && m_sct) {

    //
    if(m_spacepointsSCT.isValid()) {


      SpacePointContainer::const_iterator spc  =  m_spacepointsSCT->begin();
      SpacePointContainer::const_iterator spce =  m_spacepointsSCT->end  ();

      for(; spc != spce; ++spc) {

	SpacePointCollection::const_iterator sp  = (*spc)->begin();
	SpacePointCollection::const_iterator spe = (*spc)->end  ();
    
	for(; sp != spe; ++sp) {

          /*
             PRD Assoication tool: exclude SPs that are already used 
             if configured to do so
          */
	  if ( (m_useassoTool &&  isUsed(*sp)) ) continue;
    
          /*
            Require selected SP to be beyond the last measurement of
            the seed track and before the end of the SCT
          */
          if ( (*sp)->r()<tp.perp() || (*sp)->r() > r_rmax ) continue;
 
          nSeeds++;
	    
	  float seedTheta = atan( (*sp)->globalPosition().perp() / (*sp)->globalPosition().z()  ); 
	  float trkTheta  = atan( tp.perp() / tp.z() );
	  float seedPhi   = atan2( (*sp)->globalPosition().y(), (*sp)->globalPosition().x() );
	  float trkPhi    = atan2( tp.y(), tp.x() );
	  
	  //
	  if( fabs( trkTheta - seedTheta ) > m_dThetaRoITrkSP   ) continue;
	  if( fabs( trkPhi - seedPhi     ) > m_dPhiRoITrkSP     ) continue;
	  
	  InDet::SiSpacePointForSeed* sps = newSpacePointSeedOrigin((*sp),tp); if(!sps) continue;
	  nAccepted++;
	  
	  int   ir = int(sps->radius()*irstep); if(ir>irmax) ir = irmax;
	  r_Sorted[ir].push_back(sps); ++r_map[ir];
	  if(r_map[ir]==1) r_index[m_nr++] = ir;
	  ++m_ns;
	  
	}
      }
    }  
  }

  //
  fillLists();
  //

}


///////////////////////////////////////////////////////////////////
// Initialize tool for new event 
///////////////////////////////////////////////////////////////////

void InDet::SiSpacePointsSeedMaker_TrkSeeded::newEvent(int iteration) 
{

  iteration <=0 ? m_iteration = 0 : m_iteration = iteration;
  m_trigger    = false;
  erase();

  if( m_iteration      ) return;
  if(!m_pixel && !m_sct) return;

  m_dzdrmin =  m_dzdrmin0;
  m_dzdrmax =  m_dzdrmax0;
  m_umax    =  100.      ;

  buildBeamFrameWork();

  double f[3], gP[3] ={10.,10.,0.};

  if(m_fieldService->solenoidOn()) {
      m_fieldService->getFieldZR(gP,f); m_K = 2./(300.*f[2]);
    }
  else m_K = 2./(300.* 5. );

  m_ipt2K     = m_ipt2/(m_K*m_K);
  m_ipt2C     = m_ipt2*m_COF    ;
  m_COFK      = m_COF*(m_K*m_K) ;

  i_spforseed = l_spforseed.begin();

  r_first      = 0         ;
  m_checketa   = false     ;

  for(int i=0; i!=m_nr; ++i) {int n = r_index[i]; r_map[n] = 0; r_Sorted[n].clear();}
  m_ns = m_nr = 0;

  // Cache track seeds
  l_trkseeds.clear();
  l_trkseeds = m_RoISeedTool->getRoIs();

  // Call for the first time
  i_trkseed = l_trkseeds.begin();
  if( l_trkseeds.size()>0 ){
    newEvent(*i_trkseed);
  }

}

///////////////////////////////////////////////////////////////////
// Initialize tool for new region
///////////////////////////////////////////////////////////////////

void InDet::SiSpacePointsSeedMaker_TrkSeeded::newRegion
(const std::vector<IdentifierHash>& vPixel, const std::vector<IdentifierHash>& vSCT)
{
  m_iteration  = 0    ;
  m_trigger    = false;
  erase();
  if(!m_pixel && !m_sct) return;

  m_dzdrmin =  m_dzdrmin0;
  m_dzdrmax =  m_dzdrmax0;
  m_umax    =  100.      ;

  buildBeamFrameWork();

  double f[3], gP[3] ={10.,10.,0.}; 

  if(m_fieldService->solenoidOn()) {
      m_fieldService->getFieldZR(gP,f); m_K = 2./(300.*f[2]);
    }
  else m_K = 2./(300.* 5. );

  m_ipt2K     = m_ipt2/(m_K*m_K);
  m_ipt2C     = m_ipt2*m_COF    ;
  m_COFK      = m_COF*(m_K*m_K) ;  

  i_spforseed = l_spforseed.begin();

  float irstep = 1./r_rstep;
  int   irmax  = r_size-1  ;

  r_first      = 0         ;
  m_checketa   = false     ;

  for(int i=0; i!=m_nr; ++i) {int n = r_index[i]; r_map[n] = 0; r_Sorted[n].clear();}
  m_ns = m_nr = 0;

  // Get pixels space points containers from store gate 
  //
  if(m_pixel && vPixel.size()) {

//    m_spacepointsPixel   = 0;
//    StatusCode sc = evtStore()->retrieve(m_spacepointsPixel,m_spacepointsPixelname);
    
    if( m_spacepointsPixel.isValid() ) {

      SpacePointContainer::const_iterator spce =  m_spacepointsPixel->end  ();

      std::vector<IdentifierHash>::const_iterator l = vPixel.begin(), le = vPixel.end();

      // Loop through all trigger collections
      //
      for(; l!=le; ++l) {
        
        SpacePointContainer::const_iterator  w =  m_spacepointsPixel->indexFind((*l));
        if(w==spce) continue;
        SpacePointCollection::const_iterator sp = (*w)->begin(), spe = (*w)->end();
        
        for(; sp != spe; ++sp) {
        
          float r = (*sp)->r(); if(r > r_rmax) continue;
          InDet::SiSpacePointForSeed* sps = newSpacePoint((*sp)); 
          int   ir = int(sps->radius()*irstep); if(ir>irmax) ir = irmax;
          r_Sorted[ir].push_back(sps); ++r_map[ir];
          if(r_map[ir]==1) r_index[m_nr++] = ir;
          ++m_ns;
        }
      }
    }
  }

  // Get sct space points containers from store gate 
  //
  if(m_sct && vSCT.size()) {

//    m_spacepointsSCT     = 0;
//    StatusCode sc = evtStore()->retrieve(m_spacepointsSCT,m_spacepointsSCTname);

    if(m_spacepointsSCT.isValid()) {

      SpacePointContainer::const_iterator spce =  m_spacepointsSCT->end  ();

      std::vector<IdentifierHash>::const_iterator l = vSCT.begin(), le = vSCT.end();

      // Loop through all trigger collections
      //
      for(; l!=le; ++l) {

        SpacePointContainer::const_iterator  w =  m_spacepointsSCT->indexFind((*l));
        if(w==spce) continue;
        SpacePointCollection::const_iterator sp = (*w)->begin(), spe = (*w)->end();
        
        for(; sp != spe; ++sp) {
        
          float r = (*sp)->r(); if(r > r_rmax) continue;
          InDet::SiSpacePointForSeed* sps = newSpacePoint((*sp)); 
          int   ir = int(sps->radius()*irstep); if(ir>irmax) ir = irmax;
          r_Sorted[ir].push_back(sps); ++r_map[ir];
          if(r_map[ir]==1) r_index[m_nr++] = ir;
          ++m_ns;
        }
      }
    }
  }
  fillLists();
}

///////////////////////////////////////////////////////////////////
// Initialize tool for new region
///////////////////////////////////////////////////////////////////

void InDet::SiSpacePointsSeedMaker_TrkSeeded::newRegion
(const std::vector<IdentifierHash>& vPixel, const std::vector<IdentifierHash>& vSCT,const IRoiDescriptor& IRD)
{
  newRegion(vPixel,vSCT);
  m_trigger = true;

  double dzdrmin = 1./tan(2.*atan(exp(-IRD.etaMinus())));
  double dzdrmax = 1./tan(2.*atan(exp(-IRD.etaPlus ())));
 
  m_zminB        = IRD.zedMinus()-m_zbeam[0];    // min bottom Z
  m_zmaxB        = IRD.zedPlus ()-m_zbeam[0];    // max bottom Z
  m_zminU        = m_zminB+550.*dzdrmin;
  m_zmaxU        = m_zmaxB+550.*dzdrmax;
  double fmax    = IRD.phiPlus ();
  double fmin    = IRD.phiMinus();
  if(fmin > fmax) fmin-=(2.*M_PI);
  m_ftrig        = (fmin+fmax)*.5;
  m_ftrigW       = (fmax-fmin)*.5;
}

///////////////////////////////////////////////////////////////////
// Methods to initilize different strategies of seeds production
// with two space points with or without vertex constraint
///////////////////////////////////////////////////////////////////

void InDet::SiSpacePointsSeedMaker_TrkSeeded::find2Sp(const std::list<Trk::Vertex>& lv) 
{
  m_zminU     = m_zmin;
  m_zmaxU     = m_zmax;

  int mode; lv.begin()!=lv.end() ?  mode = 1 : mode = 0;
  bool newv = newVertices(lv);
  
  if(newv || !m_state || m_nspoint!=2 || m_mode!=mode || m_nlist) {

    i_seede   = l_seeds.begin();
    m_state   = 1   ;
    m_nspoint = 2   ;
    m_nlist   = 0   ;
    m_mode    = mode;
    m_endlist = true;
    m_fvNmin  = 0   ;
    m_fNmin   = 0   ;
    m_zMin    = 0   ;
    production2Sp ();
  }
  i_seed  = l_seeds.begin();
  
  if(m_outputlevel<=0) {
    m_nprint=1; msg(MSG::DEBUG)<<(*this)<<endreq;
  }
}

///////////////////////////////////////////////////////////////////
// Methods to initilize different strategies of seeds production
// with three space points with or without vertex constraint
///////////////////////////////////////////////////////////////////

void InDet::SiSpacePointsSeedMaker_TrkSeeded::find3Sp(const std::list<Trk::Vertex>& lv) 
{
  m_zminU     = m_zmin;
  m_zmaxU     = m_zmax;

  int mode; lv.begin()!=lv.end() ? mode = 3 : mode = 2; 
  bool newv = newVertices(lv);

  if(newv || !m_state || m_nspoint!=3 || m_mode!=mode || m_nlist) {
    i_seede   = l_seeds.begin() ;
    m_state   = 1               ;
    m_nspoint = 3               ;
    m_nlist   = 0               ;
    m_mode    = mode            ;
    m_endlist = true            ;
    m_fvNmin  = 0               ;
    m_fNmin   = 0               ;
    m_zMin    = 0               ;
    production3Sp();
  }
  i_seed  = l_seeds.begin();
  m_seed  = m_seeds.begin();

  if(m_outputlevel<=0) {
    m_nprint=1; msg(MSG::DEBUG)<<(*this)<<endreq;
  }
}

///////////////////////////////////////////////////////////////////
// Methods to initilize different strategies of seeds production
// with three space points with or without vertex constraint
///////////////////////////////////////////////////////////////////

void InDet::SiSpacePointsSeedMaker_TrkSeeded::find3Sp(const std::list<Trk::Vertex>& lv,const double* ZVertex) 
{
  m_zminU     = ZVertex[0]; if(m_zminU < m_zmin) m_zminU = m_zmin; 
  m_zmaxU     = ZVertex[1]; if(m_zmaxU > m_zmax) m_zmaxU = m_zmax;

  int mode; lv.begin()!=lv.end() ? mode = 3 : mode = 2; 
  bool newv = newVertices(lv);

  if(newv || !m_state || m_nspoint!=3 || m_mode!=mode || m_nlist) {
    i_seede   = l_seeds.begin() ;
    m_state   = 1               ;
    m_nspoint = 3               ;
    m_nlist   = 0               ;
    m_mode    = mode            ;
    m_endlist = true            ;
    m_fvNmin  = 0               ;
    m_fNmin   = 0               ;
    m_zMin    = 0               ;
    production3Sp();
  }
  i_seed  = l_seeds.begin();
  m_seed  = m_seeds.begin();

  if(m_outputlevel<=0) {
    m_nprint=1; msg(MSG::DEBUG)<<(*this)<<endreq;
  }
}

///////////////////////////////////////////////////////////////////
// Methods to initilize different strategies of seeds production
// with variable number space points with or without vertex constraint
// Variable means (2,3,4,....) any number space points
///////////////////////////////////////////////////////////////////

void InDet::SiSpacePointsSeedMaker_TrkSeeded::findVSp (const std::list<Trk::Vertex>& lv)
{
  m_zminU     = m_zmin;
  m_zmaxU     = m_zmax;

  int mode; lv.begin()!=lv.end() ? mode = 6 : mode = 5; 
  bool newv = newVertices(lv);
  
  if(newv || !m_state || m_nspoint!=4 || m_mode!=mode || m_nlist) {

    i_seede   = l_seeds.begin() ;
    m_state   = 1               ;
    m_nspoint = 4               ;
    m_nlist   = 0               ;
    m_mode    = mode            ;
    m_endlist = true            ;
    m_fvNmin  = 0               ;
    m_fNmin   = 0               ;
    m_zMin    = 0               ;
    production3Sp();
  }
  i_seed  = l_seeds.begin();
  m_seed  = m_seeds.begin();

  if(m_outputlevel<=0) {
    m_nprint=1; msg(MSG::DEBUG)<<(*this)<<endreq;
  }
}

///////////////////////////////////////////////////////////////////
// Dumps relevant information into the MsgStream
///////////////////////////////////////////////////////////////////

MsgStream& InDet::SiSpacePointsSeedMaker_TrkSeeded::dump( MsgStream& out ) const
{
<<<<<<< HEAD
  if(m_nprint)  
    return dumpEvent(out); 
=======
  if(m_nprint) return dumpEvent(out);
>>>>>>> 8ef60e25
  return dumpConditions(out);
}

///////////////////////////////////////////////////////////////////
// Dumps conditions information into the MsgStream
///////////////////////////////////////////////////////////////////

MsgStream& InDet::SiSpacePointsSeedMaker_TrkSeeded::dumpConditions( MsgStream& out ) const
{
  int n = 42-m_spacepointsPixel.name().size();
  std::string s2; for(int i=0; i<n; ++i) s2.append(" "); s2.append("|");
  n     = 42-m_spacepointsSCT.name().size();
  std::string s3; for(int i=0; i<n; ++i) s3.append(" "); s3.append("|");
  n     = 42-m_spacepointsOverlap.name().size();
  std::string s4; for(int i=0; i<n; ++i) s4.append(" "); s4.append("|");
  n     = 42-m_beamconditions.size();
  std::string s5; for(int i=0; i<n; ++i) s5.append(" "); s5.append("|");


  out<<"|---------------------------------------------------------------------|"
     <<std::endl;
  out<<"| Pixel    space points   | "<<m_spacepointsPixel.name() <<s2
     <<std::endl;
  out<<"| SCT      space points   | "<<m_spacepointsSCT.name()<<s3
     <<std::endl;
  out<<"| Overlap  space points   | "<<m_spacepointsOverlap.name()<<s4
     <<std::endl;
  out<<"| BeamConditionsService   | "<<m_beamconditions<<s5
     <<std::endl;
  out<<"| usePixel                | "
     <<std::setw(12)<<m_pixel 
     <<"                              |"<<std::endl;
  out<<"| useSCT                  | "
     <<std::setw(12)<<m_sct 
     <<"                              |"<<std::endl;
  out<<"| maxSize                 | "
     <<std::setw(12)<<m_maxsize 
     <<"                              |"<<std::endl;
  out<<"| maxSizeSP               | "
     <<std::setw(12)<<m_maxsizeSP
     <<"                              |"<<std::endl;
  out<<"| pTmin  (mev)            | "
     <<std::setw(12)<<std::setprecision(5)<<m_ptmin
     <<"                              |"<<std::endl;
  out<<"| |eta|               <=  | "
     <<std::setw(12)<<std::setprecision(5)<<m_etamax
     <<"                              |"<<std::endl;
  out<<"| max radius SP           | "
     <<std::setw(12)<<std::setprecision(5)<<r_rmax 
     <<"                              |"<<std::endl;
  out<<"| radius step             | "
     <<std::setw(12)<<std::setprecision(5)<<r_rstep
     <<"                              |"<<std::endl;
  out<<"| min Z-vertex position   | "
     <<std::setw(12)<<std::setprecision(5)<<m_zmin
     <<"                              |"<<std::endl;
  out<<"| max Z-vertex position   | "
     <<std::setw(12)<<std::setprecision(5)<<m_zmax
     <<"                              |"<<std::endl;
  out<<"| min radius first  SP(3) | "
     <<std::setw(12)<<std::setprecision(5)<<m_r1min
     <<"                              |"<<std::endl;
  out<<"| min radius second SP(3) | "
     <<std::setw(12)<<std::setprecision(5)<<m_r2min
     <<"                              |"<<std::endl;
  out<<"| min radius last   SP(3) | "
     <<std::setw(12)<<std::setprecision(5)<<m_r3min
     <<"                              |"<<std::endl;
  out<<"| max radius first  SP(3) | "
     <<std::setw(12)<<std::setprecision(4)<<m_r1max
     <<"                              |"<<std::endl;
  out<<"| max radius second SP(3) | "
     <<std::setw(12)<<std::setprecision(5)<<m_r2max
     <<"                              |"<<std::endl;
  out<<"| max radius last   SP(3) | "
     <<std::setw(12)<<std::setprecision(5)<<m_r3max
     <<"                              |"<<std::endl;
  out<<"| min radius first  SP(2) | "
     <<std::setw(12)<<std::setprecision(5)<<m_r1minv
     <<"                              |"<<std::endl;
  out<<"| min radius second SP(2) | "
     <<std::setw(12)<<std::setprecision(5)<<m_r2minv
     <<"                              |"<<std::endl;
  out<<"| max radius first  SP(2) | "
     <<std::setw(12)<<std::setprecision(5)<<m_r1maxv
     <<"                              |"<<std::endl;
  out<<"| max radius second SP(2) | "
     <<std::setw(12)<<std::setprecision(5)<<m_r2maxv
     <<"                              |"<<std::endl;
  out<<"| min space points dR     | "
     <<std::setw(12)<<std::setprecision(5)<<m_drmin
     <<"                              |"<<std::endl;
  out<<"| max space points dR     | "
     <<std::setw(12)<<std::setprecision(5)<<m_drmax
     <<"                              |"<<std::endl;
  out<<"| max dZ    impact        | "
     <<std::setw(12)<<std::setprecision(5)<<m_dzver 
     <<"                              |"<<std::endl;
  out<<"| max dZ/dR impact        | "
     <<std::setw(12)<<std::setprecision(5)<<m_dzdrver 
     <<"                              |"<<std::endl;
  out<<"| max       impact        | "
     <<std::setw(12)<<std::setprecision(5)<<m_diver
     <<"                              |"<<std::endl;
  out<<"| max       impact pps    | "
     <<std::setw(12)<<std::setprecision(5)<<m_diverpps
     <<"                              |"<<std::endl;
  out<<"| max       impact sss    | "
    <<std::setw(12)<<std::setprecision(5)<<m_diversss
    <<"                              |"<<std::endl;
  out<<"|---------------------------------------------------------------------|"
     <<std::endl;
  out<<"| Beam X center           | "
     <<std::setw(12)<<std::setprecision(5)<<m_xbeam[0]
     <<"                              |"<<std::endl;
  out<<"| Beam Y center           | "
     <<std::setw(12)<<std::setprecision(5)<<m_ybeam[0]
     <<"                              |"<<std::endl;
  out<<"| Beam Z center           | "
     <<std::setw(12)<<std::setprecision(5)<<m_zbeam[0]
     <<"                              |"<<std::endl;
  out<<"| Beam X-axis direction   | "
     <<std::setw(12)<<std::setprecision(5)<<m_xbeam[1]
     <<std::setw(12)<<std::setprecision(5)<<m_xbeam[2]
     <<std::setw(12)<<std::setprecision(5)<<m_xbeam[3]
     <<"      |"<<std::endl;
  out<<"| Beam Y-axis direction   | "
     <<std::setw(12)<<std::setprecision(5)<<m_ybeam[1]
     <<std::setw(12)<<std::setprecision(5)<<m_ybeam[2]
     <<std::setw(12)<<std::setprecision(5)<<m_ybeam[3]
     <<"      |"<<std::endl;
  out<<"| Beam Z-axis direction   | "
     <<std::setw(12)<<std::setprecision(5)<<m_zbeam[1]
     <<std::setw(12)<<std::setprecision(5)<<m_zbeam[2]
     <<std::setw(12)<<std::setprecision(5)<<m_zbeam[3]
     <<"      |"<<std::endl;
  out<<"|---------------------------------------------------------------------|"
     <<std::endl;
  return out;
}

///////////////////////////////////////////////////////////////////
// Dumps event information into the MsgStream
///////////////////////////////////////////////////////////////////

MsgStream& InDet::SiSpacePointsSeedMaker_TrkSeeded::dumpEvent( MsgStream& out ) const
{
  //const float pi2    = 2.*M_PI;
  out<<"|---------------------------------------------------------------------|"
     <<std::endl;
  out<<"| m_ns                    | "
     <<std::setw(12)<<m_ns
     <<"                              |"<<std::endl;
  out<<"| m_nsaz                  | "
     <<std::setw(12)<<m_nsaz
     <<"                              |"<<std::endl;
  out<<"| m_nsazv                 | "
     <<std::setw(12)<<m_nsazv
     <<"                              |"<<std::endl;
  out<<"| seeds                   | "
     <<std::setw(12)<<l_seeds.size()
     <<"                              |"<<std::endl;
  out<<"|---------------------------------------------------------------------|"
     <<std::endl;
  /*
  if(m_outputlevel==0) return out; 

  out<<"|-------------|--------|-------|-------|-------|-------|-------|";
  out<<"-------|-------|-------|-------|-------|-------|"
     <<std::endl;

  out<<"|  Azimuthal  |    n   | z[ 0] | z[ 1] | z[ 2] | z[ 3] | z[4]  |";
  out<<" z[ 5] | z[ 6] | z[ 7] | z[ 8] | z[ 9] | z[10] |"
     <<std::endl;
  out<<"|-------------|--------|-------|-------|-------|-------|-------|";
  out<<"-------|-------|-------|-------|-------|-------|"
     <<std::endl;
  
  float sF1 = pi2/float(m_fNmax+1);
  
  
  for(int f=0; f<=m_fNmax; ++f) {
    out<<"|  "
       <<std::setw(10)<<std::setprecision(4)<<sF1*float(f)<<" | "
       <<std::setw(6)<<rf_map[f]<<" |";
    for(int z=0; z!=11; ++z) {
      out<<std::setw(6)<<rfz_map[(f*11+z)]<<" |";
    }
    out<<std::endl;
  } 
  out<<"|-------------|--------|-------|-------|-------|-------|-------|";
  out<<"-------|-------|-------|-------|-------|-------|"
     <<std::endl;
  out<<std::endl;
  */
  return out;
}

///////////////////////////////////////////////////////////////////
// Dumps relevant information into the ostream
///////////////////////////////////////////////////////////////////

std::ostream& InDet::SiSpacePointsSeedMaker_TrkSeeded::dump( std::ostream& out ) const
{
  return out;
}

///////////////////////////////////////////////////////////////////
// Overload of << operator MsgStream
///////////////////////////////////////////////////////////////////

MsgStream& InDet::operator    << 
  (MsgStream& sl,const InDet::SiSpacePointsSeedMaker_TrkSeeded& se)
{ 
  return se.dump(sl); 
}

///////////////////////////////////////////////////////////////////
// Overload of << operator std::ostream
///////////////////////////////////////////////////////////////////

std::ostream& InDet::operator << 
  (std::ostream& sl,const InDet::SiSpacePointsSeedMaker_TrkSeeded& se)
{ 
  return se.dump(sl); 
}   

///////////////////////////////////////////////////////////////////
// Find next set space points
///////////////////////////////////////////////////////////////////

void InDet::SiSpacePointsSeedMaker_TrkSeeded::findNext () 
{
  if(m_endlist) return;

  i_seede = l_seeds.begin();

  if     (m_mode==0 || m_mode==1) production2Sp ();
  else if(m_mode==2 || m_mode==3) production3Sp ();
  else if(m_mode==5 || m_mode==6) production3Sp ();

  i_seed  = l_seeds.begin();
  m_seed  = m_seeds.begin(); 
  ++m_nlist;
}                       

const InDet::SiSpacePointsSeed* InDet::SiSpacePointsSeedMaker_TrkSeeded::generateNext()
{

  if(m_nspoint==3) {
    do {
      if(i_seed==i_seede) {findNext(); if(i_seed==i_seede) return 0;} ++i_seed;
    }
    while(!(*m_seed++).second->set3(*m_seedOutput));
    return(m_seedOutput);
  }
  else             {
    if(i_seed==i_seede) {findNext(); if(i_seed==i_seede) return 0;}
    (*i_seed++)->set2(*m_seedOutput); return(m_seedOutput);
  }

 
  return 0;



}

///////////////////////////////////////////////////////////////////
// New and old list vertices comparison
///////////////////////////////////////////////////////////////////

bool InDet::SiSpacePointsSeedMaker_TrkSeeded::newVertices(const std::list<Trk::Vertex>& lV)
{
  unsigned int s1 = l_vertex.size(); 
  unsigned int s2 = lV      .size(); 

  m_isvertex = false;
  if(s1==0 && s2==0) return false;

  std::list<Trk::Vertex>::const_iterator v;
  l_vertex.clear();
  if(s2 == 0) return false;

  m_isvertex = true;
  for(v=lV.begin(); v!=lV.end(); ++v) {l_vertex.insert(float((*v).position().z()));}

  m_zminU = (*l_vertex. begin())-20.; if( m_zminU < m_zmin) m_zminU = m_zmin;
  m_zmaxU = (*l_vertex.rbegin())+20.; if( m_zmaxU > m_zmax) m_zmaxU = m_zmax;

  return false;
}

///////////////////////////////////////////////////////////////////
// Initiate frame work for seed generator
///////////////////////////////////////////////////////////////////

void InDet::SiSpacePointsSeedMaker_TrkSeeded::buildFrameWork() 
{
  m_ptmin     = fabs(m_ptmin);  
  
  // For DBM reconstruction we use new parameters
  //
  if     (     m_dbm    ) {r_rmax  = 150.; r_rstep = .5; m_drmin = 2.; m_ptmin = 10.; m_diver = 150.;}
  else if(m_ptmin < 100.) m_ptmin = 100.;

  if(m_diversss < m_diver   ) m_diversss = m_diver   ; 
  if(m_divermax < m_diversss) m_divermax = m_diversss;

  if(fabs(m_etamin) < .1) m_etamin = -m_etamax ;
  m_dzdrmax0  = 1./tan(2.*atan(exp(-m_etamax)));
  m_dzdrmin0  = 1./tan(2.*atan(exp(-m_etamin)));
  
  m_r3max     = r_rmax                         ; 
  m_COF       =  134*.05*9.                    ;
  m_ipt       = 1./fabs(.9*m_ptmin)            ;
  m_ipt2      = m_ipt*m_ipt                    ;
  m_K         = 0.                             ;

  m_ns = m_nsaz = m_nsazv = m_nr = m_nrfz = m_nrfzv = 0;

  // Build radius sorted containers
  //
  r_size = int((r_rmax+.1)/r_rstep);
  r_Sorted = new std::list<InDet::SiSpacePointForSeed*>[r_size];
  r_index  = new int[r_size];
  r_map    = new int[r_size];  
  m_nr   = 0; for(int i=0; i!=r_size; ++i) {r_index[i]=0; r_map[i]=0;}

  // Build radius-azimuthal sorted containers
  //
  const float pi2     = 2.*M_PI            ;
  const int   NFmax    = 53                ;
  const float sFmax   = float(NFmax )/pi2;
  const float m_sFmin = 100./60.          ;

  float ptm = 400.; if(!m_dbm && m_ptmin < ptm) ptm = m_ptmin;

  m_sF        = ptm /60. ; if(m_sF    >sFmax ) m_sF    = sFmax  ; else if(m_sF < m_sFmin) m_sF = m_sFmin;
  m_fNmax     = int(pi2*m_sF); if(m_fNmax >=NFmax) m_fNmax = NFmax-1;

  // Build radius-azimuthal-Z sorted containers
  //
  m_nrfz  = 0; for(int i=0; i!=583; ++i) {rfz_index [i]=0; rfz_map [i]=0;}

  // Build radius-azimuthal-Z sorted containers for Z-vertices
  //
  const int   NFtmax  = 100               ;
  const float sFvmax = float(NFtmax)/pi2;
  m_sFv       = m_ptmin/120.  ; if(m_sFv   >sFvmax)  m_sFv    = sFvmax; 
  m_fvNmax    = int(pi2*m_sFv); if(m_fvNmax>=NFtmax) m_fvNmax = NFtmax-1;
  m_nrfzv = 0; for(int i=0; i!=300; ++i) {rfzv_index[i]=0; rfzv_map[i]=0;}

  // Build maps for radius-azimuthal-Z sorted collections 
  //
  for(int f=0; f<=m_fNmax; ++f) {

    int fb = f-1; if(fb<0      ) fb=m_fNmax; 
    int ft = f+1; if(ft>m_fNmax) ft=0; 
    
    // For each azimuthal region loop through all Z regions
    //
    for(int z=0; z!=11; ++z) {
 
      int a        = f *11+z;
      int b        = fb*11+z;
      int c        = ft*11+z;
      rfz_b [a]    = 3; rfz_t [a]    = 3;
      rfz_ib[a][0] = a; rfz_it[a][0] = a; 
      rfz_ib[a][1] = b; rfz_it[a][1] = b; 
      rfz_ib[a][2] = c; rfz_it[a][2] = c; 
      if     (z==5) {

	rfz_t [a]    = 9 ;
	rfz_it[a][3] = a+1; 
	rfz_it[a][4] = b+1; 
	rfz_it[a][5] = c+1; 
	rfz_it[a][6] = a-1; 
	rfz_it[a][7] = b-1; 
	rfz_it[a][8] = c-1; 
      }
      else if(z> 5) {

	rfz_b [a]    = 6 ;
	rfz_ib[a][3] = a-1; 
	rfz_ib[a][4] = b-1; 
	rfz_ib[a][5] = c-1; 

	if(z<10) {

	  rfz_t [a]    = 6 ;
	  rfz_it[a][3] = a+1; 
	  rfz_it[a][4] = b+1; 
	  rfz_it[a][5] = c+1; 
	}
      }
      else {

	rfz_b [a]    = 6 ;
	rfz_ib[a][3] = a+1; 
	rfz_ib[a][4] = b+1; 
	rfz_ib[a][5] = c+1; 

	if(z>0) {

	  rfz_t [a]    = 6 ;
	  rfz_it[a][3] = a-1; 
	  rfz_it[a][4] = b-1; 
	  rfz_it[a][5] = c-1; 
	}
      }

      if     (z==3) {
	rfz_b[a]      = 9;
	rfz_ib[a][6] = a+2; 
	rfz_ib[a][7] = b+2; 
	rfz_ib[a][8] = c+2; 
      }
      else if(z==7) {
	rfz_b[a]      = 9;
	rfz_ib[a][6] = a-2; 
	rfz_ib[a][7] = b-2; 
	rfz_ib[a][8] = c-2; 
      }
    }
  }

  // Build maps for radius-azimuthal-Z sorted collections for Z
  //
  for(int f=0; f<=m_fvNmax; ++f) {

    int fb = f-1; if(fb<0       ) fb=m_fvNmax; 
    int ft = f+1; if(ft>m_fvNmax) ft=0; 
    
    // For each azimuthal region loop through central Z regions
    //
    for(int z=0; z!=3; ++z) {
      
      int a  = f *3+z; 
      int b  = fb*3+z;
      int c  = ft*3+z;
      rfzv_n[a]    = 3;
      rfzv_i[a][0] = a;
      rfzv_i[a][1] = b;
      rfzv_i[a][2] = c;
      if     (z>1) {
	rfzv_n[a]    = 6;
	rfzv_i[a][3] = a-1;
	rfzv_i[a][4] = b-1;
	rfzv_i[a][5] = c-1;
      }
      else if(z<1) {
	rfzv_n[a]    = 6;
	rfzv_i[a][3] = a+1;
	rfzv_i[a][4] = b+1;
	rfzv_i[a][5] = c+1;
      }
    }
  }
  
  if(!m_SP) m_SP   = new InDet::SiSpacePointForSeed*[m_maxsizeSP];
  if(!m_R ) m_R    = new                      float[m_maxsizeSP];
  if(!m_Tz) m_Tz   = new                      float[m_maxsizeSP];
  if(!m_Er) m_Er   = new                      float[m_maxsizeSP];
  if(!m_U ) m_U    = new                      float[m_maxsizeSP]; 
  if(!m_V ) m_V    = new                      float[m_maxsizeSP];
  if(!m_Zo) m_Zo   = new                      float[m_maxsizeSP];
  if(!m_OneSeeds) m_OneSeeds  = new InDet::SiSpacePointsProSeed [m_maxOneSize];  

  if(!m_seedOutput) m_seedOutput = new InDet::SiSpacePointsSeed();

  i_seed  = l_seeds.begin();
  i_seede = l_seeds.end  ();
}

///////////////////////////////////////////////////////////////////
// Initiate beam frame work for seed generator
///////////////////////////////////////////////////////////////////

void InDet::SiSpacePointsSeedMaker_TrkSeeded::buildBeamFrameWork() 
{ 
  if(!p_beam) return;

  Amg::Vector3D cb =     p_beam->beamPos();
  double     tx = tan(p_beam->beamTilt(0));
  double     ty = tan(p_beam->beamTilt(1));

  double ph   = atan2(ty,tx);
  double th   = acos(1./sqrt(1.+tx*tx+ty*ty));
  double sint = sin(th);
  double cost = cos(th);
  double sinp = sin(ph);
  double cosp = cos(ph);
  
  m_xbeam[0] = float(cb.x())                  ; 
  m_xbeam[1] = float(cost*cosp*cosp+sinp*sinp);
  m_xbeam[2] = float(cost*sinp*cosp-sinp*cosp);
  m_xbeam[3] =-float(sint*cosp               );
  
  m_ybeam[0] = float(cb.y())                  ; 
  m_ybeam[1] = float(cost*cosp*sinp-sinp*cosp);
  m_ybeam[2] = float(cost*sinp*sinp+cosp*cosp);
  m_ybeam[3] =-float(sint*sinp               );
  
  m_zbeam[0] = float(cb.z())                  ; 
  m_zbeam[1] = float(sint*cosp)               ;
  m_zbeam[2] = float(sint*sinp)               ;
  m_zbeam[3] = float(cost)                    ;
}

///////////////////////////////////////////////////////////////////
// Initiate beam frame work for seed generator
///////////////////////////////////////////////////////////////////

void  InDet::SiSpacePointsSeedMaker_TrkSeeded::convertToBeamFrameWork
(Trk::SpacePoint*const& sp,float* r) 
{
  
  r[0] = float(sp->globalPosition().x())-m_xbeam[0];
  r[1] = float(sp->globalPosition().y())-m_ybeam[0];
  r[2] = float(sp->globalPosition().z())-m_zbeam[0];
}

///////////////////////////////////////////////////////////////////
// Recenter these SPs at the tracklet
///////////////////////////////////////////////////////////////////

void InDet::SiSpacePointsSeedMaker_TrkSeeded::convertToTrkFrameWork
(Trk::SpacePoint*const& sp,Amg::Vector3D seedPosition, float* r)
{

  r[0] = float(sp->globalPosition().x())-float(seedPosition.x());
  r[1] = float(sp->globalPosition().y())-float(seedPosition.y());
  r[2] = float(sp->globalPosition().z())-float(seedPosition.z());

}
   
///////////////////////////////////////////////////////////////////
// Initiate space points seed maker
///////////////////////////////////////////////////////////////////

void InDet::SiSpacePointsSeedMaker_TrkSeeded::fillLists() 
{
  const float pi2 = 2.*M_PI;
  std::list<InDet::SiSpacePointForSeed*>::iterator r,re;

  int  ir0 =     0;
  bool ibl = false;

  for(int i=r_first; i!=r_size;  ++i) {

<<<<<<< HEAD
    if(!r_map[i]) continue; 
    r = r_Sorted[i].begin(); 
=======
    if(!r_map[i]) continue;
    r = r_Sorted[i].begin();
>>>>>>> 8ef60e25
    re = r_Sorted[i].end();
    if(!ir0) ir0 = i;

    if( m_iteration) {

      if       (!(*r)->spacepoint->clusterList().second) {if(i < 20) ibl = true;}
      else  if (  ibl  ) break;
      else  if (i > 175) break;
    }

    for(; r!=re; ++r) {
      
      // Azimuthal angle sort
      //
      float F = (*r)->phi(); if(F<0.) F+=pi2;

      int   f = int(F*m_sF); f<0 ? f = m_fNmax : f>m_fNmax ? f = 0 : f=f;

      int z; float Z = (*r)->z();

      // Azimuthal angle and Z-coordinate sort
      //
      if(Z>0.) {
	Z< 250.?z=5:Z< 450.?z=6:Z< 925.?z=7:Z< 1400.?z=8:Z< 2500.?z=9:z=10;
      }
      else     {
	Z>-250.?z=5:Z>-450.?z=4:Z>-925.?z=3:Z>-1400.?z=2:Z>-2500.?z=1:z= 0;
      }

      int n = f*11+z; ++m_nsaz;
      rfz_Sorted[n].push_back(*r); if(!rfz_map[n]++) rfz_index[m_nrfz++] = n;
      
      if(!m_iteration && (*r)->spacepoint->clusterList().second == 0 && z>=3 && z<=7) { 
	z<=4 ? z=0 : z>=6 ? z=2 : z=1;

	// Azimutla angle and Z-coordinate sort for fast vertex search
	//
	f = int(F*m_sFv); f<0 ? f+=m_fvNmax : f> m_fvNmax ? f-=m_fvNmax : f=f;
	n = f*3+z; ++m_nsazv;
	rfzv_Sorted[n].push_back(*r); if(!rfzv_map[n]++) rfzv_index[m_nrfzv++] = n;
      }
    }
  }
  if(!m_skipIBLcut && !m_sct && ir0 && float(ir0)*r_rstep < 43.) m_umax = -200.;
  m_state = 0;
}
   
///////////////////////////////////////////////////////////////////
// Erase space point information
///////////////////////////////////////////////////////////////////

void InDet::SiSpacePointsSeedMaker_TrkSeeded::erase()
{
  for(int i=0; i!=m_nrfz;  ++i) {
    int n = rfz_index[i]; rfz_map[n] = 0;
    rfz_Sorted[n].clear();
  }
  
  for(int i=0; i!=m_nrfzv; ++i) {
    int n = rfzv_index[i]; rfzv_map[n] = 0;
    rfzv_Sorted[n].clear();
  }
  m_state = 0;
  m_nsaz  = 0;
  m_nsazv = 0;
  m_nrfz  = 0;
  m_nrfzv = 0;
}

///////////////////////////////////////////////////////////////////
// Test is space point used
///////////////////////////////////////////////////////////////////

bool InDet::SiSpacePointsSeedMaker_TrkSeeded::isUsed(const Trk::SpacePoint* sp)
{
  const Trk::PrepRawData* d = sp->clusterList().first ; 
  if(!d || !m_assoTool->isUsed(*d)) return false;

  d = sp->clusterList().second;
  if(!d || m_assoTool->isUsed(*d)) return true;

  return false;
}


///////////////////////////////////////////////////////////////////
// 2 space points seeds production
///////////////////////////////////////////////////////////////////

void InDet::SiSpacePointsSeedMaker_TrkSeeded::production2Sp()
{
  if(m_nsazv<2) return;

  std::list<InDet::SiSpacePointForSeed*>::iterator r0,r0e,r,re;
  int nseed = 0; 

  // Loop thorugh all azimuthal regions
  //
  for(int f=m_fvNmin; f<=m_fvNmax; ++f) {

    // For each azimuthal region loop through Z regions
    //
    int z = 0; if(!m_endlist) z = m_zMin;
    for(; z!=3; ++z) {
      
      int a  = f*3+z;  if(!rfzv_map[a]) continue; 
      r0  = rfzv_Sorted[a].begin(); 
      r0e = rfzv_Sorted[a].end  (); 

      if(!m_endlist) {r0 = m_rMin; m_endlist = true;}

      // Loop through trigger space points
      //
      for(; r0!=r0e; ++r0) {
<<<<<<< HEAD
        float X  = (*r0)->x();
        float Y  = (*r0)->y();
        float R  = (*r0)->radius();
        if(R<m_r2minv) continue; 
        if(R>m_r2maxv) break;
        float Z  = (*r0)->z();
        float ax = X/R;
        float ay = Y/R;
        
        // Bottom links production
        //
        int NB = rfzv_n[a];
        for(int i=0; i!=NB; ++i) {
          
          int an = rfzv_i[a][i];
          if(!rfzv_map[an]) continue; 
        
          r  =  rfzv_Sorted[an].begin();
          re =  rfzv_Sorted[an].end  ();
          
          for(; r!=re; ++r) {
            
            float Rb =(*r)->radius();
            if(Rb<m_r1minv) continue; 
            if(Rb>m_r1maxv) break;
            float dR = R-Rb; 
            if(dR<m_drminv) break; 
            if(dR>m_drmax) continue;
            float dZ = Z-(*r)->z();
            float Tz = dZ/dR; 
            if(Tz<m_dzdrmin || Tz>m_dzdrmax) continue;
            float Zo = Z-R*Tz;
            
            // Comparison with vertices Z coordinates
            //
            if(!isZCompatible(Zo,Rb,Tz)) continue;
        
            // Momentum cut
            //
            float dx =(*r)->x()-X; 
            float dy =(*r)->y()-Y; 
            float x  = dx*ax+dy*ay;
            float y  =-dx*ay+dy*ax;
            float xy = x*x+y*y    ; if(xy == 0.) continue;
            float r2 = 1./xy      ;
            float Ut = x*r2       ;
            float Vt = y*r2       ;
            float UR = Ut*R+1.    ; if(UR == 0.) continue;
            float A  = Vt*R/UR    ;
            float B  = Vt-A*Ut    ;
            if(fabs(B*m_K) > m_ipt*sqrt(1.+A*A)) continue; 
            ++nseed;
            newSeed((*r),(*r0),Zo);
          }
        }
        if(nseed < m_maxsize) continue; 
        m_endlist=false; m_rMin = (++r0); m_fvNmin=f; m_zMin=z; 
        return;
=======

	float X  = (*r0)->x();
	float Y  = (*r0)->y();
	float R  = (*r0)->radius();
	if(R<m_r2minv) continue;
	if(R>m_r2maxv) break;
	float Z  = (*r0)->z();
	float ax = X/R;
	float ay = Y/R;

	// Bottom links production
	//
	int NB = rfzv_n[a];
	for(int i=0; i!=NB; ++i) {
	  
	  int an = rfzv_i[a][i];
	  if(!rfzv_map[an]) continue; 

	  r  =  rfzv_Sorted[an].begin();
	  re =  rfzv_Sorted[an].end  ();
	  
	  for(; r!=re; ++r) {
	    
	    float Rb =(*r)->radius();
	    if(Rb<m_r1minv) continue;
	    if(Rb>m_r1maxv) break;
	    float dR = R-Rb; 
	    if(dR<m_drminv) break;
	    if(dR>m_drmax) continue;
	    float dZ = Z-(*r)->z();
	    float Tz = dZ/dR; if(Tz<m_dzdrmin || Tz>m_dzdrmax) continue;
	    float Zo = Z-R*Tz;	          

	    // Comparison with vertices Z coordinates
	    //
	    if(!isZCompatible(Zo,Rb,Tz)) continue;

	    // Momentum cut
	    //
	    float dx =(*r)->x()-X; 
	    float dy =(*r)->y()-Y; 
	    float x  = dx*ax+dy*ay          ;
	    float y  =-dx*ay+dy*ax          ;
	    float xy = x*x+y*y              ; if(xy == 0.) continue;
	    float r2 = 1./xy                ;
	    float Ut = x*r2                 ;
	    float Vt = y*r2                 ;
	    float UR = Ut*R+1.              ; if(UR == 0.) continue;
	    float A  = Vt*R/UR              ;
	    float B  = Vt-A*Ut              ;
	    if(fabs(B*m_K) > m_ipt*sqrt(1.+A*A)) continue;
	    ++nseed;
	    newSeed((*r),(*r0),Zo);
	  }
	}
	if(nseed < m_maxsize) continue; 
	m_endlist=false; m_rMin = (++r0); m_fvNmin=f; m_zMin=z; 
	return;
>>>>>>> 8ef60e25
      }
    }
  }
  m_endlist = true;
}

///////////////////////////////////////////////////////////////////
// Production 3 space points seeds 
///////////////////////////////////////////////////////////////////

void InDet::SiSpacePointsSeedMaker_TrkSeeded::production3Sp()
{ 
  if(m_nsaz<3) return; 
  m_seeds.clear();

  const int   ZI[11]= {5,6,7,8,9,10,4,3,2,1,0};
  std::list<InDet::SiSpacePointForSeed*>::iterator rt[9],rte[9],rb[9],rbe[9];
  int nseed = 0; 

  // Loop thorugh all azimuthal regions
  //
  for(int f=m_fNmin; f<=m_fNmax; ++f) {
    
    // For each azimuthal region loop through all Z regions
    //
    int z = 0; if(!m_endlist) z = m_zMin;

    for(; z!=11; ++z) {

      int a  = f *11+ZI[z];  if(!rfz_map[a]) continue;
      int NB = 0, NT = 0;
      for(int i=0; i!=rfz_b[a]; ++i) {
	
	int an =  rfz_ib[a][i];
	if(!rfz_map[an]) continue;
	rb [NB] = rfz_Sorted[an].begin(); rbe[NB++] = rfz_Sorted[an].end();
      } 
      for(int i=0; i!=rfz_t[a]; ++i) {
	
	int an =  rfz_it[a][i];
	if(!rfz_map[an]) continue; 
	rt [NT] = rfz_Sorted[an].begin(); rte[NT++] = rfz_Sorted[an].end();
      } 
      if(!m_trigger) production3Sp       (rb,rbe,rt,rte,NB,NT,nseed);
      else           production3SpTrigger(rb,rbe,rt,rte,NB,NT,nseed);
      if(!m_endlist) {m_fNmin=f; m_zMin = z; return;} 
    }
  }
  m_endlist = true;
}

///////////////////////////////////////////////////////////////////
// Production 3 space points seeds for full scan
///////////////////////////////////////////////////////////////////

void InDet::SiSpacePointsSeedMaker_TrkSeeded::production3Sp
( std::list<InDet::SiSpacePointForSeed*>::iterator* rb ,
  std::list<InDet::SiSpacePointForSeed*>::iterator* rbe,
  std::list<InDet::SiSpacePointForSeed*>::iterator* rt ,
  std::list<InDet::SiSpacePointForSeed*>::iterator* rte,
  int NB, int NT, int& nseed) 
{
  std::list<InDet::SiSpacePointForSeed*>::iterator r0=rb[0],r;
  if(!m_endlist) {r0 = m_rMin; m_endlist = true;}

  float ipt2K = m_ipt2K   ;
  float ipt2C = m_ipt2C   ;
  float COFK  = m_COFK    ; 
  float imaxp = m_diver   ;
  float imaxs = m_divermax;

  m_CmSp.clear();

  // Loop through all trigger space points
  //
  for(; r0!=rbe[0]; ++r0) {

    m_nOneSeeds = 0;
    m_mapOneSeeds.clear();

    float R  = (*r0)->radius(); 

    const Trk::Surface* sur0 = (*r0)->sur();
    const Trk::Surface* surn = (*r0)->sun();
    float               X    = (*r0)->x()  ;
    float               Y    = (*r0)->y()  ;
    float               Z    = (*r0)->z()  ;
    int                 Nb   = 0           ;

    // Bottom links production
    //
    for(int i=0; i!=NB; ++i) {

      for(r=rb[i]; r!=rbe[i]; ++r) {
	
	float Rb =(*r)->radius();  
	float dR = R-Rb; 

	if(dR > m_drmax) {rb[i]=r; continue;}   
	if(dR < m_drmin || (m_iteration && (*r)->spacepoint->clusterList().second)) break;
	if((*r)->sur()==sur0 || (surn && surn==(*r)->sun())) continue;

	float Tz = (Z-(*r)->z())/dR, aTz =fabs(Tz);

	if(aTz < m_dzdrmin || aTz > m_dzdrmax) continue;
	
	// Comparison with vertices Z coordinates
	//
	float Zo = Z-R*Tz; if(!isZCompatible(Zo,Rb,Tz)) continue;
	m_SP[Nb] = (*r); if(++Nb==m_maxsizeSP) goto breakb;
      }
    }
  breakb:
    if(!Nb || Nb==m_maxsizeSP) continue;  
    int Nt = Nb;
    
    // Top   links production
    //
    for(int i=0; i!=NT; ++i) {
      
      for(r=rt[i]; r!=rte[i]; ++r) {
	
	float Rt =(*r)->radius();
	float dR = Rt-R; 
	
	if(dR<m_drmin) {rt[i]=r; continue;}
	if(dR>m_drmax) break;

	if( (*r)->sur()==sur0 || (surn && surn==(*r)->sun())) continue;

	float Tz = ((*r)->z()-Z)/dR, aTz =fabs(Tz);  

	if(aTz < m_dzdrmin || aTz > m_dzdrmax) continue;

	// Comparison with vertices Z coordinates
	//
	float Zo = Z-R*Tz; if(!isZCompatible(Zo,R,Tz)) continue;
  	m_SP[Nt] = (*r); if(++Nt==m_maxsizeSP) goto breakt;
      }
    }
    
  breakt:
    if(!(Nt-Nb)) continue;
    float covr0 = (*r0)->covr ();
    float covz0 = (*r0)->covz ();
    float ax    = X/R           ;
    float ay    = Y/R           ;

    for(int i=0; i!=Nt; ++i) {

      InDet::SiSpacePointForSeed* sp = m_SP[i];  

      float dx  = sp->x()-X   ;
      float dy  = sp->y()-Y   ;
      float dz  = sp->z()-Z   ;
      float x   = dx*ax+dy*ay ;
      float y   = dy*ax-dx*ay ;
      float r2  = 1./(x*x+y*y);
      float dr  = sqrt(r2)    ;
      float tz  = dz*dr       ; if(i < Nb) tz = -tz;

      m_Tz[i]   = tz                                            ;
      m_Zo[i]   = Z-R*tz                                        ;
      m_R [i]   = dr                                            ;
      m_U [i]   = x*r2                                          ;
      m_V [i]   = y*r2                                          ;
      m_Er[i]   = ((covz0+sp->covz())+(tz*tz)*(covr0+sp->covr()))*r2;
    }
    covr0      *= .5;
    covz0      *= 2.;
   
    // Three space points comparison
    //
    for(int b=0; b!=Nb; ++b) {
    
      float  Zob  = m_Zo[b]      ;
      float  Tzb  = m_Tz[b]      ;
      float  Rb2r = m_R [b]*covr0;
      float  Rb2z = m_R [b]*covz0;
      float  Erb  = m_Er[b]      ;
      float  Vb   = m_V [b]      ;
      float  Ub   = m_U [b]      ;
      float  Tzb2 = (1.+Tzb*Tzb) ;
      float sTzb2 = sqrt(Tzb2)   ;
      float  CSA  = Tzb2*COFK    ;
      float ICSA  = Tzb2*ipt2C   ;
      float imax  = imaxp        ; if(m_SP[b]->spacepoint->clusterList().second) imax = imaxs;
  
      for(int t=Nb;  t!=Nt; ++t) {
	
	float dT  = ((Tzb-m_Tz[t])*(Tzb-m_Tz[t])-m_R[t]*Rb2z-(Erb+m_Er[t]))-(m_R[t]*Rb2r)*((Tzb+m_Tz[t])*(Tzb+m_Tz[t]));
	if( dT > ICSA) continue;

	float dU  = m_U[t]-Ub; if(dU == 0.) continue ; 
	float A   = (m_V[t]-Vb)/dU                   ;
	float S2  = 1.+A*A                           ;
	float B   = Vb-A*Ub                          ;
	float B2  = B*B                              ;
	if(B2  > ipt2K*S2 || dT*S2 > B2*CSA) continue;

	//float Im  = fabs((A-B*R)*R)                  ; 
	double y0 = 1./(2.*B);
        double x0 = -A*y0;
        double rTrack =  sqrt(S2/B2)/2.0 ;
        double Im = -rTrack + sqrt(rTrack*rTrack +2.*x0*R +R*R);

	if(Im <= imax) {
	  float dr; m_R[t] < m_R[b] ? dr = m_R[t] : dr = m_R[b]; Im+=fabs((Tzb-m_Tz[t])/(dr*sTzb2));
	  m_CmSp.push_back(std::make_pair(B/sqrt(S2),m_SP[t])); m_SP[t]->setParam(Im);
	}
      }
      if(!m_CmSp.empty()) {newOneSeedWithCurvaturesComparison(m_SP[b],(*r0),Zob);}
    }
    fillSeeds();  nseed += m_fillOneSeeds;
    if(nseed>=m_maxsize) {m_endlist=false; ++r0; m_rMin = r0;  return;} 
  }
}

///////////////////////////////////////////////////////////////////
// Production 3 space points seeds in ROI
///////////////////////////////////////////////////////////////////

 
void InDet::SiSpacePointsSeedMaker_TrkSeeded::production3SpTrigger
( std::list<InDet::SiSpacePointForSeed*>::iterator* rb ,
  std::list<InDet::SiSpacePointForSeed*>::iterator* rbe,
  std::list<InDet::SiSpacePointForSeed*>::iterator* rt ,
  std::list<InDet::SiSpacePointForSeed*>::iterator* rte,
  int NB, int NT, int& nseed) 
{
  std::list<InDet::SiSpacePointForSeed*>::iterator r0=rb[0],r;
  if(!m_endlist) {r0 = m_rMin; m_endlist = true;}

  const float pi = M_PI, pi2 = 2.*pi; 

  float ipt2K = m_ipt2K   ;
  float ipt2C = m_ipt2C   ;
  float COFK  = m_COFK    ; 
  float imaxp = m_diver   ;
  float imaxs = m_diversss;

  m_CmSp.clear();

  // Loop through all trigger space points
  //
  for(; r0!=rbe[0]; ++r0) {

    m_nOneSeeds = 0;
    m_mapOneSeeds.clear();
	
    float R  = (*r0)->radius(); 

    const Trk::Surface* sur0 = (*r0)->sur();
    float               X    = (*r0)->x()  ;
    float               Y    = (*r0)->y()  ;
    float               Z    = (*r0)->z()  ;
    int                 Nb   = 0           ;

    // Bottom links production
    //
    for(int i=0; i!=NB; ++i) {

      for(r=rb[i]; r!=rbe[i]; ++r) {
	
	float Rb =(*r)->radius();  

	float dR = R-Rb; 
	if(dR > m_drmax) {rb[i]=r; continue;}   
	if((*r)->sur()==sur0) continue;

	if(dR < m_drmin || (m_iteration && (*r)->spacepoint->clusterList().second)) break;

	// Comparison with  bottom and top Z 
	//
	float Tz = (Z-(*r)->z())/dR;
	float Zo = Z-R*Tz          ; if(Zo < m_zminB || Zo > m_zmaxB) continue;
	float Zu = Z+(550.-R)*Tz   ; if(Zu < m_zminU || Zu > m_zmaxU) continue;
	m_SP[Nb] = (*r); if(++Nb==m_maxsizeSP) goto breakb;
      }
    }
  breakb:
    if(!Nb || Nb==m_maxsizeSP) continue;  
    int Nt = Nb;
    
    // Top   links production
    //
    for(int i=0; i!=NT; ++i) {
      
      for(r=rt[i]; r!=rte[i]; ++r) {
	
	float Rt =(*r)->radius();
	float dR = Rt-R; 
	
	if(dR<m_drmin) {rt[i]=r; continue;}
	if(dR>m_drmax) break;
	if( (*r)->sur()==sur0) continue;

	// Comparison with  bottom and top Z 
	//
	float Tz = ((*r)->z()-Z)/dR;  
	float Zo = Z-R*Tz          ; if(Zo < m_zminB || Zo > m_zmaxB) continue;
	float Zu = Z+(550.-R)*Tz   ; if(Zu < m_zminU || Zu > m_zmaxU) continue;
  	m_SP[Nt] = (*r); if(++Nt==m_maxsizeSP) goto breakt;
      }
    }
    
  breakt:
    if(!(Nt-Nb)) continue;
    float covr0 = (*r0)->covr ();
    float covz0 = (*r0)->covz ();

    float ax   = X/R;
    float ay   = Y/R;
    
    for(int i=0; i!=Nt; ++i) {

      InDet::SiSpacePointForSeed* sp = m_SP[i];  

      float dx  = sp->x()-X   ;
      float dy  = sp->y()-Y   ;
      float dz  = sp->z()-Z   ;
      float x   = dx*ax+dy*ay ;
      float y   = dy*ax-dx*ay ;
      float r2  = 1./(x*x+y*y);
      float dr  = sqrt(r2)    ;
      float tz  = dz*dr       ; if(i < Nb) tz = -tz;

      m_Tz[i]   = tz                                            ;
      m_Zo[i]   = Z-R*tz                                        ;
      m_R [i]   = dr                                            ;
      m_U [i]   = x*r2                                          ;
      m_V [i]   = y*r2                                          ;
      m_Er[i]   = ((covz0+sp->covz())+(tz*tz)*(covr0+sp->covr()))*r2;
    }
    covr0      *= .5;
    covz0      *= 2.;
   
    // Three space points comparison
    //
    for(int b=0; b!=Nb; ++b) {
    
      float  Zob  = m_Zo[b]      ;
      float  Tzb  = m_Tz[b]      ;
      float  Rb2r = m_R [b]*covr0;
      float  Rb2z = m_R [b]*covz0;
      float  Erb  = m_Er[b]      ;
      float  Vb   = m_V [b]      ;
      float  Ub   = m_U [b]      ;
      float  Tzb2 = (1.+Tzb*Tzb) ;
      float  CSA  = Tzb2*COFK    ;
      float ICSA  = Tzb2*ipt2C   ;
      float imax  = imaxp        ; if(m_SP[b]->spacepoint->clusterList().second) imax = imaxs;
      
      for(int t=Nb;  t!=Nt; ++t) {
	
	float dT  = ((Tzb-m_Tz[t])*(Tzb-m_Tz[t])-m_R[t]*Rb2z-(Erb+m_Er[t]))-(m_R[t]*Rb2r)*((Tzb+m_Tz[t])*(Tzb+m_Tz[t]));
	if( dT > ICSA) continue;

	float dU  = m_U[t]-Ub; if(dU == 0.) continue ; 
	float A   = (m_V[t]-Vb)/dU                   ;
	float S2  = 1.+A*A                           ;
	float B   = Vb-A*Ub                          ;
	float B2  = B*B                              ;
	if(B2  > ipt2K*S2 || dT*S2 > B2*CSA) continue;

	float Im  = fabs((A-B*R)*R)                  ; 
	if(Im > imax) continue;

	// Azimuthal angle test
	//
	float y  = 1.;
	float x  = 2.*B*R-A;
	float df = fabs(atan2(ay*y-ax*x,ax*y+ay*x)-m_ftrig);
	if(df > pi      ) df=pi2-df;
	if(df > m_ftrigW) continue;
	m_CmSp.push_back(std::make_pair(B/sqrt(S2),m_SP[t])); m_SP[t]->setParam(Im);
      }
      if(!m_CmSp.empty()) {newOneSeedWithCurvaturesComparison(m_SP[b],(*r0),Zob);}
    }
    fillSeeds();  nseed += m_fillOneSeeds;
    if(nseed>=m_maxsize) {m_endlist=false; ++r0; m_rMin = r0;  return;} 
  }
}

///////////////////////////////////////////////////////////////////
// New 3 space points pro seeds 
///////////////////////////////////////////////////////////////////

void InDet::SiSpacePointsSeedMaker_TrkSeeded::newOneSeed
(InDet::SiSpacePointForSeed*& p1, InDet::SiSpacePointForSeed*& p2,
 InDet::SiSpacePointForSeed*& p3,float z,float q)
{
  if(m_nOneSeeds < m_maxOneSize) {

    m_OneSeeds[m_nOneSeeds].set(p1,p2,p3,z); 
    m_mapOneSeeds.insert(std::make_pair(q,m_OneSeeds+m_nOneSeeds));
    ++m_nOneSeeds;
  }
  else{

    std::multimap<float,InDet::SiSpacePointsProSeed*>::reverse_iterator 
      l = m_mapOneSeeds.rbegin();

    //
    if((*l).first <= q) return;
    
    InDet::SiSpacePointsProSeed* s = (*l).second; s->set(p1,p2,p3,z);

    std::multimap<float,InDet::SiSpacePointsProSeed*>::iterator 
      i = m_mapOneSeeds.insert(std::make_pair(q,s));
	
    for(++i; i!=m_mapOneSeeds.end(); ++i) {
      if((*i).second==s) {m_mapOneSeeds.erase(i); return;}
    }
  }
}

///////////////////////////////////////////////////////////////////
// New 3 space points pro seeds production
///////////////////////////////////////////////////////////////////

void InDet::SiSpacePointsSeedMaker_TrkSeeded::newOneSeedWithCurvaturesComparison
	(SiSpacePointForSeed*& SPb,SiSpacePointForSeed*& SP0,float Zob)
{
  const float dC = .00003;

  bool  pixb = !SPb->spacepoint->clusterList().second;
  float ub   = SPb->quality()                        ;
  float u0   = SP0->quality()                        ;

  std::sort(m_CmSp.begin(),m_CmSp.end(),comCurvatureLargeD0());
  std::vector<std::pair<float,InDet::SiSpacePointForSeed*>>::iterator j,jn,i = m_CmSp.begin(),ie = m_CmSp.end(); jn=i; 

  for(; i!=ie; ++i) {

    float u    = (*i).second->param(); 
    float Im   = (*i).second->param();

    bool                pixt = !(*i).second->spacepoint->clusterList().second;
    const Trk::Surface* Sui  = (*i).second->sur   ();
    float               Ri   = (*i).second->radius();  
    float               Ci1  =(*i).first-dC         ;
    float               Ci2  =(*i).first+dC         ;
    float               Rmi  = 0.                   ;
    float               Rma  = 0.                   ;
    bool                in   = false;
    
    if     (!pixb) u-=400.;
    else if( pixt) u-=200.;

    for(j=jn;  j!=ie; ++j) {
      
      if(       j == i              ) continue;
      if( (*j).first < Ci1          ) {jn=j; ++jn; continue;}
      if( (*j).first > Ci2          ) break;
      if( (*j).second->sur()==Sui   ) continue;
      if( ((*i).first*(*j).first)<0 ){
        continue;
      }
      
      float Rj = (*j).second->radius(); if(fabs(Rj-Ri) < m_drmin) continue;

      if(in) {
	if     (Rj > Rma) Rma = Rj;
	else if(Rj < Rmi) Rmi = Rj;
	else continue;
	if( (Rma-Rmi) > 20.) {u-=200.; break;}
      }
      else {
	in=true; Rma=Rmi=Rj; u-=200.;
      }
    }
    if(u > m_umax) continue;
    if(pixb!=pixt) {
      if(u > 0. || (u > ub && u > u0 && u > (*i).second->quality()) ) continue;
    }

    if(!pixb && Im > m_diversss && u > Im-500.) continue;
    newOneSeed(SPb,SP0,(*i).second,Zob,u);
  }
  m_CmSp.clear();
}

///////////////////////////////////////////////////////////////////
// Fill seeds
///////////////////////////////////////////////////////////////////

void InDet::SiSpacePointsSeedMaker_TrkSeeded::fillSeeds ()
{
  m_fillOneSeeds = 0;

  std::multimap<float,InDet::SiSpacePointsProSeed*>::iterator 
    lf = m_mapOneSeeds.begin(),
    l  = m_mapOneSeeds.begin(),
    le = m_mapOneSeeds.end  ();
  
  if(l==le) return;

  SiSpacePointsProSeed* s;

  for(; l!=le; ++l) {

    float w = (*l).first ;
    s       = (*l).second;
    if(!m_skipIBLcut && l!=lf && s->spacepoint0()->radius() < 43. && w > -200.) continue;
    if(!s->setQuality(w)) continue;
    
    if(i_seede!=l_seeds.end()) {
      s  = (*i_seede++);
      *s = *(*l).second;
    }
    else                  {
      s = new SiSpacePointsProSeed(*(*l).second);
      l_seeds.push_back(s);
      i_seede = l_seeds.end(); 
    }
    
    if     (s->spacepoint0()->spacepoint->clusterList().second) w-=3000.;
    else if(s->spacepoint1()->spacepoint->clusterList().second) w-=2000.;
    else if(s->spacepoint2()->spacepoint->clusterList().second) w-=1000.;

    m_seeds.insert(std::make_pair(w,s)); ++m_fillOneSeeds;
  }
}

<|MERGE_RESOLUTION|>--- conflicted
+++ resolved
@@ -654,12 +654,7 @@
 
 MsgStream& InDet::SiSpacePointsSeedMaker_TrkSeeded::dump( MsgStream& out ) const
 {
-<<<<<<< HEAD
-  if(m_nprint)  
-    return dumpEvent(out); 
-=======
   if(m_nprint) return dumpEvent(out);
->>>>>>> 8ef60e25
   return dumpConditions(out);
 }
 
@@ -1211,13 +1206,8 @@
 
   for(int i=r_first; i!=r_size;  ++i) {
 
-<<<<<<< HEAD
-    if(!r_map[i]) continue; 
-    r = r_Sorted[i].begin(); 
-=======
     if(!r_map[i]) continue;
     r = r_Sorted[i].begin();
->>>>>>> 8ef60e25
     re = r_Sorted[i].end();
     if(!ir0) ir0 = i;
 
@@ -1332,7 +1322,6 @@
       // Loop through trigger space points
       //
       for(; r0!=r0e; ++r0) {
-<<<<<<< HEAD
         float X  = (*r0)->x();
         float Y  = (*r0)->y();
         float R  = (*r0)->radius();
@@ -1391,66 +1380,6 @@
         if(nseed < m_maxsize) continue; 
         m_endlist=false; m_rMin = (++r0); m_fvNmin=f; m_zMin=z; 
         return;
-=======
-
-	float X  = (*r0)->x();
-	float Y  = (*r0)->y();
-	float R  = (*r0)->radius();
-	if(R<m_r2minv) continue;
-	if(R>m_r2maxv) break;
-	float Z  = (*r0)->z();
-	float ax = X/R;
-	float ay = Y/R;
-
-	// Bottom links production
-	//
-	int NB = rfzv_n[a];
-	for(int i=0; i!=NB; ++i) {
-	  
-	  int an = rfzv_i[a][i];
-	  if(!rfzv_map[an]) continue; 
-
-	  r  =  rfzv_Sorted[an].begin();
-	  re =  rfzv_Sorted[an].end  ();
-	  
-	  for(; r!=re; ++r) {
-	    
-	    float Rb =(*r)->radius();
-	    if(Rb<m_r1minv) continue;
-	    if(Rb>m_r1maxv) break;
-	    float dR = R-Rb; 
-	    if(dR<m_drminv) break;
-	    if(dR>m_drmax) continue;
-	    float dZ = Z-(*r)->z();
-	    float Tz = dZ/dR; if(Tz<m_dzdrmin || Tz>m_dzdrmax) continue;
-	    float Zo = Z-R*Tz;	          
-
-	    // Comparison with vertices Z coordinates
-	    //
-	    if(!isZCompatible(Zo,Rb,Tz)) continue;
-
-	    // Momentum cut
-	    //
-	    float dx =(*r)->x()-X; 
-	    float dy =(*r)->y()-Y; 
-	    float x  = dx*ax+dy*ay          ;
-	    float y  =-dx*ay+dy*ax          ;
-	    float xy = x*x+y*y              ; if(xy == 0.) continue;
-	    float r2 = 1./xy                ;
-	    float Ut = x*r2                 ;
-	    float Vt = y*r2                 ;
-	    float UR = Ut*R+1.              ; if(UR == 0.) continue;
-	    float A  = Vt*R/UR              ;
-	    float B  = Vt-A*Ut              ;
-	    if(fabs(B*m_K) > m_ipt*sqrt(1.+A*A)) continue;
-	    ++nseed;
-	    newSeed((*r),(*r0),Zo);
-	  }
-	}
-	if(nseed < m_maxsize) continue; 
-	m_endlist=false; m_rMin = (++r0); m_fvNmin=f; m_zMin=z; 
-	return;
->>>>>>> 8ef60e25
       }
     }
   }
