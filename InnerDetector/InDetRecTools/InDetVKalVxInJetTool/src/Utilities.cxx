--- conflicted
+++ resolved
@@ -6,14 +6,12 @@
 #include "InDetVKalVxInJetTool/InDetVKalVxInJetTool.h"
 #include "TrkNeutralParameters/NeutralParameters.h"
 #include "TrkTrackSummary/TrackSummary.h"
-<<<<<<< HEAD
 #include  "TrkVKalVrtFitter/TrkVKalVrtFitter.h"
-=======
->>>>>>> 1d3ac364
 #include "xAODTruth/TruthParticleContainer.h"
 //-------------------------------------------------
 // Other stuff
 #include <cmath>
+#include<iostream>
 
 
 namespace InDet{  
@@ -72,12 +70,30 @@
   }
 
   void InDetVKalVxInJetTool::printWrkSet(const std::vector<WrkVrt> *, const std::string ) const {
-
-<<<<<<< HEAD
-  }
-
-=======
->>>>>>> 1d3ac364
+/*  void InDetVKalVxInJetTool::printWrkSet(const std::vector<WrkVrt> *WrkVrtSet, const std::string name) const {
+    int nGoodV=0;
+    for(int iv=0; iv<(int)WrkVrtSet->size(); iv++) {
+      std::cout<<name
+      <<"= "<<(*WrkVrtSet)[iv].vertex[0]
+      <<", "<<(*WrkVrtSet)[iv].vertex[1]
+      <<", "<<(*WrkVrtSet)[iv].vertex[2]
+      <<" NTrk="<<(*WrkVrtSet)[iv].SelTrk.size()
+      <<" is good="<<std::boolalpha<<(*WrkVrtSet)[iv].Good<<std::noboolalpha
+      <<"  Chi2="<<(*WrkVrtSet)[iv].Chi2
+      <<"  Mass="<<(*WrkVrtSet)[iv].vertexMom.M()
+      <<"  detached="<<(*WrkVrtSet)[iv].detachedTrack
+      <<"  proj.dist="<<(*WrkVrtSet)[iv].ProjectedVrt
+      <<" trk=";
+      for(int kk=0; kk<(int)(*WrkVrtSet)[iv].SelTrk.size(); kk++) {
+                std::cout<<", "<<(*WrkVrtSet)[iv].SelTrk[kk];}
+      //for(int kk=0; kk<(int)(*WrkVrtSet)[iv].SelTrk.size(); kk++) {
+      //          std::cout<<", "<<MomAtVrt((*WrkVrtSet)[iv].TrkAtVrt[kk]).Perp();}
+      std::cout<<'\n';
+      if((*WrkVrtSet)[iv].Good)nGoodV++;
+    }
+    std::cout<<name<<" N="<<nGoodV<<'\n';*/
+  }
+
                /*  Technicalities */
   double InDetVKalVxInJetTool::ProjSV_PV(const Amg::Vector3D & SV, const xAOD::Vertex & PV, const TLorentzVector & Jet) const
   {  
