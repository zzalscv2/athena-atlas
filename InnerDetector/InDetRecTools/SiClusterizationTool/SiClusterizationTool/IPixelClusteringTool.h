--- conflicted
+++ resolved
@@ -2,63 +2,6 @@
   Copyright (C) 2002-2018 CERN for the benefit of the ATLAS collaboration
 */
 
-<<<<<<< HEAD
-///////////////////////////////////////////////////////////////////
-// I_PixelClusteringTool.h
-///////////////////////////////////////////////////////////////////
-// (c) ATLAS Detector software
-///////////////////////////////////////////////////////////////////
-// Interface for pixel clustering algorithms, taking input from RDOs
-///////////////////////////////////////////////////////////////////
-
-#ifndef SICLUSTERIZATIONTOOL_IPIXELCLUSTERINGTOOL_H
-#define SICLUSTERIZATIONTOOL_IPIXELCLUSTERINGTOOL_H
-
-#include "GaudiKernel/IAlgTool.h"
-
-#include "InDetRawData/InDetRawDataCollection.h"
-#include "InDetRawData/PixelRDORawData.h"
-// forward declare not possible (typedef)
-#include "InDetPrepRawData/PixelClusterCollection.h"
-// forward declare of this causes a compilation error (which I do not fully understand) 
-// in LazyOfflineSpacePointTool in a trigger package (T.L.)
-#include "InDetConditionsSummaryService/IInDetConditionsSvc.h"
-
-class PixelID;
-
-namespace InDetDD
-{
-  class SiDetectorManager;
-}
-
-namespace InDet
-{
-
-  static const InterfaceID IID_IPixelClusteringTool("InDet::IPixelClusteringTool", 1, 0);
-
-  class IPixelClusteringTool : virtual public IAlgTool
-  {
-
-  public:
-
-    virtual ~IPixelClusteringTool() {};
-    virtual StatusCode initialize() = 0;
-    virtual StatusCode finalize() = 0;
-
-    static const InterfaceID& interfaceID() { return IID_IPixelClusteringTool; };
-
-    // Clusterize a collection of pixel raw data objects
-    virtual PixelClusterCollection* clusterize
-    (const InDetRawDataCollection<PixelRDORawData> &RDOs,
-     const InDetDD::SiDetectorManager& manager,
-     const PixelID& idHelper) const = 0;
-
-  };
-
-}
-
-#endif // SICLUSTERIZATIONTOOL_I_PIXELCLUSTERINGALG_H
-=======
 ///////////////////////////////////////////////////////////////////
 // I_PixelClusteringTool.h
 ///////////////////////////////////////////////////////////////////
@@ -114,5 +57,4 @@
 
 }
 
-#endif // SICLUSTERIZATIONTOOL_I_PIXELCLUSTERINGALG_H
->>>>>>> 4e95d7e8
+#endif // SICLUSTERIZATIONTOOL_I_PIXELCLUSTERINGALG_H