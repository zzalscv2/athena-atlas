--- conflicted
+++ resolved
@@ -61,19 +61,13 @@
 
 namespace InDet
 {
-<<<<<<< HEAD
   InDetIterativePriVxFinderTool::InDetIterativePriVxFinderTool(const std::string& t, const std::string& n,
                                                                const IInterface* p)
     : AthAlgTool(t, n, p),
     m_iVertexFitter("Trk::AdaptiveVertexFitter"),
     m_trkFilter("InDet::InDetTrackSelection"),
     m_SeedFinder("Trk::ZScanSeedFinder"),
-//          m_distFinder("Trk::SeedNewtonTrkDistanceFinder"),
-//          m_TrackCompatibilityEstimator("Trk::Chi2TrackCompatibilityEstimator"),
-//          m_ImpactPoint3dAtaPlaneFactory("Trk::ImpactPoint3dAtaPlaneFactory"),
-//          m_ImpactPoint3dAtaPlaneFactory("Trk::ImpactPoint3dAtaPlaneFactory"),
     m_ImpactPoint3dEstimator("Trk::ImpactPoint3dEstimator"),
-    m_iBeamCondSvc("BeamCondSvc", n),
     m_useBeamConstraint(false),
     m_significanceCutSeeding(10),
     m_maximumChi2cutForSeeding(6. * 6.),
@@ -83,59 +77,6 @@
     m_reassignTracksAfterFirstFit(false),
     m_doMaxTracksCut(false),
     m_maxTracks(5000) {
-    declareInterface<IVertexFinder>(this);
-
-    declareProperty("VertexFitterTool", m_iVertexFitter);
-    declareProperty("TrackSelector", m_trkFilter);
-    declareProperty("BeamPositionSvc", m_iBeamCondSvc);
-    declareProperty("SeedFinder", m_SeedFinder);
-//    declareProperty("DistanceFinder",m_distFinder);
-//    declareProperty("TrackCompatibilityEstimator",m_TrackCompatibilityEstimator);
-//    declareProperty("ImpactPoint3dAtaPlaneFactory",m_ImpactPoint3dAtaPlaneFactory);
-    declareProperty("ImpactPoint3dEstimator", m_ImpactPoint3dEstimator);
-    declareProperty("LinearizedTrackFactory", m_LinearizedTrackFactory);
-
-    declareProperty("useBeamConstraint", m_useBeamConstraint);
-    declareProperty("significanceCutSeeding", m_significanceCutSeeding);
-    declareProperty("maximumChi2cutForSeeding", m_maximumChi2cutForSeeding);
-    declareProperty("maxVertices", m_maxVertices);
-    declareProperty("createSplitVertices", m_createSplitVertices);
-    declareProperty("splitVerticesTrkInvFraction", m_splitVerticesTrkInvFraction,
-                    "inverse fraction to split tracks (1:N)");
-    declareProperty("reassignTracksAfterFirstFit", m_reassignTracksAfterFirstFit);
-    declareProperty("doMaxTracksCut", m_doMaxTracksCut);
-    declareProperty("MaxTracks", m_maxTracks);
-  }
-
-  InDetIterativePriVxFinderTool::~InDetIterativePriVxFinderTool()
-  {}
-
-  StatusCode
-  InDetIterativePriVxFinderTool::initialize() {
-    StatusCode sc;
-
-
-    if (m_createSplitVertices == true && m_useBeamConstraint == true) {
-      msg(MSG::FATAL) << " Split vertices cannot be obtained if beam spot constraint is true! Change settings..." <<
-        endmsg;
-=======
-
-InDetIterativePriVxFinderTool::InDetIterativePriVxFinderTool(const std::string& t, const std::string& n, const IInterface*  p)
-        : AthAlgTool(t,n,p),
-          m_iVertexFitter("Trk::AdaptiveVertexFitter"),
-	  m_trkFilter("InDet::InDetTrackSelection"),
-          m_SeedFinder("Trk::ZScanSeedFinder"),
-          m_ImpactPoint3dEstimator("Trk::ImpactPoint3dEstimator"),
-          m_useBeamConstraint(false),
-          m_significanceCutSeeding(10),
-          m_maximumChi2cutForSeeding(6.*6.),
-          m_maxVertices(25),
-          m_createSplitVertices(false),
-	  m_splitVerticesTrkInvFraction(2),
-          m_reassignTracksAfterFirstFit(false),
-	  m_doMaxTracksCut(false), 
-	  m_maxTracks(5000)
-{
     declareInterface<IVertexFinder>(this);
 
     declareProperty("VertexFitterTool", m_iVertexFitter);
@@ -162,7 +103,6 @@
     if (m_createSplitVertices==true && m_useBeamConstraint==true)
     {
       msg(MSG::FATAL) << " Split vertices cannot be obtained if beam spot constraint is true! Change settings..." << endmsg;
->>>>>>> 272546be
       return StatusCode::FAILURE;
     }
 
@@ -177,18 +117,8 @@
       msg(MSG::FATAL) << "Failed to retrieve tool " << m_SeedFinder << endmsg;
       return StatusCode::FAILURE;
     }
-<<<<<<< HEAD
-    /*
-       if ( m_distFinder.retrieve().isFailure() ) {
-       msg(MSG::FATAL) << "Failed to retrieve tool " << m_distFinder << endmsg;
-       return StatusCode::FAILURE;
-       }
-     */
-    if (m_LinearizedTrackFactory.retrieve().isFailure()) {
-=======
 
     if ( m_LinearizedTrackFactory.retrieve().isFailure() ) {
->>>>>>> 272546be
       msg(MSG::FATAL) << "Failed to retrieve tool " << m_LinearizedTrackFactory << endmsg;
       return StatusCode::FAILURE;
     }
@@ -198,38 +128,12 @@
       return StatusCode::FAILURE;
     }
 
-<<<<<<< HEAD
-    sc = m_iBeamCondSvc.retrieve();
-    if (sc.isFailure()) {
-      msg(MSG::ERROR) << "Could not find BeamCondSvc." << endmsg;
-      return sc;
-    }
-=======
     ATH_CHECK( m_beamSpotKey.initialize() );
->>>>>>> 272546be
 
     if (m_trkFilter.retrieve().isFailure()) {
       msg(MSG::ERROR) << " Unable to retrieve " << m_trkFilter << endmsg;
       return StatusCode::FAILURE;
     }
-<<<<<<< HEAD
-    /*
-       if ( m_TrackCompatibilityEstimator.retrieve().isFailure() ) {
-       msg(MSG::ERROR) << "Failed to retrieve tool " << m_TrackCompatibilityEstimator << endmsg;
-       return StatusCode::FAILURE;
-       } else {
-       msg(MSG::INFO) << "Retrieved tool " << m_TrackCompatibilityEstimator << endmsg;
-       }
-
-       if ( m_ImpactPoint3dAtaPlaneFactory.retrieve().isFailure() ) {
-       msg(MSG::ERROR) << "Failed to retrieve tool " << m_ImpactPoint3dAtaPlaneFactory << endmsg;
-       return StatusCode::FAILURE;
-       } else {
-       msg(MSG::INFO) << "Retrieved tool " << m_ImpactPoint3dAtaPlaneFactory << endmsg;
-       }
-     */
-=======
->>>>>>> 272546be
 
     // since some parameters special to an inherited class this method
     // will be overloaded by the inherited class
@@ -252,45 +156,33 @@
     };
   } //anonymous namespace
 
-<<<<<<< HEAD
-
-  std::pair<xAOD::VertexContainer*, xAOD::VertexAuxContainer*>
-  InDetIterativePriVxFinderTool::findVertex(const TrackCollection* trackTES) {
-    if (msgLvl(MSG::DEBUG)) msg() << " Number of input tracks before track selection: " << trackTES->size() << endmsg;
-
-    // TODO: change trkFilter to allow for this replacement
-    /*
-       xAOD::Vertex beamposition;
-       beamposition.makePrivateStore();
-       beamposition.setPosition(m_iBeamCondSvc->beamVtx().position());
-       beamposition.setCovariancePosition(m_iBeamCondSvc->beamVtx().covariancePosition());
-     */
-
-    Trk::RecVertex beamposition(m_iBeamCondSvc->beamVtx());
-=======
-  
+
 std::pair<xAOD::VertexContainer*, xAOD::VertexAuxContainer*> 
 InDetIterativePriVxFinderTool::findVertex(const TrackCollection* trackTES) 
 {
 
   ATH_MSG_DEBUG(" Number of input tracks before track selection: " << trackTES->size());
 
+
   SG::ReadCondHandle<InDet::BeamSpotData> beamSpotHandle { m_beamSpotKey };
   const InDet::BeamSpotData* beamSpot = *beamSpotHandle;
->>>>>>> 272546be
-
-    std::vector<Trk::ITrackLink*> selectedTracks;
-
-    typedef DataVector<Trk::Track>::const_iterator TrackDataVecIter;
-
-<<<<<<< HEAD
-    Root::TAccept selectionPassed;
-    for (TrackDataVecIter itr = (*trackTES).begin(); itr != (*trackTES).end(); itr++) {
-      if (m_useBeamConstraint) {
-        selectionPassed = m_trkFilter->accept(**itr, &beamposition);
-      } else {
-        Trk::Vertex null(Amg::Vector3D(0, 0, 0));
-        selectionPassed = m_trkFilter->accept(**itr, &null);
+
+  std::vector<Trk::ITrackLink*> selectedTracks;
+
+  typedef DataVector<Trk::Track>::const_iterator TrackDataVecIter;
+
+  Root::TAccept selectionPassed;
+  for (TrackDataVecIter itr = (*trackTES).begin(); itr != (*trackTES).end(); itr++) {
+
+    if (m_useBeamConstraint && beamSpot != nullptr) 
+    {
+      Trk::RecVertex beamPosition { beamSpot->beamVtx() };
+      selectionPassed=m_trkFilter->accept(**itr, &beamPosition);
+    }
+    else
+    {
+      Trk::Vertex null(Amg::Vector3D(0,0,0));
+      selectionPassed=m_trkFilter->accept(**itr, &null);
       }
       if (selectionPassed) {
         ElementLink<TrackCollection> link;
@@ -299,64 +191,34 @@
         linkTT->setStorableObject(*trackTES);
         selectedTracks.push_back(linkTT);
       }
-=======
-  Root::TAccept selectionPassed;
-  for (TrackDataVecIter itr  = (*trackTES).begin(); itr != (*trackTES).end(); itr++) {
-    if (m_useBeamConstraint && beamSpot != nullptr) 
-    {
-      Trk::RecVertex beamPosition { beamSpot->beamVtx() };
-      selectionPassed=m_trkFilter->accept(**itr, &beamPosition);
-    }
-    else
-    {
-      Trk::Vertex null(Amg::Vector3D(0,0,0));
-      selectionPassed=m_trkFilter->accept(**itr, &null);
-    }
-    if (selectionPassed)
-    {
-      ElementLink<TrackCollection> link;
-      link.setElement(const_cast<Trk::Track*>(*itr));
-      Trk::LinkToTrack * linkTT = new Trk::LinkToTrack(link);
-      linkTT->setStorableObject(*trackTES);
-      selectedTracks.push_back(linkTT);
->>>>>>> 272546be
-    }
-
-<<<<<<< HEAD
-    if (msgLvl(MSG::DEBUG)) msg() << "Of " << trackTES->size() << " tracks "
-                                  << selectedTracks.size() << " survived the preselection." << endmsg;
-=======
+  }
+
+
   ATH_MSG_DEBUG("Of " << trackTES->size() << " tracks "
 		<< selectedTracks.size() << " survived the preselection.");
->>>>>>> 272546be
-
-    std::pair<xAOD::VertexContainer*, xAOD::VertexAuxContainer*> returnContainers = findVertex(selectedTracks);
-
-    return returnContainers;
-  }
-
-  std::pair<xAOD::VertexContainer*, xAOD::VertexAuxContainer*>
-  InDetIterativePriVxFinderTool::findVertex(const Trk::TrackParticleBaseCollection* trackTES) {
-    if (msgLvl(MSG::DEBUG)) msg() << " Number of input tracks before track selection: " << trackTES->size() << endmsg;
-
-<<<<<<< HEAD
-    std::vector<Trk::ITrackLink*> selectedTracks;
-
-    // TODO: change trkFilter to allow for this replacement
-    /*
-       xAOD::Vertex beamposition;
-       beamposition.makePrivateStore();
-       beamposition.setPosition(m_iBeamCondSvc->beamVtx().position());
-       beamposition.setCovariancePosition(m_iBeamCondSvc->beamVtx().covariancePosition());
-     */
-
-    Trk::RecVertex beamposition(m_iBeamCondSvc->beamVtx());
+
+  std::pair<xAOD::VertexContainer*, xAOD::VertexAuxContainer*> returnContainers = findVertex(selectedTracks);
+
+  return returnContainers;
+}
+
+
+std::pair<xAOD::VertexContainer*, xAOD::VertexAuxContainer*> 
+InDetIterativePriVxFinderTool::findVertex(const Trk::TrackParticleBaseCollection* trackTES) {
+ 
+  ATH_MSG_DEBUG(" Number of input tracks before track selection: " << trackTES->size());
+
+  SG::ReadCondHandle<InDet::BeamSpotData> beamSpotHandle { m_beamSpotKey };
+  const InDet::BeamSpotData* beamSpot = *beamSpotHandle;
+
+  std::vector<Trk::ITrackLink*> selectedTracks;
 
     typedef DataVector<Trk::TrackParticleBase>::const_iterator TrackParticleDataVecIter;
 
     Root::TAccept selectionPassed;
     for (TrackParticleDataVecIter itr = (*trackTES).begin(); itr != (*trackTES).end(); itr++) {
-      if (m_useBeamConstraint) {
+      if (m_useBeamConstraint && beamSpot != nullptr) {
+        Trk::RecVertex beamPosition { beamSpot->beamVtx() };
         selectionPassed = m_trkFilter->accept(*((*itr)->originalTrack()), &beamposition);
       } else {
         Trk::Vertex null(Amg::Vector3D(0, 0, 0));
@@ -372,44 +234,40 @@
       }
     }
 
-    if (msgLvl(MSG::DEBUG)) msg() << "Of " << trackTES->size() << " tracks "
-                                  << selectedTracks.size() << " survived the preselection." << endmsg;
-=======
-std::pair<xAOD::VertexContainer*, xAOD::VertexAuxContainer*> 
-InDetIterativePriVxFinderTool::findVertex(const Trk::TrackParticleBaseCollection* trackTES) {
- 
-  ATH_MSG_DEBUG(" Number of input tracks before track selection: " << trackTES->size());
-
-  SG::ReadCondHandle<InDet::BeamSpotData> beamSpotHandle { m_beamSpotKey };
-  const InDet::BeamSpotData* beamSpot = *beamSpotHandle;
-
-  std::vector<Trk::ITrackLink*> selectedTracks;
->>>>>>> 272546be
+
+    ATH_MSG_DEBUG("Of " << trackTES->size() << " tracks "
+		<< selectedTracks.size() << " survived the preselection.");
 
     std::pair<xAOD::VertexContainer*, xAOD::VertexAuxContainer*> returnContainers = findVertex(selectedTracks);
 
-<<<<<<< HEAD
     return returnContainers;
-  }
+}
 
   std::pair<xAOD::VertexContainer*, xAOD::VertexAuxContainer*>
   InDetIterativePriVxFinderTool::findVertex(const xAOD::TrackParticleContainer* trackParticles) {
     ATH_MSG_DEBUG(" Number of input tracks before track selection: " << trackParticles->size());
 
+    SG::ReadCondHandle<InDet::BeamSpotData> beamSpotHandle { m_beamSpotKey };
+    const InDet::BeamSpotData* beamSpot = *beamSpotHandle;
+
     std::vector<Trk::ITrackLink*> selectedTracks;
-
-    xAOD::Vertex beamposition;
-    beamposition.makePrivateStore();
-    beamposition.setPosition(m_iBeamCondSvc->beamVtx().position());
-    beamposition.setCovariancePosition(m_iBeamCondSvc->beamVtx().covariancePosition());
 
     typedef DataVector<xAOD::TrackParticle>::const_iterator TrackParticleDataVecIter;
 
     Root::TAccept selectionPassed;
     for (TrackParticleDataVecIter itr = trackParticles->begin(); itr != trackParticles->end(); ++itr) {
-      if (m_useBeamConstraint) {
-        selectionPassed = m_trkFilter->accept(**itr, &beamposition);
-      } else {
+
+      if (m_useBeamConstraint && beamSpot != nullptr) 
+      {
+        xAOD::Vertex beamPosition;
+        beamPosition.makePrivateStore();
+        beamPosition.setPosition( beamSpot->beamVtx().position());
+        beamPosition.setCovariancePosition( beamSpot->beamVtx().covariancePosition() );
+        selectionPassed=m_trkFilter->accept(**itr, &beamPosition);
+      }
+      else
+      {
+
         xAOD::Vertex null;
         null.makePrivateStore();
         null.setPosition(Amg::Vector3D(0, 0, 0));
@@ -418,35 +276,6 @@
         null.setCovariancePosition(vertexError);
         selectionPassed = m_trkFilter->accept(**itr, &null);
       }
-=======
-  Root::TAccept selectionPassed;
-  for (TrackParticleDataVecIter itr  = (*trackTES).begin(); itr != (*trackTES).end(); itr++) {
-    if (m_useBeamConstraint && beamSpot != nullptr) 
-    {
-      Trk::RecVertex beamPosition { beamSpot->beamVtx() };
-      selectionPassed=m_trkFilter->accept(*((*itr)->originalTrack()), &beamPosition);
-    }
-    else
-    {
-      Trk::Vertex null(Amg::Vector3D(0,0,0));
-      selectionPassed=m_trkFilter->accept(*((*itr)->originalTrack()), &null);
-    }
-    
-    if (selectionPassed)
-    {
-      ElementLink<Trk::TrackParticleBaseCollection> link;
-      link.setElement(const_cast<Trk::TrackParticleBase*>(*itr));
-      Trk::LinkToTrackParticleBase * linkTT = new Trk::LinkToTrackParticleBase(link);
-      linkTT->setStorableObject(*trackTES);
-      selectedTracks.push_back(linkTT);
-    }
-  }
-
-  ATH_MSG_DEBUG("Of " << trackTES->size() << " tracks "
-		<< selectedTracks.size() << " survived the preselection.");
-
-  std::pair<xAOD::VertexContainer*, xAOD::VertexAuxContainer*> returnContainers = findVertex( selectedTracks );
->>>>>>> 272546be
 
       if (selectionPassed) {
         ElementLink<xAOD::TrackParticleContainer> link;
@@ -457,31 +286,20 @@
       }
     }
 
-<<<<<<< HEAD
     ATH_MSG_DEBUG(
       "Of " << trackParticles->size() << " tracks " << selectedTracks.size() << " survived the preselection.");
 
-    //beamposition.releasePrivateStore(); //TODO: should I add this here? it was in InDetPriVxFinderTool method
-
-    std::pair<xAOD::VertexContainer*, xAOD::VertexAuxContainer*> returnContainers = findVertex(selectedTracks);
-=======
-std::pair<xAOD::VertexContainer*, xAOD::VertexAuxContainer*> 
-InDetIterativePriVxFinderTool::findVertex(const xAOD::TrackParticleContainer* trackParticles)
-{
-  ATH_MSG_DEBUG(" Number of input tracks before track selection: " << trackParticles->size());
-
-  SG::ReadCondHandle<InDet::BeamSpotData> beamSpotHandle { m_beamSpotKey };
-  const InDet::BeamSpotData* beamSpot = *beamSpotHandle;
-
-  std::vector<Trk::ITrackLink*> selectedTracks;
->>>>>>> 272546be
+    std::pair<xAOD::VertexContainer*, xAOD::VertexAuxContainer*> returnContainers=findVertex(selectedTracks);
 
     return returnContainers;
   }
 
-<<<<<<< HEAD
-  std::pair<xAOD::VertexContainer*, xAOD::VertexAuxContainer*>
-  InDetIterativePriVxFinderTool::findVertex(const std::vector<Trk::ITrackLink*>& trackVector) const {
+
+  std::pair<xAOD::VertexContainer*, xAOD::VertexAuxContainer*> 
+  InDetIterativePriVxFinderTool::findVertex(const std::vector<Trk::ITrackLink*> & trackVector) const
+  {
+    SG::ReadCondHandle<InDet::BeamSpotData> beamSpotHandle { m_beamSpotKey };
+    const InDet::BeamSpotData* beamSpot = *beamSpotHandle;
     //two things need to be added
     //1) the seeding mechanism
     //2) the iterative removal of tracks
@@ -497,182 +315,63 @@
     theVertexContainer->setStore(theVertexAuxContainer);
 
     //bail out early with only Dummy vertex if multiplicity cut is applied and exceeded
-    if (m_doMaxTracksCut && (trackVector.size() > m_maxTracks)) {
-      if (msgLvl(MSG::WARNING)) msg() << trackVector.size() << " tracks - exceeds maximum (" << m_maxTracks <<
-          "), skipping vertexing and returning only dummy..." << endmsg;
-      xAOD::Vertex* dummyxAODVertex = new xAOD::Vertex;
-      theVertexContainer->push_back(dummyxAODVertex); // have to add vertex to container here first so it can use its
-                                                      // aux store
-      dummyxAODVertex->setPosition(m_iBeamCondSvc->beamVtx().position());
-      dummyxAODVertex->setCovariancePosition(m_iBeamCondSvc->beamVtx().covariancePosition());
+
+    if (m_doMaxTracksCut && (trackVector.size() > m_maxTracks)){ 
+      ATH_MSG_WARNING( trackVector.size() << " tracks - exceeds maximum (" << m_maxTracks << 
+  		     "), skipping vertexing and returning only dummy..." ); 
+      xAOD::Vertex * dummyxAODVertex = new xAOD::Vertex;
+      theVertexContainer->push_back( dummyxAODVertex ); // have to add vertex to container here first so it can use its aux store
+      dummyxAODVertex->setPosition( beamSpot->beamVtx().position() );
+      dummyxAODVertex->setCovariancePosition( beamSpot->beamVtx().covariancePosition() );
       dummyxAODVertex->vxTrackAtVertex() = std::vector<Trk::VxTrackAtVertex>();
       dummyxAODVertex->setVertexType(xAOD::VxType::NoVtx);
       return std::make_pair(theVertexContainer, theVertexAuxContainer);
-=======
-  Root::TAccept selectionPassed;
-  for (TrackParticleDataVecIter itr  = trackParticles->begin(); itr != trackParticles->end(); ++itr) {
-    if (m_useBeamConstraint && beamSpot != nullptr) 
-    {
-      xAOD::Vertex beamPosition;
-      beamPosition.makePrivateStore();
-      beamPosition.setPosition( beamSpot->beamVtx().position());
-      beamPosition.setCovariancePosition( beamSpot->beamVtx().covariancePosition() );
-      selectionPassed=m_trkFilter->accept(**itr, &beamPosition);
-    }
-    else
-    {
-      xAOD::Vertex null;
-      null.makePrivateStore();
-      null.setPosition(Amg::Vector3D(0,0,0));
-      AmgSymMatrix(3) vertexError;
-      vertexError.setZero();
-      null.setCovariancePosition(vertexError);
-      selectionPassed=m_trkFilter->accept(**itr,&null);
-    }
- 
-    if (selectionPassed)
-    {
-      ElementLink<xAOD::TrackParticleContainer> link;
-      link.setElement(const_cast<xAOD::TrackParticle*>(*itr));
-      Trk::LinkToXAODTrackParticle * linkTT = new Trk::LinkToXAODTrackParticle(link);
-      linkTT->setStorableObject(*trackParticles);
-      selectedTracks.push_back(linkTT);
->>>>>>> 272546be
     }
 
     int iterations = -1;
     unsigned int seedtracknumber = seedTracks.size();
 
-<<<<<<< HEAD
     //used to store seed info
     Amg::Vector3D actualVertex;
 
     //prepare iterators for tracks only necessary for seeding
     std::vector<Trk::ITrackLink*>::iterator seedBegin;
     std::vector<Trk::ITrackLink*>::iterator seedEnd;
-=======
-  std::pair<xAOD::VertexContainer*, xAOD::VertexAuxContainer*> returnContainers=findVertex(selectedTracks);
->>>>>>> 272546be
-
-
-    do {
-      seedBegin = seedTracks.begin();
-      seedEnd = seedTracks.end();
-
-<<<<<<< HEAD
-      if (seedtracknumber == 0) {
-        if (msgLvl(MSG::DEBUG)) msg() <<
-          " New iteration. No tracks available after track selection for seeding. No finding done." << endmsg;
+
+
+    do
+    {
+    
+      seedBegin=seedTracks.begin();
+      seedEnd=seedTracks.end();
+
+      if (seedtracknumber==0)
+      {
+        ATH_MSG_DEBUG(" New iteration. No tracks available after track selection for seeding. No finding done.");
         break;
       }
 
-      iterations += 1;
-      if (msgLvl(MSG::DEBUG)) msg() << "ITERATION NUMBER " << iterations << endmsg;
-=======
-std::pair<xAOD::VertexContainer*, xAOD::VertexAuxContainer*> 
-InDetIterativePriVxFinderTool::findVertex(const std::vector<Trk::ITrackLink*> & trackVector) const
-{
-  SG::ReadCondHandle<InDet::BeamSpotData> beamSpotHandle { m_beamSpotKey };
-  const InDet::BeamSpotData* beamSpot = *beamSpotHandle;
-
-  //two things need to be added
-  //1) the seeding mechanism
-  //2) the iterative removal of tracks
-  
-  std::vector<Trk::ITrackLink*> origTracks=trackVector;
-  std::vector<Trk::ITrackLink*> seedTracks=trackVector;
-  
-  // TODO: xAODVertex_pair never seems to be used?
-  std::vector<xAODVertex_pair> myxAODVertices;
-  
-  xAOD::VertexContainer* theVertexContainer = new xAOD::VertexContainer;
-  xAOD::VertexAuxContainer* theVertexAuxContainer = new xAOD::VertexAuxContainer;
-  theVertexContainer->setStore( theVertexAuxContainer );
-
-  //bail out early with only Dummy vertex if multiplicity cut is applied and exceeded
-  if (m_doMaxTracksCut && (trackVector.size() > m_maxTracks)){ 
-    ATH_MSG_WARNING( trackVector.size() << " tracks - exceeds maximum (" << m_maxTracks << 
-		     "), skipping vertexing and returning only dummy..." ); 
-    xAOD::Vertex * dummyxAODVertex = new xAOD::Vertex;
-    theVertexContainer->push_back( dummyxAODVertex ); // have to add vertex to container here first so it can use its aux store
-    dummyxAODVertex->setPosition( beamSpot->beamVtx().position() );
-    dummyxAODVertex->setCovariancePosition( beamSpot->beamVtx().covariancePosition() );
-    dummyxAODVertex->vxTrackAtVertex() = std::vector<Trk::VxTrackAtVertex>();
-    dummyxAODVertex->setVertexType(xAOD::VxType::NoVtx);
-    return std::make_pair(theVertexContainer, theVertexAuxContainer);
-  } 
- 
-  int iterations=-1;
-  unsigned int seedtracknumber=seedTracks.size();
-  
-  //used to store seed info
-  Amg::Vector3D actualVertex;
-
-  //prepare iterators for tracks only necessary for seeding
-  std::vector<Trk::ITrackLink*>::iterator seedBegin;
-  std::vector<Trk::ITrackLink*>::iterator seedEnd;
-  
-  do
-  {
-    
-    seedBegin=seedTracks.begin();
-    seedEnd=seedTracks.end();
-
-    if (seedtracknumber==0)
-    {
-      ATH_MSG_DEBUG(" New iteration. No tracks available after track selection for seeding. No finding done.");
-      break;
-    }
-    
-    iterations+=1;
-    ATH_MSG_DEBUG("ITERATION NUMBER " << iterations);
-    
-    //now find a new SEED
-    
-    std::vector<const Trk::TrackParameters*> perigeeList;
-    for (std::vector<Trk::ITrackLink*>::iterator seedtrkAtVtxIter=seedBegin;
-         seedtrkAtVtxIter!=seedEnd;++seedtrkAtVtxIter) 
-    {
-      perigeeList.push_back((*seedtrkAtVtxIter)->parameters());
-    }
-
-    xAOD::Vertex theconstraint;
+      iterations+=1;
+      ATH_MSG_DEBUG("ITERATION NUMBER " << iterations);
+
+      //now find a new SEED
+
+      std::vector<const Trk::TrackParameters*> perigeeList;
+      for (std::vector<Trk::ITrackLink*>::iterator seedtrkAtVtxIter=seedBegin;
+           seedtrkAtVtxIter!=seedEnd;++seedtrkAtVtxIter) 
+      {
+        perigeeList.push_back((*seedtrkAtVtxIter)->parameters());
+      }
+
+      xAOD::Vertex theconstraint;
     if (m_useBeamConstraint && beamSpot != nullptr) 
     {
-      theconstraint = xAOD::Vertex(); // Default constructor creates a private store
-      theconstraint.setPosition( beamSpot->beamVtx().position() );
-      theconstraint.setCovariancePosition( beamSpot->beamVtx().covariancePosition() );
-      theconstraint.setFitQuality( beamSpot->beamVtx().fitQuality().chiSquared(), 
+        theconstraint = xAOD::Vertex(); // Default constructor creates a private store
+        theconstraint.setPosition( beamSpot->beamVtx().position() );
+        theconstraint.setCovariancePosition( beamSpot->beamVtx().covariancePosition() );
+        theconstraint.setFitQuality( beamSpot->beamVtx().fitQuality().chiSquared(), 
 				   beamSpot->beamVtx().fitQuality().doubleNumberDoF() );
-      actualVertex = m_SeedFinder->findSeed(perigeeList,&theconstraint);
-    } else {
-      actualVertex = m_SeedFinder->findSeed(perigeeList);
-      Amg::MatrixX looseConstraintCovariance(3,3);
-      looseConstraintCovariance.setIdentity();
-      looseConstraintCovariance = looseConstraintCovariance * 1e+8;
-      theconstraint = xAOD::Vertex();
-      theconstraint.setPosition( actualVertex );
-      theconstraint.setCovariancePosition( looseConstraintCovariance );
-      theconstraint.setFitQuality( 0.,-3. );
-    }
->>>>>>> 272546be
-
-      //now find a new SEED
-
-      std::vector<const Trk::TrackParameters*> perigeeList;
-      for (std::vector<Trk::ITrackLink*>::iterator seedtrkAtVtxIter = seedBegin;
-           seedtrkAtVtxIter != seedEnd; ++seedtrkAtVtxIter) {
-        perigeeList.push_back((*seedtrkAtVtxIter)->parameters());
-      }
-
-      xAOD::Vertex theconstraint;
-      if (m_useBeamConstraint) {
-        theconstraint = xAOD::Vertex(); // Default constructor creates a private store
-        theconstraint.setPosition(m_iBeamCondSvc->beamVtx().position());
-        theconstraint.setCovariancePosition(m_iBeamCondSvc->beamVtx().covariancePosition());
-        theconstraint.setFitQuality(m_iBeamCondSvc->beamVtx().fitQuality().chiSquared(),
-                                    m_iBeamCondSvc->beamVtx().fitQuality().doubleNumberDoF());
-        actualVertex = m_SeedFinder->findSeed(perigeeList, &theconstraint);
+        actualVertex = m_SeedFinder->findSeed(perigeeList,&theconstraint);
       } else {
         actualVertex = m_SeedFinder->findSeed(perigeeList);
         Amg::MatrixX looseConstraintCovariance(3, 3);
@@ -1074,15 +773,14 @@
             delete myxAODVertex;
             myxAODVertex = 0;
           }
-          xAOD::Vertex* dummyxAODVertex = new xAOD::Vertex;
-          theVertexContainer->push_back(dummyxAODVertex); // have to add vertex to container here first so it can use
-                                                          // its aux store
-          dummyxAODVertex->setPosition(m_iBeamCondSvc->beamVtx().position());
-          dummyxAODVertex->setCovariancePosition(m_iBeamCondSvc->beamVtx().covariancePosition());
+
+          xAOD::Vertex * dummyxAODVertex = new xAOD::Vertex;
+          theVertexContainer->push_back( dummyxAODVertex ); // have to add vertex to container here first so it can use its aux store
+          dummyxAODVertex->setPosition( beamSpot->beamVtx().position() );
+          dummyxAODVertex->setCovariancePosition( beamSpot->beamVtx().covariancePosition() );
           dummyxAODVertex->vxTrackAtVertex() = std::vector<Trk::VxTrackAtVertex>();
           dummyxAODVertex->setVertexType(xAOD::VxType::NoVtx);
         }
-<<<<<<< HEAD
         if (goodSplitVertex) {
           // type does not seem to be set earlier
           myxAODSplitVertex->setVertexType(xAOD::VxType::PriVtx);
@@ -1092,41 +790,14 @@
             delete myxAODSplitVertex;
             myxAODSplitVertex = 0;
           }
-          xAOD::Vertex* dummyxAODVertex = new xAOD::Vertex;
-          theVertexContainer->push_back(dummyxAODVertex); // have to add vertex to container here first so it can use
-                                                          // its aux store
-          dummyxAODVertex->setPosition(m_iBeamCondSvc->beamVtx().position());
-          dummyxAODVertex->setCovariancePosition(m_iBeamCondSvc->beamVtx().covariancePosition());
+
+          xAOD::Vertex * dummyxAODVertex = new xAOD::Vertex;
+          theVertexContainer->push_back( dummyxAODVertex ); // have to add vertex to container here first so it can use its aux store
+          dummyxAODVertex->setPosition( beamSpot->beamVtx().position() );
+          dummyxAODVertex->setCovariancePosition( beamSpot->beamVtx().covariancePosition() );
           dummyxAODVertex->vxTrackAtVertex() = std::vector<Trk::VxTrackAtVertex>();
           dummyxAODVertex->setVertexType(xAOD::VxType::NoVtx);
         }
-=======
-        xAOD::Vertex * dummyxAODVertex = new xAOD::Vertex;
-        theVertexContainer->push_back( dummyxAODVertex ); // have to add vertex to container here first so it can use its aux store
-        dummyxAODVertex->setPosition( beamSpot->beamVtx().position() );
-        dummyxAODVertex->setCovariancePosition( beamSpot->beamVtx().covariancePosition() );
-        dummyxAODVertex->vxTrackAtVertex() = std::vector<Trk::VxTrackAtVertex>();
-        dummyxAODVertex->setVertexType(xAOD::VxType::NoVtx);
-      }
-      if (goodSplitVertex)
-      {
-        // type does not seem to be set earlier
-        myxAODSplitVertex->setVertexType(xAOD::VxType::PriVtx);
-        theVertexContainer->push_back (myxAODSplitVertex);
-      } else
-      {
-        if (myxAODSplitVertex)
-        {
-          delete myxAODSplitVertex;
-          myxAODSplitVertex=0;
-        }
-        xAOD::Vertex * dummyxAODVertex = new xAOD::Vertex;
-        theVertexContainer->push_back( dummyxAODVertex ); // have to add vertex to container here first so it can use its aux store
-        dummyxAODVertex->setPosition( beamSpot->beamVtx().position() );
-        dummyxAODVertex->setCovariancePosition( beamSpot->beamVtx().covariancePosition() );
-        dummyxAODVertex->vxTrackAtVertex() = std::vector<Trk::VxTrackAtVertex>();
-        dummyxAODVertex->setVertexType(xAOD::VxType::NoVtx);
->>>>>>> 272546be
       }
     } while (seedTracks.size() > 1 && iterations < m_maxVertices);
 
@@ -1155,16 +826,16 @@
         }
       }
       //---- if no vertex is there let dummy be at beam spot
-      else if (theVertexContainer->size() == 0) {
-        xAOD::Vertex* dummyxAODVertex = new xAOD::Vertex;
-        theVertexContainer->push_back(dummyxAODVertex); // have to add vertex to container here first so it can use its
-                                                        // aux store
-        dummyxAODVertex->setPosition(m_iBeamCondSvc->beamVtx().position());
-        dummyxAODVertex->setCovariancePosition(m_iBeamCondSvc->beamVtx().covariancePosition());
+
+      else if ( theVertexContainer->size() == 0 )
+      {
+        xAOD::Vertex * dummyxAODVertex = new xAOD::Vertex;
+        theVertexContainer->push_back( dummyxAODVertex ); // have to add vertex to container here first so it can use its aux store
+        dummyxAODVertex->setPosition( beamSpot->beamVtx().position() );
+        dummyxAODVertex->setCovariancePosition( beamSpot->beamVtx().covariancePosition() );
         dummyxAODVertex->vxTrackAtVertex() = std::vector<Trk::VxTrackAtVertex>();
         dummyxAODVertex->setVertexType(xAOD::VxType::NoVtx);
       }
-<<<<<<< HEAD
       // loop over the pile up to set it as pile up (EXCLUDE first and last vertex, do not do that in split mode)
       for (unsigned int i = 0; i < theVertexContainer->size() - 1; i++) {
         if (msgLvl(MSG::DEBUG)) {
@@ -1172,33 +843,6 @@
             " x= " << (*theVertexContainer)[i]->position().x() <<
             " y= " << (*theVertexContainer)[i]->position().y() <<
             " z= " << (*theVertexContainer)[i]->position().z() <<
-=======
-      else
-      {
-        primaryVtx->setVertexType(xAOD::VxType::NoVtx);
-      }
-      
-    }
-    //---- if no vertex is there let dummy be at beam spot
-    else if ( theVertexContainer->size() == 0 )
-    {
-      xAOD::Vertex * dummyxAODVertex = new xAOD::Vertex;
-      theVertexContainer->push_back( dummyxAODVertex ); // have to add vertex to container here first so it can use its aux store
-      dummyxAODVertex->setPosition( beamSpot->beamVtx().position() );
-      dummyxAODVertex->setCovariancePosition( beamSpot->beamVtx().covariancePosition() );
-      dummyxAODVertex->vxTrackAtVertex() = std::vector<Trk::VxTrackAtVertex>();
-      dummyxAODVertex->setVertexType(xAOD::VxType::NoVtx);
-    }
-    // loop over the pile up to set it as pile up (EXCLUDE first and last vertex, do not do that in split mode)
-    for (unsigned int i = 0 ; i < theVertexContainer->size()-1 ; i++)
-    {
-      if(msgLvl(MSG::DEBUG))
-      {
-        msg(MSG::DEBUG) << " Vtx: " << i << 
-            " x= " << (*theVertexContainer)[i]->position().x() << 
-            " y= " << (*theVertexContainer)[i]->position().y() << 
-            " z= " << (*theVertexContainer)[i]->position().z() << 
->>>>>>> 272546be
             " ntracks= " << (*theVertexContainer)[i]->vxTrackAtVertex().size() <<
             " chi2= " << (*theVertexContainer)[i]->chiSquared()
                           << " ndf = " << (*theVertexContainer)[i]->numberDoF() << endmsg;
