--- conflicted
+++ resolved
@@ -254,12 +254,7 @@
 MsgStream&  InDet::SiTrackMaker_xk::dump( MsgStream& out ) const
 {
   out<<std::endl;
-<<<<<<< HEAD
-  if(m_nprint)  
-    return dumpevent(out); 
-=======
   if(m_nprint) return dumpevent(out);
->>>>>>> 36c55b6b
   return dumpconditions(out);
 }
 
@@ -491,14 +486,9 @@
  
   // Print event information 
   //
-<<<<<<< HEAD
-  ATH_MSG_DEBUG(*this);
-  
-=======
   if( msgLevel()<=0 ){
     m_nprint=1; msg(MSG::DEBUG)<<(*this)<<endreq;
   }
->>>>>>> 36c55b6b
 }
 
 ///////////////////////////////////////////////////////////////////
@@ -875,12 +865,7 @@
 {
   // Build MagneticFieldProperties 
   //
-<<<<<<< HEAD
-  if(!m_fieldService->solenoidOn()) 
-    m_fieldmode ="NoField"; 
-=======
   if(!m_fieldService->solenoidOn()) m_fieldmode ="NoField"; 
->>>>>>> 36c55b6b
   magneticFieldInit();
   return StatusCode::SUCCESS;
 }
