# Copyright (C) 2002-2018 CERN for the benefit of the ATLAS collaboration

class PixelConditionsServicesSetup:
  """
  instantiates Pixel conditions services 
  allows multiple copies with a different prefix
  triggerMode for services available and used online
  useDCS is a special switch to be able to investigate 
  effects of data available in the DCS (and not online)
  The class can be queried for the instance name to ease 
  configuration with non-default service names
  """
  def __init__(self):

    self._print = False
    self._lock = False
    self.config(useDCS=True, onlineMode=False, prefix='')    #default offline settings

    from AthenaCommon.AppMgr import ServiceMgr
    self.svcMgr = ServiceMgr
    from AthenaCommon.AppMgr import ToolSvc
    self.toolSvc = ToolSvc
    self.summaryTool = None
    
    self.isData = False
    from AthenaCommon.GlobalFlags import globalflags
    if globalflags.DataSource() == 'data':
      self.isData = True

  def config(self, useDCS=True, onlineMode=False, prefix=''):
    if not self._lock:
      self.useDCS = useDCS
      self.onlineMode = onlineMode
      self.prefix = prefix
      self.useBS = True
      self.useTDAQ = False
      self.usePixMap = True
      self.eventInfoKey = "ByteStreamEventInfo"
      from AthenaCommon.GlobalFlags import globalflags
      if globalflags.DataSource() == 'geant4':      #does not work for transbs
        self.useBS = False
        self.eventInfoKey = "McEventInfo" 
        #self.useTDAQ=True
    else:
      print 'Not modifying an instance of PixelConditionsSetup as it is locked'
     

  def lock(self):
    " prevent modifications to this instance "
    self._lock = True


  def createTool(self):
    from AthenaCommon.AppMgr import ToolSvc

    ########################
    # DCS Conditions Setup #
    ########################
    from AthenaCommon.AlgSequence import AthSequencer
    condSeq = AthSequencer("AthCondSeq")

    from IOVDbSvc.CondDB import conddb

    PixelHVFolder = "/PIXEL/DCS/HV"
    PixelTempFolder = "/PIXEL/DCS/TEMPERATURE"
    PixelDBInstance = "DCS_OFL"

    from AthenaCommon.AthenaCommonFlags import athenaCommonFlags
    if athenaCommonFlags.isOnline():
       PixelHVFolder = "/PIXEL/HLT/DCS/HV"
       PixelTempFolder = "/PIXEL/HLT/DCS/TEMPERATURE"
       PixelDBInstance = "PIXEL_ONL"

    if not conddb.folderRequested(PixelHVFolder):
      conddb.addFolder(PixelDBInstance, PixelHVFolder, className="CondAttrListCollection")
    if not conddb.folderRequested(PixelTempFolder):
      conddb.addFolder(PixelDBInstance, PixelTempFolder, className="CondAttrListCollection")
      
    if not self.onlineMode:   #this is only for testing in offline like setup 
      if not conddb.folderRequested("/PIXEL/DCS/FSMSTATE"):
        conddb.addFolder("DCS_OFL", "/PIXEL/DCS/FSMSTATE", className="CondAttrListCollection")
      if not conddb.folderRequested("/PIXEL/DCS/FSMSTATUS"):
        conddb.addFolder("DCS_OFL", "/PIXEL/DCS/FSMSTATUS", className="CondAttrListCollection")
      from PixelConditionsAlgorithms.PixelConditionsAlgorithmsConf import PixelDCSCondStateAlg
      condSeq += PixelDCSCondStateAlg(name="PixelDCSCondStateAlg")

    if not hasattr(condSeq, 'PixelDCSCondHVAlg'):
      from PixelConditionsAlgorithms.PixelConditionsAlgorithmsConf import PixelDCSCondHVAlg
      condSeq += PixelDCSCondHVAlg(name="PixelDCSCondHVAlg", ReadKey=PixelHVFolder)

    if not hasattr(condSeq, 'PixelDCSCondTempAlg'):
      from PixelConditionsAlgorithms.PixelConditionsAlgorithmsConf import PixelDCSCondTempAlg
      condSeq += PixelDCSCondTempAlg(name="PixelDCSCondTempAlg", ReadKey=PixelTempFolder)


    from PixelConditionsTools.PixelConditionsToolsConf import PixelDCSConditionsTool
    TrigPixelDCSConditionsTool = PixelDCSConditionsTool(name="PixelDCSConditionsTool", UseConditions=True, IsDATA=self.isData)

    ToolSvc += TrigPixelDCSConditionsTool

    #########################
    # TDAQ Conditions Setup #
    #########################
    TrigPixelTDAQConditionsTool = None
    if self.useTDAQ:
      PixelTDAQFolder   = "/TDAQ/Resources/ATLAS/PIXEL/Modules"
      PixelTDAQInstance = "TDAQ_ONL"

      if not conddb.folderRequested(PixelTDAQFolder):
        conddb.addFolder(PixelTDAQInstance, PixelTDAQFolder, className="CondAttrListCollection")

      if not hasattr(condSeq, "PixelTDAQCondAlg"):
        from PixelConditionsAlgorithms.PixelConditionsAlgorithmsConf import PixelTDAQCondAlg
        condSeq += PixelTDAQCondAlg(name="PixelTDAQCondAlg", ReadKey=PixelTDAQFolder)

    ############################
    # DeadMap Conditions Setup #
    ############################
    if self.usePixMap:
      PixelDeadMapFolder = "/PIXEL/PixMapOverlay"
      if not (conddb.folderRequested(PixelDeadMapFolder) or conddb.folderRequested("/PIXEL/Onl/PixMapOverlay")):
        conddb.addFolderSplitOnline("PIXEL","/PIXEL/Onl/PixMapOverlay",PixelDeadMapFolder, className='CondAttrListCollection')

      if not hasattr(condSeq, "PixelDeadMapCondAlg"):
        from PixelConditionsAlgorithms.PixelConditionsAlgorithmsConf import PixelDeadMapCondAlg
        condSeq += PixelDeadMapCondAlg(name="PixelDeadMapCondAlg", ReadKey=PixelDeadMapFolder)

    ############################
    # Conditions Summary Setup #
    ############################
    from PixelConditionsTools.PixelConditionsToolsConf import PixelConditionsSummaryTool
    TrigPixelConditionsSummaryTool = PixelConditionsSummaryTool(name=self.instanceName('PixelConditionsSummaryTool'), 
                                                                PixelDCSConditionsTool=TrigPixelDCSConditionsTool, 
                                                                UseDCSState=self.useDCS, 
                                                                UseByteStream=self.useBS, 
                                                                UseTDAQ=self.useTDAQ, 
                                                                UseDeadMap=self.usePixMap)
    if self.useDCS and not self.onlineMode:
      TrigPixelConditionsSummaryTool.IsActiveStates = [ 'READY', 'ON' ]
      TrigPixelConditionsSummaryTool.IsActiveStatus = [ 'OK', 'WARNING' ]

    ToolSvc += TrigPixelConditionsSummaryTool
    self.summaryTool = TrigPixelConditionsSummaryTool

    if self._print: print TrigPixelConditionsSummaryTool
  
    #####################
    # Calibration Setup #
    #####################
    from AthenaCommon.AppMgr import ServiceMgr,theApp
    from IOVDbSvc.CondDB import conddb
    if not self.onlineMode:
      from PixelConditionsServices.PixelConditionsServicesConf import PixelCalibSvc
      PixelCalibSvc = PixelCalibSvc(name=self.instanceName('PixelCalibSvc'))

      if not conddb.folderRequested("/PIXEL/PixCalib"):
        conddb.addFolder("PIXEL_OFL","/PIXEL/PixCalib")

      if self._print: print PixelCalibSvc

      svcMgr += PixelCalibSvc

    if not conddb.folderRequested("/PIXEL/PixReco"):
<<<<<<< HEAD
      conddb.addFolderSplitOnline("PIXEL","/PIXEL/Onl/PixReco","/PIXEL/PixReco",className="DetCondCFloat") 

    if not hasattr(condSeq, 'PixelOfflineCalibCondAlg'):
      from PixelConditionsAlgorithms.PixelConditionsAlgorithmsConf import PixelOfflineCalibCondAlg
      condSeq += PixelOfflineCalibCondAlg(name="PixelOfflineCalibCondAlg", ReadKey="/PIXEL/PixReco")
      PixelOfflineCalibCondAlg.InputSource = 2


    if not hasattr(condSeq, 'PixelConfigCondAlg'):
      from PixelConditionsAlgorithms.PixelConditionsAlgorithmsConf import PixelConfigCondAlg
      condSeq += PixelConfigCondAlg(name="PixelConfigCondAlg")

    ### configure the special pixel map service
    if not (conddb.folderRequested("/PIXEL/PixMapShort") or conddb.folderRequested("/PIXEL/Onl/PixMapShort")):
      conddb.addFolderSplitOnline("PIXEL","/PIXEL/Onl/PixMapShort","/PIXEL/PixMapShort", className='CondAttrListCollection') 
    if not (conddb.folderRequested("/PIXEL/PixMapLong") or conddb.folderRequested("/PIXEL/Onl/PixMapLong")):
      conddb.addFolderSplitOnline("PIXEL","/PIXEL/Onl/PixMapLong","/PIXEL/PixMapLong", className='CondAttrListCollection')
    if not (conddb.folderRequested("/PIXEL/NoiseMapShort") or conddb.folderRequested("/PIXEL/Onl/NoiseMapShort")):      
      conddb.addFolderSplitOnline("PIXEL","/PIXEL/Onl/NoiseMapShort","/PIXEL/NoiseMapShort", className='CondAttrListCollection')
    if not (conddb.folderRequested("/PIXEL/NoiseMapLong") or conddb.folderRequested("/PIXEL/Onl/NoiseMapLong")):      
      conddb.addFolderSplitOnline("PIXEL","/PIXEL/Onl/NoiseMapLong","/PIXEL/NoiseMapLong", className='CondAttrListCollection')
    if not (conddb.folderRequested("/PIXEL/PixMapOverlay") or conddb.folderRequested("/PIXEL/Onl/PixMapOverlay")):
      conddb.addFolderSplitOnline("PIXEL","/PIXEL/Onl/PixMapOverlay","/PIXEL/PixMapOverlay", className='CondAttrListCollection')


=======
      conddb.addFolderSplitOnline("PIXEL","/PIXEL/Onl/PixReco","/PIXEL/PixReco") 

    #Configure PixelRecoDbTool
    from PixelConditionsTools.PixelConditionsToolsConf import PixelRecoDbTool
    PixelRecoDbTool = PixelRecoDbTool(name=self.instanceName('PixelRecoDbTool'))
    ToolSvc += PixelRecoDbTool
    PixelRecoDbTool.InputSource = 2
    # if self.onlineMode:
    #   PixelRecoDbTool.InputSource = 1      #after change of run1 conditions
    # else:
    #   PixelRecoDbTool.InputSource = 2

    if self._print:  print PixelRecoDbTool

    #use corresponding PixelRecoDBTool
    from PixelConditionsServices.PixelConditionsServicesConf import PixelOfflineCalibSvc
    PixelOfflineCalibSvc = PixelOfflineCalibSvc(self.instanceName('PixelOfflineCalibSvc'))
    PixelOfflineCalibSvc.PixelRecoDbTool = PixelRecoDbTool
    ServiceMgr += PixelOfflineCalibSvc

    if self._print:  print PixelOfflineCalibSvc
                                                
>>>>>>> 9cd2c57a
    #######################
    # Lorentz Angle Setup #
    #######################
    if not hasattr(condSeq, 'PixelSiPropertiesCondAlg'):
      from SiPropertiesSvc.SiPropertiesSvcConf import PixelSiPropertiesCondAlg
      condSeq += PixelSiPropertiesCondAlg(name="PixelSiPropertiesCondAlg", PixelDCSConditionsTool=TrigPixelDCSConditionsTool)

    from SiPropertiesSvc.SiPropertiesSvcConf import SiPropertiesTool
    TrigSiPropertiesTool = SiPropertiesTool(name="PixelSiPropertiesTool", DetectorName="Pixel", ReadKey="PixelSiliconPropertiesVector")

    ToolSvc += TrigSiPropertiesTool

    if not hasattr(condSeq, 'PixelSiLorentzAngleCondAlg'):
      from SiLorentzAngleSvc.SiLorentzAngleSvcConf import PixelSiLorentzAngleCondAlg
      condSeq += PixelSiLorentzAngleCondAlg(name="PixelSiLorentzAngleCondAlg", 
                                            PixelDCSConditionsTool=TrigPixelDCSConditionsTool, 
                                            SiPropertiesTool=TrigSiPropertiesTool,
                                            UseMagFieldSvc = True,
                                            UseMagFieldDcs = (not athenaCommonFlags.isOnline()))

    from SiLorentzAngleSvc.SiLorentzAngleSvcConf import SiLorentzAngleTool
    TrigPixelLorentzAngleTool = SiLorentzAngleTool(name=self.instanceName('PixelLorentzAngleTool'), DetectorName="Pixel", SiLorentzAngleCondData="PixelSiLorentzAngleCondData")

    ToolSvc += TrigPixelLorentzAngleTool


  def instanceName(self, toolname):
    return self.prefix+toolname

  pass


#to be moved to
class SCT_ConditionsToolsSetup:
  "Class to simplify setup of SCT_ConditionsTools"
  def __init__(self):
    self._lock = False
    self.config(useDCS=True, onlineMode=False, prefix='')     #default offline settings
    self._print = False

    
    from AthenaCommon.AppMgr import ServiceMgr
    self.svcMgr = ServiceMgr
    from AthenaCommon.AppMgr import ToolSvc
    self.toolSvc = ToolSvc
    
    from IOVDbSvc.CondDB import conddb
    self.condDB = conddb
    
    self.isMC = False
    from AthenaCommon.GlobalFlags import globalflags
    self.eventInfoKey = "ByteStreamEventInfo"
    if globalflags.DataSource() == 'geant4':
      self.isMC = True
      self.eventInfoKey = "McEventInfo" 

  def config(self, useDCS=True, onlineMode=False, prefix=''):
    if not self._lock:
      self.onlineMode=onlineMode
      self.useDCS=useDCS
      self.prefix = prefix
    else:
      print 'Not modifying an instance of SCT_ConditionsToolsSetup as it is locked'

  def lock(self):
    " prevent modifications to this instance "
    self._lock = True


  def createTool(self):
    self.summaryTool = self.initSummaryTool(self.instanceName('InDetSCT_ConditionsSummaryTool'))
    self.flaggedTool = self.initFlaggedTool(self.instanceName('InDetSCT_FlaggedConditionTool'))
    self.configTool  = self.initConfigTool(self.instanceName('InDetSCT_ConfigurationConditionsTool'))
    self.bsErrTool   = self.initBSErrTool(self.instanceName('InDetSCT_ByteStreamErrorsTool'))
    self.calibTool    = self.initCalibTool(self.instanceName('InDetSCT_ReadCalibDataTool'))
    if not self.onlineMode:
      self.monitorTool = self.initMonitorTool(self.instanceName('InDetSCT_MonitorConditionsTool'))

    self.dcsTool     = self.initDcsTool('InDetSCT_DCSConditionsTool')
    self.lorentzTool = self.initLorentzAngleTool('SCTLorentzAngleTool')

    self.summaryToolWoFlagged = self.initSummaryToolWithoutFlagged(self.instanceName('InDetSCT_ConditionsSummaryToolWithoutFlagged'))

    pass

  def initSummaryTool(self, instanceName):
    "Init summary conditions tool"
    from SCT_ConditionsTools.SCT_ConditionsSummaryToolSetup import SCT_ConditionsSummaryToolSetup
    sct_ConditionsSummaryToolSetup = SCT_ConditionsSummaryToolSetup(instanceName)
    sct_ConditionsSummaryToolSetup.setup()
    summaryTool = sct_ConditionsSummaryToolSetup.getTool()
    if self._print:  print summaryTool
    return summaryTool

  def initSummaryToolWithoutFlagged(self, instanceName):
    "Init summary conditions tool without flaggedConditionTool"
    from SCT_ConditionsTools.SCT_ConditionsSummaryToolSetup import SCT_ConditionsSummaryToolSetup
    sct_ConditionsSummaryToolSetupWithoutFlagged = SCT_ConditionsSummaryToolSetup(instanceName)
    sct_ConditionsSummaryToolSetupWithoutFlagged.setup()
    summaryToolWoFlagged = sct_ConditionsSummaryToolSetupWithoutFlagged.getTool()
    condTools = []
    for condToolHandle in self.summaryTool.ConditionsTools:
      condTool = condToolHandle.typeAndName
      if condTool not in condTools:
        if condTool != self.flaggedTool.getFullName():
          condTools.append(condTool)
    summaryToolWoFlagged.ConditionsTools = condTools
    if self._print:  print summaryToolWoFlagged
    return summaryToolWoFlagged

  def initFlaggedTool(self, instanceName):
    "Init flagged conditions tool"
    from SCT_ConditionsTools.SCT_FlaggedConditionToolSetup import SCT_FlaggedConditionToolSetup
    sct_FlaggedConditionToolSetup = SCT_FlaggedConditionToolSetup()
    sct_FlaggedConditionToolSetup.setToolName(instanceName)
    sct_FlaggedConditionToolSetup.setup()
    flaggedTool = sct_FlaggedConditionToolSetup.getTool()
    if self.prefix == "InDetTrig":
      # SCT_FlaggedCondData_TRIG created by SCT_TrgClusterization is used.
      flaggedTool.SCT_FlaggedCondData = "SCT_FlaggedCondData_TRIG"
      # Otherwise, SCT_FlaggedCondData created by SCT_Clusterization
    if self._print:  print flaggedTool
    if not (flaggedTool.getFullName() in self.summaryTool.ConditionsTools):
      self.summaryTool.ConditionsTools+=[flaggedTool.getFullName()]
      return flaggedTool

  def initConfigTool(self, instanceName):
    "Init configuration conditions tool"

    # Set up SCT cabling
    from AthenaCommon.Include import include
    include('InDetRecExample/InDetRecCabling.py')
    
    from InDetTrigRecExample.InDetTrigFlags import InDetTrigFlags
    from IOVDbSvc.CondDB import conddb
    if conddb.dbdata == "COMP200" or InDetTrigFlags.ForceCoraCool():
      sctdaqpath='/SCT/DAQ/Configuration'
    else:
      sctdaqpath='/SCT/DAQ/Config'

    if InDetTrigFlags.ForceCoolVectorPayload():
      sctdaqpath='/SCT/DAQ/Config'

    from SCT_ConditionsTools.SCT_ConfigurationConditionsToolSetup import SCT_ConfigurationConditionsToolSetup
    sct_ConfigurationConditionsToolSetup = SCT_ConfigurationConditionsToolSetup()
    sct_ConfigurationConditionsToolSetup.setChannelFolder(sctdaqpath+"/Chip")
    sct_ConfigurationConditionsToolSetup.setModuleFolder(sctdaqpath+"/Module")
    sct_ConfigurationConditionsToolSetup.setMurFolder(sctdaqpath+"/MUR")
    sct_ConfigurationConditionsToolSetup.setToolName(instanceName)
    sct_ConfigurationConditionsToolSetup.setup()
    configTool = sct_ConfigurationConditionsToolSetup.getTool()
    if self._print:  print configTool
    if not (configTool.getFullName() in self.summaryTool.ConditionsTools):
      self.summaryTool.ConditionsTools+=[configTool.getFullName()]

    if self._print:  print self.condDB
    return configTool

  def initMonitorTool(self, instanceName):
    "Init monitoring conditions tool"
    from SCT_ConditionsTools.SCT_MonitorConditionsToolSetup import SCT_MonitorConditionsToolSetup
    sct_MonitorConditionsToolSetup = SCT_MonitorConditionsToolSetup()
    sct_MonitorConditionsToolSetup.setToolName(instanceName)
    sct_MonitorConditionsToolSetup.setup()
    monitorTool = sct_MonitorConditionsToolSetup.getTool()
    if not (monitorTool.getFullName() in self.summaryTool.ConditionsTools):
      self.summaryTool.ConditionsTools+=[monitorTool.getFullName()]
    return monitorTool

  def initDcsTool(self, instanceName):
    "Init DCS conditions tool"

    from SCT_ConditionsTools.SCT_DCSConditionsToolSetup import SCT_DCSConditionsToolSetup
    sct_DCSConditionsToolSetup = SCT_DCSConditionsToolSetup()
    sct_DCSConditionsToolSetup.setToolName(instanceName)

    dcs_folder="/SCT/DCS"
    db_loc = "DCS_OFL"
    if (not self.isMC):
      dcs_folder="/SCT/HLT/DCS"
      db_loc = "SCT"
    sct_DCSConditionsToolSetup.setDbInstance(db_loc)
    sct_DCSConditionsToolSetup.setStateFolder(dcs_folder+"/CHANSTAT")
    sct_DCSConditionsToolSetup.setHVFolder(dcs_folder+"/HV")
    sct_DCSConditionsToolSetup.setTempFolder(dcs_folder+"/MODTEMP")

    readAllDBFolders = True
    if (not self.isMC):
      readAllDBFolders = False
    if self.onlineMode:
      readAllDBFolders = False
    sct_DCSConditionsToolSetup.setReadAllDBFolders(readAllDBFolders)

    sct_DCSConditionsToolSetup.setup()
    dcsTool = sct_DCSConditionsToolSetup.getTool()

    returnHVTemp = sct_DCSConditionsToolSetup.getReturnHVTemp()
    if ((readAllDBFolders and returnHVTemp) or (not readAllDBFolders and not returnHVTemp)):
      if not (dcsTool.getFullName() in self.summaryTool.ConditionsTools):
        self.summaryTool.ConditionsTools+=[dcsTool.getFullName()]

    if self.isMC:
      if not self.condDB.folderRequested("/SCT/DCS/MPS/LV"):
        self.condDB.addFolder(db_loc,"/SCT/DCS/MPS/LV")

    return dcsTool

  def initBSErrTool(self, instanceName):
    "Init ByteStream errors tool"
    from SCT_ConditionsTools.SCT_ByteStreamErrorsToolSetup import SCT_ByteStreamErrorsToolSetup
    sct_ByteStreamErrorsToolSetup = SCT_ByteStreamErrorsToolSetup()
    sct_ByteStreamErrorsToolSetup.setToolName(instanceName)
    sct_ByteStreamErrorsToolSetup.setConfigTool(self.configTool)
    sct_ByteStreamErrorsToolSetup.setup()
    bsErrTool =sct_ByteStreamErrorsToolSetup.getTool()
    if self._print:  print bsErrTool
    if not (bsErrTool.getFullName() in self.summaryTool.ConditionsTools):
      self.summaryTool.ConditionsTools+=[bsErrTool.getFullName()]
    return  bsErrTool

  def initCalibTool(self, instanceName):
    "Init Calibration Data tool"
    from AthenaCommon.GlobalFlags import globalflags
    if (globalflags.DataSource() == 'data'):
      from SCT_ConditionsTools.SCT_ReadCalibDataToolSetup import SCT_ReadCalibDataToolSetup
      sct_ReadCalibDataToolSetup = SCT_ReadCalibDataToolSetup()
      sct_ReadCalibDataToolSetup.setToolName(instanceName)
      sct_ReadCalibDataToolSetup.setup()
      calibTool = sct_ReadCalibDataToolSetup.getTool()
      if not (calibTool.getFullName() in self.summaryTool.ConditionsTools):
        self.summaryTool.ConditionsTools+=[calibTool.getFullName()]
        return  calibTool
    else:
      return None

  def initLorentzAngleTool(self, instanceName):
    # Set up Silicon Conditions Tool
    from SCT_ConditionsTools.SCT_SiliconConditionsToolSetup import SCT_SiliconConditionsToolSetup
    sct_SiliconConditionsToolSetup = SCT_SiliconConditionsToolSetup()
    sct_SiliconConditionsToolSetup.setDcsTool(self.dcsTool)
    sct_SiliconConditionsToolSetup.setToolName("InDetSCT_SiliconConditionsTool")
    sct_SiliconConditionsToolSetup.setup()
    sctSiliconConditionsTool = sct_SiliconConditionsToolSetup.getTool()
    sctSiliconConditionsTool.CheckGeoModel = False
    sctSiliconConditionsTool.ForceUseGeoModel = False
    if self._print: print sctSiliconConditionsTool

    # Set up SCTSiLorentzAngleCondAlg
    from AthenaCommon.AlgSequence import AthSequencer
    condSeq = AthSequencer("AthCondSeq")
    if not hasattr(condSeq, "SCTSiLorentzAngleCondAlg"):
      from SiLorentzAngleSvc.SiLorentzAngleSvcConf import SCTSiLorentzAngleCondAlg
      from AthenaCommon.AthenaCommonFlags import athenaCommonFlags
      condSeq += SCTSiLorentzAngleCondAlg(name = "SCTSiLorentzAngleCondAlg",
                                          SiConditionsTool = sctSiliconConditionsTool,
                                          UseMagFieldSvc = True,
                                          UseMagFieldDcs = (not athenaCommonFlags.isOnline()))
      sctSiLorentzAngleCondAlg = condSeq.SCTSiLorentzAngleCondAlg

    "Inititalize Lorentz angle Tool"
    from SiLorentzAngleSvc.SiLorentzAngleSvcConf import SiLorentzAngleTool
    SCTLorentzAngleTool = SiLorentzAngleTool(name=instanceName, DetectorName="SCT", SiLorentzAngleCondData="SCTSiLorentzAngleCondData")
    SCTLorentzAngleTool.UseMagFieldSvc = True #may need also MagFieldSvc instance
    
  def instanceName(self, toolname):
    return self.prefix+toolname
    
  pass


# Create instance of setup tool
#sctConditionsTool = SCT_ConditionsToolsSetup()

# InDetSCT_ConditionsSummaryTool        = sctConditionsTool.summaryTool
# InDetSCT_ConfigurationConditionsTool  = sctConditionsTool.configTool
# InDetSCT_FlaggedConditionTool         = sctConditionsTool.flaggedTool
# InDetSCT_MonitorConditionsTool        = sctConditionsTool.monitorTool
# InDetSCT_ByteStreamErrorsTool         = sctConditionsTool.bsErrTool
# InDetSCT_ReadCalibDataTool            = sctConditionsTool.calibTool
#if not self.isMC: InDetSCT_DCSConditionsTool            = sctConditionsTool.dcsTool


class TRTConditionsServicesSetup:
  ""
  def __init__(self,printConfigurables=False):
    self._print = printConfigurables    #printConfigurables
    self._lock = False
    self.config(useDCS=True, onlineMode=False, prefix='') 
    self._isMC = False
    from AthenaCommon.GlobalFlags import globalflags
    if globalflags.DataSource() == 'geant4': self._isMC = True
    

  def config(self, useDCS=True, onlineMode=False, prefix=''):
    if not self._lock:
      self.useDCS = useDCS
      self.onlineMode = onlineMode
      self.prefix = prefix
    else:
      print 'Not modifying an instance of TRTConditionsServicesSetup as it is locked'
      

  def lock(self):
    " prevent modifications to this instance "
    self._lock = True

  def createSvc(self):
    
    #
    # Load necessary conditions folders
    #
    
    # Calibration constants
    from IOVDbSvc.CondDB import conddb
    
    if not self._isMC:
      #only needed for data
      if not (conddb.folderRequested('/TRT/Onl/ROD/Compress')):
        conddb.addFolder("TRT_ONL","/TRT/Onl/ROD/Compress",className='CondAttrListCollection')

    if not (conddb.folderRequested('/TRT/Calib/RT') or conddb.folderRequested('/TRT/Onl/Calib/RT')):
      conddb.addFolderSplitOnline('TRT','/TRT/Onl/Calib/RT','/TRT/Calib/RT',className='TRTCond::RtRelationMultChanContainer')
    if not (conddb.folderRequested('/TRT/Calib/T0') or conddb.folderRequested('/TRT/Onl/Calib/T0')):
      conddb.addFolderSplitOnline('TRT','/TRT/Onl/Calib/T0','/TRT/Calib/T0',className='TRTCond::StrawT0MultChanContainer')

    if not (conddb.folderRequested('/TRT/Calib/errors') or conddb.folderRequested('/TRT/Onl/Calib/errors')):
      conddb.addFolderSplitOnline ("TRT","/TRT/Onl/Calib/errors","/TRT/Calib/errors",className='TRTCond::RtRelationMultChanContainer')
      # not needed anymore conddb.addOverride('/TRT/Onl/Calib/errors','TrtCalibErrorsOnl-ErrorVal-00-00')

    if not conddb.folderRequested('/TRT/Calib/ToTCalib'):
        conddb.addFolderSplitOnline("TRT","/TRT/Onl/Calib/ToTCalib","/TRT/Calib/ToTCalib",className='CondAttrListCollection')

    if not conddb.folderRequested('/TRT/Calib/HTCalib'):
      conddb.addFolderSplitOnline("TRT","/TRT/Onl/Calib/HTCalib","/TRT/Calib/HTCalib",className='CondAttrListCollection')


    # Calibration DB Service
    from AthenaCommon.AppMgr import ServiceMgr
    from TRT_ConditionsServices.TRT_ConditionsServicesConf import TRT_CalDbSvc
    #InDetTRTCalDbSvc = TRT_CalDbSvc(self.instanceName('TRT_CalDbSvc'))    #
    InDetTRTCalDbSvc = TRT_CalDbSvc('TRT_CalDbSvc')
    ServiceMgr += InDetTRTCalDbSvc
    if self._print:
        print InDetTRTCalDbSvc

    # Dead/Noisy Straw Lists
    if not conddb.folderRequested('/TRT/Cond/Status'):
        conddb.addFolderSplitOnline("TRT","/TRT/Onl/Cond/Status","/TRT/Cond/Status",className='TRTCond::StrawStatusMultChanContainer')
    if not conddb.folderRequested('/TRT/Cond/StatusPermanent'):
       conddb.addFolderSplitOnline("TRT","/TRT/Onl/Cond/StatusPermanent","/TRT/Cond/StatusPermanent",className='TRTCond::StrawStatusMultChanContainer')

    # Argon straw list
    if not conddb.folderRequested('/TRT/Cond/StatusHT'):
      conddb.addFolderSplitOnline("TRT","/TRT/Onl/Cond/StatusHT","/TRT/Cond/StatusHT",className='TRTCond::StrawStatusMultChanContainer')



    from AthenaCommon.GlobalFlags import globalflags
    
    # TRT PID tools
    if not (conddb.folderRequested('/TRT/Calib/PID') or conddb.folderRequested('/TRT/Onl/Calib/PID')):
      conddb.addFolderSplitOnline("TRT","/TRT/Onl/Calib/PID","/TRT/Calib/PID")
    if not (conddb.folderRequested('/TRT/Calib/PIDver_New') or conddb.folderRequested('/TRT/Onl/Calib/PIDver_New')):
      conddb.addFolderSplitOnline("TRT","/TRT/Onl/Calib/PIDver_New","/TRT/Calib/PIDver_New")
    if not (conddb.folderRequested('/TRT/Calib/PID_RToTver_New') or conddb.folderRequested('/TRT/Onl/Calib/PID_RToTver_New')):
      conddb.addFolderSplitOnline("TRT","/TRT/Onl/Calib/PID_RToTver_New","/TRT/Calib/PID_RToTver_New")

    
    #
    # Load and Configure TRT Conditions Services
    #
    InDetTRTConditionsServices=[]

    # Dead/Noisy Straw Service
    from TRT_ConditionsServices.TRT_ConditionsServicesConf import TRT_StrawStatusSummarySvc
    InDetTRTStrawStatusSummarySvc = \
        TRT_StrawStatusSummarySvc(name=self.instanceName("InDetTRTStrawStatusSummarySvc"))
    ServiceMgr += InDetTRTStrawStatusSummarySvc
    InDetTRTConditionsServices.append(InDetTRTStrawStatusSummarySvc)

    if self._print:
      print InDetTRTStrawStatusSummarySvc
    
    # Services which only run on raw data
    if (globalflags.InputFormat() == 'bytestream' and globalflags.DataSource() == 'data'):
        
      # Hardware Mapping Service
      from TRT_ConditionsServices.TRT_ConditionsServicesConf import TRT_HWMappingSvc
      InDetTRT_HWMappingSvc = TRT_HWMappingSvc(name=self.instanceName("InDetTRT_HWMappingSvc"))
      ServiceMgr += InDetTRT_HWMappingSvc
      if self._print:
        print InDetTRT_HWMappingSvc

      # DCS Conditions Service
      if self.useDCS and not self.onlineMode:
        from TRT_ConditionsServices.TRT_ConditionsServicesConf import TRT_DCS_ConditionsSvc
        InDetTRT_DCS_ConditionsSvc = TRT_DCS_ConditionsSvc(name=self.instanceName("InDetTRT_DCS_ConditionsSvc"),
                                                           HWMapSvc = InDetTRT_HWMappingSvc,
                                                           #OutputLevel = VERBOSE,
                                                           EventInfoKey = "ByteStreamEventInfo",
                                                           DoIOVChecking = True,
                                                           IOVmaxLength = 7*24*60*60,
                                                           #FallBackOnCOOLChanName = False,
                                                           )
        ServiceMgr += InDetTRT_DCS_ConditionsSvc
        if self._print:
          print InDetTRT_DCS_ConditionsSvc
        InDetTRTConditionsServices.append(InDetTRT_DCS_ConditionsSvc)
    
    # TRT Conditions Summary Service
    from TRT_ConditionsServices.TRT_ConditionsServicesConf import TRT_ConditionsSummarySvc
    InDetTRTConditionsSummaryService = TRT_ConditionsSummarySvc(name=self.instanceName("InDetTRTConditionsSummaryService"),
                                                                ServiceList=InDetTRTConditionsServices,
                                                                )
    ServiceMgr += InDetTRTConditionsSummaryService
    if self._print:
      print InDetTRTConditionsSummaryService 

    from TRT_RecoConditionsServices.TRT_RecoConditionsServicesConf import TRT_ActiveFractionSvc
    InDetTRT_ActiveFractionSvc = TRT_ActiveFractionSvc(name=self.instanceName("InDetTRTActiveFractionSvc"),
                                                       #missing link to TRTSummarySvc
                                                       )
    ServiceMgr += InDetTRT_ActiveFractionSvc


  def instanceName(self, toolname):
    return self.prefix+toolname


############################################################
class dummyConditionsSetup:
  def __init__(self,prefix=''):
    self.prefix=prefix
    
  def instanceName(self, toolname):
    return self.prefix+toolname


############################################################
# instances of the conditions classes

PixelConditionsSetup = PixelConditionsServicesSetup()
SCT_ConditionsSetup = SCT_ConditionsToolsSetup()
TRT_ConditionsSetup = TRTConditionsServicesSetup()<|MERGE_RESOLUTION|>--- conflicted
+++ resolved
@@ -161,7 +161,6 @@
       svcMgr += PixelCalibSvc
 
     if not conddb.folderRequested("/PIXEL/PixReco"):
-<<<<<<< HEAD
       conddb.addFolderSplitOnline("PIXEL","/PIXEL/Onl/PixReco","/PIXEL/PixReco",className="DetCondCFloat") 
 
     if not hasattr(condSeq, 'PixelOfflineCalibCondAlg'):
@@ -186,31 +185,6 @@
     if not (conddb.folderRequested("/PIXEL/PixMapOverlay") or conddb.folderRequested("/PIXEL/Onl/PixMapOverlay")):
       conddb.addFolderSplitOnline("PIXEL","/PIXEL/Onl/PixMapOverlay","/PIXEL/PixMapOverlay", className='CondAttrListCollection')
 
-
-=======
-      conddb.addFolderSplitOnline("PIXEL","/PIXEL/Onl/PixReco","/PIXEL/PixReco") 
-
-    #Configure PixelRecoDbTool
-    from PixelConditionsTools.PixelConditionsToolsConf import PixelRecoDbTool
-    PixelRecoDbTool = PixelRecoDbTool(name=self.instanceName('PixelRecoDbTool'))
-    ToolSvc += PixelRecoDbTool
-    PixelRecoDbTool.InputSource = 2
-    # if self.onlineMode:
-    #   PixelRecoDbTool.InputSource = 1      #after change of run1 conditions
-    # else:
-    #   PixelRecoDbTool.InputSource = 2
-
-    if self._print:  print PixelRecoDbTool
-
-    #use corresponding PixelRecoDBTool
-    from PixelConditionsServices.PixelConditionsServicesConf import PixelOfflineCalibSvc
-    PixelOfflineCalibSvc = PixelOfflineCalibSvc(self.instanceName('PixelOfflineCalibSvc'))
-    PixelOfflineCalibSvc.PixelRecoDbTool = PixelRecoDbTool
-    ServiceMgr += PixelOfflineCalibSvc
-
-    if self._print:  print PixelOfflineCalibSvc
-                                                
->>>>>>> 9cd2c57a
     #######################
     # Lorentz Angle Setup #
     #######################
