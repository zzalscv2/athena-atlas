# Copyright (C) 2002-2019 CERN for the benefit of the ATLAS collaboration


#########################################################################
# ConfiguredNewtrackingCuts class
#########################################################################
# Python Setup Class for NewTracking reconstruction
#
# Author: Markus Elsing
#
#########################################################################

import AthenaCommon.SystemOfUnits as Units
class ConfiguredNewTrackingCuts :

  def __init__ (self, mode = "Offline"):

    self.__mode      = mode
    self.__extension = ""
    self.__set_indetflags()     #pointer to InDetFlags, don't use them directly
                                #to allow sharing this code with the trigger

    from AthenaCommon.GlobalFlags import globalflags
    from AthenaCommon.DetFlags import DetFlags
    from AthenaCommon.BeamFlags import jobproperties
    from RecExConfig.RecFlags import rec
    
    # --- put defaults to run Pixel/SCT/TRT
    self.__usePixel = DetFlags.haveRIO.pixel_on()
    self.__useSCT   = DetFlags.haveRIO.SCT_on()
    self.__useTRT   = DetFlags.haveRIO.TRT_on()
    self.__useSCTSeeding = True

    # --------------------------------------
    # --- NEW TRACKING cuts
    # --------------------------------------
    #
    # --- start with is cutLevel() == 1, defaults for 2010 data
    self.__minPT                   = 0.1 * Units.GeV
    self.__minSecondaryPt          = 0.4 * Units.GeV  # Pt cut for back tracking + segment finding for these
    self.__minTRTonlyPt            = 0.4 * Units.GeV  # Pt cut for TRT only

    # --- first set kinematic defaults 
    self.__maxPT                   = None            # off !
    self.__minEta                  = -1              # off !
    self.__maxEta                  = 2.7

    # --- cluster cuts
    self.__minClusters             = 7                # Igor 6, was 7
    self.__minSiNotShared          = 6
    self.__maxShared               = 1                # cut is now on number of shared modules
    self.__minPixel                = 0                
    self.__maxHoles                = 3                # was 5
    self.__maxPixelHoles           = 2                # was 5
    self.__maxSctHoles             = 2                # was 5
    self.__maxDoubleHoles          = 1                # was 2
    self.__maxPrimaryImpact        = 10.0 * Units.mm  # low lumi
    self.__maxZImpact              = 320. * Units.mm  # Was 250 mm

    # --- this is for the TRT-extension
    self.__minTRTonTrk             = 9
    self.__minTRTPrecFrac          = 0.3

    # --- general pattern cuts for NewTracking
    self.__radMax                  = 600. * Units.mm # default R cut for SP in SiSpacePointsSeedMaker
    self.__roadWidth               = 20.
    self.__nHolesMax               = self.__maxHoles
    self.__nHolesGapMax            = self.__maxHoles # not as tight as 2*maxDoubleHoles
    self.__Xi2max                  = 15.0
    self.__Xi2maxNoAdd             = 35.0
    self.__nWeightedClustersMin    = 6

    # --- seeding 
    self.__seedFilterLevel         = 1
    self.__maxdImpactPPSSeeds      = 1.7
    self.__maxdImpactSSSSeeds      = 1000.0

    # --- min pt cut for brem
    self.__minPTBrem               = 1. * Units.GeV # off
    self.__phiWidthBrem            = 0.3 # default is 0.3
    self.__etaWidthBrem            = 0.2 # default is 0.3


    # --- Z Boundary Seeding
    self.__doZBoundary             = False
    
    # --------------------------------------
    # --- BACK TRACKING cuts
    # --------------------------------------
    
    # --- settings for segment finder 
    self.__TRTSegFinderPtBins        = 70
    self.__maxSegTRTShared           = 0.7
    self.__excludeUsedTRToutliers    = False

    # --- triggers SegmentFinder and BackTracking
    self.__useParameterizedTRTCuts   = False
    self.__useNewParameterizationTRT = False
    self.__maxSecondaryTRTShared     = 0.7

    # --- defaults for secondary tracking
    self.__maxSecondaryImpact        = 100.0 * Units.mm # low lumi
    self.__minSecondaryClusters      = 4
    self.__minSecondarySiNotShared   = 4
    self.__maxSecondaryShared        = 1   # cut is now on number of shared modules
    self.__minSecondaryTRTonTrk      = 10
    self.__minSecondaryTRTPrecFrac   = 0.
    self.__maxSecondaryHoles         = 2
    self.__maxSecondaryPixelHoles    = 2
    self.__maxSecondarySCTHoles      = 2
    self.__maxSecondaryDoubleHoles   = 1
    self.__SecondarynHolesMax        = self.__maxSecondaryHoles
    self.__SecondarynHolesGapMax     = self.__maxSecondaryHoles

    self.__rejectShortExtensions     = False # extension finder in back tracking
    self.__SiExtensionCuts           = False # cut in Si Extensions before fit

    # --- pattern cuts for back tracking
    self.__SecondaryXi2max           = 15.0
    self.__SecondaryXi2maxNoAdd      = 50.0

    # --- run back tracking and TRT only in RoI seed regions
    self.__RoISeededBackTracking     = False

    # --------------------------------------
    # --- TRT Only TRACKING cuts
    # --------------------------------------
    
    # --- TRT only
    self.__minTRTonly                = 15
    self.__maxTRTonlyShared          = 0.7
    self.__useTRTonlyParamCuts       = False
    self.__useTRTonlyOldLogic        = True
    
    #
    # --------------------------------------
    # --- now start tighening cuts level by level
    # --------------------------------------
    #
    if self.__indetflags.cutLevel() >= 2:
      # --- cutLevel() == 3, defaults for 2011 first processing
      self.__minPT                     = 0.4 * Units.GeV
      self.__minSecondaryPt            = 1.0 * Units.GeV  # Pt cut for back tracking + segment finding for these
      self.__minTRTonlyPt              = 1.0 * Units.GeV  # Pt cut for TRT only
      self.__TRTSegFinderPtBins        = 50

    if self.__indetflags.cutLevel() >= 3:
      # --- cutLevel() == 3, defaults for 2011 reprocessing
      self.__useParameterizedTRTCuts   = True # toggles BackTracking and TRT only
      self.__useNewParameterizationTRT = True

    if self.__indetflags.cutLevel() >= 4:
      # --- PUTF cuts
      self.__maxdImpactPPSSeeds        = 2.0     # loosen cut on PPS seeds
      self.__maxdImpactSSSSeeds        = 20.0    # apply cut on SSS seeds

    if self.__indetflags.cutLevel() >= 5:
      # --- PUTF cuts
      self.__seedFilterLevel           = 2       # increased seed filter level

    if self.__indetflags.cutLevel() >= 6:
      # --- stop using TRT outlies from failed extension fits to create BackTracks or TRT Only
      self.__excludeUsedTRToutliers    = True             # TRT outliers are added to the exclusion list
      # --- TRT only cuts
      self.__minTRTonlyPt              = 2.0 * Units.GeV  # increase Pt cut for TRT only to the value of egamma for 1 track conversions
      self.__useTRTonlyOldLogic        = False            # turn off ole overlap logic to reduce number of hits
      # self.__maxTRTonlyShared          = 0.2              # reduce number of shared hits

    if self.__indetflags.cutLevel() >= 7:
      # --- more BackTracking cuts
      self.__minSecondaryTRTonTrk      = 15               # let's not allow for short overlap tracks
      self.__maxSecondaryHoles         = 1                # tighten hole cuts 
      self.__maxSecondaryPixelHoles    = 1                # tighten hole cuts 
      self.__maxSecondarySCTHoles      = 1                # tighten hole cuts 
      self.__maxSecondaryDoubleHoles   = 0                # tighten hole cuts 
      self.__minSecondaryTRTPrecFrac   = 0.3              # default for all tracking now, as well for BackTracking
      self.__rejectShortExtensions     = True             # fall back onto segment if TRT extension is short
      self.__SiExtensionCuts           = True             # use cuts from ambi scoring already early
      # self.__maxSecondaryTRTShared     = 0.2              # tighen shared hit cut for segment maker ?

    if self.__indetflags.cutLevel() >= 8:
      # --- slightly tighen NewTracking cuts
      self.__maxHoles                  = 2                # was 3
      self.__maxPixelHoles             = 1                # was 2
    

    if self.__indetflags.cutLevel() >= 9:
      # --- tighten maxZ for the IP parameter
      self.__maxZImpact              = 250 * Units.mm 

    if self.__indetflags.cutLevel() >= 10:
      # --- turn on Z Boundary seeding
      self.__doZBoundary              = True

    if self.__indetflags.cutLevel() >= 11:
      # --- turn on eta dependent cuts
      self.__useTRTonlyParamCuts      = True

    if self.__indetflags.cutLevel() >= 12:
      # --- Tighten track reconstruction criteria
      self.__Xi2max                  = 9.0  # was 15 
      self.__Xi2maxNoAdd             = 25.0 # was 35
      self.__nHolesMax               = 2 # was 3
      self.__nHolesGapMax            = 2 # was 3

    if self.__indetflags.cutLevel() >= 13 and DetFlags.detdescr.Calo_allOn():
      # --- turn on RoI seeded for Back Tracking and TRT only
      self.__RoISeededBackTracking   = True

    if self.__indetflags.cutLevel() >= 14 :
      self.__minPT                   = 0.5 * Units.GeV

    if self.__indetflags.cutLevel() >= 15 :
      self.__minClusters             = 8 #based on studies by R.Jansky     

    if self.__indetflags.cutLevel() >= 16 :
      self.__maxPrimaryImpact        = 5.0 * Units.mm #based on studies by T.Strebler

    if self.__indetflags.cutLevel() >= 17:
      print '--------> FATAL ERROR, cut level undefined, abort !'
      import sys
      sys.exit()
    
    # --------------------------------------
    # --- now the overwrites for special setups
    # --------------------------------------
    
    # --- do robust reconstruction

    if self.__indetflags.doRobustReco():
      # ---- new tracking
      self.__minClusters             = 7                # Igor 6, was 7
      self.__maxHoles                = 5                # was 5
      self.__maxPixelHoles           = 2                # was 5
      self.__maxSctHoles             = 5                # was 5
      self.__maxDoubleHoles          = 4                # was 2
      self.__maxZImpact              = 500.0 * Units.mm
      # ---- back tracking
      self.__maxSecondaryHoles       = 5
      self.__maxSecondaryPixelHoles  = 5
      self.__maxSecondarySCTHoles    = 5
      self.__maxSecondaryDoubleHoles = 2

    if self.__indetflags.doInnerDetectorCommissioning():
      self.__minClusters             = 6
      self.__nWeightedClustersMin    = 6
      self.__minSiNotShared   = 5
      self.__rejectShortExtensions = False


#    if rec.Commissioning():
#      self.__minClusters             = 7                # Igor 6, was 7
#      self.__maxHoles                = 5                # was 5
#      self.__maxPixelHoles           = 2                # was 5
#      self.__maxSctHoles             = 5                # was 5
#      self.__maxDoubleHoles          = 4                # was 2
#      self.__maxPrimaryImpact        = 50.0  * Units.mm # low lumi
#      self.__maxZImpact              = 500.0 * Units.mm

#    if rec.Commissioning():
#      self.__maxSecondaryHoles       = 5
#      self.__maxSecondaryPixelHoles  = 5
#      self.__maxSecondarySCTHoles    = 5
#      self.__maxSecondaryDoubleHoles = 2
#      self.__SecondaryXi2max         = 50.0 
#      self.__SecondaryXi2maxNoAdd    = 100.0 

    # --- SLHC setup
    if mode == "SLHC":
      self.__extension               = "SLHC"
      if self.__indetflags.useEtaDependentCuts():
        self.__maxEta                  = 4.0
        self.__etaBins                 = [-1.0, 2.0, 2.6, 4.0]
        self.__minPT                   = [0.9 * Units.GeV, 0.4 * Units.GeV, 0.4 * Units.GeV]
     
        # --- cluster cuts
        self.__minClusters             = [9, 8, 7]
        self.__minSiNotShared          = [7, 6, 5]
        self.__maxShared               = [2]
        self.__minPixel                = [1]
        self.__maxHoles                = [2]
        self.__maxPixelHoles           = [2]
        self.__maxSctHoles             = [2]
        self.__maxDoubleHoles          = [1]
        self.__maxPrimaryImpact        = [2.0 * Units.mm, 2.0 * Units.mm, 10.0 * Units.mm]
        self.__maxZImpact              = [200.0 * Units.mm]
     
        # --- general pattern cuts for NewTracking
        self.__nHolesMax               = self.__maxHoles
        self.__nHolesGapMax            = self.__maxHoles
        
        self.__Xi2max                  = [9.0]
        self.__Xi2maxNoAdd             = [25.0]
        self.__nWeightedClustersMin    = [6]
     
        # --- seeding 
        self.__maxdImpactSSSSeeds      = [20.0 * Units.mm]
        self.__radMax                  = 1100. * Units.mm 
                                       
        # --- min pt cut for brem      
        self.__minPTBrem               = [1000.0 * Units.mm]
        self.__phiWidthBrem            = [0.3]
        self.__etaWidthBrem            = [0.2]  
        
        if self.__indetflags.doFastTracking():
          self.__minPT                 = [1.0 * Units.GeV, 0.4 * Units.GeV, 0.4 * Units.GeV]
          self.__maxZImpact            = [150.0 * Units.mm]
          self.__nHolesMax             = [1]
          self.__nHolesGapMax          = [1]
        
      else:
        
        # --- higher pt cut and impact parameter cut
        self.__minPT                   = 0.9 * Units.GeV      
        self.__maxPrimaryImpact        = 2.0 * Units.mm # highlumi
        self.__maxZImpact              = 250.0 * Units.mm
        
        # --- cluster cuts
        self.__minClusters             = 9
        self.__minSiNotShared          = 8
        #self.__maxShared               = 3 # cut is now on number of shared modules
        #self.__maxHoles                = 3
        #self.__maxPixelHoles           = D2
        #self.__maxSctHoles             = 2
        #self.__maxDoubleHoles          = 2
        # --- also tighten pattern cuts 
        self.__radMax                  = 1000. * Units.mm
        #self.__seedFilterLevel         = 1
        #self.__nHolesMax               = self.__maxHoles
        #self.__nHolesGapMax            = self.__maxHoles
        #self.__Xi2max                  = 15.0
        #self.__Xi2maxNoAdd             = 35.0
        #self.__nWeightedClustersMin    = self.__minClusters-1
     
    # --- IBL setup
    if mode == "IBL" :
      self.__extension               = "IBL"
      self.__seedFilterLevel         = 1
      self.__minPT                   = 0.900 * Units.GeV
      self.__minClusters             = 10
      self.__maxPixelHoles           = 1

    # --- High pile-up setup
    if mode == "HighPileup" :
      self.__extension               = "HighPileup"
      self.__seedFilterLevel         = 1
      self.__minPT                   = 0.900 * Units.GeV
      self.__minClusters             = 9
      self.__maxPixelHoles           = 0

    # --- mode for min bias, commissioning or doRobustReco
    if mode == 'MinBias' or self.__indetflags.doRobustReco(): 
      if self.__indetflags.doHIP300():
       self.__minPT                     = 0.300 * Units.GeV
      else:
       self.__minPT                     = 0.100 * Units.GeV
      self.__minClusters               = 5
      self.__minSecondaryPt            = 0.4 * Units.GeV  # Pt cut for back tracking + segment finding for these
      self.__minTRTonlyPt              = 0.4 * Units.GeV  # Pt cut for TRT only
      self.__TRTSegFinderPtBins        = 50
      self.__maxdImpactSSSSeeds        = 20.0    # apply cut on SSS seeds
      self.__excludeUsedTRToutliers    = False   # TRT outliers are added to the exclusion list
      self.__useTRTonlyOldLogic        = True    # turn off ole overlap logic to reduce number of hits
      self.__maxSecondaryImpact        = 100.0 * Units.mm # low lumi

    # --- mode for high-d0 tracks
    if mode == "LargeD0": 
      self.__extension          = "LargeD0" # this runs parallel to NewTracking
      self.__maxPT              = 1.0 * Units.TeV
      self.__minPT              = 900 * Units.MeV
      self.__maxEta             = 5
      self.__maxPrimaryImpact   = 300.0 * Units.mm
      self.__maxZImpact         = 1500.0 * Units.mm
      self.__maxSecondaryImpact = 300.0 * Units.mm
      self.__minSecondaryPt     = 500.0 * Units.MeV
      self.__minClusters        = 7
      self.__minSiNotShared     = 5
      self.__maxShared          = 2   # cut is now on number of shared modules
      self.__minPixel           = 0   
      self.__maxHoles           = 2
      self.__maxPixelHoles      = 1
      self.__maxSctHoles        = 2
      self.__maxDoubleHoles     = 1
      self.__radMax             = 600. * Units.mm
      self.__nHolesMax          = self.__maxHoles
      self.__nHolesGapMax       = self.__maxHoles # not as tight as 2*maxDoubleHoles  
      self.__seedFilterLevel   = 1
      self.__maxTracksPerSharedPRD = 2

    # --- mode for high-d0 tracks (re-optimisation for Run 3 by M.Danninger)
    if mode == "R3LargeD0":
      self.__extension          = "R3LargeD0" # this runs parallel to NewTracking                             
      self.__maxPT              = 1.0 * Units.TeV
      self.__minPT              = 1.0 * Units.GeV                                                                                    
      self.__maxEta             = 3                                                                                                        
      self.__maxPrimaryImpact   = 300.0 * Units.mm
      self.__maxZImpact         = 750 * Units.mm    
      self.__maxSecondaryImpact = 300.0 * Units.mm  
      self.__minSecondaryPt     = 1000.0 * Units.MeV 
      self.__minClusters        = 8                  
      self.__minSiNotShared     = 6                 
      self.__maxShared          = 2   # cut is now on number of shared modules                                                                                  
      self.__minPixel           = 0
      self.__maxHoles           = 2
      self.__maxPixelHoles      = 1
      self.__maxSctHoles        = 1  
      self.__maxDoubleHoles     = 0  
      self.__radMax             = 600. * Units.mm
      self.__nHolesMax          = self.__maxHoles
      self.__nHolesGapMax       = 1 
      self.__seedFilterLevel    = 1  
      self.__maxTracksPerSharedPRD   = 2
      self.__Xi2max                  = 9.0  
      self.__Xi2maxNoAdd             = 25.0 
      self.__roadWidth               = 10. 
      self.__nWeightedClustersMin    = 8   
      self.__maxdImpactSSSSeeds      = 300.0
      self.__doZBoundary             = True

    # --- mode for high-d0 tracks down to 100 MeV (minPT, minClusters, minSecondaryPt cuts loosened to MinBias level)
    if mode == "LowPtLargeD0": 
      self.__extension          = "LowPtLargeD0" # this runs parallel to NewTracking
      self.__maxPT              = 1.0 * Units.TeV
      self.__minPT              = 100 * Units.MeV
      self.__maxEta             = 5
      self.__maxPrimaryImpact   = 300.0 * Units.mm
      self.__maxZImpact         = 1500.0 * Units.mm
      self.__maxSecondaryImpact = 300.0 * Units.mm
      self.__minSecondaryPt     = 400.0 * Units.MeV
      self.__minClusters        = 5
      self.__minSiNotShared     = 5
      self.__maxShared          = 2   # cut is now on number of shared modules
      self.__minPixel           = 0   
      self.__maxHoles           = 2
      self.__maxPixelHoles      = 1
      self.__maxSctHoles        = 2
      self.__maxDoubleHoles     = 1
      self.__radMax             = 600. * Units.mm
      self.__nHolesMax          = self.__maxHoles
      self.__nHolesGapMax       = self.__maxHoles # not as tight as 2*maxDoubleHoles  
      self.__seedFilterLevel   = 1
      self.__maxTracksPerSharedPRD = 2
    
    # --- mode for high-d0 tracks down to 100 MeV (minPT, minClusters, minSecondaryPt cuts loosened to MinBias level)
    if mode == "DisplacedSoftPion":
      self.__extension             = "DisplacedSoftPion" # this runs parallel to NewTracking
      self.__maxPT                 = 1.0 * Units.TeV
      self.__minPT                 = 200 * Units.MeV
      self.__maxEta                = 5
      self.__maxPrimaryImpact      = 150.0 * Units.mm
      self.__maxZImpact            = 1000.0 * Units.mm
      self.__maxSecondaryImpact    = 50.0 * Units.mm
      self.__minSecondaryPt        = 400.0 * Units.MeV
      self.__minClusters           = 6
      self.__minSiNotShared        = 4
      self.__maxShared             = 2   # cut is now on number of shared modules
      self.__minPixel              = 0
      self.__maxHoles              = 2
      self.__maxPixelHoles         = 0
      self.__maxSctHoles           = 2
      self.__maxDoubleHoles        = 0
      self.__radMax                = 600. * Units.mm
      self.__nHolesMax             = self.__maxHoles
      self.__nHolesGapMax          = self.__maxHoles # not as tight as 2*maxDoubleHoles
      self.__usePixel              = False
      self.__seedFilterLevel       = 1
      self.__maxTracksPerSharedPRD = 2

    # --- change defaults for low pt tracking  
    if mode == "LowPt": 
      self.__extension        = "LowPt" # this runs parallel to NewTracking
      self.__maxPT            = self.__minPT + 0.3 * Units.GeV # some overlap
      self.__minPT            = 0.050 * Units.GeV
      self.__minClusters      = 5
      self.__minSiNotShared   = 4
      self.__maxShared        = 1   # cut is now on number of shared modules
      self.__minPixel         = 2   # At least two pixel hit for low-pt (association seeded on pixels!)                
      self.__maxHoles         = 2
      self.__maxPixelHoles    = 1
      self.__maxSctHoles      = 2
      self.__maxDoubleHoles   = 1
      self.__radMax           = 600. * Units.mm
      self.__nHolesMax        = self.__maxHoles
      self.__nHolesGapMax     = self.__maxHoles # not as tight as 2*maxDoubleHoles

      if self.__indetflags.doMinBias():
        self.__maxPT            = 1000000 * Units.GeV # Won't accept None *NEEDS FIXING*
        self.__maxPrimaryImpact = 100.0 * Units.mm

<<<<<<< HEAD
    if mode == "ROIConv":
      self.__extension        = "ROIConv" # this runs parallel to NewTracking
      self.__minPT                   = .9 * Units.GeV
      self.__maxPrimaryImpact        = 10.0 * Units.mm
      self.__maxZImpact              = 150.0 * Units.mm
      self.__minClusters             = 6
      self.__minSiNotShared          = 6
      self.__maxShared               = 0
      self.__maxHoles                = 0
      self.__radMax                  = 1000. * Units.mm
      self.__radMin                  = 0. * Units.mm # not turn on this cut for now
      self.__doZBoundary              = False #
      self.__nWeightedClustersMin    = 6
=======
    # --- change defaults for low pt tracking within selected roi
    if mode == "LowPtRoI":
      self.__extension        = "LowPtRoI" # this runs parallel to NewTracking
      self.__minPT            = 0.050 * Units.GeV
      self.__maxPT            = self.__minPT + 0.8 * Units.GeV # some overlap
      self.__minClusters      = 5
      self.__minSiNotShared   = 4
      self.__maxShared        = 1   # cut is now on number of shared modules
      self.__minPixel         = 2   # At least two pixel hit for low-pt (association seeded on pixels!)                
      self.__maxHoles         = 2
      self.__maxPixelHoles    = 1
      self.__maxSctHoles      = 2
      self.__maxDoubleHoles   = 1
      self.__radMax           = 600. * Units.mm
      self.__nHolesMax        = self.__maxHoles
      self.__nHolesGapMax     = self.__maxHoles # not as tight as 2*maxDoubleHoles

 
    if mode == "SLHCConversionFinding":
      self.__extension        = "SLHCConversionFinding" # this runs parallel to NewTracking
      self.__minPT                   = 0.9 * Units.GeV
      self.__maxPrimaryImpact        = 10.0 * Units.mm 
      self.__maxZImpact              = 150.0 * Units.mm 
      self.__minClusters             = 6 
      self.__minSiNotShared          = 4 
      #self.__maxShared               = 3 
      self.__maxHoles                = 0 
      #self.__maxPixelHoles           = D2
      #self.__maxSctHoles             = 2
      #self.__maxDoubleHoles          = 2
      # --- also tighten pattern cuts
      self.__radMax                  = 1000. * Units.mm 
      self.__radMin                  = 0. * Units.mm # not turn on this cut for now 
      #self.__seedFilterLevel         = 1
      #self.__nHolesMax               = self.__maxHoles
      #self.__nHolesGapMax            = self.__maxHoles
      #self.__Xi2max                  = 15.0
      #self.__Xi2maxNoAdd             = 35.0
      #self.__nWeightedClustersMin    = self.__minClusters-1
      # --- turn on Z Boundary seeding                                                                                                  
      self.__doZBoundary              = False # 
>>>>>>> 8ef60e25


    # --- change defaults for very low pt tracking  
    if mode == "VeryLowPt": 
      self.__extension        = "VeryLowPt" # this runs parallel to NewTracking
      self.__maxPT            = self.__minPT + 0.3 * Units.GeV # some overlap
      self.__minPT            = 0.050 * Units.GeV
      self.__minClusters      = 3
      self.__minSiNotShared   = 3
      self.__maxShared        = 1   # cut is now on number of shared modules
      self.__minPixel         = 3   # At least three pixel hit for low-pt (association seeded on pixels!)                
      self.__maxHoles         = 1
      self.__maxPixelHoles    = 1
      self.__maxSctHoles      = 1
      self.__maxDoubleHoles   = 0
      self.__nHolesMax        = self.__maxHoles
      self.__nHolesGapMax     = self.__maxHoles # not as tight as 2*maxDoubleHoles
      self.__radMax           = 600. * Units.mm # restrivt to pixels

      if self.__indetflags.doMinBias():
        self.__maxPT            = 100000 * Units.GeV # Won't accept None *NEEDS FIXING*

    # --- change defaults for forward muon tracking
    if mode == "ForwardTracks":
      self.__extension        = "ForwardTracks" # this runs parallel to NewTracking
      self.__minEta           = 2.4 # restrict to minimal eta
      self.__maxEta           = 2.7
      self.__minPT            = 2 * Units.GeV
      self.__minClusters      = 3
      self.__minSiNotShared   = 3
      self.__maxShared        = 1
      self.__minPixel         = 3
      self.__maxHoles         = 1
      self.__maxPixelHoles    = 1
      self.__maxSctHoles      = 1
      self.__maxDoubleHoles   = 0
      self.__nHolesMax        = self.__maxHoles
      self.__nHolesGapMax     = self.__maxHoles
      self.__radMax           = 600. * Units.mm

      self.__useTRT           = False # no TRT for forward tracks


    # --- change defauls for beam gas tracking 
    if mode == "BeamGas":
      self.__extension        = "BeamGas" # this runs parallel to NewTracking
      self.__minPT            = 0.500 * Units.GeV
      self.__maxPrimaryImpact = 300. * Units.mm 
      self.__maxZImpact       = 2000. * Units.mm 
      self.__minClusters      = 6
      self.__maxHoles         = 3
      self.__maxPixelHoles    = 3
      self.__maxSctHoles      = 3
      self.__maxDoubleHoles   = 1
      self.__nHolesMax        = self.__maxHoles
      self.__nHolesGapMax     = self.__maxHoles # not as tight as 2*maxDoubleHoles

    # --- setup for lumi determination based on vertices
    if mode == "VtxLumi" :
      self.__extension               = "VtxLumi"
      self.__seedFilterLevel         = 1
      self.__minPT                   = 0.900 * Units.GeV
      self.__minClusters             = 7
      self.__maxPixelHoles           = 1
      self.__radMax                  = 600. * Units.mm
      self.__nHolesMax               = 2
      self.__nHolesGapMax            = 1
      self.__useTRT                  = False

 # --- setup for beamspot determination based on vertices
    if mode == "VtxBeamSpot" :
      self.__extension               = "VtxBeamSpot"
      self.__seedFilterLevel         = 1
      self.__minPT                   = 0.900 * Units.GeV
      self.__minClusters             = 9
      self.__maxPixelHoles           = 0
      self.__radMax                  = 320. * Units.mm
      self.__nHolesMax               = 2
      self.__nHolesGapMax            = 1
      self.__useTRT                  = False

  # --- changes for cosmics
    if mode == "Cosmics":
      self.__minPT            = 0.500 * Units.GeV
      self.__maxPrimaryImpact = 1000. * Units.mm 
      self.__maxZImpact       = 10000. * Units.mm 
      self.__minClusters      = 4
      self.__minSiNotShared   = 4
      self.__maxHoles         = 3
      self.__maxPixelHoles    = 3
      self.__maxSctHoles      = 3
      self.__maxDoubleHoles   = 1
      self.__minTRTonTrk      = 15
      self.__minTRTOnly       = 15
      self.__roadWidth        = 60.
      self.__seedFilterLevel  = 3
      self.__Xi2max           = 60.0
      self.__Xi2maxNoAdd      = 100.0
      self.__nWeightedClustersMin = 8
      self.__nHolesMax        = self.__maxHoles
      self.__nHolesGapMax     = self.__maxHoles # not as tight as 2*maxDoubleHoles

    # --- changes for heavy ion
    if mode == "HeavyIon":
      self.__maxZImpact       = 200. * Units.mm 
      self.__minPT            = 0.500 * Units.GeV
      self.__minClusters      = 9
      self.__minSiNotShared   = 7
      self.__maxShared        = 2 # was 1, cut is now on number of shared modules
      self.__maxHoles         = 0
      self.__maxPixelHoles    = 0
      self.__maxSctHoles      = 0
      self.__maxDoubleHoles   = 0
      self.__nHolesMax        = self.__maxHoles
      self.__nHolesGapMax     = self.__maxHoles      
      self.__Xi2max           = 6. 
      self.__Xi2maxNoAdd      = 10.
      if self.__indetflags.cutLevel() == 1:
        self.__seedFilterLevel  = 1
      elif self.__indetflags.cutLevel() == 2:
        self.__seedFilterLevel  = 2
        self.__maxdImpactSSSSeeds        = 20.0 # apply cut on SSS seeds
      elif self.__indetflags.cutLevel() == 3: # This is for MB data
        self.__minPT            = 0.300 * Units.GeV
        self.__seedFilterLevel  = 2
        self.__maxdImpactSSSSeeds        = 20.0 # apply cut on SSS seeds
        self.__useParameterizedTRTCuts   = False
        self.__useNewParameterizationTRT = False
      elif self.__indetflags.cutLevel() == 4: # ==CutLevel 2 with loosened hole cuts and chi^2 cuts
       self.__seedFilterLevel  = 2
       self.__maxdImpactSSSSeeds        = 20.0 # apply cut on SSS seeds
       self.__maxHoles               = 2 
       self.__maxPixelHoles       = 1 
       self.__maxSctHoles         = 1
       self.__maxDoubleHoles   = 0
       self.__Xi2max                   = 9. 
       self.__Xi2maxNoAdd        = 25.
      elif self.__indetflags.cutLevel() == 5: # ==CutLevel 3 with loosened hole cuts and chi^2 cuts
       self.__minPT            = 0.300 * Units.GeV
       self.__seedFilterLevel  = 2
       self.__maxdImpactSSSSeeds        = 20.0 # apply cut on SSS seeds
       self.__useParameterizedTRTCuts   = False
       self.__useNewParameterizationTRT = False
       self.__maxHoles               = 2
       self.__maxPixelHoles       = 1
       self.__maxSctHoles         = 1
       self.__maxDoubleHoles   = 0
       self.__Xi2max                   = 9. 
       self.__Xi2maxNoAdd        = 25.

      self.__radMax           = 600. * Units.mm # restrict to pixels + first SCT layer
      self.__useTRT           = False 

    # --- changes for Pixel/SCT segments
    from AthenaCommon.DetFlags    import DetFlags
    if ( DetFlags.haveRIO.pixel_on() and not DetFlags.haveRIO.SCT_on() ):
      self.__minClusters = 3
    elif ( DetFlags.haveRIO.SCT_on() and not DetFlags.haveRIO.pixel_on() ):
      self.__minClusters = 6
      
    # --- changes for Pixel segments
    if mode == "Pixel":
      self.__extension        = "Pixel" # this runs parallel to NewTracking
      self.__minPT            = 0.1 * Units.GeV
      self.__minClusters      = 3
      self.__maxHoles         = 1
      self.__maxPixelHoles    = 1
      self.__maxSctHoles      = 0
      self.__maxDoubleHoles   = 0
      self.__minSiNotShared   = 3
      self.__maxShared        = 0
      self.__seedFilterLevel  = 2
      self.__nHolesMax        = self.__maxHoles
      self.__nHolesGapMax     = self.__maxHoles      
      self.__useSCT           = False
      self.__useTRT           = False 

      if self.__indetflags.doMinBias():
        if self.__indetflags.doHIP300():
          self.__minPT            = 0.300 * Units.GeV
        else:
          self.__minPT            = 0.05 * Units.GeV
        self.__maxPT            = 100000 * Units.GeV # Won't accept None *NEEDS FIXING*

      if self.__indetflags.doHeavyIon():
        self.__minPT            = 0.1 * Units.GeV
        self.__maxHoles         = 0
        self.__maxPixelHoles    = 0
        self.__minSiNotShared   = 3
        self.__maxShared        = 0
        self.__seedFilterLevel  = 2
        self.__nHolesMax        = self.__maxHoles
        self.__nHolesGapMax     = self.__maxHoles      
        self.__useSCT           = False
        self.__useTRT           = False 
        
      if self.__indetflags.doCosmics():
        self.__minPT            = 0.500 * Units.GeV
        self.__maxPrimaryImpact = 1000. * Units.mm 
        self.__maxZImpact       = 10000. * Units.mm 
        self.__maxHoles         = 3
        self.__maxPixelHoles    = 3
        self.__maxShared        = 0    # no shared hits in cosmics
        self.__roadWidth        = 60.
        self.__seedFilterLevel  = 3 # 2 ?
        self.__nHolesMax        = self.__maxHoles
        self.__nHolesGapMax     = self.__maxHoles      
        self.__Xi2max           = 60.0
        self.__Xi2maxNoAdd      = 100.0
        self.__nWeightedClustersMin = 6


    if mode == "PixelPrdAssociation":
      self.__extension        = "PixelPrdAssociation" # this runs after NewTracking
      self.__minPT            = 5.0 * Units.GeV
      self.__minClusters      = 4
      self.__maxHoles         = 0
      self.__maxPixelHoles    = 0
      self.__maxSctHoles      = 0
      self.__maxDoubleHoles   = 0
      self.__minSiNotShared   = 3
      self.__maxShared        = 0
      self.__seedFilterLevel  = 2
      self.__nHolesMax        = self.__maxHoles
      self.__nHolesGapMax     = self.__maxHoles      
      self.__useSCT           = True
      self.__useTRT           = True
      self.__useSCTSeeding    = False
      self.__maxEta           = 2.2

      if self.__indetflags.doImprovedPixelPrdAssociation():
        self.__minClusters      = 3
        self.__minSiNotShared   = 0

    if mode == "PixelFourLayer":
      self.__extension        = "PixelFourLayer" # this runs after NewTracking
      self.__minPT            = 5.0 * Units.GeV
      self.__minClusters      = 4
      self.__maxHoles         = 0
      self.__maxPixelHoles    = 0
      self.__maxSctHoles      = 0
      self.__maxDoubleHoles   = 0
      self.__minSiNotShared   = 3
      self.__maxShared        = 0
      self.__seedFilterLevel  = 2
      self.__nHolesMax        = self.__maxHoles
      self.__nHolesGapMax     = self.__maxHoles      
      self.__useSCT           = True
      self.__useTRT           = True
      self.__useSCTSeeding    = False
      self.__maxEta           = 2.2

    if mode == "PixelThreeLayer":
      self.__extension        = "PixelThreeLayer" # this runs after NewTracking
      self.__minPT            = 5.0 * Units.GeV
      self.__minClusters      = 3
      self.__maxHoles         = 0
      self.__maxPixelHoles    = 0
      self.__maxSctHoles      = 0
      self.__maxDoubleHoles   = 0
      self.__minSiNotShared   = 0
      self.__maxShared        = 0
      self.__seedFilterLevel  = 0
      self.__nHolesMax        = self.__maxHoles
      self.__nHolesGapMax     = self.__maxHoles      
      self.__useSCT           = True
      self.__useTRT           = True
      self.__useSCTSeeding    = False
      self.__maxEta           = 2.2
      self.__radMax           = 150. * Units.mm # to pixel layer-4 (~ 122.5 mm)


    # --- changes for SCT segments
    if mode == "SCT":
      self.__extension        = "SCT" # this runs parallel to NewTracking
      self.__minPT            = 0.1 * Units.GeV
      self.__minClusters      = 7
      self.__maxHoles         = 2
      self.__maxPixelHoles    = 0
      self.__maxSctHoles      = 2
      self.__maxDoubleHoles   = 1
      self.__minSiNotShared   = 5
      self.__maxShared        = 0
      self.__seedFilterLevel  = 2
      self.__nHolesMax        = self.__maxHoles
      self.__nHolesGapMax     = self.__maxHoles      
      self.__usePixel         = False
      self.__useTRT           = False 

      if self.__indetflags.doMinBias():
        if self.__indetflags.doHIP300():
           self.__minPT            = 0.3 * Units.GeV
        else:
           self.__minPT            = 0.1 * Units.GeV

      if self.__indetflags.doCosmics():
        self.__minPT            = 0.500 * Units.GeV
        self.__maxPrimaryImpact = 1000. * Units.mm 
        self.__maxZImpact       = 10000. * Units.mm 
        self.__maxHoles         = 3
        self.__maxPixelHoles    = 0
        self.__maxSctHoles      = 3
        self.__maxShared        = 0   # no shared hits in cosmics
        self.__roadWidth        = 60.
        self.__seedFilterLevel  = 3 # 2 ?
        self.__nHolesMax        = self.__maxHoles
        self.__nHolesGapMax     = self.__maxHoles      
        self.__Xi2max           = 60.0
        self.__Xi2maxNoAdd      = 100.0
        self.__nWeightedClustersMin = 6

        if self.__indetflags.doInnerDetectorCommissioning():
          self.__minClusters      = 4
          self.__minSiNotShared   = 4
          self.__nWeightedClustersMin = 4

    # --- TRT subdetector tracklet cuts
    if mode == "TRT":
      self.__minPT                   = 0.4 * Units.GeV
      self.__minTRTonly              = 15
      self.__maxTRTonlyShared        = 0.7

    # --- mode for SCT and TRT 
    if mode == "SCTandTRT":
      self.__extension        = "SCTandTRT" # this runs parallel to NewTracking
      self.__minPT            = 0.4 * Units.GeV
      self.__minClusters      = 7
      self.__maxHoles         = 2
      self.__maxPixelHoles    = 0
      self.__maxSctHoles      = 2
      self.__maxDoubleHoles   = 0
      self.__minSiNotShared   = 5
      self.__maxShared        = 0
      self.__seedFilterLevel  = 2
      self.__nHolesMax        = self.__maxHoles
      self.__nHolesGapMax     = self.__maxHoles      
      self.__usePixel         = False
      self.__useTRT           = True 

      if self.__indetflags.doCosmics():
        self.__minPT            = 0.500 * Units.GeV
        self.__maxPrimaryImpact = 1000. * Units.mm 
        self.__maxZImpact       = 10000. * Units.mm 
        self.__maxHoles         = 3
        self.__maxPixelHoles    = 0
        self.__maxSctHoles      = 3
        self.__maxShared        = 0   # no shared hits in cosmics
        self.__roadWidth        = 60.
        self.__seedFilterLevel  = 3 # 2 ?
        self.__nHolesMax        = self.__maxHoles
        self.__nHolesGapMax     = self.__maxHoles      
        self.__Xi2max           = 60.0
        self.__Xi2maxNoAdd      = 100.0
        self.__nWeightedClustersMin = 6

        if self.__indetflags.doInnerDetectorCommissioning():
          self.__minClusters      = 4
          self.__nWeightedClustersMin = 4
          self.__minSiNotShared   = 4
          self.__rejectShortExtensions     = False

    if mode == "DBM":
      self.__extension               = "DBM"
      self.__minEta                  = 3.05
      self.__maxEta                  = 3.45
      self.__Xi2maxNoAdd             = 10000
      self.__Xi2max                  = 10000
      self.__nWeightedClustersMin    = 0
      self.__seedFilterLevel         = 1
      self.__maxdImpactPPSSeeds      = 100000.0 * Units.mm
      self.__maxdImpactSSSSeeds      = 100000.0 * Units.mm 
      self.__maxPrimaryImpact        = 100000.0 * Units.mm  # low lumi
      self.__maxZImpact              = 320000.0 * Units.mm  # Was 250 mm
      self.__maxPT            = 100000.0 * Units.GeV # some overlap
      self.__minPT            = 0.0 * Units.GeV
      self.__minClusters      = 0
      self.__minSiNotShared   = 0
      self.__maxShared        = 1000   # cut is now on number of shared modules
      self.__minPixel         = 0   
      self.__maxHoles         = 0
      self.__maxPixelHoles    = 0
      self.__maxSctHoles      = 0
      self.__maxDoubleHoles   = 0
      self.__radMax           = 600000. * Units.mm
      self.__nHolesMax        = self.__maxHoles
      self.__nHolesGapMax     = self.__maxHoles # not as tight as 2*maxDoubleHoles
      self.__useTRT           = False
      self.__useSCT           = False
      self.__usePixel         = True

        
#        elif rec.Commissioning():
#        self.__minClusters             = 7               # Igor 6, was 7
#        self.__maxHoles                = 5               # was 5
#        self.__maxSctHoles             = 5               # was 5
#        self.__maxDoubleHoles          = 4               # was 2
#        self.__maxPrimaryImpact        = 50.0 * Units.mm # low lumi
#        self.__maxZImpact              = 500.0 * Units.mm
        
# ----------------------------------------------------------------------------
# --- private method
  def __set_indetflags(self):
    from InDetRecExample.InDetJobProperties import InDetFlags
    self.__indetflags = InDetFlags

# ----------------------------------------------------------------------------
# --- return methods for the cut values - the main purpose of this class
# ----------------------------------------------------------------------------

  def mode( self ) :
    return self.__mode

  def extension( self ) :
    return self.__extension

  def minPT( self ) :
    return self.__minPT
  
  def etaBins( self ) :
    return self.__etaBins

  def maxPT( self ) :
    return self.__maxPT

  def minPTBrem( self ) :
    return self.__minPTBrem

  def phiWidthBrem( self ) :
    return self.__phiWidthBrem

  def etaWidthBrem( self ) :
    return self.__etaWidthBrem

  def maxPrimaryImpact( self ) :
    return self.__maxPrimaryImpact

  def maxSecondaryImpact( self ) :
    return self.__maxSecondaryImpact

  def maxZImpact( self ) :
    return self.__maxZImpact

  def minEta( self ) :
    return self.__minEta

  def maxEta( self ) :
    return self.__maxEta

  def minClusters( self ) :
    return self.__minClusters

  def minPixel( self ) :
    return self.__minPixel  

  def minSecondaryClusters( self ) :
    return self.__minSecondaryClusters

  def minSiNotShared( self ) :
    return self.__minSiNotShared

  def minSecondarySiNotShared( self ) :
    return self.__minSecondarySiNotShared

  def maxShared( self ) :
    return self.__maxShared

  def maxSecondaryShared( self ) :
    return self.__maxSecondaryShared

  def maxHoles( self ) :
    return self.__maxHoles

  def maxPixelHoles( self ) :
    return self.__maxPixelHoles

  def maxSCTHoles( self ) :
    return self.__maxSctHoles

  def maxSecondaryHoles( self ) :
    return self.__maxSecondaryHoles

  def maxSecondaryPixelHoles( self ) :
    return self.__maxSecondaryPixelHoles

  def maxSecondarySCTHoles( self ) :
    return self.__maxSecondarySCTHoles

  def maxDoubleHoles( self ) :
    return self.__maxDoubleHoles
    
  def maxSecondaryDoubleHoles( self ) :
    return self.__maxSecondaryDoubleHoles

  def maxSecondaryTRTShared( self ) :
    return self.__maxSecondaryTRTShared

  def minTRTonTrk( self ) :
    return self.__minTRTonTrk

  def minTRTPrecFrac( self ) :
    return self.__minTRTPrecFrac

  def useParameterizedTRTCuts( self ) :
    return self.__useParameterizedTRTCuts

  def useNewParameterizationTRT( self ) :
    return self.__useNewParameterizationTRT

  def minSecondaryTRTonTrk ( self ) :
    return self.__minSecondaryTRTonTrk

  def minSecondaryTRTPrecFrac( self ) :
    return self.__minSecondaryTRTPrecFrac

  def TRTSegFinderPtBins ( self ) :
    return self.__TRTSegFinderPtBins

  def minTRTonly( self ) :
    return self.__minTRTonly

  def maxTRTonlyShared( self ) :
    return self.__maxTRTonlyShared

  def excludeUsedTRToutliers ( self ) :
    return self.__excludeUsedTRToutliers

  def rejectShortExtensions ( self ) :
    return self.__rejectShortExtensions

  def SiExtensionCuts ( self ) :
    return self.__SiExtensionCuts

  def useTRTonlyParamCuts ( self ) :
    return self.__useTRTonlyParamCuts

  def useTRTonlyOldLogic ( self ) :
    return self.__useTRTonlyOldLogic

  def minSecondaryPt( self ) :
    return self.__minSecondaryPt

  def minTRTonlyPt( self ) :
    return self.__minTRTonlyPt

  def RoadWidth( self ) :
    return self.__roadWidth

  def seedFilterLevel( self ) :
    return self.__seedFilterLevel

  def radMax( self ) :
    return self.__radMax

  def nHolesMax( self ) :
    return self.__nHolesMax

  def nHolesGapMax( self ) :
    return self.__nHolesGapMax

  def Xi2max( self ) :
    return self.__Xi2max
  
  def Xi2maxNoAdd( self ) :
    return self.__Xi2maxNoAdd

  def SecondarynHolesMax( self ) :
    return self.__SecondarynHolesMax

  def SecondarynHolesGapMax( self ) :
    return self.__SecondarynHolesGapMax

  def SecondaryXi2max( self ) :
    return self.__SecondaryXi2max
  
  def SecondaryXi2maxNoAdd( self ) :
    return self.__SecondaryXi2maxNoAdd

  def nWeightedClustersMin( self ) :
    return self.__nWeightedClustersMin 

  def maxdImpactPPSSeeds( self ) :
    return self.__maxdImpactPPSSeeds

  def maxdImpactSSSSeeds( self ) :
    return self.__maxdImpactSSSSeeds

  def usePixel( self ) :
    return self.__usePixel
  
  def useSCT( self ) :
    return self.__useSCT

  def useSCTSeeding( self ) :
    return self.__useSCTSeeding

  def useTRT( self ) :
    return self.__useTRT
  
  def doZBoundary( self ) :
    return self.__doZBoundary

  def RoISeededBackTracking( self ) :
    return self.__RoISeededBackTracking

  def printInfo( self ) :
    print '****** Inner Detector Track Reconstruction Cuts ************************************'
    print '*'
    print '* SETUP is  : ',self.__mode
    print '* extension : ',self.__extension
    print '*'
    print '* InDetFlags.cutLevel() = ', self.__indetflags.cutLevel()
    print '*'
    if self.__indetflags.useEtaDependentCuts() and self.__mode == "SLHC":
      tmp_list = list(self.__etaBins)
      tmp_list[0] = 0.
      print '* Using dynamic cuts with eta ranges :', tmp_list
    print '* Pixel used                  :  ', self.__usePixel
    print '* SCT used                    :  ', self.__useSCT
    print '* TRT used                    :  ', self.__useTRT
    print '*'  
    print '* min pT                      :  ', self.__minPT, ' MeV'
    if self.__indetflags.useEtaDependentCuts() and self.__mode == "SLHC":
      print '* min pT for seeding          :  ', self.__minPT[0], ' MeV'
    print '* max Z IP                    :  ', self.__maxZImpact, ' mm'
    if self.__indetflags.useEtaDependentCuts() and self.__mode == "SLHC":
      print '* max Z IP for seeding        :  ', self.__maxZImpact[0], ' mm'
    print '* min eta                     :  ', self.__minEta
    print '* max eta                     :  ', self.__maxEta
    if self.__mode=="LowPt":
      print '* max PT                      :  ', self.__maxPT, ' MeV'
    if self.__mode=="LowPtRoI":
      print '* max PT                      :  ', self.__maxPT, ' MeV'
    print '*'
    print '* NewTracking cuts:'
    print '* -----------------'
    print '* max Rphi IP (primaries)     :  ', self.__maxPrimaryImpact, ' mm'
    if self.__indetflags.useEtaDependentCuts() and self.__mode == "SLHC":
      print '* max Rphi IP for seeding     :  ', self.__maxPrimaryImpact[0], ' mm'
    print '* min number of clusters      :  ', self.__minClusters
    print '* min number of pixel hits    :  ', self.__minPixel
    print '* min number of NOT shared    :  ', self.__minSiNotShared
    print '* max number of shared        :  ', self.__maxShared
    print '* max number of Si holes      :  ', self.__maxHoles
    print '* max number of Pixel holes   :  ', self.__maxPixelHoles
    print '* max number of SCT holes     :  ', self.__maxSctHoles
    print '* max number of double holes  :  ', self.__maxDoubleHoles
    print '*'
    print '* seed filter level           :  ', self.__seedFilterLevel  
    print '* maximal R of SP for seeding :  ', self.__radMax 
    print '* max holes in pattern        :  ', self.__nHolesMax
    print '* max holes gap in pattern    :  ', self.__nHolesGapMax
    print '* Xi2 max                     :  ', self.__Xi2max
    print '* Xi2 max no add              :  ', self.__Xi2maxNoAdd
    if self.__indetflags.useEtaDependentCuts() and self.__mode == "SLHC":
      print '* max impact on seeds PPS/SSS :  ', self.__maxdImpactPPSSeeds,', ',self.__maxdImpactSSSSeeds[0]
    else:
      print '* max impact on seeds PPS/SSS :  ', self.__maxdImpactPPSSeeds,', ',self.__maxdImpactSSSSeeds
    print '* nWeightedClustersMin        :  ', self.__nWeightedClustersMin 
    if self.__useTRT:
      print '* min TRT on track extension  :  ', self.__minTRTonTrk
      print '* min TRT precision fraction  :  ', self.__minTRTPrecFrac
    if self.__indetflags.doBremRecovery() and self.__mode == "Offline":
      print '*'
      print "* -> Brem recovery enabled !"
      print '* min pT for brem reocvery    :  ', self.__minPTBrem, ' MeV'
      if self.__indetflags.doCaloSeededBrem():
        print "* -> in Calo seeded mode !!!"
        print '* phi Width of road for brem  :  ', self.__phiWidthBrem
        print '* eta Width of road for brem  :  ', self.__etaWidthBrem
    print '*'  
    if self.__useTRT and self.__RoISeededBackTracking:
      print '*'  
      print '* RoI seeded BackTracking and TRT only !!!'
      print '*'
    if self.__useSCT and self.__useTRT:
      print '* BackTracking cuts:'
      print '* ------------------'
      print '* min pt                      :  ', self.__minSecondaryPt, ' MeV'
      print '* max Rphi IP (secondaries)   :  ', self.__maxSecondaryImpact, ' mm'
      print '* min number of clusters      :  ', self.__minSecondaryClusters
      print '* min number of NOT shared    :  ', self.__minSecondarySiNotShared
      print '* max number of shared        :  ', self.__maxSecondaryShared
      print '* max number of Si holes      :  ', self.__maxSecondaryHoles
      print '* max number of Pixel holes   :  ', self.__maxSecondaryPixelHoles
      print '* max number of SCT holes     :  ', self.__maxSecondarySCTHoles
      print '* max number of double holes  :  ', self.__maxSecondaryDoubleHoles
      print '* min TRT on track            :  ', self.__minSecondaryTRTonTrk
      print '* min TRT precision fraction  :  ', self.__minSecondaryTRTPrecFrac
      print '* max TRT shared fraction     :  ', self.__maxSecondaryTRTShared
      print '* max holes in pattern        :  ', self.__SecondarynHolesMax
      print '* max holes gap in pattern    :  ', self.__SecondarynHolesGapMax
      print '* Xi2 max                     :  ', self.__SecondaryXi2max
      print '* Xi2 max no add              :  ', self.__SecondaryXi2maxNoAdd
      print '* TRT segment finder pt bins  :  ', self.__TRTSegFinderPtBins
      print '* rejectShortExtensions       :  ', self.__rejectShortExtensions
      print '* SiExtensionsCuts            :  ', self.__SiExtensionCuts
      print '*'
    if self.__useTRT:
      print '* useParameterizedTRTCuts     :  ', self.__useParameterizedTRTCuts
      print '* useNewParameterizationTRT   :  ', self.__useNewParameterizationTRT
      print '* excludeUsedTRToutliers      :  ', self.__excludeUsedTRToutliers
      print '*'  
      print '* TRT only cuts:'
      print '* --------------'
      print '* min pt                      :  ', self.__minTRTonlyPt, ' MeV'
      print '* min TRT only hits           :  ', self.__minTRTonly
      print '* max TRT shared fraction     :  ', self.__maxTRTonlyShared
      print '* useTRTonlyParamCuts         :  ', self.__useTRTonlyParamCuts
      print '* old transition hit logic    :  ', self.__useTRTonlyOldLogic
      print '*'
    print '************************************************************************************'

<|MERGE_RESOLUTION|>--- conflicted
+++ resolved
@@ -487,21 +487,6 @@
         self.__maxPT            = 1000000 * Units.GeV # Won't accept None *NEEDS FIXING*
         self.__maxPrimaryImpact = 100.0 * Units.mm
 
-<<<<<<< HEAD
-    if mode == "ROIConv":
-      self.__extension        = "ROIConv" # this runs parallel to NewTracking
-      self.__minPT                   = .9 * Units.GeV
-      self.__maxPrimaryImpact        = 10.0 * Units.mm
-      self.__maxZImpact              = 150.0 * Units.mm
-      self.__minClusters             = 6
-      self.__minSiNotShared          = 6
-      self.__maxShared               = 0
-      self.__maxHoles                = 0
-      self.__radMax                  = 1000. * Units.mm
-      self.__radMin                  = 0. * Units.mm # not turn on this cut for now
-      self.__doZBoundary              = False #
-      self.__nWeightedClustersMin    = 6
-=======
     # --- change defaults for low pt tracking within selected roi
     if mode == "LowPtRoI":
       self.__extension        = "LowPtRoI" # this runs parallel to NewTracking
@@ -519,31 +504,19 @@
       self.__nHolesMax        = self.__maxHoles
       self.__nHolesGapMax     = self.__maxHoles # not as tight as 2*maxDoubleHoles
 
- 
-    if mode == "SLHCConversionFinding":
-      self.__extension        = "SLHCConversionFinding" # this runs parallel to NewTracking
-      self.__minPT                   = 0.9 * Units.GeV
-      self.__maxPrimaryImpact        = 10.0 * Units.mm 
-      self.__maxZImpact              = 150.0 * Units.mm 
-      self.__minClusters             = 6 
-      self.__minSiNotShared          = 4 
-      #self.__maxShared               = 3 
-      self.__maxHoles                = 0 
-      #self.__maxPixelHoles           = D2
-      #self.__maxSctHoles             = 2
-      #self.__maxDoubleHoles          = 2
-      # --- also tighten pattern cuts
-      self.__radMax                  = 1000. * Units.mm 
-      self.__radMin                  = 0. * Units.mm # not turn on this cut for now 
-      #self.__seedFilterLevel         = 1
-      #self.__nHolesMax               = self.__maxHoles
-      #self.__nHolesGapMax            = self.__maxHoles
-      #self.__Xi2max                  = 15.0
-      #self.__Xi2maxNoAdd             = 35.0
-      #self.__nWeightedClustersMin    = self.__minClusters-1
-      # --- turn on Z Boundary seeding                                                                                                  
-      self.__doZBoundary              = False # 
->>>>>>> 8ef60e25
+    if mode == "ROIConv":
+      self.__extension        = "ROIConv" # this runs parallel to NewTracking
+      self.__minPT                   = .9 * Units.GeV
+      self.__maxPrimaryImpact        = 10.0 * Units.mm
+      self.__maxZImpact              = 150.0 * Units.mm
+      self.__minClusters             = 6
+      self.__minSiNotShared          = 6
+      self.__maxShared               = 0
+      self.__maxHoles                = 0
+      self.__radMax                  = 1000. * Units.mm
+      self.__radMin                  = 0. * Units.mm # not turn on this cut for now
+      self.__doZBoundary              = False #
+      self.__nWeightedClustersMin    = 6
 
 
     # --- change defaults for very low pt tracking  
