# Copyright (C) 2002-2019 CERN for the benefit of the ATLAS collaboration



#
## @file InDetRecExample/python/InDetJobProperties.py
## @purpose Python module to hold common flags to configure JobOptions
##

""" InDetJobProperties
    Python module to hold common flags to configure InDet JobOptions.

"""

__author__ = "A. Wildauer"
__version__= "$Revision: 1.104 $"
__doc__    = "InDetJobProperties"

__all__    = [ "InDetJobProperties" ]

# kindly stolen from AthenaCommonFlags from S. Binet and M. Gallas

##-----------------------------------------------------------------------------
## Import

from AthenaCommon.JobProperties import JobProperty, JobPropertyContainer
from AthenaCommon.JobProperties import jobproperties
import AthenaCommon.SystemOfUnits as Units

##-----------------------------------------------------------------------------
## 0th step: define infrastructure JPs DO NOT MODIFY THEM!!!

class Enabled(JobProperty):
   """ jobproperty to disable/enable algorithms in the same context
   (container) in one go
   """
   statusOn=True
   allowedTypes=['bool']
   StoredValue=True

   def set_On_NoDoAction(self, obj):
      """ Sets statusOn equals to True w/o _do_action.
      """
      if not(obj._locked):
         obj.__dict__['statusOn']=True
      else:
         obj._log.info('The JobProperty %s is blocked' % obj.__name__)

   def set_Off_NoDoAction(self, obj):
      """ Sets statusOn equals to False w/o _undo_action.
      """
      if not(obj._locked):
         obj.__dict__['statusOn']=False
      else:
         obj._log.info('The JobProperty %s is blocked' % obj.__name__)

   def _do_action(self):
      for obj in self._the_same_context_objects():
         self.set_On_NoDoAction(obj)
         #obj.set_On()

   def _undo_action(self):
      for obj in self._the_same_context_objects():
         self.set_Off_NoDoAction(obj)
         #obj.set_Off()

   def _the_same_context_objects(self):
      context = self._context_name.partition('.'+self.__name__)
      objects = list()
      
      for i in self.__class__._nInstancesContextDict.keys():
         oname = self.__class__._nInstancesContextDict[i].__name__
         ocontext = self.__class__._nInstancesContextDict[i]._context_name.partition('.'+oname)
         if context !=  ocontext:
            #print ocontext
               if context[0] == ocontext[0]:
                  objects.append(self.__class__._nInstancesContextDict[i])
      return objects

class InDetFlagsJobProperty(JobProperty):
    """ This class stores if a user changed a property once in the variable setByUser
    """
    setByUser = False

    def _do_action (self):
       self.setByUser = True

    def _undo_action (self):
       self.setByUser = True

    def get_Value(self):
       if (self.allowedTypes[0] == 'bool'):
          return self.statusOn and self.StoredValue
       else:
          return self.StoredValue

##-----------------------------------------------------------------------------
## 1st step: define JobProperty classes

class doDBMstandalone(InDetFlagsJobProperty):
    statusOn     = True
    allowedTypes = ['bool']
    StoredValue  = False

class doDBM(InDetFlagsJobProperty):
    statusOn     = True
    allowedTypes = ['bool']
    StoredValue  = False

class doPrintConfigurables(InDetFlagsJobProperty):
    """if this is on the all the print InDetXYZ lines are activated"""
    statusOn     = True
    allowedTypes = ['bool']
    StoredValue  = True

class doNewTracking(InDetFlagsJobProperty):
    """Turn running of newTracking on and off"""
    statusOn     = True
    allowedTypes = ['bool']
    StoredValue  = True

class doPseudoTracking(InDetFlagsJobProperty):
    """Turn running of the truth seeded pseudo tracking on and off"""
    statusOn     = True
    allowedTypes = ['bool']
    StoredValue  = False 
    
class doSplitReco(InDetFlagsJobProperty):
    """Turn running of the truth seeded pseudo tracking only for pileup on and off. 
       Only makes sense to run on RDO file where SplitDigi was used!"""
    statusOn     = True
    allowedTypes = ['bool']
    StoredValue  = False    	
	
class doxKalman(InDetFlagsJobProperty):
    """Turn running of xKalman on and off"""
    statusOn     = True
    allowedTypes = ['bool']
    StoredValue  = False

class doiPatRec(InDetFlagsJobProperty):
    """Turn running of iPatRec on and off"""
    statusOn     = True
    allowedTypes = ['bool']
    StoredValue  = False

class preProcessing(InDetFlagsJobProperty):
    """Turn running of pre processing on and off"""
    statusOn     = True
    allowedTypes = ['bool']
    StoredValue  = True

class doPRDFormation(InDetFlagsJobProperty):
    """Turn running of PRD formation on and off"""
    statusOn     = True
    allowedTypes = ['bool']
    StoredValue  = True

class doPixelPRDFormation(InDetFlagsJobProperty):
    """Turn running of pixel PRD formation on and off"""
    statusOn     = True
    allowedTypes = ['bool']
    StoredValue  = True

class doSCT_PRDFormation(InDetFlagsJobProperty):
    """Turn running of SCT PRD formation on and off"""
    statusOn     = True
    allowedTypes = ['bool']
    StoredValue  = True

class doTRT_PRDFormation(InDetFlagsJobProperty):
    """Turn running of TRT PRD formation on and off"""
    statusOn     = True
    allowedTypes = ['bool']
    StoredValue  = True

class doSpacePointFormation(InDetFlagsJobProperty):
    """Turn running of space point formation on and off"""
    statusOn     = True
    allowedTypes = ['bool']
    StoredValue  = True

class doRefit(InDetFlagsJobProperty):
    """Turn running of refitting on and off"""
    statusOn     = True
    allowedTypes = ['bool']
    StoredValue  = False

class doSLHC(InDetFlagsJobProperty):
    """Turn running of SLHC reconstruction on and off"""
    statusOn     = True
    allowedTypes = ['bool']
    StoredValue  = False

class doIBL(InDetFlagsJobProperty):
    """Turn running of IBL reconstruction on and off"""
    statusOn     = True
    allowedTypes = ['bool']
    StoredValue  = False

class doHighPileup(InDetFlagsJobProperty):
    """Turn running of high pile-up reconstruction on and off"""
    statusOn     = True
    allowedTypes = ['bool']
    StoredValue  = False

class doVtxLumi(InDetFlagsJobProperty):
    """Turn running of vertex lumi reconstruction on and off"""
    statusOn     = True
    allowedTypes = ['bool']
    StoredValue  = False

class doVtxBeamSpot(InDetFlagsJobProperty):
   """Turn running of vertex BeamSpot reconstruction on and off"""
   statusOn     = True
   allowedTypes = ['bool']
   StoredValue  = False

class doMinimalReco(InDetFlagsJobProperty):
    """Turn running of minimal reconstruction on and off"""
    statusOn     = True
    allowedTypes = ['bool']
    StoredValue  = False

class doDVRetracking(InDetFlagsJobProperty):
    """Turn running of large-d0 retracking mode on and off.
    This flag assumes that the processing is done from a (D)ESD file"""
    statusOn     = True
    allowedTypes = ['bool']
    StoredValue   = False

class postProcessing(InDetFlagsJobProperty):
    """Turn running of post processing on and off"""
    statusOn     = True
    allowedTypes = ['bool']
    StoredValue  = True

class doTruth(InDetFlagsJobProperty):
    """Turn running of truth matching on and off"""
    statusOn     = True
    allowedTypes = ['bool']
    StoredValue  = True

class loadTools(InDetFlagsJobProperty):
    """Turn loading of tools on and off"""
    statusOn     = True
    allowedTypes = ['bool']
    StoredValue  = True

class doBackTracking(InDetFlagsJobProperty):
    """Turn running of backtracking on and off"""
    statusOn     = True
    allowedTypes = ['bool']
    StoredValue  = True

class doLowPt(InDetFlagsJobProperty):
    """Turn running of doLowPt second pass on and off"""
    statusOn     = True
    allowedTypes = ['bool']
    StoredValue  = False
                  
class doVeryLowPt(InDetFlagsJobProperty):
    """Turn running of doVeryLowPt thrid pass on and off"""
    statusOn     = True
    allowedTypes = ['bool']
    StoredValue  = False

class doLowPtRoI(InDetFlagsJobProperty):
    """Turn running of doLowPtRoI tracking within selected roi second pass on and off"""
    statusOn     = True
    allowedTypes = ['bool']
    StoredValue  = False

class LowPtRoIStrategy(InDetFlagsJobProperty):
    """Set the strategy to extract the RoI; 1 = with tracks, 2 = with HS Truth, 3 = from file
    """
    statusOn     = True
    allowedTypes = ['int']
    allowedValues= [1,2,3]
    StoredValue  = 1

class LowPtRoIWindow(InDetFlagsJobProperty):
    """The ROI will be plus/minus the value given (in mm), so the total window size will be twice the input value.  Inputting a negative value will run two-pass tracking with a separate container, but without an RoI (i.e. no seeds rejected due to falling outside of RoI).
    """
    statusOn     = True
    allowedTypes = ['float']
    StoredValue  = 30.0

class LowPtRoIFile(InDetFlagsJobProperty):
    """Indicate the file (including location) that contains the ROI location information. This MUST be specified if you want to run with file-based ROIs.  Three column format: run number, event number, ROI location (in mm)
    """
    statusOn     = True
    allowedTypes = ['str']
    StoredValue  = 'None'

class doSLHCConversionFinding(InDetFlagsJobProperty):
    """Turn running of doSLHCConversionFinding second pass on and off"""
    statusOn     = True
    allowedTypes = ['bool']
    StoredValue  = False

class doForwardTracks(InDetFlagsJobProperty):
    """Turn running of doForwardTracks pass on and off"""
    statusOn     = True
    allowedTypes = ['bool']
    StoredValue  = True

class doLowPtLargeD0(InDetFlagsJobProperty):
    """Turn running of doLargeD0 second pass down to 100 MeV on and off"""
    statusOn     = True
    allowedTypes = ['bool']
    StoredValue   = False

class doLargeD0(InDetFlagsJobProperty):
    """Turn running of doLargeD0 second pass on and off"""
    statusOn     = True
    allowedTypes = ['bool']
    StoredValue   = False

class doR3LargeD0(InDetFlagsJobProperty):
    """Turn running of doR3LargeD0 second pass on and off"""
    statusOn     = True
    allowedTypes = ['bool']
    StoredValue   = False

class doDisplacedSoftPion(InDetFlagsJobProperty):
    """Turn running of DisplaceSoftPion second pass down to 100 MeV on and off"""
    statusOn     = True
    allowedTypes = ['bool']
    StoredValue   = False

class useExistingTracksAsInput(InDetFlagsJobProperty):
    """Use already processed Track from a (D)ESD input file.
    This flag is related with ProcessedESDTracks InDetKey """
    statusOn     = True
    allowedTypes = ['bool']
    StoredValue   = False
                  
class cutLevel(InDetFlagsJobProperty):
    """Control cuts and settings for different lumi to limit CPU and disk space
    """
    statusOn     = True
    allowedTypes = ['int']
    allowedValues= [1,2,3,4,5,6,7,8,9,10,11,12,13,14,15,16]
    StoredValue  = 14

class doBremRecovery(InDetFlagsJobProperty):
    """Turn on running of Brem Recover in tracking"""
    statusOn     = True
    allowedTypes = ['bool']
    StoredValue  = True
                  
class doCaloSeededBrem(InDetFlagsJobProperty):
    """Brem Recover in tracking restricted to Calo ROIs"""
    statusOn     = True
    allowedTypes = ['bool']
    StoredValue  = True

class doHadCaloSeededSSS(InDetFlagsJobProperty):
    """Use Recover SSS to Calo ROIs"""
    statusOn     = True
    allowedTypes = ['bool']
    StoredValue  = False

class doCaloSeededAmbi(InDetFlagsJobProperty):
    """Use Calo ROIs to seed specific cuts for the ambi"""
    statusOn     = True
    allowedTypes = ['bool']
    StoredValue  = False

class doCaloSeededRefit(InDetFlagsJobProperty):
    """Use Calo ROIs to seed refif for the ambi processor"""
    statusOn     = True
    allowedTypes = ['bool']
    StoredValue  = False

class doBeamGas(InDetFlagsJobProperty):
    """Turn running of BeamGas second pass on and off"""
    statusOn     = True
    allowedTypes = ['bool']
    StoredValue  = False
                  
class doBeamHalo(InDetFlagsJobProperty):
    """Turn running of BeamHalo second pass on and off"""
    statusOn     = True
    allowedTypes = ['bool']
    StoredValue  = False

class doCosmics(InDetFlagsJobProperty):
    """Turn running of Cosmics on and off"""
    statusOn     = True
    allowedTypes = ['bool']
    StoredValue  = False

class doHeavyIon(InDetFlagsJobProperty):
    """Turn running of HeavyIons on and off"""
    statusOn     = True
    allowedTypes = ['bool']
    StoredValue  = False

class doParticleCreation(InDetFlagsJobProperty):
    """Turn running of particle creation on and off"""
    statusOn     = True
    allowedTypes = ['bool']
    StoredValue  = True

class KeepParameters(InDetFlagsJobProperty):
    """Keep extra parameters on slimmed tracks"""
    statusOn     = True
    allowedTypes = ['bool']
    #False to drop them
    StoredValue  = True

class KeepFirstParameters(InDetFlagsJobProperty):
    """Keep the first set of track parameters in addition to the defining ones for TrackParticles."""
    statusOn     = True
    allowedTypes = ['bool']
    #False to drop them
    StoredValue  = False

class doTrackSegmentsPixel(InDetFlagsJobProperty):
    """Turn running of track segment creation in pixel on and off"""
    statusOn     = True
    allowedTypes = ['bool']
    StoredValue  = False

class doTrackSegmentsSCT(InDetFlagsJobProperty):
    """Turn running of track segment creation in SCT on and off"""
    statusOn     = True
    allowedTypes = ['bool']
    StoredValue  = False

class doTrackSegmentsTRT(InDetFlagsJobProperty):
    """Turn running of track segment creation in TRT on and off"""
    statusOn     = True
    allowedTypes = ['bool']
    StoredValue  = False

class doMonitoringGlobal(InDetFlagsJobProperty):
    """ Use to turn on global monitoring """
    statusOn     = True
    allowedTypes = ['bool']
    StoredValue  = False

class doMonitoringPrimaryVertexingEnhanced(InDetFlagsJobProperty):
    """ Use to turn on enhanced primary vertex monitoring """
    statusOn     = True
    allowedTypes = ['bool']
    StoredValue  = False

class doMonitoringPixel(InDetFlagsJobProperty):
    """ Use to turn on Pixel monitoring """
    statusOn     = True
    allowedTypes = ['bool']
    StoredValue  = False

class doMonitoringSCT(InDetFlagsJobProperty):
    """ Use to turn on SCT monitoring """
    statusOn     = True
    allowedTypes = ['bool']
    StoredValue  = False

class doMonitoringTRT(InDetFlagsJobProperty):
    """ Use to turn on TRT monitoring """
    statusOn     = True
    allowedTypes = ['bool']
    StoredValue  = False

class doMonitoringAlignment(InDetFlagsJobProperty):
    """ Use to turn on alignment monitoring """
    statusOn     = True
    allowedTypes = ['bool']
    StoredValue  = False

class useDynamicAlignFolders(InDetFlagsJobProperty):
    """ Deprecated property - use GeometryFlags directly to choose the alignment folder scheme """
    def _do_action( self, *args, **kwds):
       from AtlasGeoModel.InDetGMJobProperties import GeometryFlags
       self._log.warning('Deprecated property InDetFlags.useDynamicAlignFolders used to control the alignment scheme - update the code to from AtlasGeoModel.InDetGMJobProperties import GeometryFlags;  GeometryFlags.useDynamicAlignFolders.... ')
       if self.StoredValue != 'none':
          from AtlasGeoModel.InDetGMJobProperties import GeometryFlags
          GeometryFlags.useDynamicAlignFolders.set_Value_and_Lock(self.StoredValue)
          self._log.info("GeometryFlags.useDynamicAlignFolders set by InDetFlags: %s" % GeometryFlags.useDynamicAlignFolders)
       else:
          self._log.warning("Not setting GeometryFlags.useDynamicAlignFolders by InDetFlags: %s" % self.StoredValue)
          
    statusOn     = True
    allowedTypes = ['bool']
    StoredValue  = False

class doPerfMon(InDetFlagsJobProperty):
    """ Use to turn on PerfMon """
    statusOn     = True
    allowedTypes = ['bool']
    StoredValue  = False

class AODall(InDetFlagsJobProperty):
    """ """
    statusOn     = True
    allowedTypes = ['bool']
    StoredValue  = False

class useBeamConstraint(InDetFlagsJobProperty):
    """ use beam spot service in new tracking """
    statusOn     = True
    allowedTypes = ['bool']
    StoredValue  = True

class kalmanUpdator(InDetFlagsJobProperty):
    """ control which updator to load for KalmanFitter ("None"/"fast"/"smatrix"/"weight"/"amg") """
    statusOn     = True
    allowedTypes = ['str']
    allowedValues= ['None','fast','weight','smatrix','amg']
    StoredValue  = 'smatrix'

class magField(InDetFlagsJobProperty):
    """ control which field tool to use ("None"/"fast") """
    statusOn     = True
    allowedTypes = ['str']
    allowedValues= ['None','fast']
    StoredValue  = 'None'

class propagatorType(InDetFlagsJobProperty):
    """ control which propagator to use ('RungeKutta'/'STEP') """
    statusOn     = True
    allowedTypes = ['str']
    allowedValues= ['RungeKutta','STEP']
    StoredValue  = 'RungeKutta'

class trackFitterType(InDetFlagsJobProperty):
    """ control which fitter to be used: 'KalmanFitter', 'KalmanDNAFitter', 'DistributedKalmanFilter', 'GlobalChi2Fitter', 'GaussianSumFilter' """
    statusOn     = True
    allowedTypes = ['str']
    allowedValues= ['KalmanFitter', 'KalmanDNAFitter', 'DistributedKalmanFilter', 'GlobalChi2Fitter', 'GaussianSumFilter', 'ReferenceKalmanFitter']
    StoredValue  = 'GlobalChi2Fitter'

class doHolesOnTrack(InDetFlagsJobProperty):
    """ do holes search from now on in summry tool """
    statusOn     = True
    allowedTypes = ['bool']
    StoredValue  = True

class useZvertexTool(InDetFlagsJobProperty):
    """ start with Zvertex finding """
    statusOn     = True
    allowedTypes = ['bool']
    StoredValue  = False

class doSiSPSeededTrackFinder(InDetFlagsJobProperty):
    """ use track finding in silicon """
    statusOn     = True
    allowedTypes = ['bool']
    StoredValue  = False

class doTRTExtensionNew(InDetFlagsJobProperty):
    """ turn on / off TRT extensions  """
    statusOn     = True
    allowedTypes = ['bool']
    StoredValue  = True

class trtExtensionType(InDetFlagsJobProperty):
    """ which extension type ("xk"/"DAF") """
    statusOn     = True
    allowedTypes = ['str']
    allowedValues= ['xk','DAF']
    StoredValue  = 'xk'
      
class redoTRT_LR(InDetFlagsJobProperty):
    """ use smart TRT LR/tube hit creator and redo ROTs """
    statusOn     = True
    allowedTypes = ['bool']
    StoredValue  = True
    
class doTRTPhaseCalculation(InDetFlagsJobProperty):
    """ control to run TRT phase calculation """
    statusOn     = True
    allowedTypes = ['bool']
    StoredValue  = False    

class doTrtSegments(InDetFlagsJobProperty):
    """ control to run TRT Segment finding (do it always after new tracking!) """
    statusOn     = True
    allowedTypes = ['bool']
    StoredValue  = True

class doTRTSeededTrackFinder(InDetFlagsJobProperty):
    """ control running the back tracking """
    statusOn     = True
    allowedTypes = ['bool']
    StoredValue  = False

class loadTRTSeededSPFinder(InDetFlagsJobProperty):
    """ control which SP finder is used """
    # exclusive with loadSimpleTRTSeededSPFinder
    statusOn     = True
    allowedTypes = ['bool']
    StoredValue  = True

class loadSimpleTRTSeededSPFinder(InDetFlagsJobProperty):
    """ control which SP finder is used """
    statusOn     = True
    allowedTypes = ['bool']
    StoredValue  = False
      
class doResolveBackTracks(InDetFlagsJobProperty):
    """ control running the ambi on back tracking """
    statusOn     = True
    allowedTypes = ['bool']
    StoredValue  = False
      
class doTRTStandalone(InDetFlagsJobProperty):
    """ control TRT Standalone """
    statusOn     = True
    allowedTypes = ['bool']
    StoredValue  = True
      
class refitROT(InDetFlagsJobProperty):
    """ control if refit is done from PRD or ROT """
    statusOn     = True
    allowedTypes = ['bool']
    StoredValue  = True

class doSlimming(InDetFlagsJobProperty):
    """ turn track slimming on/off """
    statusOn     = True
    allowedTypes = ['bool']
    StoredValue  = True

class doSlimPoolTrack(InDetFlagsJobProperty):
    """ Slimming at converter level rather than creating a slim track collections; requires slimming to be on. """
    statusOn     = True
    allowedTypes = ['bool']
    StoredValue  = True

class doWriteTracksToESD(InDetFlagsJobProperty):
    """ turn track slimming on/off """
    statusOn     = True
    allowedTypes = ['bool']
    StoredValue  = True

class doVertexFinding(InDetFlagsJobProperty):        
    """ Turn on the primary vertex reconstruction """
    statusOn     = True
    allowedTypes = ['bool']
    StoredValue  = True

class primaryVertexSetup(InDetFlagsJobProperty):
    """ string to store the type of finder/fitter for pri vertexing, possible types: 'AdaptiveMultiFinding', 'IterativeFinding', 'AdaptiveFinding', 'DefaultFastFinding', 'DefaultFullFinding', 'DefaultKalmanFinding', 'DefaultAdaptiveFinding', 'DefaultVKalVrtFinding' 'MedImgMultiFinding' 'GaussIterativeFinding' 'GaussAdaptiveMultiFinding' """
    statusOn     = True
    allowedTypes = ['str']
    allowedValues= [ 'AdaptiveMultiFinding', 'IterativeFinding', 'AdaptiveFinding', 'DefaultFastFinding', 'DefaultFullFinding', 'DefaultKalmanFinding', 'DefaultAdaptiveFinding', 'DefaultVKalVrtFinding', 'DummyVxFinder', 'MedImgMultiFinding', 'GaussIterativeFinding', 'GaussAdaptiveMultiFinding' ]
    StoredValue  = 'IterativeFinding'

class primaryVertexCutSetup(InDetFlagsJobProperty):
    """ string to store the type of cuts to be used in PV reconstruction: 'Offline', 'IBL', 'SLHC' 'HeavyIon' """
    statusOn     = True
    allowedTypes = ['str']
    allowedValues= ['Offline', 'LowPt', 'IBL', 'SLHC', 'HeavyIon']
    StoredValue  = 'Offline'

class priVtxCutLevel(InDetFlagsJobProperty):
    """Control vertexing cuts and settings for different lumi to limit CPU and disk space
    """
    statusOn     = True
    allowedTypes = ['int']
    allowedValues= [1,2,3]
    StoredValue  = 3 

class vertexSeedFinder(InDetFlagsJobProperty):
    """ string to store the type of seed finder, possible types: 'SlidingWindowMultiSeedFinder', 'HistogrammingMultiSeedFinder', 'DivisiveMultiSeedFinder' """
    statusOn     = True
    allowedTypes = ['str']
    allowedValues= ['SlidingWindowMultiSeedFinder', 'HistogrammingMultiSeedFinder', 'DivisiveMultiSeedFinder']
    StoredValue  = 'SlidingWindowMultiSeedFinder'
    
class primaryVertexSortingSetup(InDetFlagsJobProperty):
    """ string to store the type of sorting algorithm to separate signal and pile-up vertices, possible types: 'NoReSorting','SumPt2Sorting','VxProbSorting','NNSorting' """
    statusOn     = True
    allowedTypes = ['str']
    allowedValues= ['NoReSorting','SumPt2Sorting','VxProbSorting','NNSorting']
    StoredValue  = 'SumPt2Sorting'
    
class doPrimaryVertex3DFinding(InDetFlagsJobProperty):
   """ control if to use 3d seeding for primary vertex finding (useful in case of poor / no knowledge of the beam spot """
   statusOn = True
   allowedTypes = ['bool']
   StoredValue = True       # will be set to false automatically if beam constraint ON, otherwise true

class doVertexFindingForMonitoring(InDetFlagsJobProperty):        
    """ Turn on the primary vertex reconstruction needed to run the enhanced vertex monitoring, this runs the iterative PV with no beam constraint """
    statusOn     = True
    allowedTypes = ['bool']
    StoredValue  = False

class doSplitVertexFindingForMonitoring(InDetFlagsJobProperty):        
    """ Turn on the primary vertex reconstruction needed to run the enhanced vertex monitoring, this runs iterative PV in split mode """
    statusOn     = True
    allowedTypes = ['bool']
    StoredValue  = False

class perigeeExpression(InDetFlagsJobProperty):
    """Express track parameters wrt. to : 'BeamLine','BeamSpot','Vertex' (first primary vertex) """
    statusOn     = True
    allowedTypes = ['str']
    allowedValues= ['BeamLine','BeamSpot','Vertex']
    StoredValue  = 'BeamLine'   

class secondaryVertexCutSetup(InDetFlagsJobProperty):
    """ string to store the type of cuts to be used in PV reconstruction: 'StartUp', 'PileUp' """
    statusOn     = True
    allowedTypes = ['str']
    allowedValues= ['StartUp','PileUp']
    StoredValue  = 'PileUp'

class conversionVertexCutSetup(InDetFlagsJobProperty):
    """ string to store the type of cuts to be used in conversion reconstruction: 'ConversionStartUp', 'ConversionPileUp' """
    statusOn     = True
    allowedTypes = ['str']
    allowedValues= ['ConversionStartUp','ConversionPileUp']
    StoredValue  = 'ConversionPileUp'

class doSharedHits(InDetFlagsJobProperty):
    """ control if the shared hits are recorded in TrackPatricles """
    statusOn     = True
    allowedTypes = ['bool']
    StoredValue  = True

class doV0Finder(InDetFlagsJobProperty):  
    """ switch on/off V0 finder  """
    statusOn     = True
    allowedTypes = ['bool']
    StoredValue  = False

class doSimpleV0Finder(InDetFlagsJobProperty):  
    """ switch on/off simple V0 finder  """
    statusOn     = True
    allowedTypes = ['bool']
    StoredValue  = False

class useV0Fitter(InDetFlagsJobProperty):  
    """ use V0 Fitter (alternative is VKalVrt) """
    statusOn     = True
    allowedTypes = ['bool']
    StoredValue  = False

class doSecVertexFinder(InDetFlagsJobProperty):  
    """ switch on/off conversion finder fitting V0s  """
    statusOn     = True
    allowedTypes = ['bool']
    StoredValue  = False

class doVrtSecDecay(InDetFlagsJobProperty):
    """ switch on/off VrtSecDecay finder """
    statusOn     = True
    allowedTypes = ['bool']
    StoredValue  = False

class doConversions(InDetFlagsJobProperty):
    """ switch on/off conversion finder """
    statusOn     = True
    allowedTypes = ['bool']
    StoredValue  = False

class doStatistics(InDetFlagsJobProperty):
    """  """
    statusOn     = True
    allowedTypes = ['bool']
    StoredValue  = True

class doStandardPlots(InDetFlagsJobProperty):
    """ Use to turn on creating the Standard Plots of tracking performance """
    statusOn     = True
    allowedTypes = ['bool']
    StoredValue  = False
    
class doPhysValMon(InDetFlagsJobProperty):
    """ Use to turn on Physics Validation Monitoring """
    statusOn     = True
    allowedTypes = ['bool']
    StoredValue  = False
    
class materialInteractions(InDetFlagsJobProperty):
    """  """
    statusOn     = True
    allowedTypes = ['bool']
    StoredValue  = True

class materialInteractionsType(InDetFlagsJobProperty):
    """Control which type of particle hypothesis to use for the material interactions
       0=non-interacting,1=electron,2=muon,3=pion,4=kaon,5=proton.  See ParticleHypothesis.h
       for full definition.
    """
    statusOn     = True
    allowedTypes = ['int']
    allowedValues= [0,1,2,3,4,5]
    StoredValue  = 3

class doPixelClusterNtuple(InDetFlagsJobProperty):
    """  """
    statusOn     = True
    allowedTypes = ['bool']
    StoredValue  = False
        
class doSctClusterNtuple(InDetFlagsJobProperty):
    """  """
    statusOn     = True
    allowedTypes = ['bool']
    StoredValue  = False

class doTrtDriftCircleNtuple(InDetFlagsJobProperty):
    """  """
    statusOn     = True
    allowedTypes = ['bool']
    StoredValue  = False

class doTrkNtuple(InDetFlagsJobProperty):
    """  """
    statusOn     = True
    allowedTypes = ['bool']
    StoredValue  = False
        
class doPixelTrkNtuple(InDetFlagsJobProperty):
    """  """
    statusOn     = True
    allowedTypes = ['bool']
    StoredValue  = False
        
class doSctTrkNtuple(InDetFlagsJobProperty):
    """  """
    statusOn     = True
    allowedTypes = ['bool']
    StoredValue  = False

class doTrtTrkNtuple(InDetFlagsJobProperty):
    """  """
    statusOn     = True
    allowedTypes = ['bool']
    StoredValue  = False

class doVtxNtuple(InDetFlagsJobProperty):
    """  """
    statusOn     = True
    allowedTypes = ['bool']
    StoredValue  = False
        
class doConvVtxNtuple(InDetFlagsJobProperty):
    """  """
    statusOn     = True
    allowedTypes = ['bool']
    StoredValue  = False
        
class doV0VtxNtuple(InDetFlagsJobProperty):
    """  """
    statusOn     = True
    allowedTypes = ['bool']
    StoredValue  = False
        
class doTrkD3PD(InDetFlagsJobProperty):
    """  """
    statusOn     = True
    allowedTypes = ['bool']
    StoredValue  = False
        
class doPixelTrkD3PD(InDetFlagsJobProperty):
    """  """
    statusOn     = True
    allowedTypes = ['bool']
    StoredValue  = False
        
class doSctTrkD3PD(InDetFlagsJobProperty):
    """  """
    statusOn     = True
    allowedTypes = ['bool']
    StoredValue  = False

class doTrtTrkD3PD(InDetFlagsJobProperty):
    """  """
    statusOn     = True
    allowedTypes = ['bool']
    StoredValue  = False

class doVtxD3PD(InDetFlagsJobProperty):
    """ fills the D3PD part of the default primary vertex finder (which is in ESD/AOD or produced during reco, normally WITH beam constraint) """
    statusOn     = True
    allowedTypes = ['bool']
    StoredValue  = False
        
class doVtxMonitoringD3PD(InDetFlagsJobProperty):
    """ fills the D3PD parts for the unconstrained PV and the split vtx, works only with iterative finder """
    statusOn     = True
    allowedTypes = ['bool']
    StoredValue  = False
        
class doConvVtxD3PD(InDetFlagsJobProperty):
    """  """
    statusOn     = True
    allowedTypes = ['bool']
    StoredValue  = False
        
class doV0VtxD3PD(InDetFlagsJobProperty):
    """  """
    statusOn     = True
    allowedTypes = ['bool']
    StoredValue  = False
        
class doTriggerD3PD(InDetFlagsJobProperty):
    """  """
    statusOn     = True
    allowedTypes = ['bool']
    StoredValue  = False
        
class removeTRTNoise(InDetFlagsJobProperty):
    """  """
    statusOn     = True
    allowedTypes = ['bool']
    StoredValue  = False
        
class noTRTTiming(InDetFlagsJobProperty):
    """  """
    statusOn     = True
    allowedTypes = ['bool']
    StoredValue  = False

class InDet25nsec(InDetFlagsJobProperty): 
    """ """ 
    statusOn     = True 
    allowedTypes = ['bool'] 
    StoredValue  = False 

class selectSCTIntimeHits(InDetFlagsJobProperty):
    """ defines if the X1X mode is used for the offline or not """
    statusOn     = True
    allowedTypes = ['bool']
    StoredValue  = True
        
class cutSCTOccupancy(InDetFlagsJobProperty):
    """  """
    statusOn     = True
    allowedTypes = ['bool']
    StoredValue  = True

class useDCS(InDetFlagsJobProperty):
    """  """
    statusOn     = True
    allowedTypes = ['bool']
    StoredValue  = True

class truthMatchStrategy(InDetFlagsJobProperty):
    """defines how truth matching is done. possible values TruthMatchRatio (old style) or TruthMatchTanimoto (new style)"""
    statusOn     = True
    allowedTypes = ['str']
    allowedValues= ['TruthMatchRatio','TruthMatchTanimoto']
    StoredValue  = 'TruthMatchRatio'

class doFatras(InDetFlagsJobProperty):
    """ Switch for FATRAS running """
    statusOn     = True
    allowedTypes = ['bool']
    StoredValue  = False

class doSGDeletion(InDetFlagsJobProperty):
    """ Drop contianers from SG ones finished with them """
    statusOn     = True
    allowedTypes = ['bool']
    StoredValue  = False

class doLowBetaFinder(InDetFlagsJobProperty):
    """ Switch for running Low-Beta finer """
    statusOn     = True
    allowedTypes = ['bool']
    StoredValue  = True

class useHVForSctDCS(InDetFlagsJobProperty):
    """ Temporary switch for using 20V HV limit for SCT DCS """
    statusOn     = True
    allowedTypes = ['bool']
    StoredValue  = False

class disableTracking(InDetFlagsJobProperty):
    """ Disable all tracking algorithms """
    statusOn     = True
    allowedTypes = ['bool']
    StoredValue  = False

class disableInDetReco(InDetFlagsJobProperty):
    """
    Disable all ID reconstruction: pre-processing,tracking, post-processing etc.
    Still does the configuration: job porperties, cuts, loaign of tools and conditions
    """
    statusOn     = True
    allowedTypes = ['bool']
    StoredValue  = False

class doPixelClusterSplitting (InDetFlagsJobProperty):
   """ Try to split pixel clusters """
   statusOn     = True
   allowedTypes = ['bool']
   StoredValue  = True
   
class pixelClusterSplittingType(InDetFlagsJobProperty):
   """ choose splitter type: NeuralNet or AnalogClus"""
   statusOn     = True
   allowedTypes = ['str']
   allowedValues= ['NeuralNet','AnalogClus']
   StoredValue  = 'NeuralNet'

class pixelClusterSplitProb1 (InDetFlagsJobProperty):
   """ Cut value for splitting clusters into two parts """
   statusOn = True
   allowedTypes = ['float']
   StoredValue = 0.6

class pixelClusterSplitProb2 (InDetFlagsJobProperty):
   """ Cut value for splitting clusters into three parts """
   statusOn = True
   allowedTypes = ['float']
   StoredValue = 0.2

class pixelClusterSplitProb1_run1 (InDetFlagsJobProperty):
   """ Cut value for splitting clusters into two parts """
   statusOn = True
   allowedTypes = ['float']
   StoredValue = 0.5

class pixelClusterSplitProb2_run1 (InDetFlagsJobProperty):
   """ Cut value for splitting clusters into three parts """
   statusOn = True
   allowedTypes = ['float']
   StoredValue = 0.5

class pixelClusterSplitMinPt (InDetFlagsJobProperty):
   """ Min pt for tracks to try and split hits """
   statusOn = True
   allowedTypes = ['float']
   StoredValue = 1000

class pixelClusterBadClusterID (InDetFlagsJobProperty) :
   """ Select the mode to identify suspicous pixel clusteri """
   statusOn = True
   allowedTypes = ['int']
   allowedValues = [0,1,2,3,4]
   StoredValue = 3

class useBroadClusterErrors(InDetFlagsJobProperty):
    """ Use broad cluster errors for Pixel/SCT """
    statusOn     = True
    allowedTypes = ['bool']
    StoredValue  = False

class useBroadPixClusterErrors(InDetFlagsJobProperty):
    """ Use broad cluster errors for Pixel"""
    statusOn     = True
    allowedTypes = ['NoneType','bool']
    StoredValue  = None

class useBroadSCTClusterErrors(InDetFlagsJobProperty):
    """ Use broad cluster errors for SCT"""
    statusOn     = True
    allowedTypes = ['NoneType','bool']
    StoredValue  = None

class writeRDOs(InDetFlagsJobProperty):
    """ Write RDOs into ESD """
    statusOn     = True
    allowedTypes = ['bool']
    StoredValue  = False

class writePRDs(InDetFlagsJobProperty):
    """ Write PRDs into ESD """
    statusOn     = True
    allowedTypes = ['bool']
    StoredValue  = True

class doMinBias(InDetFlagsJobProperty):
    """ Switch for running MinBias settings """
    statusOn     = True
    allowedTypes = ['bool']
    StoredValue  = False

class doLowMuRunSetup(InDetFlagsJobProperty):
    """ Switch for running MinBias runs at low lumi settings """
    statusOn     = True
    allowedTypes = ['bool']
    StoredValue  = False

class doRobustReco(InDetFlagsJobProperty):
    """ Switch for running Robust settings """
    statusOn     = True
    allowedTypes = ['bool']
    StoredValue  = False
    
class doSingleCollisionVertexReco(InDetFlagsJobProperty):
    """ Switch for running veretx reconstruction in single collision mode """
    statusOn     = True
    allowedTypes = ['bool']
    StoredValue  = False
    
class useMBTSTimeDiff(InDetFlagsJobProperty): 
    """ Switch for skipping background events based on MBTS time info """ 
    statusOn     = True  
    allowedTypes = ['bool'] 
    StoredValue  = False 

class useNewSiSPSeededTF(InDetFlagsJobProperty): 
    """ Switch for using new SiSPSeededTrackFinder strategy""" 
    statusOn     = True  
    allowedTypes = ['bool'] 
    StoredValue  = False 

class doxAOD(InDetFlagsJobProperty):
    """ Switch for running AOD to xAOD conversion algs """
    statusOn     = True
    allowedTypes = ['bool']
    StoredValue  = True

class doCaloSeededTRTSegments(InDetFlagsJobProperty):
    """ Switch for running AOD to xAOD conversion algs """
    statusOn     = True
    allowedTypes = ['bool']
    StoredValue  = False

class doInnerDetectorCommissioning(InDetFlagsJobProperty):
  """ Switch for running looser settings in ID for commissioning """
  statusOn     = True
  allowedTypes = ['bool']
  StoredValue  = False

class doTIDE_Ambi(InDetFlagsJobProperty):
  """ Switch for running TIDE Ambi """
  statusOn     = True
  allowedTypes = ['bool']
  StoredValue  = True
  
class doTIDE_RescalePixelCovariances(InDetFlagsJobProperty):
  """ Switch for running TIDE pixel cluster covariance rescaling """
  statusOn     = True
  allowedTypes = ['bool']
  StoredValue  = False

class doRefitInvalidCov(InDetFlagsJobProperty):
  """ Try Kalman fitter if the track fit in the ambiguity processor produces non positive definitematrices."""
  statusOn     = True
  allowedTypes = ['bool']
  StoredValue  = False

class doRejectInvalidCov(InDetFlagsJobProperty):
  """ Reject all tracks which have a non positive definite covariance matrix after the refit."""
  statusOn     = True
  allowedTypes = ['bool']
  StoredValue  = False

class doSSSfilter(InDetFlagsJobProperty):
  """ Switch for running SSS filter"""
  statusOn     = True
  allowedTypes = ['bool']
  StoredValue  = True

class pT_SSScut(InDetFlagsJobProperty):
  """ Pt cut for SSS filter [GeV]"""
  statusOn     = True
  allowedTypes = ['float']
  StoredValue  = -1
  
class doTIDE_AmbiTrackMonitoring(InDetFlagsJobProperty):
  """ Switch for monitoring track canidates in TIDE Ambi process """
  statusOn     = True
  allowedTypes = ['bool']
  StoredValue  = False

class ForceCoraCool(InDetFlagsJobProperty):
  """ Use old (non CoolVectorPayload) SCT Conditions """
  statusOn     = True
  allowedTypes = ['bool']
  StoredValue  = False

class ForceCoolVectorPayload(InDetFlagsJobProperty):
  """ Use new (CoolVectorPayload) SCT Conditions """
  statusOn     = True
  allowedTypes = ['bool']
  StoredValue  = False

class doTrackSegmentsPixelPrdAssociation(InDetFlagsJobProperty):
    """Turn running of track segment creation in pixel after NewTracking, and with PRD association, on and off"""
    statusOn     = True
    allowedTypes = ['bool']
    StoredValue  = True

class doImprovedPixelPrdAssociation(InDetFlagsJobProperty):
    """Turn running of an improved PixelPrdAssoication configuration"""
    statusOn     = True
    allowedTypes = ['bool']
    StoredValue  = False

class doTrackSegmentsPixelFourLayer(InDetFlagsJobProperty):
    """Turn running of track segment creation in pixel after NewTracking, using all available hits, on and off"""
    statusOn     = True
    allowedTypes = ['bool']
    StoredValue  = False

class doTrackSegmentsPixelThreeLayer(InDetFlagsJobProperty):
    """Turn running of pixel stablet creation in pixel after NewTracking, using unassociated hits, on and off"""
    statusOn     = True
    allowedTypes = ['bool']
    StoredValue  = False

class doSLHCVeryForward(InDetFlagsJobProperty): 
  """Turn running of SLHC reconstruction for Very Forward extension on and off""" 
  statusOn     = True 
  allowedTypes = ['bool']
  StoredValue  = False 

class doTRTGlobalOccupancy(InDetFlagsJobProperty): 
  """Turn running of Event Info TRT Occupancy Filling Alg on and off (also whether it is used in TRT PID calculation)""" 
  statusOn     = True 
  allowedTypes = ['bool']
  StoredValue  = False

class doNNToTCalibration(InDetFlagsJobProperty): 
  """USe ToT calibration for NN clustering rather than Charge""" 
  statusOn     = True 
  allowedTypes = ['bool']
  StoredValue  = False

class keepAdditionalHitsOnTrackParticle(InDetFlagsJobProperty): 
  """Do not drop first/last hits on track (only for special cases - will blow up TrackParticle szie!!!)""" 
  statusOn     = True 
  allowedTypes = ['bool']
  StoredValue  = False

class doSCTModuleVeto(InDetFlagsJobProperty): 
  """Turn on SCT_ModuleVetoSvc, allowing it to be configured later""" 
  statusOn     = True 
  allowedTypes = ['bool']
  StoredValue  = False

class doParticleConversion(InDetFlagsJobProperty): 
  """In case anyone still wants to do Rec->xAOD TrackParticle Conversion""" 
  statusOn     = True 
  allowedTypes = ['bool']
  StoredValue  = False

class doHIP300(InDetFlagsJobProperty):
   """ Switch for running MinBias settings with a 300 MeV pT cut (for Heavy Ion Proton)"""
   statusOn     = True
   allowedTypes = ['bool']
   StoredValue  = False

class doStoreTrackSeeds(InDetFlagsJobProperty): 
  """Turn on to save the Track Seeds in a xAOD track collecting for development studies""" 
  statusOn     = False 
  allowedTypes = ['bool']
  StoredValue  = False

class doStoreTrackCandidates(InDetFlagsJobProperty):
  """Turn on to save the Track Candidates (SiSpSeededTracks) in a xAOD track collecting for development studies"""
  statusOn     = False
  allowedTypes = ['bool']
  StoredValue  = False

class checkDeadElementsOnTrack(InDetFlagsJobProperty): 
  """Enable check for dead modules and FEs""" 
  statusOn     = True 
  allowedTypes = ['bool']
  StoredValue  = True


##-----------------------------------------------------------------------------
## 2nd step
## Definition of the InDet flag container
class InDetJobProperties(JobPropertyContainer):
  """Container for the InDet flags
  """

  def __init__(self, context=''):
    #allow specifying context (used by the trigger) 
    JobPropertyContainer.__init__(self,context)
  
  def checkThenSet (self, jp, value):
    # checks if a variable has been changed by the user before
    if not jp.setByUser:
      jp.set_Value (value)

  def setupDefaults(self):
    #do not add anything to this method if you are not 100% sure what you are doing!
    #if in doubt contact release coordination
    #-------------------------------------------------------------------
    #disable things depending on global beam setup
    #-------------------------------------------------------------------
    from RecExConfig.RecFlags import rec
    if rec.doMonitoring():
      self.checkThenSet(self.doMonitoringGlobal   , True)
      self.checkThenSet(self.doMonitoringPrimaryVertexingEnhanced   , True)
      self.checkThenSet(self.doMonitoringPixel    , True)
      self.checkThenSet(self.doMonitoringSCT      , True)
      self.checkThenSet(self.doMonitoringTRT      , True)
      self.checkThenSet(self.doMonitoringAlignment, True)

    from AthenaCommon.DetFlags    import DetFlags

    from AthenaCommon.BeamFlags import jobproperties
    print "InDetJobProperties::setupDefaults():  jobproperties.Beam.beamType() is "+jobproperties.Beam.beamType()+" bunch spacing is "+str(jobproperties.Beam.bunchSpacing()) 

    if ( jobproperties.Beam.beamType()=="collisions" and jobproperties.Beam.bunchSpacing() <= 25): 
       self.checkThenSet(self.InDet25nsec            , True)     

    if self.doHIP300 :
       self.checkThenSet(self.doRejectInvalidCov      ,True)

    if self.doSLHCVeryForward():
       self.checkThenSet(self.doSLHC            , True)
       self.checkThenSet(self.doForwardTracks   , True)

    if (jobproperties.Beam.beamType()=="singlebeam"):
       self.checkThenSet(self.useHVForSctDCS         , True)    
       self.checkThenSet(self.doNewTracking          , False)
       self.checkThenSet(self.doLowPt                , False)
       self.checkThenSet(self.doVeryLowPt            , False)
       self.checkThenSet(self.doLowPtRoI             , False)
       self.checkThenSet(self.doSLHCConversionFinding, False)
       self.checkThenSet(self.doBeamGas              , True )
       self.checkThenSet(self.doBeamHalo             , True )
       self.checkThenSet(self.doParticleCreation     , True )
       self.checkThenSet(self.doTRTPhaseCalculation  , True )
       self.checkThenSet(self.doTRTStandalone        , True)
       self.checkThenSet(self.doForwardTracks        , False)
       self.checkThenSet(self.doxKalman              , False)
       self.checkThenSet(self.doiPatRec              , False)
       self.checkThenSet(self.doBackTracking         , False)
       self.checkThenSet(self.doVertexFinding        , False)
       self.checkThenSet(self.doV0Finder             , False)
       self.checkThenSet(self.doSimpleV0Finder       , False)
       self.checkThenSet(self.doSecVertexFinder      , False)
       self.checkThenSet(self.doConversions          , False)
       self.checkThenSet(self.noTRTTiming            , True )
       self.checkThenSet(self.materialInteractions   , False)
       self.checkThenSet(self.doSlimming             , False)
       self.checkThenSet(self.doLowBetaFinder        , False)

    elif (jobproperties.Beam.beamType()=="cosmics"):
       self.checkThenSet(self.doNewTracking          , True )
       self.checkThenSet(self.doLowPt                , False)
       self.checkThenSet(self.doVeryLowPt            , False)
       self.checkThenSet(self.doLowPtRoI             , False)
       self.checkThenSet(self.doSLHCConversionFinding, False)
       self.checkThenSet(self.doBeamGas              , False)
       self.checkThenSet(self.doBeamHalo             , False)
       self.checkThenSet(self.doxKalman              , False)
       self.checkThenSet(self.doiPatRec              , False)
       self.checkThenSet(self.doBackTracking         , False)
       self.checkThenSet(self.doForwardTracks        , False)
       self.checkThenSet(self.doTRTStandalone        , True ) # *ME* this is different than 15.4.0 and before
       self.checkThenSet(self.doTRTPhaseCalculation  , True )
       self.checkThenSet(self.doParticleCreation     , True )
       self.checkThenSet(self.doVertexFinding        , False)
       self.checkThenSet(self.doV0Finder             , False)
       self.checkThenSet(self.doSimpleV0Finder       , False)
       self.checkThenSet(self.doSecVertexFinder      , False )
       self.checkThenSet(self.doConversions          , False )
       #self.checkThenSet(self.doTrackSegmentsPixel   , False)
       #self.checkThenSet(self.doTrackSegmentsSCT     , False)
       #self.checkThenSet(self.doTrackSegmentsTRT     , False)
       self.checkThenSet(self.doLowBetaFinder        , False)
       self.checkThenSet(self.doCosmics              , True )
       self.checkThenSet(self.preProcessing          , True )
       self.checkThenSet(self.doSlimming             , False)
       self.checkThenSet(self.materialInteractionsType   , 2)      
       self.checkThenSet(self.selectSCTIntimeHits    , False)
       self.checkThenSet(self.cutLevel               , 8    )
       self.checkThenSet(self.doInnerDetectorCommissioning, True)

    # --- special case heavy ion
    elif (rec.doHeavyIon()):
       self.checkThenSet(self.doHeavyIon             , True )
       self.checkThenSet(self.doNewTracking          , True )
       self.checkThenSet(self.useZvertexTool         , True )
       self.checkThenSet(self.doLowPt                , False)
       self.checkThenSet(self.doVeryLowPt            , False)
       self.checkThenSet(self.doLowPtRoI             , False)
       self.checkThenSet(self.doSLHCConversionFinding, False)
       self.checkThenSet(self.doBackTracking         , False)
       self.checkThenSet(self.doTRTStandalone        , False)
       self.checkThenSet(self.doTrackSegmentsPixel   , False)
       self.checkThenSet(self.doTrackSegmentsSCT     , False)
       self.checkThenSet(self.doTrackSegmentsTRT     , False)
       self.checkThenSet(self.doForwardTracks        , False)
       self.checkThenSet(self.doBeamGas              , False)
       self.checkThenSet(self.doBeamHalo             , False)
       self.checkThenSet(self.doxKalman              , False)
       self.checkThenSet(self.doiPatRec              , False)
       self.checkThenSet(self.doVertexFinding        , True)
       self.checkThenSet(self.primaryVertexSetup     , "DefaultFastFinding")
       self.checkThenSet(self.primaryVertexCutSetup  , "HeavyIon") 
       self.checkThenSet(self.doSingleCollisionVertexReco, True )
       self.checkThenSet(self.useBeamConstraint      , True )
       self.checkThenSet(self.doV0Finder             , False)
       self.checkThenSet(self.doSimpleV0Finder       , False)
       self.checkThenSet(self.doConversions          , False)
       self.checkThenSet(self.doStatistics           , False)
       self.checkThenSet(self.doSlimming             , True )
       self.checkThenSet(self.writeRDOs              , False)
       self.checkThenSet(self.useMBTSTimeDiff        , True )
       self.checkThenSet(self.cutLevel               , 2    )
       self.checkThenSet(self.priVtxCutLevel         , 1    )
       self.checkThenSet(self.doTrackSegmentsPixelPrdAssociation, False)
       self.checkThenSet(self.doTrackSegmentsPixelFourLayer     , False)
       self.checkThenSet(self.doTrackSegmentsPixelThreeLayer    , False)
       self.checkThenSet(self.perigeeExpression      , 'Vertex')
       self.checkThenSet(self.doRefitInvalidCov      ,True)

    # --- special case SLHC
    elif (self.doSLHC()):
       print "----> InDetJobProperties for SLHC"
       self.checkThenSet(self.doNewTracking          , True )
       self.checkThenSet(self.doLowPt                , False)
       self.checkThenSet(self.doVeryLowPt            , False)
       self.checkThenSet(self.doLowPtRoI             , False)
       self.checkThenSet(self.doSLHCConversionFinding, True )
       self.checkThenSet(self.doBeamGas              , False)
       self.checkThenSet(self.doBeamHalo             , False)
       self.checkThenSet(self.doxKalman              , False)
       self.checkThenSet(self.doiPatRec              , False)
       self.checkThenSet(self.doBackTracking         , False)
       self.checkThenSet(self.doTRTStandalone        , False)
       self.checkThenSet(self.doForwardTracks        , False)
       self.checkThenSet(self.doVertexFinding        , True)
       self.checkThenSet(self.primaryVertexSetup     , "IterativeFinding")
       self.checkThenSet(self.primaryVertexCutSetup  , "SLHC")
       self.checkThenSet(self.secondaryVertexCutSetup, "PileUp") 
       self.checkThenSet(self.vertexSeedFinder       , "SlidingWindowMultiSeedFinder")
       self.checkThenSet(self.doV0Finder             , False)
       self.checkThenSet(self.doSimpleV0Finder       , False)
       self.checkThenSet(self.doConversions          , False)
       self.checkThenSet(self.doStatistics           , False)
       self.checkThenSet(self.doTrackSegmentsPixel   , False)
       self.checkThenSet(self.doTrackSegmentsSCT     , False)
       self.checkThenSet(self.doTrackSegmentsTRT     , False)
       self.checkThenSet(self.doSlimming             , False)
       self.checkThenSet(self.doSGDeletion           , True )
       self.checkThenSet(self.doTIDE_RescalePixelCovariances, False)
       # TEMPORARY FIX TO STOP SEG FAULT
       self.checkThenSet(self.doPixelClusterSplitting, False)
       self.checkThenSet(self.doTIDE_Ambi, False)
       self.checkThenSet(self.doTrackSegmentsPixelPrdAssociation, False)
       self.checkThenSet(self.doTrackSegmentsPixelFourLayer     , False)
       self.checkThenSet(self.doTrackSegmentsPixelThreeLayer    , False)

    elif (self.doIBL()):
       print "----> InDetJobProperties for IBL"
       print "----> DEPRECATED! This should now be the default settings"
       #self.checkThenSet(self.doNewTracking          , True )
       #self.checkThenSet(self.doLowPt                , False)
       #self.checkThenSet(self.doVeryLowPt            , False)
       #self.checkThenSet(self.doLowPtRoI             , False)
       #self.checkThenSet(self.doBeamGas              , False)
       #self.checkThenSet(self.doBeamHalo             , False)
       #self.checkThenSet(self.doxKalman              , False)
       #self.checkThenSet(self.doiPatRec              , False)
       #self.checkThenSet(self.doBackTracking         , False)
       #self.checkThenSet(self.doTRTStandalone        , False)
       #self.checkThenSet(self.doForwardTracks        , False)
       #self.checkThenSet(self.doVertexFinding        , True)
       #self.checkThenSet(self.primaryVertexSetup     , "IterativeFinding") 
       #self.checkThenSet(self.primaryVertexCutSetup  , "IBL") 
       #self.checkThenSet(self.secondaryVertexCutSetup, "PileUp") 
       #self.checkThenSet(self.vertexSeedFinder       , "SlidingWindowMultiSeedFinder")
       #self.checkThenSet(self.doV0Finder             , False)
       #self.checkThenSet(self.doSimpleV0Finder       , False)      
       #self.checkThenSet(self.doConversions          , False )        
       #self.checkThenSet(self.doStatistics           , False) 
       #self.checkThenSet(self.doTrackSegmentsPixel   , False )
       #self.checkThenSet(self.doTrackSegmentsSCT     , False )
       #self.checkThenSet(self.doTrackSegmentsTRT     , False )
       #self.checkThenSet(self.doSlimming             , False )
       #self.checkThenSet(self.doSGDeletion           , True )
 
    elif (self.doHighPileup()):
       print "----> InDetJobProperties for high pilep"
       self.checkThenSet(self.doNewTracking          , True )
       self.checkThenSet(self.doLowPt                , False)
       self.checkThenSet(self.doVeryLowPt            , False)
       self.checkThenSet(self.doLowPtRoI             , False)
       self.checkThenSet(self.doSLHCConversionFinding, False)
       self.checkThenSet(self.doBeamGas              , False)
       self.checkThenSet(self.doBeamHalo             , False)
       self.checkThenSet(self.doxKalman              , False)
       self.checkThenSet(self.doiPatRec              , False)
       self.checkThenSet(self.doBackTracking         , False)
       self.checkThenSet(self.doTRTStandalone        , False)
       self.checkThenSet(self.doForwardTracks        , False)
       self.checkThenSet(self.doVertexFinding        , True)
       self.checkThenSet(self.primaryVertexSetup     , "IterativeFinding") 
       self.checkThenSet(self.primaryVertexCutSetup  , "Offline") 
       self.checkThenSet(self.secondaryVertexCutSetup, "PileUp") 
       self.checkThenSet(self.vertexSeedFinder       , "SlidingWindowMultiSeedFinder")
       self.checkThenSet(self.doV0Finder             , False)
       self.checkThenSet(self.doSimpleV0Finder       , False)      
       self.checkThenSet(self.doConversions          , True )        
       self.checkThenSet(self.doStatistics           , False) 
       self.checkThenSet(self.doTrackSegmentsPixel   , False )
       self.checkThenSet(self.doTrackSegmentsSCT     , False )
       self.checkThenSet(self.doTrackSegmentsTRT     , False )
       self.checkThenSet(self.doSlimming             , False )
       self.checkThenSet(self.doSGDeletion           , True )

    # --- special setup for vtxlumi stream processing   
    elif (self.doVtxLumi()):
       print "----> InDetJobProperties for vertex lumi"
       self.checkThenSet(self.doNewTracking          , True )
       self.checkThenSet(self.doLowPt                , False)
       self.checkThenSet(self.doVeryLowPt            , False)
       self.checkThenSet(self.doLowPtRoI             , False)
       self.checkThenSet(self.doSLHCConversionFinding, False)
       self.checkThenSet(self.doBeamGas              , False)
       self.checkThenSet(self.doBeamHalo             , False)
       self.checkThenSet(self.doxKalman              , False)
       self.checkThenSet(self.doiPatRec              , False)
       self.checkThenSet(self.doBackTracking         , False)
       self.checkThenSet(self.doTRTStandalone        , False)
       self.checkThenSet(self.doForwardTracks        , False)
       self.checkThenSet(self.doVertexFinding        , True)
       self.checkThenSet(self.primaryVertexSetup     , "IterativeFinding") 
       self.checkThenSet(self.primaryVertexCutSetup  , "Offline") 
       self.checkThenSet(self.secondaryVertexCutSetup, "PileUp") 
       self.checkThenSet(self.vertexSeedFinder       , "SlidingWindowMultiSeedFinder")
       self.checkThenSet(self.doV0Finder             , False)
       self.checkThenSet(self.doSimpleV0Finder       , False)      
       self.checkThenSet(self.doConversions          , False )        
       self.checkThenSet(self.doStatistics           , False) 
       self.checkThenSet(self.doTrackSegmentsPixel   , False )
       self.checkThenSet(self.doTrackSegmentsSCT     , False )
       self.checkThenSet(self.doTrackSegmentsTRT     , False )
       self.checkThenSet(self.doSlimming             , False )
       self.checkThenSet(self.useBeamConstraint      , False )
       self.checkThenSet(self.selectSCTIntimeHits    , True )
       # --- turn off brem
       self.checkThenSet(self.doBremRecovery         , False)
       self.checkThenSet(self.doCaloSeededBrem       , False)
       self.checkThenSet(self.doHadCaloSeededSSS     , False)
       # --- turn off TRT
       DetFlags.makeRIO.TRT_setOff()
       DetFlags.TRT_setOff()
       DetFlags.detdescr.TRT_setOn()
       DetFlags.dcs.TRT_setOff()

# --- special setup for vtxbeamspot stream processing   
    elif (self.doVtxBeamSpot()):
       print "----> InDetJobProperties for vertex lumi"
       self.checkThenSet(self.doNewTracking          , True )
       self.checkThenSet(self.doLowPt                , False)
       self.checkThenSet(self.doVeryLowPt            , False)
       self.checkThenSet(self.doLowPtRoI             , False)
       self.checkThenSet(self.doSLHCConversionFinding, False)
       self.checkThenSet(self.doBeamGas              , False)
       self.checkThenSet(self.doBeamHalo             , False)
       self.checkThenSet(self.doxKalman              , False)
       self.checkThenSet(self.doiPatRec              , False)
       self.checkThenSet(self.doBackTracking         , False)
       self.checkThenSet(self.doTRTStandalone        , False)
       self.checkThenSet(self.doForwardTracks        , False)
       self.checkThenSet(self.doVertexFinding        , True)
       self.checkThenSet(self.primaryVertexSetup     , "IterativeFinding")
       self.checkThenSet(self.primaryVertexCutSetup  , "Offline")
       self.checkThenSet(self.secondaryVertexCutSetup, "PileUp")
       self.checkThenSet(self.vertexSeedFinder       , "SlidingWindowMultiSeedFinder")
       self.checkThenSet(self.doV0Finder             , False)
       self.checkThenSet(self.doSimpleV0Finder       , False)     
       self.checkThenSet(self.doConversions          , False )       
       self.checkThenSet(self.doStatistics           , False)
       self.checkThenSet(self.doTrackSegmentsPixel   , False )
       self.checkThenSet(self.doTrackSegmentsSCT     , False )
       self.checkThenSet(self.doTrackSegmentsTRT     , False )
       self.checkThenSet(self.doSlimming             , False )
       self.checkThenSet(self.useBeamConstraint      , False )
       self.checkThenSet(self.selectSCTIntimeHits    , False )
       # --- turn off brem
       self.checkThenSet(self.doBremRecovery         , False)
       self.checkThenSet(self.doCaloSeededBrem       , False)
       self.checkThenSet(self.doHadCaloSeededSSS     , False)
       # --- turn off TRT
       DetFlags.TRT_setOff()

    # --- special case minimal reconstruction setup
    elif (self.doMinimalReco()):
       print "----> InDetJobProperties for minimal reconstruction"
       self.checkThenSet(self.preProcessing          , True )
       self.checkThenSet(self.doPRDFormation         , True )
       self.checkThenSet(self.doSpacePointFormation  , True )
       self.checkThenSet(self.doNewTracking          , False )
       self.checkThenSet(self.doLowPt                , False )
       self.checkThenSet(self.doVeryLowPt            , False )
       self.checkThenSet(self.doLowPtRoI             , False )
       self.checkThenSet(self.doSLHCConversionFinding, False)
       self.checkThenSet(self.doForwardTracks        , False )
       self.checkThenSet(self.doBeamGas              , False )
       self.checkThenSet(self.doBeamHalo             , False )
       self.checkThenSet(self.doxKalman              , False )
       self.checkThenSet(self.doiPatRec              , False )
       self.checkThenSet(self.doBackTracking         , False )
       self.checkThenSet(self.doTRTStandalone        , False )
       self.checkThenSet(self.postProcessing         , False )
       self.checkThenSet(self.doVertexFinding        , False )
       self.checkThenSet(self.doV0Finder             , False )
       self.checkThenSet(self.doSimpleV0Finder       , False )
       self.checkThenSet(self.doConversions          , False )
       self.checkThenSet(self.doParticleCreation     , False )
       self.checkThenSet(self.doStatistics           , False )
       self.checkThenSet(self.doTrackSegmentsPixel   , False )
       self.checkThenSet(self.doTrackSegmentsSCT     , False )
       self.checkThenSet(self.doTrackSegmentsTRT     , False )
       self.checkThenSet(self.doSlimming             , False )
       self.checkThenSet(self.doSGDeletion           , True  )
       self.checkThenSet(self.doTrkNtuple            , False )
       self.checkThenSet(self.doMonitoringGlobal     , False )
       self.checkThenSet(self.doMonitoringPrimaryVertexingEnhanced     , False )
       self.checkThenSet(self.doMonitoringPixel      , False )
       self.checkThenSet(self.doMonitoringSCT        , False )
       self.checkThenSet(self.doMonitoringTRT        , False )
       self.checkThenSet(self.doMonitoringAlignment  , False )
       self.checkThenSet(self.doBremRecovery         , False )
       self.checkThenSet(self.doCaloSeededBrem       , False )
       self.checkThenSet(self.doHadCaloSeededSSS     , False )
    # --- new setup for LargeD0 retracking -- what the user
    # --- is allowed to change
    elif self.doDVRetracking():
       print "----> InDetJobProperties for high-d0 tracks reconstruction"
       # see setDVRetracking method which overrides some of the flags
       self.checkThenSet(self.doLargeD0               , True              )
       self.checkThenSet(self.useExistingTracksAsInput, True              )
       self.checkThenSet(self.preProcessing           , True              )
       self.checkThenSet(self.doSpacePointFormation   , True              )
       self.checkThenSet(self.postProcessing          , False             )
       # --- enable prim/sec vertexing ?? Probably yes, but a DV-vertexing
       # --- instead primary vertex setup 
       self.checkThenSet(self.doVertexFinding         , False             )
       self.checkThenSet(self.primaryVertexSetup      , "IterativeFinding")
       self.checkThenSet(self.primaryVertexCutSetup   , "Offline"         )          
       self.checkThenSet(self.priVtxCutLevel          , 3                 )   
       # --- sec vertexing setup
       self.checkThenSet(self.secondaryVertexCutSetup , "PileUp"          ) 
       self.checkThenSet(self.conversionVertexCutSetup, "ConversionPileUp")
       self.checkThenSet(self.doV0Finder              , False             )
       self.checkThenSet(self.doSimpleV0Finder        , False             )
       self.checkThenSet(self.doConversions           , False             )
       self.checkThenSet(self.doParticleCreation      , False             )
       self.checkThenSet(self.doStatistics            , False             )
       self.checkThenSet(self.doTrackSegmentsPixel    , False             )
       self.checkThenSet(self.doTrackSegmentsSCT      , False             )
       self.checkThenSet(self.doTrackSegmentsTRT      , False             )
       self.checkThenSet(self.doSlimming              , False             )
       self.checkThenSet(self.doSGDeletion            , False             )
       self.checkThenSet(self.doTrkNtuple             , False             )
       self.checkThenSet(self.doMonitoringGlobal      , False             )
       self.checkThenSet(self.doMonitoringPrimaryVertexingEnhanced, False )
       self.checkThenSet(self.doMonitoringPixel       , False             )
       self.checkThenSet(self.doMonitoringSCT         , False             )
       self.checkThenSet(self.doMonitoringTRT         , False             )
       self.checkThenSet(self.doMonitoringAlignment   , False             )
       self.checkThenSet(self.doBremRecovery          , True              )
       self.checkThenSet(self.doCaloSeededBrem        , True              )
       self.checkThenSet(self.doHadCaloSeededSSS      , False             )
       self.checkThenSet(self.doTrackSegmentsPixelPrdAssociation, False   )
       self.checkThenSet(self.doTrackSegmentsPixelFourLayer     , False   )
       self.checkThenSet(self.doTrackSegmentsPixelThreeLayer    , False   )
       # --- Output
       self.checkThenSet(self.AODall                  , False             )
       self.checkThenSet(self.doxAOD                  , True              )


    # --- collisions, this is the main one !
    elif (jobproperties.Beam.beamType()=="collisions"):
       # --- set default track configuration
       self.checkThenSet(self.doxKalman              , False)
       self.checkThenSet(self.doiPatRec              , False)
       # --- enable phase for collisions by default
       self.checkThenSet(self.doTRTPhaseCalculation  , True )       

       # --- new setup for MinBias tracking
       if self.doMinBias():
          # --- run TRT only tracking over the entire detector
          self.checkThenSet(self.cutLevel     , 12)
          # --- disable forward tracklets
          self.checkThenSet(self.doForwardTracks     , False )
          # --- run tracklets
          self.checkThenSet(self.doTrackSegmentsPixelPrdAssociation, False)
          self.checkThenSet(self.doTrackSegmentsPixelFourLayer     , False)
          self.checkThenSet(self.doTrackSegmentsPixelThreeLayer    , False)
          self.checkThenSet(self.doTrackSegmentsPixel, True )
          #self.checkThenSet(self.doTrackSegmentsSCT  , False )
          #self.checkThenSet(self.doTrackSegmentsTRT  , False )
          # --- turn off brem
          #self.checkThenSet(self.doBremRecovery  , False)
          #self.checkThenSet(self.doCaloSeededBrem, False)
          self.checkThenSet(self.doHadCaloSeededSSS     , False)

          # --- primary vertex setup
          self.checkThenSet(self.primaryVertexSetup      , "IterativeFinding")
          self.checkThenSet(self.primaryVertexCutSetup   , "Offline")          
          self.checkThenSet(self.priVtxCutLevel          , 1)   
          # --- sec vertexing setup
          self.checkThenSet(self.secondaryVertexCutSetup , "StartUp") 
          self.checkThenSet(self.conversionVertexCutSetup, "ConversionStartUp")
          # --- enable sec vertexing
          self.checkThenSet(self.doV0Finder,       True) 
          self.checkThenSet(self.doSimpleV0Finder, True)
          self.checkThenSet(self.doConversions,    True)
          # --- keep 1st and last hit information
          self.checkThenSet(self.keepAdditionalHitsOnTrackParticle, True)
         

       # --- new setup for d0LowLMuRunSetup tracking
       elif self.doLowMuRunSetup():
          # --- run soft tracking, but not low-pt
          self.checkThenSet(self.doLowPt             , True )    
          self.checkThenSet(self.doVeryLowPt         , False )
          self.checkThenSet(self.doLowPtRoI          , False )    
          # --- disable forward tracklets
          self.checkThenSet(self.doForwardTracks     , False )
          # --- run tracklets
          self.checkThenSet(self.doTrackSegmentsPixel, True )
          self.checkThenSet(self.doTrackSegmentsSCT  , True )
          self.checkThenSet(self.doTrackSegmentsTRT  , True )
          # --- turn off brem
          self.checkThenSet(self.doBremRecovery  , False)
          self.checkThenSet(self.doCaloSeededBrem, False)
          self.checkThenSet(self.doHadCaloSeededSSS     , False)

          # --- primary vertex setup
          self.checkThenSet(self.primaryVertexSetup   , "IterativeFinding")
          self.checkThenSet(self.primaryVertexCutSetup, "LowPt")
          # --- sec vertexing setup
          self.checkThenSet(self.secondaryVertexCutSetup , "StartUp") 
          self.checkThenSet(self.conversionVertexCutSetup, "ConversionStartUp") 
          # --- set cut levels back to old values
          self.checkThenSet(self.cutLevel               , 3    )
          self.checkThenSet(self.priVtxCutLevel         , 1    )
       else:
          # --- vertexing setup is the pileup one now (if not set already above)
          self.checkThenSet(self.primaryVertexSetup   , "IterativeFinding")
          self.checkThenSet(self.primaryVertexCutSetup, "Offline")

    # --- turn off brem reco for non collision reconstruction
    if not jobproperties.Beam.beamType()=="collisions":
       self.checkThenSet(self.doBremRecovery  , False)
       self.checkThenSet(self.doCaloSeededBrem, False)
       self.checkThenSet(self.doHadCaloSeededSSS     , False)

    # --- comissioning steering independent of cosmics/collisions/...
    #if (rec.Commissioning()):
    #    self.checkThenSet(self.doInnerDetectorCommissioning, True)

    if (self.doInnerDetectorCommissioning()):
        if not (self.doCosmics()):
           self.checkThenSet(self.useBroadClusterErrors  , True)
        self.checkThenSet(self.doSlimming             , False)
        self.checkThenSet(self.doTrackSegmentsPixel, True )
        self.checkThenSet(self.doTrackSegmentsSCT  , True )
        self.checkThenSet(self.doTrackSegmentsTRT  , True )
        self.checkThenSet(self.doPixelClusterSplitting, False)
        self.checkThenSet(self.doTIDE_Ambi, False)
        self.checkThenSet(self.doTIDE_RescalePixelCovariances, False)
        self.checkThenSet(self.doTrackSegmentsPixelPrdAssociation, False)
        self.checkThenSet(self.doTrackSegmentsPixelFourLayer     , False)
        self.checkThenSet(self.doTrackSegmentsPixelThreeLayer    , False)

    if rec.doExpressProcessing() :
       self.checkThenSet(self.useBeamConstraint,False)

  def init(self):
    #Method to do the final setup of the flags according to user input before.
    #This method MUST ONLY BE CALLED once in InDetRecExample/InDetRec_jobOptions.py!!
    if not self.Enabled:
      print 'InDetFlags.init(): ID flags are disabled. Locking container and not doing anything else.'
    else:
      print 'Initializing InDetJobProperties with DetFlags, GlobalFlags and other high level flags.'

      # THIS METHOD MUST BE THE FIRST TO BE CALLED. DO NOT MOVE IT OR ADD THINGS IN FRONT
      self.setupDefaults()

      from AthenaCommon.GlobalFlags import globalflags
      from AthenaCommon.DetFlags    import DetFlags
      from RecExConfig.RecFlags     import rec

      # -------------------------------------------------------------------
      # Cosmics TRT extension, NewTracking needs full tracking geometry 
      # -------------------------------------------------------------------
      if self.doCosmics() and DetFlags.haveRIO.TRT_on():
         from TrkDetDescrSvc.TrkDetDescrJobProperties import TrkDetFlags
         TrkDetFlags.TRT_BuildStrawLayers.set_Value_and_Lock(True)

      # -------------------------------------------------------------------
      # ESD/AOD output options
      # -------------------------------------------------------------------
      if self.AODall() and jobproperties.Beam.beamType()=="collisions":
        self.doiPatRec     = True
        self.doNewTracking = True

      # --------------------------------------------------------------------
      # ---- Disable tracking/reco
      # --------------------------------------------------------------------      
      if self.disableInDetReco(): self.setInDetRecoOff()
      if self.disableTracking():  self.setTrackingOff()

      # --------------------------------------------------------------------
      # ---- Robust reco
      # --------------------------------------------------------------------      
      if self.doRobustReco(): self.setRobustReco()

      # --------------------------------------------------------------------
      # ---- Large-d0 re-tracking setup
      # --------------------------------------------------------------------      
      # no Large radius tracking if pixel or sct off (new tracking = inside out only)
      self.doLargeD0           = self.doLargeD0() and (DetFlags.haveRIO.pixel_on() or DetFlags.haveRIO.SCT_on())
      self.doR3LargeD0         = self.doR3LargeD0() and (DetFlags.haveRIO.pixel_on() or DetFlags.haveRIO.SCT_on())
      self.doLowPtLargeD0      = self.doLowPtLargeD0() and (DetFlags.haveRIO.pixel_on() or DetFlags.haveRIO.SCT_on())
      self.doDisplacedSoftPion = self.doDisplacedSoftPion() and (DetFlags.haveRIO.pixel_on() or DetFlags.haveRIO.SCT_on())

      if self.doDVRetracking():
          self.setDVRetracking()
      
      # --------------------------------------------------------------------
      # ---- PreProcessing algorithms
      # --------------------------------------------------------------------
      self.doSpacePointFormation = self.preProcessing() and self.doSpacePointFormation() and (DetFlags.haveRIO.pixel_on() or DetFlags.haveRIO.SCT_on())
      self.doPRDFormation        = self.preProcessing() and self.doPRDFormation()        and (DetFlags.makeRIO.pixel_on() or DetFlags.makeRIO.SCT_on() or DetFlags.makeRIO.TRT_on())
      
      # --------------------------------------------------------------------
      # ---- TIDE Pixel cluster covariance rescaling
      # --------------------------------------------------------------------
      self.doTIDE_RescalePixelCovariances = self.doTIDE_RescalePixelCovariances() and self.doPixelClusterSplitting() and self.pixelClusterSplittingType() == 'NeuralNet' and self.doTIDE_Ambi()

      # --------------------------------------------------------------------
      # --- 1st iteration, inside out tracking
      # --------------------------------------------------------------------
      #
      # no new tracking if pixel or sct off (new tracking = inside out only)
      self.doNewTracking = self.doNewTracking() and (DetFlags.haveRIO.pixel_on() or DetFlags.haveRIO.SCT_on())
	  # always use truth tracking for SplitReco and never use it if pixel or sct off
      self.doPseudoTracking = (self.doPseudoTracking() or self.doSplitReco()) and (DetFlags.haveRIO.pixel_on() or DetFlags.haveRIO.SCT_on())
      #
      # no low pt tracking if no new tracking before or if pixels are off (since low-pt tracking is pixel seeded)!  Explicitly veto for cosmics to aid T0
      self.doLowPt       = self.doLowPt() and self.doNewTracking() and ( DetFlags.haveRIO.pixel_on() or DetFlags.haveRIO.SCT_on() ) and not self.doCosmics()
      # no low pt tracking if no new tracking before or if pixels are off (since low-pt tracking is pixel seeded)!      
      self.doVeryLowPt   = self.doVeryLowPt() and self.doLowPt()
# no low pt roi tracking if no new tracking before or if pixels are off (since low-pt tracking is pixel seeded)!  Explicitly veto for cosmics to aid T0
      self.doLowPtRoI    = self.doLowPtRoI() and self.doNewTracking() and ( DetFlags.haveRIO.pixel_on() or DetFlags.haveRIO.SCT_on() ) and not self.doCosmics()
      #
      self.doSLHCConversionFinding = self.doSLHCConversionFinding() and self.doSLHC() and self.doNewTracking() and ( DetFlags.haveRIO.pixel_on() and DetFlags.haveRIO.SCT_on() ) and not self.doCosmics()
      # new forward tracklets
      self.doForwardTracks = self.doForwardTracks() and self.doNewTracking()
      #
      # no Large radius tracking if pixel or sct off (new tracking = inside out only)
      self.doLargeD0 = self.doLargeD0() and (DetFlags.haveRIO.pixel_on() or DetFlags.haveRIO.SCT_on())

      # no BeamGas tracking if no new tracking before (but only if beamtype is not single beam!)      
      if (jobproperties.Beam.beamType()!="singlebeam"):
        self.doBeamGas     = self.doBeamGas() and self.doNewTracking()

      #
      # --------------------------------------------------------------------
      # --- 2nd iteration, outside in tracking
      # --------------------------------------------------------------------
      #
      # control whether to run SiSPSeededTrackFinder
      self.doSiSPSeededTrackFinder = (self.doNewTracking() or self.doNewTrackingSegments() or \
                                      self.doBeamGas() or self.doLargeD0() or self.doR3LargeD0() or self.doLowPtLargeD0() or self.doDisplacedSoftPion() ) \
                                    and (DetFlags.haveRIO.pixel_on() or DetFlags.haveRIO.SCT_on())      
      # failsafe lines in case requirements are not met to run TRT standalone or back tracking
      self.doTRTStandalone         = self.doTRTStandalone() and DetFlags.haveRIO.TRT_on()
      self.doBackTracking          = self.doBackTracking() and DetFlags.haveRIO.TRT_on() and DetFlags.haveRIO.SCT_on()
      #      
      # control to run steps which are needed for outside in tracking
      self.doTrtSegments           = (self.doTRTStandalone() or self.doBackTracking())
      self.doTRTSeededTrackFinder  = self.doBackTracking()
      self.doResolveBackTracks     = self.doBackTracking()
      #
      # --------------------------------------------------------------------
      # ---- segment finding
      # --------------------------------------------------------------------
      #
      # to be able to turn on the standalone trackings (if detector is on)
      self.doTrackSegmentsPixel  = self.doTrackSegmentsPixel() and DetFlags.haveRIO.pixel_on()
      self.doTrackSegmentsSCT    = self.doTrackSegmentsSCT()   and DetFlags.haveRIO.SCT_on()
      self.doTrackSegmentsTRT    = self.doTrackSegmentsTRT()   and DetFlags.haveRIO.TRT_on()
      
      #
      # --------------------------------------------------------------------
      # ---- Monitoring
      # --------------------------------------------------------------------
      #
      # Turn off the subdetectror monitoring if the detector is off
      self.doMonitoringPixel  = self.doMonitoringPixel() and DetFlags.haveRIO.pixel_on()
      self.doMonitoringSCT    = self.doMonitoringSCT()   and DetFlags.haveRIO.SCT_on()
      self.doMonitoringTRT    = self.doMonitoringTRT()   and DetFlags.haveRIO.TRT_on()

      # 
      # --------------------------------------------------------------------
      # ---- PostProcessing algorithms
      # --------------------------------------------------------------------
      #
      # control if run vertexing
      self.doVertexFinding          = self.postProcessing() and self.doVertexFinding()
      self.doPrimaryVertex3DFinding = self.doPrimaryVertex3DFinding() and (not self.useBeamConstraint())
      #
      # control whether to create TrackParticles (default=true)
      self.doParticleCreation       = self.postProcessing() and self.doParticleCreation()
      #
      # control to run InDetV0Finder
      self.doV0Finder               = self.postProcessing() and self.doV0Finder()
      #
      # control to run InDetSimpleV0Finder
      #self.doSimpleV0Finder         = self.postProcessing() and self.doSimpleV0Finder()
      #
      # control to run alternative InDetV0Finder
      self.doSecVertexFinder        = self.postProcessing() and self.doSecVertexFinder()
      self.doVrtSecDecay            = self.postProcessing() and self.doVrtSecDecay()

      #
      # control to run InDetConversionFinder
      self.doConversions            = self.postProcessing() and self.doConversions()
      # control to run LowBetaFinder
      self.doLowBetaFinder          = self.doLowBetaFinder() and DetFlags.haveRIO.TRT_on()

      #
      # --------------------------------------------------------------------
      # ---- Statistics
      # --------------------------------------------------------------------
      #
      # control whether to do statistics package
      self.doStatistics            = self.postProcessing() and self.doStatistics()
      # control to run Standard Plots
      self.doStandardPlots         = self.postProcessing() and self.doStandardPlots()
      # control to run Standard Plots
      self.doPhysValMon            = self.postProcessing() and self.doPhysValMon()
      #
      # --------------------------------------------------------------------
      # ---- ntuple creation
      # --------------------------------------------------------------------
      #
      self.doPixelTrkNtuple      = self.doPixelTrkNtuple() and DetFlags.haveRIO.pixel_on()
      self.doSctTrkNtuple        = self.doSctTrkNtuple()   and DetFlags.haveRIO.SCT_on()
      self.doTrtTrkNtuple        = self.doTrtTrkNtuple()   and DetFlags.haveRIO.TRT_on()
      #
      # --------------------------------------------------------------------
      # ---- D3PD creation
      # --------------------------------------------------------------------
      #
      self.doPixelTrkD3PD      = self.doPixelTrkD3PD() and DetFlags.haveRIO.pixel_on()
      self.doSctTrkD3PD        = self.doSctTrkD3PD()   and DetFlags.haveRIO.SCT_on()
      self.doTrtTrkD3PD        = self.doTrtTrkD3PD()   and DetFlags.haveRIO.TRT_on()
      #
      # --------------------------------------------------------------------
      # ---- Loading of Tools (depends on settings above)
      # --------------------------------------------------------------------
      #
      # control if to load the tools
      self.loadTools  = self.loadTools() or self.doPattern() or self.doRefit() or self.postProcessing() or \
                        self.doNtupleCreation() or self.doD3PDCreation() or self.doMonitoring()
      #
      # --------------------------------------------------------------------
      # --- some configuration of options for the new tracking
      # --------------------------------------------------------------------
      #

      # -------------------------------------------------------------------
      # switch off material effects for cosmics without field
      # -------------------------------------------------------------------
      #if self.doCosmics() and not self.solenoidOn():
      #   self.materialInteractions = False

      # -------------------------------------------------------------------
      # switch off brem recovery without field
      # -------------------------------------------------------------------
      if  not self.solenoidOn():
         self.doBremRecovery = False

      # -------------------------------------------------------------------
      # some tracking switches
      # -------------------------------------------------------------------
      self.redoTRT_LR = DetFlags.haveRIO.TRT_on()
      if self.trtExtensionType() == 'DAF':
         self.redoTRT_LR            = False
      #
      # --------------------------------------------------------------------
      # ---- Refit of tracks
      # --------------------------------------------------------------------
      #
      if (self.trackFitterType() is not 'KalmanFitter' and self.trackFitterType() is not 'KalmanDNAFitter') :
         self.refitROT = True
      if not self.refitROT() and not self.redoTRT_LR() :
         print 'ConfiguredInDetFlags.py       WARNING refitROT and redoTRT_LR are both False, NOT RECOMMENDED!' 
      #
      # refKF needs a new method in IUpdator, where there is currently only one implementation
      if (self.trackFitterType() is 'ReferenceKalmanFitter'):
          self.kalmanUpdator = 'amg'
      #
      # check if a valid fitter has been used
      if not (    (self.trackFitterType() is 'KalmanFitter')
               or (self.trackFitterType() is 'KalmanDNAFitter')
               or (self.trackFitterType() is 'ReferenceKalmanFitter')
               or (self.trackFitterType() is 'DistributedKalmanFilter')
               or (self.trackFitterType() is 'GlobalChi2Fitter' )
               or (self.trackFitterType() is 'GaussianSumFilter') ):
         print 'InDetJobProperties.py       WARNING unregistered or invalid track fitter setup.'
         print '                                      --> re-setting to TrkKalmanFitter.'
         self.trackFitterType = 'KalmanFitter'

      #
      # --------------------------------------------------------------------
      # ---- TRT Phase
      # --------------------------------------------------------------------
      #
      # Collision phase is done on segments so can't run if TRT segements not run. Also don't run when running standalone pseudo tracking.
      if not self.doCosmics(): self.doTRTPhaseCalculation = self.doTRTPhaseCalculation() and DetFlags.haveRIO.TRT_on() and self.doPRDFormation() and not (self.doPseudoTracking and not self.doNewTracking)

      #
      # --------------------------------------------------------------------
      # ---- Track slimming
      # --------------------------------------------------------------------
      #
      # Turn off slimming if the refit is enabled (since this maybe done to unlsim
      # the tracks) unless explicitly set by the user
      if self.doRefit(): self.checkThenSet(self.doSlimming, False)      

      #
      # --------------------------------------------------------------------
      # ---- SG Deletion
      # --------------------------------------------------------------------
      #
      # Turn of SG deletion if we are producing ntuples or standard plots.
      self.doSGDeletion = self.doSGDeletion() and not self.doD3PDCreation()
      #
      # turn off enhanced vertex monitoring if primaryVertexSetup is not IterativeFinder
      self.doMonitoringPrimaryVertexingEnhanced = self.doMonitoringPrimaryVertexingEnhanced() and (self.primaryVertexSetup() == 'IterativeFinding')
      self.doVtxMonitoringD3PD                  = self.doVtxMonitoringD3PD() and (self.primaryVertexSetup() == 'IterativeFinding')
      self.doVertexFindingForMonitoring         = self.doVertexFindingForMonitoring() or (self.doMonitoringPrimaryVertexingEnhanced() or self.doVtxMonitoringD3PD()) and (self.primaryVertexSetup() == 'IterativeFinding')
      self.doSplitVertexFindingForMonitoring    = self.doSplitVertexFindingForMonitoring() or (self.doMonitoringPrimaryVertexingEnhanced() or self.doVtxMonitoringD3PD()) and (self.primaryVertexSetup() == 'IterativeFinding')

      #-----PRD Formation------------------------------------------------
      if not self.doPRDFormation() :
       self.checkThenSet(self.doPixelPRDFormation, False)
       self.checkThenSet(self.doSCT_PRDFormation,  False)
       self.checkThenSet(self.doTRT_PRDFormation,  False)
      
    # do this also if Enabled == False
    print "Initialization of InDetFlags finished - locking container!"
    self.lock_JobProperties()

  def loadTrackingGeometry(self):
    return self.loadTools()
  
  def doAmbiSolving(self):
    from AthenaCommon.DetFlags import DetFlags
    return (self.doNewTracking() or self.doBeamGas() or self.doTrackSegmentsPixel() \
            or self.doTrackSegmentsSCT() or self.doLargeD0() or self.doR3LargeD0() or self.doLowPtLargeD0() or self.doDisplacedSoftPion() ) \
           and (DetFlags.haveRIO.pixel_on() or DetFlags.haveRIO.SCT_on())
  
  def loadRotCreator(self):
    return self.loadTools()
  
  def loadUpdator(self):
    return self.loadTools()
  
  def loadExtrapolator(self):
    return self.loadTools()
  
  def loadFitter(self):
    return self.loadTools()
  
  def loadAssoTool(self):
    return self.loadTools()
    
  def loadSummaryTool(self):
    return self.loadTools()

  def doNewTrackingPattern(self):
    return self.doNewTracking() or self.doBackTracking() or self.doBeamGas() \
<<<<<<< HEAD
           or self.doLowPt() or self.doVeryLowPt() or self.doLowPtRoI() or self.doTRTStandalone() \
           or self.doForwardTracks() or self.doLargeD0() or self.doLowPtLargeD0() or self.doDisplacedSoftPion()
=======
           or self.doLowPt() or self.doVeryLowPt() or self.doTRTStandalone() \
           or self.doForwardTracks() or self.doLargeD0() or self.doR3LargeD0() or self.doLowPtLargeD0() or self.doDisplacedSoftPion()
>>>>>>> fe432982

  def doNewTrackingSegments(self):
    return self.doTrackSegmentsPixel() or self.doTrackSegmentsSCT() or self.doTrackSegmentsTRT()
 
  def doPattern(self):
    return self.doNewTrackingPattern() or self.doxKalman() or self.doiPatRec() or self.doNewTrackingSegments()
  
  def doTRTExtension(self):
    from AthenaCommon.DetFlags import DetFlags
    return ((self.doNewTracking() or self.doBeamGas() or self.doLargeD0() or self.doR3LargeD0() or self.doLowPtLargeD0() or self.doDisplacedSoftPion() ) \
             and DetFlags.haveRIO.TRT_on() ) and self.doTRTExtensionNew()
  
  def doExtensionProcessor(self):
    from AthenaCommon.DetFlags    import DetFlags
    return (self.doNewTracking() or self.doBeamGas() or self.doLargeD0() or self.doR3LargeD0() or self.doLowPtLargeD0() or self.doDisplacedSoftPion()) \
            and DetFlags.haveRIO.TRT_on()
 
  def solenoidOn(self):
    from AthenaCommon.BFieldFlags import jobproperties
    return jobproperties.BField.solenoidOn()

  def usePixelDCS(self):
    from AthenaCommon.DetFlags    import DetFlags
    return (self.useDCS() and DetFlags.dcs.pixel_on())

  def useSctDCS(self):
    from AthenaCommon.DetFlags    import DetFlags 
    return (self.useDCS() and DetFlags.dcs.SCT_on())

  def useTrtDCS(self):
    from AthenaCommon.DetFlags    import DetFlags
    return (self.useDCS() and DetFlags.dcs.TRT_on())  

  def doNtupleCreation(self):
    return (self.doPixelClusterNtuple() or self.doSctClusterNtuple() or self.doTrtDriftCircleNtuple() or
	    self.doTrkNtuple() or self.doPixelTrkNtuple() or self.doSctTrkNtuple() or
            self.doTrtTrkNtuple() or self.doVtxNtuple() or self.doConvVtxNtuple() or
            self.doV0VtxNtuple())

  def doD3PDCreation(self):
    return (self.doTrkD3PD() or self.doPixelTrkD3PD() or self.doSctTrkD3PD() or
            self.doTrtTrkD3PD() or self.doVtxD3PD() or self.doVtxMonitoringD3PD() or self.doConvVtxD3PD() or
            self.doV0VtxD3PD() or self.doTriggerD3PD())
  
  def doMonitoring(self):
    return (self.doMonitoringGlobal() or self.doMonitoringPrimaryVertexingEnhanced() or self.doMonitoringPixel() or self.doMonitoringSCT() or
            self.doMonitoringTRT() or self.doMonitoringAlignment())

  def setTrackingOff(self):
    "Disable all tracking algorithms"
     
    if self.disableTracking():
       self.doCaloSeededBrem          = False # disables ROI creation
       self.doNewTracking             = False
       self.doBackTracking            = False
       self.doTRTStandalone           = False
       self.doTrtSegments             = False
       self.doLowPt                   = False
       self.doVeryLowPt               = False
       self.doLowPtRoI                = False
       self.doForwardTracks           = False
       self.doLargeD0                 = False
       self.doR3LargeD0               = False
       self.doLowPtLargeD0            = False
       self.doDisplacedSoftPion       = False
       self.doHadCaloSeededSSS        = False

       self.doxKalman                 = False
       self.doiPatRec                 = False
       
       self.doTrackSegmentsPixel      = False
       self.doTrackSegmentsSCT        = False
       self.doTrackSegmentsTRT        = False
       
       self.doBeamGas                 = False
       self.doBeamHalo                = False
       
       self.doLowBetaFinder           = False  # couple to post processing? 
    return
 
  def setInDetRecoOff(self):
    "Disable all ID reco: pre-processing, tracking, post-processing ..."
    if self.disableInDetReco():
       self.doCaloSeededBrem          = False # disables ROI creation
       self.preProcessing             = False
       self.doHadCaloSeededSSS        = False
       #self.doPRDFormation            = False
       #self.doSpacePointFormation     = False
       self.disableTracking           = True
       self.postProcessing            = False
       #self.doParticleCreation        = False
       self.doSlimming                = False
       self.doStatistics              = False  
    return

  def setRobustReco(self):
     "Robust reco settings, regardless of what set before"

     if self.doRobustReco() and jobproperties.Beam.beamType()=="collisions":
        self.doLowPt                = False
        self.doLowPtRoI             = False
        self.useHVForSctDCS         = True
        self.primaryVertexSetup     = "DefaultFullFinding"
        self.primaryVertexCutSetup  = "StartUp"
        self.useBeamConstraint      = False
        self.useBroadClusterErrors  = True

     return

  def setDVRetracking(self):
     "Set the High-d0 re-track mode settings, regardless of what was set before"
     # --- FIXME:: Decide what could be changed by the user

     # --- an extra check
     if not self.doDVRetracking():
         return

     # [XXX JDC: Checked needed flags
     self.doLargeD0                = True
     self.useExistingTracksAsInput = True
     self.doSpacePointFormation    = True  # Sure?? I think yes, to use the previously removed hits?
     #self.doSiSPSeededTrackFinder  = True
     self.doNewTracking            = False
     self.doPRDFormation           = False
     #self.preProcessing            = True  ?? Not found where is used
     # [ switch off the other modes
     self.doLowPt                  = False
     self.doVeryLowPt              = False
     self.doLowPtRoI               = False
     self.doForwardTracks          = False
     self.doBeamGas                = False
     self.doBeamHalo               = False
     self.doxKalman                = False
     self.doiPatRec                = False
     self.doBackTracking           = False
     self.doTRTStandalone          = False
     self.postProcessing           = True
     # --- enable prim/sec vertexing ?? Probably yes, but a DV-vertexing
     # --- instead
     # --- primary vertex setup 
     self.doVertexFinding         = False             
     self.primaryVertexSetup      = "IterativeFinding"
     self.primaryVertexCutSetup   = "Offline"                   
     self.priVtxCutLevel          = 3                    
     # --- sec vertexing setup
     self.secondaryVertexCutSetup = "PileUp"           
     self.conversionVertexCutSetup= "ConversionPileUp"
     self.doV0Finder              = False             
     self.doSimpleV0Finder        = False             
     self.doConversions           = False             
     self.doParticleCreation      = True
     self.doTrackSegmentsPixel    = False             
     self.doTrackSegmentsSCT      = False             
     self.doTrackSegmentsTRT      = False          
     #self.doSlimming              = False          
     #self.doSGDeletion            = False             
     #self.doTrkNtuple             = False             
     #self.doMonitoringGlobal      = False             
     #self.doMonitoringPrimaryVertexingEnhanced = False 
     #self.doMonitoringPixel       = False             
     #self.doMonitoringSCT         = False             
     #self.doMonitoringTRT         = False             
     #self.doMonitoringAlignment   = False             
     #self.doBremRecovery          = True              
     #self.doCaloSeededBrem        = True              
     #self.doHadCaloSeededSSS      = False             
     # --- Output
     self.keepAdditionalHitsOnTrackParticle = True
     #self.AODall                  = False             
     #self.doxAOD                  = True              
     
     return

# ----------------------------------------------------------------------------
# --- Printout of settings
# ----------------------------------------------------------------------------

  def printInfo(self) :
    print '****** Inner Detector Flags ********************************************************'
    if self.AODall() :
       print '*'
       print '* --------------------> write AOD classes for all trackers!'
       print '*'
    if self.doSLHC() :
       print '*'
       print '* --------------------> Special reconstruction for SLHC !'
       if self.doSLHCVeryForward():
          print '* --------------------> Including Very Forward Extension !' 
       print '*'
    if self.doIBL() :
       print '*'
       print '* --------------------> Special reconstruction for IBL !'
       print '*'
    if self.doDBM() :
       print '*'
       print '* --------------------> Special reconstruction for DBM !'
       print '*'
    if self.doDBMstandalone() :
       print '*'
       print '* --------------------> Standalone reconstruction for DBM !'
       print '*'
    if self.doHighPileup() :
       print '*'
       print '* --------------------> Special reconstruction for high pile-up !'
       print '*'
    if self.doVtxLumi() :
       print '*'
       print '* --------------------> Special reconstruction for vertex lumi measurement !'
       print '*'
    if self.doVtxBeamSpot() :
       print '*'
       print '* --------------------> Special reconstruction for vertex beamspot measurement !'
       print '*'
    if self.doCosmics() :
       print '*'
       print '* --------------------> Special reconstruction for cosmics !'
       print '*'
    if self.doHeavyIon() :
       print '*'
       print '* --------------------> Special reconstruction for heavy ions !'
       print '*'
    if self.doMinimalReco() :
       print '*'
       print '* --------------------> Minimal Reconstruction !'
       print '*'
    if self.doDVRetracking() :
       print '*'
       print '* --------------------> Special reconstruction for high-d0 tracks !'
       print '*'
    if self.disableInDetReco():
       print '*'
       print '* --------------------> Disabling Reconstruction !'
       print '*'
    if self.disableTracking() and not self.disableInDetReco():
       print '*'
       print '* --------------------> Disabling all tracking !'
       print '*'
    if self.doMinBias():
       print '*'
       print '* --------------------> old Min Bias Mode (no longer supported)'
       print '*'
    if self.doLowMuRunSetup():
       print '*'
       print '* --------------------> Low Mu Run Setup for Min Bias studies'
       print '*'
    if self.doRobustReco():
       print '*'
       print '* --------------------> Robust Reco Cuts'
       print '*'
    if self.doSingleCollisionVertexReco():
       print '*'
       print '* --------------------> Single collision vertex reco'
       print '*'   
    if self.doInnerDetectorCommissioning:
       print '*'
       print '* --------------------> Loose setting for Commissioning'
       print '*'   

    
    # -----------------------------------------
    print '*'
    print '* PreProcessing:'
    print '* =============='
    print '*'
    if self.InDet25nsec(): 
       print '* -----> 25 nsec setup for SCT/TRT' 
    else:
       print '* -----> 50 nsec setup for SCT/TRT' 
    print '*'
    if self.doPRDFormation() :
       print '* run PrepRawDataFormation'
       if self.doPixelClusterSplitting():
          if self.doTIDE_Ambi(): 
            print '* - run TIDE ambi with pixel cluster splitting' 
            print '*   splitting technique:                 ', self.pixelClusterSplittingType()
            print '*   split prob1 cut:                     ', self.pixelClusterSplitProb1()
            print '*   split prob2 cut:                     ', self.pixelClusterSplitProb2()
            print '*   Min split   pt: [MeV]                ', self.pixelClusterSplitMinPt() 
            if self.doTIDE_RescalePixelCovariances():
                print '*   rescaling pixel cluster covariances: ', self.doTIDE_RescalePixelCovariances() 
          else:
            print '* - run new Pixel clustering with splitting using analog information'
            print '*   splitting technique: ', self.pixelClusterSplittingType()
       if self.selectSCTIntimeHits():
           if self.InDet25nsec(): 
               print '* - use 01X masking for SCT readout in reconstruction' 
           else:  
               print '* - use X1X masking for SCT readout in reconstruction' 
       if self.cutSCTOccupancy():
           print '* - cut on SCT occupancy for masking noisy modules'
       if self.removeTRTNoise():
           print '* - remove flagged TRT noise' 
       if self.noTRTTiming():
           print '* - ignore TRT timing information !'
    if self.doSpacePointFormation() :
       print '* run SpacePointFormation'
    # -----------------------------------------
    print '*'
    print '* TrackFinding:'
    print '* ============='
    # -----------------------------------------
    if self.doNewTracking() :
       print '*'
       print '* NewTracking is ON:'
    if self.doSiSPSeededTrackFinder() :
       print '* - run SiSPSeededTrackFinder'
       if self.useZvertexTool() :
          print '*   and use ZvertexTool'
    if self.doAmbiSolving() :
       print '* - run AmbiguitySolver'
    if self.doTRTExtension() :
       print '* - run TRT_TrackExtension'
    if self.doExtensionProcessor() :
       print '* - run TrackExtensionProcessor'
       if self.redoTRT_LR() :
          print '*   and redo LR and tube hits in fit for TRT !!!'
    # -----------------------------------------
    if self.doBackTracking() :
       print '*'
       print '* BackTracking is ON:'
    if self.doTrtSegments() :
       print '* - run TRT Segment finding'
    if self.doTRTSeededTrackFinder() :
       print '* - run TRT seeded track finding'
       if self.loadTRTSeededSPFinder() :
          print '*   and load TRT_SeededSpacePointFinder'
       if self.loadSimpleTRTSeededSPFinder() :
          print '*   and load SimpleTRT_SeededSpacePointFinder'
    if self.doResolveBackTracks() :
       print '* - run ambi on TRT seeded tracks'
    if self.doTRTStandalone() :
       print '* - create TRT standalone tracks'
    # -----------------------------------------
    if self.doNewTrackingSegments():
       print '*'
       print '* Create separate track segments for:'
       standAloneTracking = '*   - '
       if self.doTrackSegmentsPixel():
          standAloneTracking += 'Pixel '
       if self.doTrackSegmentsSCT():
          standAloneTracking += 'SCT '
       if self.doTrackSegmentsTRT():
          standAloneTracking += 'TRT'
       print standAloneTracking
    # -----------------------------------------
    if self.doLargeD0() or self.doR3LargeD0() or self.doLowPtLargeD0() or self.doDisplacedSoftPion() :
       print '*'
       print '* LargeD0 Tracking is ON'
       if self.doSiSPSeededTrackFinder() :
          print '* - run SiSPSeededTrackFinder'
       if self.useZvertexTool() :
          print '*   and use ZvertexTool'
       if self.doAmbiSolving() :
          print '* - run AmbiguitySolver'
       if self.doTRTExtension() :
          print '* - run TRT_TrackExtension'
       if self.doExtensionProcessor() :
          print '* - run TrackExtensionProcessor'
          if self.redoTRT_LR() :
              print '*   and redo LR and tube hits in fit for TRT !!!'
    # -----------------------------------------
    if self.useExistingTracksAsInput() :
       print '*'
       print '* Use (D)ESD tracks as input'
    # -----------------------------------------
    if self.doLowPt() :
       print '*'
       print '* LowPtTracking is ON'
       if self.doVeryLowPt() :
          print '* and VeryLowPtTracking is ON'
    # -----------------------------------------
    if self.doLowPtRoI() :
       print '*'
       print '* LowPtTracking within selected roi is ON'
    # -----------------------------------------
    if self.doSLHCConversionFinding() :
       print '*'
       print '* SLHCConversionFinding is ON'
    # -----------------------------------------
    if self.doForwardTracks():
       print '*'
       print '* Forward Tracklets are ON'
    # -----------------------------------------
    print '*'
    print '* Cut level for Tracking is set to : ',self.cutLevel()
    if not self.doHeavyIon():
       print '*    (1) - 2010 settings'
       print '*    (2) - start of 2011 settings'
       print '*    (3) - tighter version of (2)'
       print '*    (4) - max d0 cut on SSS seeds'
       print '*    (5) - cut level 4 + seed level 2'
       print '*    (6) - TRTonly cuts for pileup' 
       print '*    (7) - BackTracking cuts for pileup'
       print '*    (8) - slightly tighter hole cuts for NewTracking'
       print '*    (9) - slightly tighter IP cuts'
       print '*    (10)- use Z boundary seeding'
       print '*    (11)- TRT only uses eta depending hit cuts'
       print '*    (12)- Tighter X2 cuts on both track and hits being accepted'
       print '*    (13)- TRT segment making in RoI guided model'
    else:
       print '*    (1) - 2010 heavy ion settings'
       print '*    (2) - 2011 heavy ion settings with seed level 2'
       print '*    (3) - 2011 heavy ion settings with seed level 2 and pT cut at 0.3 GeV'
    # -----------------------------------------
    if self.doBremRecovery():
       print '* run Brem Recovery in tracking'
       if self.doCaloSeededBrem():
          print '* - restrict Brem Recovery to Calo ROIs'
    # -----------------------------------------
    if self.doxKalman() or self.doiPatRec() or self.doFatras():
       print '*'
       print '* Alternative trackings:'
       if self.doxKalman() :
          print '*   - run xKalman'
       if self.doiPatRec() :
          print '*   - run iPatRec'
       if self.doFatras() :
          print '*   - run FATRAS'
    # -----------------------------------------
    if self.doRefit() :
       print '*'
       print '* do a refit of all tracks'
    if self.doSlimming() :
       print '*'
       if not self.doSlimPoolTrack() :
          print '* slim down the tracks for output on ESD'
       else :
          print '* persistify slim tracks '
    # -----------------------------------------
    print '*'
    print '* PostProcessing:'
    print '* ==============='
    print '*'
    if self.doVertexFinding() :
       print '* run primary vertex finding with : ',self.primaryVertexSetup()
       print '* - using sorting based on        : ',self.primaryVertexSortingSetup()
       print '* - primary vertexing cut setup   : ',self.primaryVertexCutSetup()
       if self.doPrimaryVertex3DFinding() :
          print '* - use 3D seed finding'
       print '* - privtx cut level : ', self.priVtxCutLevel()
    if self.doParticleCreation() :
       print '* create TrackParticles'
       if self.doSharedHits() :
          print '* - and do shared hits search'
       if self.KeepFirstParameters() :
          print '* - keep first parameters on track'
       elif self.KeepParameters() :
          print '* - keep extra parameters on track'
    if self.doV0Finder() :
       print '* run V0 finder'
       if self.useV0Fitter() :
          print '* - use V0 fitter'
       else:
          print '* - use VkalVrt'
          pass
       if self.doSimpleV0Finder() :
          print '* - running with simple V0Finder cuts'
       else:
          print '* - running with full V0Finder cuts'
          pass
       pass
    #if self.doSimpleV0Finder() :
    #   print '* run simple V0 finder'
    #   if self.useV0Fitter() :
    #      print '* - use V0 fitter'
    #   else:
    #      print '* - use VkalVrt'
    #      pass
    #   pass
    if self.doSecVertexFinder() :
       print '* run V0 search using conversion finder with vertexing cut setup : ',self.secondaryVertexCutSetup()
    if self.doConversions() :
       print '* run conversion finder with conversion vertexing cut setup      : ',self.conversionVertexCutSetup()
    # -----------------------------------------
    if self.doStatistics() :
       print '* run statistics packages'
    if self.doStandardPlots() :
       print '* run Standard Plots package'
    if self.doPhysValMon() :
       print '* run Physics Validation Monitoring'
    if self.doNtupleCreation():
       ntupleString = '* Ntuple cluster/drift circle trees activated:'
       if self.doPixelClusterNtuple():
          ntupleString += ' Pixel'
       if self.doSctClusterNtuple():
          ntupleString += ' SCT'
       if self.doTrtDriftCircleNtuple():
          ntupleString += ' TRT'
       if self.doPixelClusterNtuple() or self.doSctClusterNtuple() or self.doTrtDriftCircleNtuple():
          print ntupleString

       ntupleString = '* Ntuple track trees activated:'
       if self.doTrkNtuple():
          ntupleString += ' \"Basic Track Tree\"'
       if self.doPixelTrkNtuple():
          ntupleString += ' \"Pixel Track Extension\"'
       if self.doSctTrkNtuple():
          ntupleString += ' \"SCT Track Extension\"'
       if self.doTrtTrkNtuple():
          ntupleString += ' \"TRT Track Extension\"'
       if self.doTrkNtuple() or self.doPixelTrkNtuple() or self.doSctTrkNtuple() or self.doTrtTrkNtuple():
          print ntupleString

       ntupleString = '* Ntuple vertex trees activated:'
       if self.doVtxNtuple():
          ntupleString += ' PrimaryVertexing'
       if self.doConvVtxNtuple():
          ntupleString += ' Conversions'
       if self.doV0VtxNtuple():
          ntupleString += ' V0s'
       if self.doVtxNtuple() or self.doConvVtxNtuple() or self.doV0VtxNtuple():
          print ntupleString

    if self.doD3PDCreation():
       ntupleString = '* D3PD track trees activated:'
       if self.doTrkD3PD():
          ntupleString += ' \"Basic Track Tree\"'
       if self.doPixelTrkD3PD():
          ntupleString += ' \"Pixel Tracklets\"'
       if self.doSctTrkD3PD():
          ntupleString += ' \"SCT Tracklets\"'
       if self.doTrtTrkD3PD():
          ntupleString += ' \"TRT Tracklets\"'
       if self.doTrkD3PD() or self.doPixelTrkD3PD() or self.doSctTrkD3PD() or self.doTrtTrkD3PD():
          print ntupleString

       ntupleString = '* D3PD vertex trees activated:'
       if self.doVtxD3PD():
          ntupleString += ' PrimaryVertexing'
       if self.doVtxMonitoringD3PD():
          ntupleString += ' EnhPriVtxMonitoring'
       if self.doConvVtxD3PD():
          ntupleString += ' Conversions'
       if self.doV0VtxD3PD():
          ntupleString += ' V0s'
       if self.doVtxD3PD() or self.doVtxMonitoringD3PD() or self.doConvVtxD3PD() or self.doV0VtxD3PD():
          print ntupleString

       if self.doTriggerD3PD():
          print '* D3PD trigger tree activated'

    # -----------------------------------------
    if (self.doMonitoringGlobal() or self.doMonitoringPrimaryVertexingEnhanced() or self.doMonitoringPixel() or self.doMonitoringSCT() or self.doMonitoringTRT() or self.doMonitoringAlignment()):
       print '*'
       myString = '* Run Monitoring on for: '
       if self.doMonitoringGlobal():
         myString += ' Global'
       if self.doMonitoringPrimaryVertexingEnhanced():
         myString += ' Enhanced Primary Vertexing'
       if self.doMonitoringPixel():
         myString += ' Pixel'
       if self.doMonitoringSCT():
         myString += ' SCT'
       if self.doMonitoringTRT():
         myString += ' TRT'
       if self.doMonitoringAlignment():
         myString += ' Alignment'
       print myString
       print '*'
    # -----------------------------------------
    print '*'
    print '* Other parameters'
    print '* ================='
    print '*'
    if self.doTruth() :
       print '* run truth association: '+self.truthMatchStrategy()
    if self.solenoidOn() :
       print '* solenoid field is ON'
    if self.usePixelDCS():
       print '* use Pixel DCS'
    if self.useSctDCS():
       if not self.useHVForSctDCS():
          print '* use SCT DCS'
       else:
          print '* use non-standard SCT DCS based on ~20V HV cut'          
    if self.useTrtDCS():
       print '* use TRT DCS'
    if self.useDynamicAlignFolders():
       print '* use of Dynamic alignment folder scheme enabled'

    if not self.doPRDFormation():
       print '* PRD Formation is off for all technologies'
    if not self.doPixelPRDFormation():
       print '* Pixel PRD Formation is off'
    if not self.doSCT_PRDFormation():
       print '* SCT PRD Formation is off'
    if not self.doTRT_PRDFormation():
       print '* TRT PRD Formation is off'

    # -----------------------------------------
    print '*'
    print '* Configurable Services loaded:'
    print '* ============================='
    print '*'
    if self.loadTrackingGeometry() :
      print '* load tracking geometry for Inner Detector'
    if self.useBeamConstraint() :
      print '* use Beam Spot Constraint in reconstruction/vertexing'
    # -----------------------------------------
    print '*'
    print '* Configurable Tools loaded:'
    print '* =========================='
    print '*'
    if self.loadRotCreator() :
      print '* load ROT_Creator for Inner Detector'
      if self.useBroadClusterErrors():
        print '* - (commissioning) use broad cluster errors !'
    if self.loadTrackingGeometry():
      print '* load TrackingGeometry'
    if self.loadExtrapolator() :
      print '* load Extrapolator:'
      if self.propagatorType() is 'RungeKutta' :
        print '* - load Runge Kutta propagator'
      elif self.propagatorType() is 'STEP' :
        print '* - load STEP propagator'
      if self.materialInteractions() :
        print '* - use material corrections of type %s in extrapolation and fit'% self.materialInteractionsType()
    if self.loadUpdator() :
      if self.kalmanUpdator() is "fast" :
        print '* load MeasurementUpdator_xk'
      else:
        print '* load MeasurementUpdator'
    if self.loadFitter() :
      print '* load track fitter of type ', self.trackFitterType()
      if self.refitROT() :
        print '* - refit from ROT'
      else:
        print '* - refit from PRD, redo the ROTs'
    if self.loadAssoTool() :
      print '* load PRD_AssociationToolGangedPixels'
    if self.loadSummaryTool() :
      print '* load TrackSummaryTool'
      if self.doHolesOnTrack() :
        print '* - and do holes on track search'
      print '*'  
    print '************************************************************************************'
    
# ----------------------------------------------------------------------------
# --- set methods for less often used switches
# ----------------------------------------------------------------------------
  
  # decide if the SiSpacePoint track finder should look for primary vertices
  # in z and use this constraint during pattern recognition
  def usePrimVertexZcoordinate ( self, usezvertex ) :
    self.useZvertexTool = usezvertex
    if not self.doNewTracking() :
      print 'ConfiguredInDetFlags.py       WARNING toggling the z-vertex constraint has no effect'
      print '                                      because the new tracking IS NOT SWITCHED ON!'

# ----------------------------------------------------------------------------
# --- set different vertexing options
# ----------------------------------------------------------------------------

  #def enableTrackSlimming(self, doSlimming):
    #self.doSlimming = doSlimming

##-----------------------------------------------------------------------------
## 3rd step
## adding the container to the general top-level container
jobproperties.add_Container(InDetJobProperties)

##-----------------------------------------------------------------------------
## 4th step
## adding ID flags to the InDetJobProperties container
_list_InDetJobProperties = [Enabled,
                            doPrintConfigurables,
                            doNewTracking,
                            doPseudoTracking,
                            doSplitReco,
                            doxKalman,
                            doiPatRec,
                            preProcessing,
                            doPRDFormation,
                            doPixelPRDFormation,
                            doSCT_PRDFormation,
                            doTRT_PRDFormation,
                            doSpacePointFormation,
                            doRefit,
                            doSLHC,
                            doIBL,
                            doHighPileup,
                            doMinimalReco,
                            doDVRetracking,
                            postProcessing,
                            doTruth,
                            loadTools,
                            doBackTracking,
                            doLowPt,
                            doVeryLowPt,
                            doLowPtRoI,
                            LowPtRoIStrategy,
                            LowPtRoIWindow,
                            LowPtRoIFile,
                            doSLHCConversionFinding,
                            doForwardTracks,
                            doLowPtLargeD0,
                            doLargeD0,
                            doR3LargeD0,
                            doDisplacedSoftPion,
                            useExistingTracksAsInput,
                            cutLevel,
                            priVtxCutLevel,
                            doBremRecovery,
                            doCaloSeededBrem,
                            doHadCaloSeededSSS,
                            doCaloSeededAmbi,
                            doCaloSeededRefit,
                            doBeamGas,
                            doBeamHalo,
                            doVtxLumi,
                            doVtxBeamSpot,
                            doCosmics,
                            doHeavyIon,
                            doParticleCreation,
                            KeepParameters,
                            KeepFirstParameters,
                            doTrackSegmentsPixel,
                            doTrackSegmentsSCT,
                            doTrackSegmentsTRT,
                            doMonitoringGlobal,
                            doMonitoringPrimaryVertexingEnhanced,
                            doMonitoringPixel,
                            doMonitoringSCT,
                            doMonitoringTRT,
                            doMonitoringAlignment,
                            useDynamicAlignFolders,
                            doPerfMon,
                            AODall,
                            useBeamConstraint,
                            kalmanUpdator,
                            magField,
                            propagatorType,
                            trackFitterType,
                            doHolesOnTrack,
                            useZvertexTool,
                            doSiSPSeededTrackFinder,
#                            doTRTExtension,
                            doTRTExtensionNew,
                            trtExtensionType,
                            redoTRT_LR,
                            doTrtSegments,
                            doTRTPhaseCalculation,
                            doTRTSeededTrackFinder,
                            loadTRTSeededSPFinder,
                            loadSimpleTRTSeededSPFinder,
                            doResolveBackTracks,
                            doTRTStandalone,
                            refitROT,
                            doSlimming,
                            doSlimPoolTrack,
                            doWriteTracksToESD,
                            doVertexFinding,
                            primaryVertexSetup,
                            primaryVertexCutSetup,
                            vertexSeedFinder,
                            primaryVertexSortingSetup,
                            doPrimaryVertex3DFinding,
                            doVertexFindingForMonitoring,
                            doSplitVertexFindingForMonitoring,
                            perigeeExpression,
                            secondaryVertexCutSetup,
                            conversionVertexCutSetup,
                            doSharedHits,
                            doV0Finder,
                            doSimpleV0Finder,
                            useV0Fitter,
                            doSecVertexFinder,
                            doVrtSecDecay,
                            doConversions,
                            doStatistics,
                            doStandardPlots,
                            doPhysValMon,
                            materialInteractions,
                            materialInteractionsType,
                            doPixelClusterNtuple,
                            doSctClusterNtuple,
                            doTrtDriftCircleNtuple,
                            doTrkNtuple,
                            doPixelTrkNtuple,
                            doSctTrkNtuple,
                            doTrtTrkNtuple,
                            doVtxNtuple,
                            doConvVtxNtuple,
                            doV0VtxNtuple,
                            doTrkD3PD,
                            doPixelTrkD3PD,
                            doSctTrkD3PD,
                            doTrtTrkD3PD,
                            doVtxD3PD,
                            doVtxMonitoringD3PD,
                            doConvVtxD3PD,
                            doV0VtxD3PD,
                            doTriggerD3PD,
                            removeTRTNoise,
                            noTRTTiming,
                            InDet25nsec,
                            selectSCTIntimeHits,
                            cutSCTOccupancy,
                            useDCS,
                            truthMatchStrategy,
                            doFatras,
                            doSGDeletion,
                            doLowBetaFinder,
                            useHVForSctDCS,
                            disableTracking,
                            disableInDetReco,
                            doPixelClusterSplitting,
                            pixelClusterSplittingType,
                            pixelClusterSplitProb1,
                            pixelClusterSplitProb2,
                            pixelClusterSplitProb1_run1,
                            pixelClusterSplitProb2_run1,
                            pixelClusterSplitMinPt,
                            pixelClusterBadClusterID,
                            useBroadClusterErrors,
                            useBroadPixClusterErrors,
                            useBroadSCTClusterErrors,
                            writeRDOs,
                            writePRDs,
                            doMinBias,
                            doLowMuRunSetup,
                            doRobustReco,
                            doTIDE_AmbiTrackMonitoring,
                            doSingleCollisionVertexReco,
                            useMBTSTimeDiff,
                            useNewSiSPSeededTF,
                            doxAOD,
                            doCaloSeededTRTSegments,
                            doInnerDetectorCommissioning,
                            doTIDE_Ambi,
                            doRefitInvalidCov,
                            doRejectInvalidCov,
                            doTIDE_RescalePixelCovariances,
                            doSSSfilter,
                            pT_SSScut,
                            ForceCoraCool,
                            ForceCoolVectorPayload,
                            doTrackSegmentsPixelPrdAssociation,
                            doImprovedPixelPrdAssociation,
                            doTrackSegmentsPixelFourLayer,
                            doTrackSegmentsPixelThreeLayer,
                            doSLHCVeryForward,
                            doTRTGlobalOccupancy,
                            doNNToTCalibration,
                            keepAdditionalHitsOnTrackParticle,
                            doSCTModuleVeto,
                            doDBMstandalone,
                            doDBM,
                            doParticleConversion,
                            doStoreTrackSeeds,
                            doStoreTrackCandidates,
                            doHIP300,
                            checkDeadElementsOnTrack
                           ]
for j in _list_InDetJobProperties: 
    jobproperties.InDetJobProperties.add_JobProperty(j)
#keep the list alive for the trigger
#del _list_InDetJobProperties

##-----------------------------------------------------------------------------
## 5th step
## short-cut for lazy people
## carefull: do not select InDetJobProperties as a short name as well. 
## otherwise problems with pickle
## Note: you still have to import it:
## >>> from InDetRecExample.InDetJobProperties import InDetFlags
InDetFlags = jobproperties.InDetJobProperties<|MERGE_RESOLUTION|>--- conflicted
+++ resolved
@@ -2074,13 +2074,8 @@
 
   def doNewTrackingPattern(self):
     return self.doNewTracking() or self.doBackTracking() or self.doBeamGas() \
-<<<<<<< HEAD
            or self.doLowPt() or self.doVeryLowPt() or self.doLowPtRoI() or self.doTRTStandalone() \
-           or self.doForwardTracks() or self.doLargeD0() or self.doLowPtLargeD0() or self.doDisplacedSoftPion()
-=======
-           or self.doLowPt() or self.doVeryLowPt() or self.doTRTStandalone() \
            or self.doForwardTracks() or self.doLargeD0() or self.doR3LargeD0() or self.doLowPtLargeD0() or self.doDisplacedSoftPion()
->>>>>>> fe432982
 
   def doNewTrackingSegments(self):
     return self.doTrackSegmentsPixel() or self.doTrackSegmentsSCT() or self.doTrackSegmentsTRT()
