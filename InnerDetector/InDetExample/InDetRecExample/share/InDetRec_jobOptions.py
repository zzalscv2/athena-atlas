--- conflicted
+++ resolved
@@ -1463,15 +1463,10 @@
         cuts = InDetNewTrackingCutsVeryLowPt
       elif InDetFlags.doLowPt():
         cuts = InDetNewTrackingCutsLowPt
-<<<<<<< HEAD
+      elif InDetFlags.doLowPtRoI():
+        cuts = InDetNewTrackingCutsLowPtRoI
       elif InDetFlags.doROIConv():
         cuts = InDetNewTrackingCutsROIConv
-=======
-      elif InDetFlags.doLowPtRoI():
-        cuts = InDetNewTrackingCutsLowPtRoI
-      elif InDetFlags.doSLHCConversionFinding():
-        cuts = InDetNewTrackingCutsSLHCConversionFinding
->>>>>>> 8ef60e25
       else:
         cuts = InDetNewTrackingCuts
       include("InDetRecExample/ConfiguredInDetValidation.py")
