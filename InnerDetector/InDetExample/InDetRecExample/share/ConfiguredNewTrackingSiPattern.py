# Blocking the include for after first inclusion
include.block ('InDetRecExample/ConfiguredNewTrackingSiPattern.py')

# ------------------------------------------------------------
#
# ----------- Setup Si Pattern for New tracking
#
# ------------------------------------------------------------

class  ConfiguredNewTrackingSiPattern:

   def __init__(self, InputCollections = None, ResolvedTrackCollectionKey = None, SiSPSeededTrackCollectionKey = None , NewTrackingCuts = None, TrackCollectionKeys=[] , TrackCollectionTruthKeys=[]):
      
      from InDetRecExample.InDetJobProperties import InDetFlags
      from InDetRecExample.InDetKeys          import InDetKeys
      #
      # --- get ToolSvc and topSequence
      #
      from AthenaCommon.AppMgr                import ToolSvc
      from AthenaCommon.AlgSequence           import AlgSequence
      topSequence = AlgSequence()

      #
      # --- decide if use the association tool
      #
<<<<<<< HEAD
      if (len(InputCollections) > 0) and (NewTrackingCuts.mode() == "LowPt" or NewTrackingCuts.mode() == "VeryLowPt" or NewTrackingCuts.mode() == "LargeD0" or NewTrackingCuts.mode() == "LowPtLargeD0" or NewTrackingCuts.mode() == "DisplacedSoftPion" or NewTrackingCuts.mode() == "PixelThreeLayer" or NewTrackingCuts.mode() == "BeamGas" or NewTrackingCuts.mode() == "ForwardTracks"  or NewTrackingCuts.mode() == "PixelPrdAssociation" or NewTrackingCuts.mode() == "ROIConv"):
=======
      if (len(InputCollections) > 0) and (NewTrackingCuts.mode() == "LowPt" or NewTrackingCuts.mode() == "VeryLowPt" or NewTrackingCuts.mode() == "LowPtRoI" or NewTrackingCuts.mode() == "LargeD0" or NewTrackingCuts.mode() == "R3LargeD0" or NewTrackingCuts.mode() == "LowPtLargeD0" or NewTrackingCuts.mode() == "DisplacedSoftPion" or NewTrackingCuts.mode() == "PixelThreeLayer" or NewTrackingCuts.mode() == "BeamGas" or NewTrackingCuts.mode() == "ForwardTracks" or NewTrackingCuts.mode() == "ForwardSLHCTracks"  or NewTrackingCuts.mode() == "PixelPrdAssociation" or NewTrackingCuts.mode() == "VeryForwardSLHCTracks" or NewTrackingCuts.mode() == "SLHCConversionFinding"):
>>>>>>> 8ef60e25
         usePrdAssociationTool = True
      else:
         usePrdAssociationTool = False

      #
      # --- get list of already associated hits (always do this, even if no other tracking ran before)
      #
      if usePrdAssociationTool:
         from InDetTrackPRD_Association.InDetTrackPRD_AssociationConf import InDet__InDetTrackPRD_Association
         InDetPRD_Association = InDet__InDetTrackPRD_Association(name            = 'InDetPRD_Association'+NewTrackingCuts.extension(),
                                                                 AssociationTool = InDetPrdAssociationTool,
                                                                 TracksName      = list(InputCollections)) 
         topSequence += InDetPRD_Association
         if (InDetFlags.doPrintConfigurables()):
            print InDetPRD_Association

      # ------------------------------------------------------------
      #
      # ----------- SiSPSeededTrackFinder
      #
      # ------------------------------------------------------------

      if InDetFlags.doSiSPSeededTrackFinder():
         #
         # --- Space points seeds maker, use different ones for cosmics and collisions
         #
         if NewTrackingCuts.mode() == "DBM":
            from SiSpacePointsSeedTool_xk.SiSpacePointsSeedTool_xkConf import InDet__SiSpacePointsSeedMaker_ATLxk as SiSpacePointsSeedMaker
         elif InDetFlags.doCosmics():
            from SiSpacePointsSeedTool_xk.SiSpacePointsSeedTool_xkConf import InDet__SiSpacePointsSeedMaker_Cosmic as SiSpacePointsSeedMaker
         elif InDetFlags.doHeavyIon():
            from SiSpacePointsSeedTool_xk.SiSpacePointsSeedTool_xkConf import InDet__SiSpacePointsSeedMaker_HeavyIon as SiSpacePointsSeedMaker
         elif NewTrackingCuts.mode() == "LowPt" or NewTrackingCuts.mode() == "VeryLowPt" or (NewTrackingCuts.mode() == "Pixel" and InDetFlags.doMinBias()) :
            from SiSpacePointsSeedTool_xk.SiSpacePointsSeedTool_xkConf import InDet__SiSpacePointsSeedMaker_LowMomentum as SiSpacePointsSeedMaker
         elif NewTrackingCuts.mode() == "LowPtRoI" :
            from SiSpacePointsSeedTool_xk.SiSpacePointsSeedTool_xkConf import InDet__SiSpacePointsSeedMaker_ATLxk as SiSpacePointsSeedMaker
         elif NewTrackingCuts.mode() == "BeamGas":
            from SiSpacePointsSeedTool_xk.SiSpacePointsSeedTool_xkConf import InDet__SiSpacePointsSeedMaker_BeamGas as SiSpacePointsSeedMaker
         elif NewTrackingCuts.mode() == "SLHC" or NewTrackingCuts.mode() == "ROIConv" :
            from SiSpacePointsSeedTool_xk.SiSpacePointsSeedTool_xkConf import InDet__SiSpacePointsSeedMaker_ITK as SiSpacePointsSeedMaker
         elif NewTrackingCuts.mode() == "DisplacedSoftPion" :
            from SiSpacePointsSeedTool_xk.SiSpacePointsSeedTool_xkConf import InDet__SiSpacePointsSeedMaker_TrkSeeded as SiSpacePointsSeedMaker
         else:
            from SiSpacePointsSeedTool_xk.SiSpacePointsSeedTool_xkConf import InDet__SiSpacePointsSeedMaker_ATLxk as SiSpacePointsSeedMaker

         InDetSiSpacePointsSeedMaker = SiSpacePointsSeedMaker (name                   = "InDetSpSeedsMaker"+NewTrackingCuts.extension(),
                                                               usePixel               = NewTrackingCuts.usePixel(),
                                                               SpacePointsPixelName   = InDetKeys.PixelSpacePoints(),
                                                               # useSCT                 = NewTrackingCuts.useSCT(),
                                                               useSCT                 = (NewTrackingCuts.useSCT() and NewTrackingCuts.useSCTSeeding()),
                                                               SpacePointsSCTName     = InDetKeys.SCT_SpacePoints(),
                                                               # useOverlapSpCollection = NewTrackingCuts.useSCT(),
                                                               useOverlapSpCollection = (NewTrackingCuts.useSCT() and NewTrackingCuts.useSCTSeeding()),
                                                               SpacePointsOverlapName = InDetKeys.OverlapSpacePoints(),
                                                               radMax                 = NewTrackingCuts.radMax(),
                                                               etaMax                 = NewTrackingCuts.maxEta())
          
         if not InDetFlags.useEtaDependentCuts() or not NewTrackingCuts.mode() == "SLHC":
            InDetSiSpacePointsSeedMaker.pTmin                  =  NewTrackingCuts.minPT()
            InDetSiSpacePointsSeedMaker.maxdImpact             =  NewTrackingCuts.maxPrimaryImpact()
            InDetSiSpacePointsSeedMaker.maxZ                   =  NewTrackingCuts.maxZImpact()
            InDetSiSpacePointsSeedMaker.minZ                   = -NewTrackingCuts.maxZImpact()
         else:
            InDetSiSpacePointsSeedMaker.pTmin                  =  NewTrackingCuts.minPT()[0]
            InDetSiSpacePointsSeedMaker.maxdImpact             =  NewTrackingCuts.maxPrimaryImpact()[0]
            InDetSiSpacePointsSeedMaker.maxZ                   =  NewTrackingCuts.maxZImpact()[0]
            InDetSiSpacePointsSeedMaker.minZ                   = -NewTrackingCuts.maxZImpact()[0] 
          
         if NewTrackingCuts.mode() == "Offline" or InDetFlags.doHeavyIon() or  NewTrackingCuts.mode() == "ForwardTracks":
            InDetSiSpacePointsSeedMaker.maxdImpactPPS = NewTrackingCuts.maxdImpactPPSSeeds()
            InDetSiSpacePointsSeedMaker.maxdImpactSSS = NewTrackingCuts.maxdImpactSSSSeeds()
         if NewTrackingCuts.mode() == "R3LargeD0":
            InDetSiSpacePointsSeedMaker.usePixel = False
            InDetSiSpacePointsSeedMaker.etaMax = NewTrackingCuts.maxEta() 
         if usePrdAssociationTool:
            # not all classes have that property !!!
            InDetSiSpacePointsSeedMaker.UseAssociationTool = True
            InDetSiSpacePointsSeedMaker.AssociationTool    = InDetPrdAssociationTool
         if not (InDetFlags.doCosmics() or NewTrackingCuts.mode() == "SLHC" or NewTrackingCuts.mode() == "ROIConv"):
            InDetSiSpacePointsSeedMaker.maxRadius1         = 0.75*NewTrackingCuts.radMax()
            InDetSiSpacePointsSeedMaker.maxRadius2         = NewTrackingCuts.radMax()
            InDetSiSpacePointsSeedMaker.maxRadius3         = NewTrackingCuts.radMax()
         if NewTrackingCuts.mode() == "LowPt" or NewTrackingCuts.mode() == "VeryLowPt" or (NewTrackingCuts.mode() == "Pixel" and InDetFlags.doMinBias()):
            try :
               InDetSiSpacePointsSeedMaker.pTmax              = NewTrackingCuts.maxPT()
            except:
               pass 
            InDetSiSpacePointsSeedMaker.mindRadius         = 4.0
<<<<<<< HEAD
         if NewTrackingCuts.mode() == "ForwardTracks":
=======
         if NewTrackingCuts.mode() == "LowPtRoI" :
            try :
               InDetSiSpacePointsSeedMaker.pTmax              = NewTrackingCuts.maxPT()
            except:
               pass
            InDetSiSpacePointsSeedMaker.mindRadius         = 4.0
         if NewTrackingCuts.mode() == "SLHC" or NewTrackingCuts.mode() == "SLHCConversionFinding":
            InDetSiSpacePointsSeedMaker.minRadius1         = 0
            InDetSiSpacePointsSeedMaker.minRadius2         = 0
            InDetSiSpacePointsSeedMaker.minRadius3         = 0
            InDetSiSpacePointsSeedMaker.maxRadius1         =1000.*Units.mm
            InDetSiSpacePointsSeedMaker.maxRadius2         =1000.*Units.mm
            InDetSiSpacePointsSeedMaker.maxRadius3         =1000.*Units.mm
         if NewTrackingCuts.mode() == "ForwardTracks" or NewTrackingCuts.mode() == "ForwardSLHCTracks" or NewTrackingCuts.mode() == "VeryForwardSLHCTracks":
>>>>>>> 8ef60e25
            InDetSiSpacePointsSeedMaker.checkEta           = True
            InDetSiSpacePointsSeedMaker.etaMin             = NewTrackingCuts.minEta()
         if NewTrackingCuts.mode() == "DBM":
            InDetSiSpacePointsSeedMaker.etaMin             = NewTrackingCuts.minEta()
            InDetSiSpacePointsSeedMaker.useDBM = True
         if NewTrackingCuts.mode() == "PixelThreeLayer" or (InDetFlags.doImprovedPixelPrdAssociation() and NewTrackingCuts.mode() == "PixelPrdAssociation") :
            InDetSiSpacePointsSeedMaker.SkipIBLcut = True
         if NewTrackingCuts.mode() == "DisplacedSoftPion" :
            InDetSiSpacePointsSeedMaker.maxSeedsForSpacePoint = 50
            InDetSiSpacePointsSeedMaker.DeltaThetaRoISP       = 0.8
            InDetSiSpacePointsSeedMaker.DeltaPhiRoISP         = 0.8
            InDetSiSpacePointsSeedMaker.RoISeedTool           = RoISeedTool
         if InDetFlags.doFastTracking() :
            InDetSiSpacePointsSeedMaker.useFastTracking       = True
            InDetSiSpacePointsSeedMaker.maxSeedsForSpacePoint = 3


                    
         #InDetSiSpacePointsSeedMaker.OutputLevel = VERBOSE
         ToolSvc += InDetSiSpacePointsSeedMaker
         if (InDetFlags.doPrintConfigurables()):
            print InDetSiSpacePointsSeedMaker
            
         #
         # --- Z-coordinates primary vertices finder (only for collisions)
         #
         if InDetFlags.useZvertexTool() and NewTrackingCuts.mode() != "DBM":
            from SiZvertexTool_xk.SiZvertexTool_xkConf import InDet__SiZvertexMaker_xk
            InDetZvertexMaker = InDet__SiZvertexMaker_xk(name          = 'InDetZvertexMaker'+NewTrackingCuts.extension(),
                                                         Zmax          = NewTrackingCuts.maxZImpact(),
                                                         Zmin          = -NewTrackingCuts.maxZImpact(),
                                                         minRatio      = 0.17) # not default
            InDetZvertexMaker.SeedMakerTool = InDetSiSpacePointsSeedMaker

            if InDetFlags.doHeavyIon():
               InDetZvertexMaker.HistSize = 2000
               ###InDetZvertexMaker.minContent = 200 
               InDetZvertexMaker.minContent = 30
               
            ToolSvc += InDetZvertexMaker
            if (InDetFlags.doPrintConfigurables()):
               print InDetZvertexMaker

         else:
            InDetZvertexMaker = None


         # ------------------------------------------------------------
         #
         # ----------- Loading of ZWindowRoISeedTool for LowPtRoI
         #
         # ------------------------------------------------------------

         if NewTrackingCuts.mode() == "LowPtRoI" :

            # ZWindowRoI Tool needed for InDet__SiSpacePointsSeeded tool            
            if (len(InputCollections) == 0) :
               InputZWindowTracks = ""
               print "InputCollections is empty, ZWindowRoI tool needs at least one"
            else :
               InputZWindowTracks = InputCollections[0] ##list(InputCollections)
               print "InputCollections is not empty, ZWindowRoI tool will use the first track colletion in the list"
               print "Size of the track collection ",len(InputCollections)," The collection is ",InputCollections

            if InDetFlags.LowPtRoIStrategy() == 1:
               from SiSpacePointsSeedTool_xk.SiSpacePointsSeedTool_xkConf import InDet__ZWindowRoISeedTool
               ZWindowRoISeedTool = InDet__ZWindowRoISeedTool (name  = 'InDetZWindowRoISeedTool',
                                                               InputTracksCollection     = InputZWindowTracks,
                                                               LeadingMinTrackPt         = 18.*Units.GeV,
                                                               SubleadingMinTrackPt      = 12.5*Units.GeV,
                                                               TracksMaxEta              = 2.5,
                                                               TracksMaxD0               = 9999.,
                                                               MaxDeltaZTracksPair       = 1.0,
                                                               TrackZ0Window             = InDetFlags.LowPtRoIWindow() )
            elif InDetFlags.LowPtRoIStrategy() == 2:
               from SiSpacePointsSeedTool_xk.SiSpacePointsSeedTool_xkConf import InDet__TruthHSRoISeedTool
               ZWindowRoISeedTool = InDet__TruthHSRoISeedTool (name = "InDetZWindowRoISeedTool",
                                                               InputTruthEventsCollection = "TruthEvents",
                                                               TrackZ0Window             = InDetFlags.LowPtRoIWindow() )
            elif InDetFlags.LowPtRoIStrategy() == 3:
               from SiSpacePointsSeedTool_xk.SiSpacePointsSeedTool_xkConf import InDet__FileRoISeedTool
               ZWindowRoISeedTool = InDet__FileRoISeedTool (name = "InDetZWindowRoISeedTool",
                                                               InputFileName = InDetFlags.LowPtRoIFile(),
                                                               TrackZ0Window             = InDetFlags.LowPtRoIWindow() )
            ToolSvc += ZWindowRoISeedTool

            from SiSpacePointsSeedTool_xk.SiSpacePointsSeedTool_xkConf import InDet__RandomRoISeedTool
            RandomRoISeedTool = InDet__RandomRoISeedTool(name = "RandomRoISeedTool",
                                                         TrackZ0Window             = InDetFlags.LowPtRoIWindow() )
            ToolSvc += RandomRoISeedTool

            #ZWindowRoISeedTool.OutputLevel = VERBOSE
            #ServiceMgr.MessageSvc.debugLimit = 1000000
            #ServiceMgr.MessageSvc.verboseLimit = 1000000

         #
         # --- SCT and Pixel detector elements road builder
         #
         from SiDetElementsRoadTool_xk.SiDetElementsRoadTool_xkConf import InDet__SiDetElementsRoadMaker_xk
         InDetSiDetElementsRoadMaker = InDet__SiDetElementsRoadMaker_xk(name               = 'InDetSiRoadMaker'+NewTrackingCuts.extension(),
                                                                        PropagatorTool     = InDetPatternPropagator,
                                                                        usePixel           = NewTrackingCuts.usePixel(),
                                                                        PixManagerLocation = InDetKeys.PixelManager(),
                                                                        useSCT             = NewTrackingCuts.useSCT(), 
                                                                        SCTManagerLocation = InDetKeys.SCT_Manager(),         
                                                                        RoadWidth          = NewTrackingCuts.RoadWidth())
         #InDetSiDetElementsRoadMaker.OutputLevel = VERBOSE
         
         if NewTrackingCuts.mode() == "SLHC":
            InDetSiDetElementsRoadMaker.ITkGeometry = True 
         
         ToolSvc += InDetSiDetElementsRoadMaker
         if (InDetFlags.doPrintConfigurables()):
            print      InDetSiDetElementsRoadMaker

         #
         # --- Local track finding using sdCaloSeededSSSpace point seed
         #

         useBremMode = NewTrackingCuts.mode() == "Offline" or NewTrackingCuts.mode() == "SLHC" or NewTrackingCuts.mode() == "DBM"
         
         if NewTrackingCuts.mode() == "SLHC":
           from SiTrackMakerTool_xk.SiTrackMakerTool_xkConf import InDet__SiTrackMakerITk_xk as SiTrackMaker
         else:
           from SiTrackMakerTool_xk.SiTrackMakerTool_xkConf import InDet__SiTrackMaker_xk as SiTrackMaker
         InDetSiTrackMaker = SiTrackMaker(name                      = 'InDetSiTrackMaker'+NewTrackingCuts.extension(),
                                          useSCT                    = NewTrackingCuts.useSCT(),
                                          usePixel                  = NewTrackingCuts.usePixel(),
                                          RoadTool                  = InDetSiDetElementsRoadMaker,
                                          CombinatorialTrackFinder  = InDetSiComTrackFinder,
                                          pTminSSS                  = InDetFlags.pT_SSScut(),
                                          SeedsFilterLevel          = NewTrackingCuts.seedFilterLevel(),
                                          CosmicTrack               = InDetFlags.doCosmics(),
                                          useSSSseedsFilter         = InDetFlags.doSSSfilter(), 
                                          doMultiTracksProd         = True,
                                          useBremModel              = InDetFlags.doBremRecovery() and useBremMode, # only for NewTracking the brem is debugged !!!
                                          doCaloSeededBrem          = InDetFlags.doCaloSeededBrem(),
                                          doHadCaloSeedSSS          = InDetFlags.doHadCaloSeededSSS(),
                                          InputClusterContainerName = InDetKeys.CaloClusterROIContainer(), # "InDetCaloClusterROIs" 
                                          InputHadClusterContainerName = InDetKeys.HadCaloClusterROIContainer(), # "InDetCaloClusterROIs" 
                                          UseAssociationTool        = usePrdAssociationTool)
         if not InDetFlags.useEtaDependentCuts() or not NewTrackingCuts.mode() == "SLHC":
            InDetSiTrackMaker.pTmin                     = NewTrackingCuts.minPT()
            InDetSiTrackMaker.pTminBrem                 = NewTrackingCuts.minPTBrem()
            InDetSiTrackMaker.Xi2max                    = NewTrackingCuts.Xi2max()
            InDetSiTrackMaker.Xi2maxNoAdd               = NewTrackingCuts.Xi2maxNoAdd()
            InDetSiTrackMaker.Xi2maxMultiTracks         = NewTrackingCuts.Xi2max()
            InDetSiTrackMaker.nClustersMin              = NewTrackingCuts.minClusters()
            InDetSiTrackMaker.nHolesMax                 = NewTrackingCuts.nHolesMax()
            InDetSiTrackMaker.nHolesGapMax              = NewTrackingCuts.nHolesGapMax()
            InDetSiTrackMaker.phiWidth                  = NewTrackingCuts.phiWidthBrem()
            InDetSiTrackMaker.etaWidth                  = NewTrackingCuts.etaWidthBrem()
            InDetSiTrackMaker.nWeightedClustersMin      = NewTrackingCuts.nWeightedClustersMin()
         else:
            InDetSiTrackMaker.etaBins                   = NewTrackingCuts.etaBins()
            InDetSiTrackMaker.pTBins                    = NewTrackingCuts.minPT()
            InDetSiTrackMaker.nClustersMin              = min(NewTrackingCuts.minClusters())
            InDetSiTrackMaker.pTmin                     = NewTrackingCuts.minPT()[0]
            InDetSiTrackMaker.pTminBrem                 = NewTrackingCuts.minPTBrem()[0]
            InDetSiTrackMaker.Xi2max                    = NewTrackingCuts.Xi2max()[0]
            InDetSiTrackMaker.Xi2maxNoAdd               = NewTrackingCuts.Xi2maxNoAdd()[0]
            InDetSiTrackMaker.Xi2maxMultiTracks         = NewTrackingCuts.Xi2max()[0]
            InDetSiTrackMaker.nHolesMax                 = NewTrackingCuts.nHolesMax()[0]
            InDetSiTrackMaker.nHolesGapMax              = NewTrackingCuts.nHolesGapMax()[0]
            InDetSiTrackMaker.phiWidth                  = NewTrackingCuts.phiWidthBrem()[0]
            InDetSiTrackMaker.etaWidth                  = NewTrackingCuts.etaWidthBrem()[0]
            InDetSiTrackMaker.nWeightedClustersMin      = NewTrackingCuts.nWeightedClustersMin()[0]
            
         if NewTrackingCuts.mode() == "PixelThreeLayer" or (InDetFlags.doImprovedPixelPrdAssociation() and NewTrackingCuts.mode() == "PixelPrdAssociation"):
            InDetSiTrackMaker.CleanSpuriousSCTClus = True

         if NewTrackingCuts.mode() == "DBM":
            InDetSiTrackMaker.MagneticFieldMode = "NoField"
            InDetSiTrackMaker.useBremModel = False
            InDetSiTrackMaker.doMultiTracksProd = False
            InDetSiTrackMaker.TrackPatternRecoInfo = 'SiSPSeededFinder'			
            InDetSiTrackMaker.pTminSSS = -1
            InDetSiTrackMaker.CosmicTrack = False
            InDetSiTrackMaker.useSSSseedsFilter = False
            InDetSiTrackMaker.doCaloSeededBrem = False
            InDetSiTrackMaker.doHadCaloSeedSSS = False
            InDetSiTrackMaker.UseAssociationTool = False
					
         elif InDetFlags.doCosmics():
           InDetSiTrackMaker.TrackPatternRecoInfo = 'SiSpacePointsSeedMaker_Cosmic'
	   
         elif InDetFlags.doHeavyIon():
           InDetSiTrackMaker.TrackPatternRecoInfo = 'SiSpacePointsSeedMaker_HeavyIon'
         
         elif NewTrackingCuts.mode() == "LowPt":
           InDetSiTrackMaker.TrackPatternRecoInfo = 'SiSpacePointsSeedMaker_LowMomentum'

         elif NewTrackingCuts.mode() == "LowPtRoI":
           InDetSiTrackMaker.TrackPatternRecoInfo = 'SiSpacePointsSeedMaker_LowMomentum'

         elif NewTrackingCuts.mode() == "VeryLowPt" or (NewTrackingCuts.mode() == "Pixel" and InDetFlags.doMinBias()):
           InDetSiTrackMaker.TrackPatternRecoInfo = 'SiSpacePointsSeedMaker_VeryLowMomentum'           

         elif NewTrackingCuts.mode() == "BeamGas":
           InDetSiTrackMaker.TrackPatternRecoInfo = 'SiSpacePointsSeedMaker_BeamGas'
 
         elif NewTrackingCuts.mode() == "ForwardTracks":
           InDetSiTrackMaker.TrackPatternRecoInfo = 'SiSpacePointsSeedMaker_ForwardTracks'

         elif NewTrackingCuts.mode() == "ROIConv":
           InDetSiTrackMaker.TrackPatternRecoInfo = 'SiSpacePointsSeedMaker_ROIConvTracks'

         elif NewTrackingCuts.mode() == "LargeD0" or NewTrackingCuts.mode() == "R3LargeD0" or NewTrackingCuts.mode() == "LowPtLargeD0":
           InDetSiTrackMaker.TrackPatternRecoInfo = 'SiSpacePointsSeedMaker_LargeD0'

         elif NewTrackingCuts.mode() == "DisplacedSoftPion":
           InDetSiTrackMaker.TrackPatternRecoInfo = 'SiSpacePointsSeedMaker_TrkSeeded'       

         else:
           InDetSiTrackMaker.TrackPatternRecoInfo = 'SiSPSeededFinder'
<<<<<<< HEAD
           
         if InDetFlags. doStoreTrackSeeds():
              InDetSiTrackMaker.SeedSegmentsWrite=True
              InDetSiTrackMaker.SeedToTrackConversion=InDet_SeedToTrackConversion
         #InDetSiTrackMaker.OutputLevel = VERBOSE				  
         
=======
					  
         if InDetFlags. doStoreTrackSeeds() and not NewTrackingCuts.mode() == "LowPtRoI":
              InDetSiTrackMaker.SeedSegmentsWrite=True
              InDetSiTrackMaker.SeedToTrackConversion=InDet_SeedToTrackConversion
         if InDetFlags. doStoreTrackSeeds() and NewTrackingCuts.mode() == "LowPtRoI":
              InDetSiTrackMaker.SeedSegmentsWrite=True
              InDetSiTrackMaker.SeedToTrackConversion=InDet_SeedToTrackConversionLowPtRoI         #InDetSiTrackMaker.OutputLevel = VERBOSE				  
>>>>>>> 8ef60e25
         ToolSvc += InDetSiTrackMaker
         
         if (InDetFlags.doPrintConfigurables()):
            print InDetSiTrackMaker
         #
         # set output track collection name
        #
         self.__SiTrackCollection = SiSPSeededTrackCollectionKey
         #
         # --- Setup Track finder using space points seeds
         #

         from SiSPSeededTrackFinder.SiSPSeededTrackFinderConf import InDet__SiSPSeededTrackFinder
<<<<<<< HEAD

         if NewTrackingCuts.mode() == "ROIConv":

            from AthenaCommon.AppMgr import ServiceMgr
            from RegionSelector.RegSelSvcDefault import RegSelSvcDefault
            InDetRegSelSvc             = RegSelSvcDefault()
            InDetRegSelSvc.enablePixel = DetFlags.pixel_on()
            InDetRegSelSvc.enableSCT   = DetFlags.SCT_on()
            ServiceMgr += InDetRegSelSvc
            if (InDetFlags.doPrintConfigurables()):
               print InDetRegSelSvc


            InDetSiSPSeededTrackFinder = InDet__SiSPSeededTrackFinder(name           = 'InDetSiSpTrackFinder'+NewTrackingCuts.extension(),
                                                                      TrackTool      = InDetSiTrackMaker,
                                                                      TracksLocation = self.__SiTrackCollection,
                                                                      SeedsTool      = InDetSiSpacePointsSeedMaker,
                                                                      useZvertexTool = InDetFlags.useZvertexTool(),
                                                                      ZvertexTool    = InDetZvertexMaker,
                                                                      useConvSeeded = True,
                                                                      useMBTSTimeDiff = InDetFlags.useMBTSTimeDiff(),
                                                                      useZBoundFinding = True,
                                                                      RegSelSvc        = InDetRegSelSvc)


         elif NewTrackingCuts.mode() == "ForwardTracks":
=======
         
         if NewTrackingCuts.mode() == "ForwardSLHCTracks" or NewTrackingCuts.mode() == "ForwardTracks":
>>>>>>> 8ef60e25

          InDetSiSPSeededTrackFinder = InDet__SiSPSeededTrackFinder(name           = 'InDetSiSpTrackFinder'+NewTrackingCuts.extension(),
                                                                    TrackTool      = InDetSiTrackMaker,
                                                                    TracksLocation = self.__SiTrackCollection,
                                                                    SeedsTool      = InDetSiSpacePointsSeedMaker,
                                                                    useZvertexTool = InDetFlags.useZvertexTool(),
                                                                    ZvertexTool    = InDetZvertexMaker,
                                                                    useNewStrategy = False,
                                                                    useMBTSTimeDiff = InDetFlags.useMBTSTimeDiff(),
                                                                    useZBoundFinding = False)
          if InDetFlags.doHeavyIon() :
           InDetSiSPSeededTrackFinder.FreeClustersCut = 2 #Heavy Ion optimization from Igor

         elif NewTrackingCuts.mode() == "LowPtRoI" :
          from SiSPSeededTrackFinder.SiSPSeededTrackFinderConf import InDet__SiSPSeededTrackFinderRoI
          InDetSiSPSeededTrackFinder = InDet__SiSPSeededTrackFinderRoI(name            = 'InDetSiSpTrackFinder'+NewTrackingCuts.extension(),
                                                                    TrackTool          = InDetSiTrackMaker,
                                                                    TracksLocation     = self.__SiTrackCollection,
                                                                    SeedsTool          = InDetSiSpacePointsSeedMaker,
                                                                    VxOutputName    = InDetKeys.xAODLowPtRoIVertexContainer(),
                                                                    ZWindowRoISeedTool = ZWindowRoISeedTool,
                                                                    RandomRoISeedTool = RandomRoISeedTool,
                                                                    RoIWidth = InDetFlags.LowPtRoIWindow())
          #InDetSiSpSeededTrackFinder.OutputLevel = DEBUG

         else:
          InDetSiSPSeededTrackFinder = InDet__SiSPSeededTrackFinder(name           = 'InDetSiSpTrackFinder'+NewTrackingCuts.extension(),
                                                                    TrackTool      = InDetSiTrackMaker,
                                                                    TracksLocation = self.__SiTrackCollection,
                                                                    SeedsTool      = InDetSiSpacePointsSeedMaker,
                                                                    useZvertexTool = InDetFlags.useZvertexTool() and NewTrackingCuts.mode() != "DBM",
                                                                    ZvertexTool    = InDetZvertexMaker,
                                                                    useNewStrategy = InDetFlags.useNewSiSPSeededTF() and NewTrackingCuts.mode() != "DBM",
                                                                    useMBTSTimeDiff = InDetFlags.useMBTSTimeDiff(),
                                                                    useZBoundFinding = NewTrackingCuts.doZBoundary() and NewTrackingCuts.mode() != "DBM")   

          if InDetFlags.doHeavyIon() :
           InDetSiSPSeededTrackFinder.FreeClustersCut = 2 #Heavy Ion optimization from Igor
          
          if NewTrackingCuts.mode() == "SLHC":
              InDetSiSPSeededTrackFinder.ITKGeometry = True
              if InDetFlags.doFastTracking():
                InDetSiSPSeededTrackFinder.doFastTracking = True
                InDetSiSPSeededTrackFinder.InDetEtaDependentCutsSvc = InDetEtaDependentCutsSvc

         #InDetSiSPSeededTrackFinder.OutputLevel =VERBOSE 
         topSequence += InDetSiSPSeededTrackFinder
         if (InDetFlags.doPrintConfigurables()):
            print InDetSiSPSeededTrackFinder

         if not InDetFlags.doSGDeletion():
            if InDetFlags.doTruth():
               #
               # set up the truth info for this container
               #
               include ("InDetRecExample/ConfiguredInDetTrackTruth.py")
               InDetTracksTruth = ConfiguredInDetTrackTruth(self.__SiTrackCollection,
                                                            self.__SiTrackCollection+"DetailedTruth",
                                                            self.__SiTrackCollection+"TruthCollection")
               #
               # add final output for statistics
               #
               TrackCollectionKeys      += [ InDetTracksTruth.Tracks() ]
               TrackCollectionTruthKeys += [ InDetTracksTruth.TracksTruth() ]
            else:
               TrackCollectionKeys      += [ self.__SiTrackCollection ]
               
      # ------------------------------------------------------------
      #
      # ---------- Ambiguity solving
      #
      # ------------------------------------------------------------

      if InDetFlags.doAmbiSolving():
         #
         # --- load InnerDetector TrackSelectionTool
         #
         
         prob1 = InDetFlags.pixelClusterSplitProb1()
         prob2 = InDetFlags.pixelClusterSplitProb2()
         nhitsToAllowSplitting = 9

         if geoFlags.Run() == 1:
            prob1 = InDetFlags.pixelClusterSplitProb1_run1()
            prob2 = InDetFlags.pixelClusterSplitProb2_run1() 
            nhitsToAllowSplitting = 8

         if InDetFlags.doTIDE_Ambi() and not ( NewTrackingCuts.mode() == "ForwardTracks" or NewTrackingCuts.mode() == "DBM"):
           from InDetAmbiTrackSelectionTool.InDetAmbiTrackSelectionToolConf import InDet__InDetDenseEnvAmbiTrackSelectionTool as AmbiTrackSelectionTool
         elif not InDetFlags.doTIDE_Ambi() and NewTrackingCuts.mode()=="SLHC" and not DetFlags.makeRIO.pixel_on() and DetFlags.readRIOPool.pixel_on() and DetFlags.haveRIO.pixel_on():
           from InDetAmbiTrackSelectionTool.InDetAmbiTrackSelectionToolConf import InDet__InDetDenseEnvAmbiTrackSelectionTool as AmbiTrackSelectionTool
         else:
           from InDetAmbiTrackSelectionTool.InDetAmbiTrackSelectionToolConf import InDet__InDetAmbiTrackSelectionTool as AmbiTrackSelectionTool
         InDetAmbiTrackSelectionTool = AmbiTrackSelectionTool(name                = 'InDetAmbiTrackSelectionTool'+NewTrackingCuts.extension(),
                                                              AssociationTool     = InDetPrdAssociationTool,
                                                              DriftCircleCutTool  = InDetTRTDriftCircleCut,
                                                              minTRTHits          = 0, # used for Si only tracking !!!
                                                              sharedProbCut       = 0.10,
                                                              UseParameterization = False,
                                                              Cosmics             = InDetFlags.doCosmics(),
                                                              doPixelSplitting    = InDetFlags.doPixelClusterSplitting() and NewTrackingCuts.mode != "DBM")

         if not InDetFlags.useEtaDependentCuts() or not NewTrackingCuts.mode() == "SLHC":
           InDetAmbiTrackSelectionTool.minHits             = NewTrackingCuts.minClusters()
           InDetAmbiTrackSelectionTool.minNotShared        = NewTrackingCuts.minSiNotShared()
           InDetAmbiTrackSelectionTool.maxShared           = NewTrackingCuts.maxShared()
         else:
           InDetAmbiTrackSelectionTool.InDetEtaDependentCutsSvc = InDetEtaDependentCutsSvc

         if InDetFlags.doTIDE_Ambi() and not (NewTrackingCuts.mode() == "ForwardTracks" or NewTrackingCuts.mode() == "DBM"):
           InDetAmbiTrackSelectionTool.sharedProbCut             = prob1
           InDetAmbiTrackSelectionTool.sharedProbCut2            = prob2
           InDetAmbiTrackSelectionTool.minSiHitsToAllowSplitting = nhitsToAllowSplitting
           InDetAmbiTrackSelectionTool.minUniqueSCTHits          = 4
           InDetAmbiTrackSelectionTool.minTrackChi2ForSharedHits = 3
           InDetAmbiTrackSelectionTool.InputHadClusterContainerName = InDetKeys.HadCaloClusterROIContainer()
           InDetAmbiTrackSelectionTool.doHadCaloSeed             = False   #Only split in cluster in region of interest
           InDetAmbiTrackSelectionTool.minPtSplit                = InDetFlags.pixelClusterSplitMinPt()       #Only allow split clusters on track withe pt greater than this MeV
           InDetAmbiTrackSelectionTool.phiWidth                  = 0.2     #Split cluster ROI size
           InDetAmbiTrackSelectionTool.etaWidth                  = 0.2     #Split cluster ROI size
           InDetAmbiTrackSelectionTool.InputEmClusterContainerName = InDetKeys.CaloClusterROIContainer()
           InDetAmbiTrackSelectionTool.doEmCaloSeed              = False   #Only split in cluster in region of interest
           InDetAmbiTrackSelectionTool.minPtConv                 = 10000   #Only allow split clusters on track withe pt greater than this MeV
           InDetAmbiTrackSelectionTool.phiWidthEM                = 0.05     #Split cluster ROI size
           InDetAmbiTrackSelectionTool.etaWidthEM                = 0.05     #Split cluster ROI size

         if NewTrackingCuts.mode() == "DBM":
           InDetAmbiTrackSelectionTool.Cosmics = False
           InDetAmbiTrackSelectionTool.UseParameterization   = False
           InDetAmbiTrackSelectionTool.doPixelSplitting      = False
           InDetAmbiTrackSelectionTool.maxShared             = 1000
           InDetAmbiTrackSelectionTool.maxTracksPerSharedPRD = 2
           InDetAmbiTrackSelectionTool.minHits               = 0
           InDetAmbiTrackSelectionTool.minNotShared          = 0
           InDetAmbiTrackSelectionTool.minScoreShareTracks   = 0.0
           InDetAmbiTrackSelectionTool.minTRTHits            = 0
           InDetAmbiTrackSelectionTool.sharedProbCut         = 0.1
         if InDetFlags.doTIDE_AmbiTrackMonitoring() and InDetFlags.doTIDE_Ambi() and not (NewTrackingCuts.mode() == "ForwardTracks" or NewTrackingCuts.mode() == "PixelPrdAssociation" or NewTrackingCuts.mode() == "DBM" or  NewTrackingCuts.mode() == "PixelFourLayer" or  NewTrackingCuts.mode() == "PixelThreeLayer"):
           InDetAmbiTrackSelectionTool.ObserverTool             = TrackObserverTool     #observerTool
           InDetAmbiTrackSelectionTool.MonitorAmbiguitySolving  = True
         
         # if NewTrackingCuts.mode() == "ForwardTracks":
         #    InDetAmbiTrackSelectionTool.OutputLevel = VERBOSE

         ToolSvc += InDetAmbiTrackSelectionTool
         if (InDetFlags.doPrintConfigurables()):
            print InDetAmbiTrackSelectionTool
         #
         # --- set up different Scoring Tool for collisions and cosmics
         #
         if InDetFlags.doCosmics() and NewTrackingCuts.mode() != "DBM":
            from InDetTrackScoringTools.InDetTrackScoringToolsConf import InDet__InDetCosmicScoringTool
            InDetAmbiScoringTool = InDet__InDetCosmicScoringTool(name                 = 'InDetCosmicsScoringTool'+NewTrackingCuts.extension(),
                                                                 nWeightedClustersMin = NewTrackingCuts.nWeightedClustersMin(),
                                                                 minTRTHits           = 0,
                                                                 SummaryTool          = InDetTrackSummaryTool)
         else:
            from InDetTrackScoringTools.InDetTrackScoringToolsConf import InDet__InDetAmbiScoringTool
            InDetAmbiScoringTool = InDet__InDetAmbiScoringTool(name                    = 'InDetAmbiScoringTool'+NewTrackingCuts.extension(),
                                                               Extrapolator            = InDetExtrapolator,
                                                               SummaryTool             = InDetTrackSummaryTool,
                                                               DriftCircleCutTool      = InDetTRTDriftCircleCut,
                                                               useAmbigFcn             = True,  # this is NewTracking
                                                               useTRT_AmbigFcn         = False,
                                                               maxEta                  = NewTrackingCuts.maxEta(),
                                                               usePixel                = NewTrackingCuts.usePixel(),
                                                               useSCT                  = NewTrackingCuts.useSCT(),
                                                               InputEmClusterContainerName = InDetKeys.CaloClusterROIContainer(),
                                                               doEmCaloSeed            = True and InDetFlags.doCaloSeededBrem(),
                                                               minTRTonTrk             = 0,
                                                               minTRTPrecisionFraction = 0);
            # allow for some overlap for low-pt tracking
            #if InDetFlags.doLowPt() and not NewTrackingCuts.mode() == "LowPt":
            #   InDetAmbiScoringTool.minPt = NewTrackingCuts.minPT()-100.*Units.MeV

         # if NewTrackingCuts.mode() == "ForwardTracks":
         #   InDetAmbiScoringTool.OutputLevel = VERBOSE   
         
         if not InDetFlags.useEtaDependentCuts() or not NewTrackingCuts.mode() == "SLHC":
           InDetAmbiScoringTool.minPt                   = NewTrackingCuts.minPT()
           InDetAmbiScoringTool.minSiClusters           = NewTrackingCuts.minClusters()
           InDetAmbiScoringTool.minPixel                = NewTrackingCuts.minPixel()                                   
           InDetAmbiScoringTool.maxSiHoles              = NewTrackingCuts.maxHoles()
           InDetAmbiScoringTool.maxPixelHoles           = NewTrackingCuts.maxPixelHoles()
           InDetAmbiScoringTool.maxSCTHoles             = NewTrackingCuts.maxSCTHoles()
           InDetAmbiScoringTool.maxDoubleHoles          = NewTrackingCuts.maxDoubleHoles()
           InDetAmbiScoringTool.maxRPhiImp              = NewTrackingCuts.maxPrimaryImpact()
           InDetAmbiScoringTool.maxZImp                 = NewTrackingCuts.maxZImpact()
         else:
           InDetAmbiScoringTool.InDetEtaDependentCutsSvc = InDetEtaDependentCutsSvc
           InDetAmbiScoringTool.useITkAmbigFcn           = True

         ToolSvc += InDetAmbiScoringTool
         if (InDetFlags.doPrintConfigurables()):
            print InDetAmbiScoringTool
         #
         # --- load Ambiguity Processor
         #
         useBremMode = NewTrackingCuts.mode() == "Offline" or NewTrackingCuts.mode() == "SLHC"

         if InDetFlags.doTIDE_Ambi() and not (NewTrackingCuts.mode() == "ForwardTracks" or NewTrackingCuts.mode() == "DBM"):
           from TrkAmbiguityProcessor.TrkAmbiguityProcessorConf import Trk__DenseEnvironmentsAmbiguityProcessorTool as ProcessorTool
           use_low_pt_fitter =  True if NewTrackingCuts.mode() == "LowPt" or NewTrackingCuts.mode() == "VeryLowPt" or NewTrackingCuts.mode() == "LowPtRoI" or (NewTrackingCuts.mode() == "Pixel" and InDetFlags.doMinBias()) else False
           fitter_list=[( InDetTrackFitter if not use_low_pt_fitter else InDetTrackFitterLowPt )]
           if InDetFlags.doRefitInvalidCov() :
              from AthenaCommon import CfgGetter
              fitter_list.append(CfgGetter.getPublicTool('KalmanFitter'))
              fitter_list.append(CfgGetter.getPublicTool('ReferenceKalmanFitter'))

           InDetAmbiguityProcessor = ProcessorTool(name               = 'InDetAmbiguityProcessor'+NewTrackingCuts.extension(),
	                                                 Fitter             = fitter_list ,
	                                                 ScoringTool        = InDetAmbiScoringTool,
	                                                 SelectionTool      = InDetAmbiTrackSelectionTool,
	                                                 SuppressHoleSearch = False,
	                                                 tryBremFit         = InDetFlags.doBremRecovery() and useBremMode and NewTrackingCuts.mode() != "DBM",
	                                                 caloSeededBrem     = InDetFlags.doCaloSeededBrem() and NewTrackingCuts.mode() != "DBM",
	                                                 RefitPrds          = True, 
	                                                 RejectTracksWithInvalidCov=InDetFlags.doRejectInvalidCov())
         else:
           from TrkAmbiguityProcessor.TrkAmbiguityProcessorConf import Trk__SimpleAmbiguityProcessorTool as ProcessorTool
           InDetAmbiguityProcessor = ProcessorTool(name               = 'InDetAmbiguityProcessor'+NewTrackingCuts.extension(),
                                                 Fitter             = InDetTrackFitter,
                                                 ScoringTool        = InDetAmbiScoringTool,
                                                 SelectionTool      = InDetAmbiTrackSelectionTool,
                                                 SuppressHoleSearch = False,
                                                 tryBremFit         = InDetFlags.doBremRecovery() and useBremMode and NewTrackingCuts.mode() != "DBM",
                                                 caloSeededBrem     = InDetFlags.doCaloSeededBrem() and NewTrackingCuts.mode() != "DBM",
                                                 RefitPrds          = True)
         if not InDetFlags.useEtaDependentCuts() or not NewTrackingCuts.mode() == "SLHC":
           InDetAmbiguityProcessor.pTminBrem          = NewTrackingCuts.minPTBrem()
         else:
           InDetAmbiguityProcessor.pTminBrem          = NewTrackingCuts.minPTBrem()[0]
           
         if InDetFlags.doTIDE_Ambi() and not (NewTrackingCuts.mode() == "ForwardTracks" or NewTrackingCuts.mode() == "DBM"):
           InDetAmbiguityProcessor.SplitProbTool             = NnPixelClusterSplitProbTool
           InDetAmbiguityProcessor.sharedProbCut             = prob1
           InDetAmbiguityProcessor.sharedProbCut2            = prob2
           InDetAmbiguityProcessor.SplitClusterAmbiguityMap  = InDetKeys.SplitClusterAmbiguityMap()
           if InDetFlags.doTIDE_RescalePixelCovariances() :
            InDetAmbiguityProcessor.applydRcorrection = True

         if NewTrackingCuts.mode() == "Pixel" or NewTrackingCuts.mode() == "DBM":
            InDetAmbiguityProcessor.SuppressHoleSearch = True
         if NewTrackingCuts.mode() == "LowPt" or NewTrackingCuts.mode() == "VeryLowPt" or NewTrackingCuts.mode() == "LowPtRoI" or (NewTrackingCuts.mode() == "Pixel" and InDetFlags.doMinBias()):
            if InDetAmbiguityProcessor.getName().find('Dense') :
               pass
            else :
               InDetAmbiguityProcessor.Fitter = InDetTrackFitterLowPt
             
         if InDetFlags.materialInteractions():
            InDetAmbiguityProcessor.MatEffects = InDetFlags.materialInteractionsType()
         else:
            InDetAmbiguityProcessor.MatEffects = 0

         # if NewTrackingCuts.mode() == "ForwardTracks":
         #    InDetAmbiguityProcessor.OutputLevel = VERBOSE
         
         if InDetFlags.doTIDE_AmbiTrackMonitoring() and InDetFlags.doTIDE_Ambi() and not (NewTrackingCuts.mode() == "ForwardTracks" or NewTrackingCuts.mode() == "PixelPrdAssociation" or NewTrackingCuts.mode() == "DBM" or  NewTrackingCuts.mode() == "PixelFourLayer" or  NewTrackingCuts.mode() == "PixelThreeLayer"):
            InDetAmbiguityProcessor.ObserverTool             = TrackObserverTool     #observerTool
            InDetAmbiguityProcessor.MonitorAmbiguitySolving  = True

         ToolSvc += InDetAmbiguityProcessor
         if (InDetFlags.doPrintConfigurables()):
            print InDetAmbiguityProcessor
         #
         # --- set input and output collection
         #
         InputTrackCollection     = self.__SiTrackCollection
         self.__SiTrackCollection = ResolvedTrackCollectionKey
         #
         # --- configure Ambiguity solver
         #
         from TrkAmbiguitySolver.TrkAmbiguitySolverConf import Trk__TrkAmbiguitySolver
         InDetAmbiguitySolver = Trk__TrkAmbiguitySolver(name               = 'InDetAmbiguitySolver'+NewTrackingCuts.extension(),
                                                        TrackInput         = [ InputTrackCollection ],
                                                        TrackOutput        = self.__SiTrackCollection,
                                                        AmbiguityProcessor = InDetAmbiguityProcessor)
         topSequence += InDetAmbiguitySolver
         if (InDetFlags.doPrintConfigurables()):
            print InDetAmbiguitySolver

         #
         # --- Delete Silicon Sp-Seeded tracks
         #
         from InDetRecExample.ConfiguredInDetSGDeletion import InDetSGDeletionAlg
         InDetSGDeletionAlg(key = SiSPSeededTrackCollectionKey)

         if ( ( NewTrackingCuts.mode() in ["Pixel", "SCT"] ) or not InDetFlags.doSGDeletion()):
            if InDetFlags.doTruth():
               #
               # set up the truth info for this container
               #
               include ("InDetRecExample/ConfiguredInDetTrackTruth.py")
               InDetTracksTruth = ConfiguredInDetTrackTruth(self.__SiTrackCollection,
                                                            self.__SiTrackCollection+"DetailedTruth",
                                                            self.__SiTrackCollection+"TruthCollection")
               #
               # add final output for statistics
               #
               TrackCollectionKeys      += [ InDetTracksTruth.Tracks() ]
               TrackCollectionTruthKeys += [ InDetTracksTruth.TracksTruth() ]
            else:
               TrackCollectionKeys      += [ self.__SiTrackCollection ]
       
      elif InDetFlags.doFastTracking() and NewTrackingCuts.mode() == "SLHC":
       #
       # defining setup without ambiguity solving for fast tracking reconstuction
       #
       from TrkCollectionAliasAlg.TrkCollectionAliasAlgConf import Trk__TrkCollectionAliasAlg
       InDetCopyAlgForAmbi = Trk__TrkCollectionAliasAlg (name             = "InDetCopyAlgForAmbi"+NewTrackingCuts.extension(),
                                                         CollectionName   = self.__SiTrackCollection,
                                                         AliasName        = ResolvedTrackCollectionKey) 
       topSequence += InDetCopyAlgForAmbi
       if (InDetFlags.doPrintConfigurables()):
          print InDetCopyAlgForAmbi

      
   def SiTrackCollection ( self ):
      try:
         return self.__SiTrackCollection
      except AttributeError:
         raise AttributeError("ConfiguredNewTrackingSiPattern: "\
                  " Neither InDetFlags.doSiSPSeededTrackFinder nor InDetFlags.doAmbiSolving"\
                  " are True, meaning the __SiTrackCollection data member has not been declared.")
               
<|MERGE_RESOLUTION|>--- conflicted
+++ resolved
@@ -23,11 +23,7 @@
       #
       # --- decide if use the association tool
       #
-<<<<<<< HEAD
-      if (len(InputCollections) > 0) and (NewTrackingCuts.mode() == "LowPt" or NewTrackingCuts.mode() == "VeryLowPt" or NewTrackingCuts.mode() == "LargeD0" or NewTrackingCuts.mode() == "LowPtLargeD0" or NewTrackingCuts.mode() == "DisplacedSoftPion" or NewTrackingCuts.mode() == "PixelThreeLayer" or NewTrackingCuts.mode() == "BeamGas" or NewTrackingCuts.mode() == "ForwardTracks"  or NewTrackingCuts.mode() == "PixelPrdAssociation" or NewTrackingCuts.mode() == "ROIConv"):
-=======
-      if (len(InputCollections) > 0) and (NewTrackingCuts.mode() == "LowPt" or NewTrackingCuts.mode() == "VeryLowPt" or NewTrackingCuts.mode() == "LowPtRoI" or NewTrackingCuts.mode() == "LargeD0" or NewTrackingCuts.mode() == "R3LargeD0" or NewTrackingCuts.mode() == "LowPtLargeD0" or NewTrackingCuts.mode() == "DisplacedSoftPion" or NewTrackingCuts.mode() == "PixelThreeLayer" or NewTrackingCuts.mode() == "BeamGas" or NewTrackingCuts.mode() == "ForwardTracks" or NewTrackingCuts.mode() == "ForwardSLHCTracks"  or NewTrackingCuts.mode() == "PixelPrdAssociation" or NewTrackingCuts.mode() == "VeryForwardSLHCTracks" or NewTrackingCuts.mode() == "SLHCConversionFinding"):
->>>>>>> 8ef60e25
+      if (len(InputCollections) > 0) and (NewTrackingCuts.mode() == "LowPt" or NewTrackingCuts.mode() == "VeryLowPt" or NewTrackingCuts.mode() == "LowPtRoI" or NewTrackingCuts.mode() == "LargeD0" or NewTrackingCuts.mode() == "R3LargeD0" or NewTrackingCuts.mode() == "LowPtLargeD0" or NewTrackingCuts.mode() == "DisplacedSoftPion" or NewTrackingCuts.mode() == "PixelThreeLayer" or NewTrackingCuts.mode() == "BeamGas" or NewTrackingCuts.mode() == "ForwardTracks"  or NewTrackingCuts.mode() == "PixelPrdAssociation" or NewTrackingCuts.mode() == "ROIConv"):
          usePrdAssociationTool = True
       else:
          usePrdAssociationTool = False
@@ -116,24 +112,13 @@
             except:
                pass 
             InDetSiSpacePointsSeedMaker.mindRadius         = 4.0
-<<<<<<< HEAD
-         if NewTrackingCuts.mode() == "ForwardTracks":
-=======
          if NewTrackingCuts.mode() == "LowPtRoI" :
             try :
                InDetSiSpacePointsSeedMaker.pTmax              = NewTrackingCuts.maxPT()
             except:
                pass
             InDetSiSpacePointsSeedMaker.mindRadius         = 4.0
-         if NewTrackingCuts.mode() == "SLHC" or NewTrackingCuts.mode() == "SLHCConversionFinding":
-            InDetSiSpacePointsSeedMaker.minRadius1         = 0
-            InDetSiSpacePointsSeedMaker.minRadius2         = 0
-            InDetSiSpacePointsSeedMaker.minRadius3         = 0
-            InDetSiSpacePointsSeedMaker.maxRadius1         =1000.*Units.mm
-            InDetSiSpacePointsSeedMaker.maxRadius2         =1000.*Units.mm
-            InDetSiSpacePointsSeedMaker.maxRadius3         =1000.*Units.mm
-         if NewTrackingCuts.mode() == "ForwardTracks" or NewTrackingCuts.mode() == "ForwardSLHCTracks" or NewTrackingCuts.mode() == "VeryForwardSLHCTracks":
->>>>>>> 8ef60e25
+         if NewTrackingCuts.mode() == "ForwardTracks":
             InDetSiSpacePointsSeedMaker.checkEta           = True
             InDetSiSpacePointsSeedMaker.etaMin             = NewTrackingCuts.minEta()
          if NewTrackingCuts.mode() == "DBM":
@@ -349,22 +334,13 @@
 
          else:
            InDetSiTrackMaker.TrackPatternRecoInfo = 'SiSPSeededFinder'
-<<<<<<< HEAD
            
-         if InDetFlags. doStoreTrackSeeds():
-              InDetSiTrackMaker.SeedSegmentsWrite=True
-              InDetSiTrackMaker.SeedToTrackConversion=InDet_SeedToTrackConversion
-         #InDetSiTrackMaker.OutputLevel = VERBOSE				  
-         
-=======
-					  
          if InDetFlags. doStoreTrackSeeds() and not NewTrackingCuts.mode() == "LowPtRoI":
               InDetSiTrackMaker.SeedSegmentsWrite=True
               InDetSiTrackMaker.SeedToTrackConversion=InDet_SeedToTrackConversion
          if InDetFlags. doStoreTrackSeeds() and NewTrackingCuts.mode() == "LowPtRoI":
               InDetSiTrackMaker.SeedSegmentsWrite=True
               InDetSiTrackMaker.SeedToTrackConversion=InDet_SeedToTrackConversionLowPtRoI         #InDetSiTrackMaker.OutputLevel = VERBOSE				  
->>>>>>> 8ef60e25
          ToolSvc += InDetSiTrackMaker
          
          if (InDetFlags.doPrintConfigurables()):
@@ -378,7 +354,6 @@
          #
 
          from SiSPSeededTrackFinder.SiSPSeededTrackFinderConf import InDet__SiSPSeededTrackFinder
-<<<<<<< HEAD
 
          if NewTrackingCuts.mode() == "ROIConv":
 
@@ -405,10 +380,6 @@
 
 
          elif NewTrackingCuts.mode() == "ForwardTracks":
-=======
-         
-         if NewTrackingCuts.mode() == "ForwardSLHCTracks" or NewTrackingCuts.mode() == "ForwardTracks":
->>>>>>> 8ef60e25
 
           InDetSiSPSeededTrackFinder = InDet__SiSPSeededTrackFinder(name           = 'InDetSiSpTrackFinder'+NewTrackingCuts.extension(),
                                                                     TrackTool      = InDetSiTrackMaker,
