####  Load Tracking Tools
from AthenaCommon.GlobalFlags import globalflags
# --- default is atlas geometry
globalflags.DetGeo = 'atlas'
# --- set defaults
globalflags.DataSource = 'geant4'
globalflags.InputFormat = 'pool'

from AthenaCommon.AlgSequence import AlgSequence
from AthenaCommon.AppMgr import ToolSvc,theApp,ServiceMgr
from AthenaCommon.AthenaCommonFlags  import athenaCommonFlags
from AthenaCommon.BeamFlags import jobproperties

topSequence = AlgSequence()


###############################################################################
###############################################################################
#######                  Tracking Realted Packaages                    ########
###############################################################################
###############################################################################
#
# SiLorentzAngleTool
#
from SiLorentzAngleSvc.SCTLorentzAngleToolSetup import SCTLorentzAngleToolSetup
sctLorentzAngleToolSetup = SCTLorentzAngleToolSetup()
#
# load SCT ROT creator, we overwrite the defaults for it
#
from SiClusterOnTrackTool.SiClusterOnTrackToolConf import InDet__SCT_ClusterOnTrackTool
SCT_ClusterOnTrackTool = InDet__SCT_ClusterOnTrackTool ("SCT_ClusterOnTrackTool",
                                                        CorrectionStrategy = 0,  # do correct position bias
                                                        ErrorStrategy      = 2,  # do use phi dependent errors
                                                        LorentzAngleTool   = sctLorentzAngleToolSetup.SCTLorentzAngleTool)
ToolSvc += SCT_ClusterOnTrackTool
#
# default ROT creator, not smart !
#
from TrkRIO_OnTrackCreator.TrkRIO_OnTrackCreatorConf import Trk__RIO_OnTrackCreator
ElectronRotCreator = Trk__RIO_OnTrackCreator(name            = 'ElectronRotCreator',
                                       ToolSCT_Cluster = SCT_ClusterOnTrackTool,
                                       Mode            = 'indet')
ToolSvc += ElectronRotCreator      
#
# load error scaling
#
from IOVDbSvc.CondDB import conddb
if not conddb.folderRequested('Indet/TrkErrorScaling'):
    conddb.addFolder("INDET","/Indet/TrkErrorScaling")

###############################################################################
###############################################################################
#######          Trk     Extraplotor Related Packaages                 ########
###############################################################################
###############################################################################   
 #
# declare the extrapolator
#
from TrkMagFieldTools.TrkMagFieldToolsConf import Trk__MagneticFieldTool
ElectronTrkMagField = Trk__MagneticFieldTool('ElectronTrkMagField')
ToolSvc += ElectronTrkMagField
#
# set up geometry
#
include('TrkDetDescrSvc/AtlasTrackingGeometrySvc.py')
from __main__ import AtlasTrackingGeometrySvc
#
# get propagator
#
from TrkExRungeKuttaPropagator.TrkExRungeKuttaPropagatorConf import Trk__RungeKuttaPropagator as Propagator
#
ElectronTrkPropagator = Propagator(name = 'ElectronTrkPropagator')
ElectronTrkPropagator.AccuracyParameter = 0.0001
ToolSvc += ElectronTrkPropagator

from TrkExSTEP_Propagator.TrkExSTEP_PropagatorConf import Trk__STEP_Propagator as StepPropagator
ElectronTrkStepPropagator = StepPropagator(name = 'ElectronTrkStepPropagator')
ToolSvc += ElectronTrkStepPropagator
#
# Setup the Navigator (default, could be removed)
#
from TrkExTools.TrkExToolsConf import Trk__Navigator
ElectronTrkNavigator = Trk__Navigator(name = 'ElectronTrkNavigator',
                                #TrackingGeometrySvc = AtlasTrackingGeometrySvc
                                )
ToolSvc += ElectronTrkNavigator
#
# Setup the MaterialEffectsUpdator
#
from TrkExTools.TrkExToolsConf import Trk__MaterialEffectsUpdator
ElectronTrkMaterialUpdator = Trk__MaterialEffectsUpdator(name = "ElectronTrkMaterialEffectsUpdator")
ToolSvc += ElectronTrkMaterialUpdator

# CONFIGURE PROPAGATORS/UPDATORS ACCORDING TO GEOMETRY SIGNATURE

ElectronTrkSubPropagators = []
ElectronTrkSubUpdators = []

# -------------------- set it depending on the geometry ----------------------------------------------------
# default for ID is (Rk,Mat)
ElectronTrkSubPropagators += [ ElectronTrkPropagator.name() ]
ElectronTrkSubUpdators    += [ ElectronTrkMaterialUpdator.name() ]

# default for Calo is (Rk,MatLandau)
ElectronTrkSubPropagators += [ ElectronTrkPropagator.name() ]
ElectronTrkSubUpdators    += [ ElectronTrkMaterialUpdator.name() ]

# default for MS is (STEP,Mat)
ElectronTrkSubPropagators += [ ElectronTrkStepPropagator.name() ]
ElectronTrkSubUpdators    += [ ElectronTrkMaterialUpdator.name() ]
# ----------------------------------------------------------------------------------------------------------            

#
# set up extrapolator
#
from TrkExTools.TrkExToolsConf import Trk__Extrapolator
ElectronTrkExtrapolator = Trk__Extrapolator(name                    = 'ElectronTrkExtrapolator',
                                      Propagators             = [ ElectronTrkPropagator, ElectronTrkStepPropagator ],
                                      MaterialEffectsUpdators = [ ElectronTrkMaterialUpdator ],
                                      Navigator               = ElectronTrkNavigator,
                                      SubPropagators          = ElectronTrkSubPropagators,
                                      SubMEUpdators           = ElectronTrkSubUpdators,
                                      DoCaloDynamic           = False)
ToolSvc += ElectronTrkExtrapolator

 

###############################################################################
###############################################################################
#######                     GSF Realted Packaages                      ########
###############################################################################
###############################################################################

from TrkGaussianSumFilter.TrkGaussianSumFilterConf import Trk__GsfMaterialMixtureConvolution
GsfMaterialUpdator = Trk__GsfMaterialMixtureConvolution (name = 'GsfMaterialUpdator')
ToolSvc += GsfMaterialUpdator
print      GsfMaterialUpdator
#
# component Reduction
#
from TrkGaussianSumFilter.TrkGaussianSumFilterConf import Trk__QuickCloseComponentsMultiStateMerger
GsfComponentReduction = Trk__QuickCloseComponentsMultiStateMerger (name = 'GsfComponentReduction',
                                                              MaximumNumberOfComponents = 12)
ToolSvc += GsfComponentReduction
print      GsfComponentReduction


from TrkMeasurementUpdator.TrkMeasurementUpdatorConf import Trk__KalmanUpdator as ConfiguredKalmanUpdator
ElectronUpdator = ConfiguredKalmanUpdator('ElectronUpdator')
ToolSvc += ElectronUpdator
   
from TrkGaussianSumFilter.TrkGaussianSumFilterConf import Trk__GsfMeasurementUpdator
GsfMeasurementUpdator = Trk__GsfMeasurementUpdator( name    = 'GsfMeasurementUpdator',
                                                  Updator = ElectronUpdator )
ToolSvc += GsfMeasurementUpdator
        


from TrkGaussianSumFilter.TrkGaussianSumFilterConf import Trk__GsfExtrapolator
GsfExtrapolator = Trk__GsfExtrapolator(name                          = 'GsfExtrapolator',
                                       Propagators                   = [ ElectronTrkPropagator ],
                                       SearchLevelClosestParameters  = 10,
                                       StickyConfiguration           = True,
                                       Navigator                     = ElectronTrkNavigator,
                                       GsfMaterialConvolution        = GsfMaterialUpdator,
                                       ComponentMerger               = GsfComponentReduction,
                                       SurfaceBasedMaterialEffects   = False )
ToolSvc += GsfExtrapolator


from TrkGaussianSumFilter.TrkGaussianSumFilterConf import Trk__GaussianSumFitter
GSFTrackFitter = Trk__GaussianSumFitter(name                    = 'GSFTrackFitter',
                                          ToolForExtrapolation    = GsfExtrapolator,
                                          MeasurementUpdatorType  = GsfMeasurementUpdator,
                                          ToolForROTCreation      = ElectronRotCreator,
                                          ReintegrateOutliers     = True,
                                          MakePerigee             = True,
                                          RefitOnMeasurementBase  = True,
                                          DoHitSorting            = True,
<<<<<<< HEAD
                                          BremFind                = BremFind,
                                          runBremFinder           = False,
=======
                                          ValidationMode          = False,
>>>>>>> a0178ebf
                                          OutputLevel = 3)
# --- end of fitter loading
ToolSvc += GSFTrackFitter



###############################################################################
###############################################################################
#######                     DNA Realted Packaages                      ########
###############################################################################
###############################################################################

from InDetCompetingRIOsOnTrackTool.InDetCompetingRIOsOnTrackToolConf import InDet__CompetingPixelClustersOnTrackTool as IDCPCOTT
ElectronCompetingPixelTool = IDCPCOTT(name='ElectronKalmanCompetingPixelClustersTool',
                                WeightCutValueBarrel = 5.5,
                                WeightCutValueEndCap = 5.5)
ToolSvc+=ElectronCompetingPixelTool

from InDetCompetingRIOsOnTrackTool.InDetCompetingRIOsOnTrackToolConf import InDet__CompetingSCT_ClustersOnTrackTool as IDCSCOTT
ElectronCompetingSctTool = IDCSCOTT(name='ElectronKalmanCompetingSCT_ClustersTool',
                              WeightCutValueBarrel = 5.5,
                              WeightCutValueEndCap = 5.5)
ToolSvc+=ElectronCompetingSctTool

from TrkCompetingRIOsOnTrackTool.TrkCompetingRIOsOnTrackToolConf import Trk__CompetingRIOsOnTrackTool as CompRotTool
ElectronKalmanCompetingROT_Tool = CompRotTool(name='ElectronKalmanCompetingRIOsTool',
                                        ToolForCompPixelClusters = ElectronCompetingPixelTool,
                                        ToolForCompSCT_Clusters = ElectronCompetingSctTool)
ToolSvc += ElectronKalmanCompetingROT_Tool

from TrkKalmanFitter.TrkKalmanFitterConf import Trk__KalmanPiecewiseAnnealingFilter as KPAF
ElectronKalmanInternalDAF = KPAF(name = 'ElectronKalmanInternalDAF',
                           CompetingRIOsOnTrackCreator = ElectronKalmanCompetingROT_Tool)
ToolSvc += ElectronKalmanInternalDAF

from TrkKalmanFitter.TrkKalmanFitterConf import Trk__MeasRecalibSteeringTool
ElectronMeasRecalibST = Trk__MeasRecalibSteeringTool(name='ElectronMeasRecalibST')
ToolSvc += ElectronMeasRecalibST

from TrkDynamicNoiseAdjustor.TrkDynamicNoiseAdjustorConf import Trk__InDetDynamicNoiseAdjustment
ElectronDNAdjustor = Trk__InDetDynamicNoiseAdjustment(name       = 'ElectronDNAdjustor')
                                                #signifmin  = 0,
                                                #lambdaxmin = 0)
ToolSvc += ElectronDNAdjustor

# Load Kalman Filter tools
from TrkKalmanFitter.TrkKalmanFitterConf import Trk__ForwardKalmanFitter as PublicFKF
ElectronFKF = PublicFKF(name                  = 'ElectronFKF',
                  StateChi2PerNDFPreCut = 30.0)
ToolSvc += ElectronFKF

from TrkKalmanFitter.TrkKalmanFitterConf import Trk__KalmanSmoother as PublicBKS
ElectronBKS = PublicBKS(name                        = 'ElectronBKS',
                  InitialCovarianceSeedFactor = 200.)
ToolSvc += ElectronBKS

from TrkKalmanFitter.TrkKalmanFitterConf import Trk__KalmanOutlierLogic as PublicKOL
ElectronKOL = PublicKOL(name               = 'ElectronKOL',
                  TrackChi2PerNDFCut = 17.0,
                  StateChi2PerNDFCut = 12.5,
                  #BroadPixelClusterHandle = BroadPixelClusterOnTrackTool
                  )
ToolSvc += ElectronKOL

from TrkKalmanFitter.TrkKalmanFitterConf import Trk__KalmanFitter as ConfiguredKalmanFitter
DNATrackFitter = ConfiguredKalmanFitter(name                             = 'DNATrackFitter',
                                        ExtrapolatorHandle             = ElectronTrkExtrapolator,
                                        MeasurementUpdatorHandle       = ElectronUpdator,
                                        ForwardKalmanFitterHandle      = ElectronFKF,
                                        KalmanSmootherHandle           = ElectronBKS,
                                        KalmanOutlierLogicHandle       = ElectronKOL,
                                        DynamicNoiseAdjustorHandle     = ElectronDNAdjustor,
                                        BrempointAnalyserHandle        = None,
                                        AlignableSurfaceProviderHandle = None,
                                        RIO_OnTrackCreatorHandle       = ElectronRotCreator,
                                        #RecalibratorHandle             = ElectronMeasRecalibST,
                                        RecalibratorHandle             = None,
                                        InternalDAFHandle              = None#ElectronKalmanInternalDAF
                                        )

ToolSvc += DNATrackFitter



###############################################################################
###############################################################################
#######                     GX2 Realted Packaages                      ########
###############################################################################
###############################################################################

from TrkGlobalChi2Fitter.TrkGlobalChi2FitterConf import Trk__GlobalChi2Fitter
GX2TrackFitter = Trk__GlobalChi2Fitter(name                  = 'GX2TrackFitter',
                                         OutputLevel = 4, 
																				 ExtrapolationTool     = ElectronTrkExtrapolator,
                                         NavigatorTool         = ElectronTrkNavigator,
                                         PropagatorTool        = ElectronTrkPropagator,
                                         RotCreatorTool        = ElectronRotCreator,
                                         BroadRotCreatorTool   = None,
                                         MeasurementUpdateTool = ElectronUpdator,
                                         MagneticFieldTool     = ElectronTrkMagField,
                                         StraightLine          = not InDetFlags.solenoidOn(),
                                         OutlierCut            = 4,
                                         SignedDriftRadius     = True,
                                         ReintegrateOutliers   = False,
                                         RecalibrateSilicon    = False,
                                         RecalibrateTRT        = False,
                                         TRTTubeHitCut         = 2.5,
                                         MaxIterations         = 40,
                                         Acceleration          = True,
                                         RecalculateDerivatives= InDetFlags.doCosmics() or InDetFlags.doBeamHalo(),
                                         TRTExtensionCuts      = True,
                                         TrackChi2PerNDFCut    = 10)

ToolSvc += GX2TrackFitter

###############################################################################
###############################################################################
#######                    Refitting the Electrons                     ########
###############################################################################
###############################################################################


job = AlgSequence()


#######                 Loading egammaTrkRefitterTool                  ########


from egammaTrackTools.egammaTrackToolsConf import egammaTrkRefitterTool
## ElectronRefitterTool = egammaTrkRefitterTool(name = 'ElectronRefitterTool',
## #                                            FitterTool = GSFTrackFitter,
##                                             FitterTool = GX2TrackFitter,
## #                                            RemoveTRTHits = True,
##                                             matEffects = 1,
##                                             minNoSiHits = -1,
##                                             useBeamSpot = False,
##                                             OutputLevel =4)
## ToolSvc += ElectronRefitterTool
ElectronRefitterTool = egammaTrkRefitterTool(name = 'ElectronRefitterTool',
                                             FitterTool = GX2TrackFitter,
                                             matEffects = 3,
                                            RemoveTRTHits = True,
                                             minNoSiHits = -1,
                                              useBeamSpot = False,
                                              OutputLevel =4)
ToolSvc += ElectronRefitterTool

ElectronRefitterTool2 = egammaTrkRefitterTool(name = 'ElectronRefitterTool2',
                                             FitterTool = GX2TrackFitter,
                                             matEffects = 3,
 #                                            RemoveTRTHits = True,
                                             minNoSiHits = -1,
                                              useBeamSpot = False,
                                              OutputLevel =4)
ToolSvc += ElectronRefitterTool2


GSFTrackCollection = "GSFTracks"
DNATrackCollection = "DNATracks"
<|MERGE_RESOLUTION|>--- conflicted
+++ resolved
@@ -177,12 +177,6 @@
                                           MakePerigee             = True,
                                           RefitOnMeasurementBase  = True,
                                           DoHitSorting            = True,
-<<<<<<< HEAD
-                                          BremFind                = BremFind,
-                                          runBremFinder           = False,
-=======
-                                          ValidationMode          = False,
->>>>>>> a0178ebf
                                           OutputLevel = 3)
 # --- end of fitter loading
 ToolSvc += GSFTrackFitter
