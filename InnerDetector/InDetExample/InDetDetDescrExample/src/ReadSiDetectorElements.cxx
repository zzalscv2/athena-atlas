/*
  Copyright (C) 2002-2018 CERN for the benefit of the ATLAS collaboration
*/

#include "InDetDetDescrExample/ReadSiDetectorElements.h"

#include "StoreGate/StoreGateSvc.h"

#include "CLHEP/Units/SystemOfUnits.h"

#include "InDetReadoutGeometry/SiDetectorElementCollection.h"
#include "InDetReadoutGeometry/SiDetectorElement.h"
#include "InDetReadoutGeometry/SiDetectorManager.h"
#include "InDetReadoutGeometry/SiNumerology.h"
#include "InDetReadoutGeometry/SiCellId.h"
#include "InDetReadoutGeometry/SiIntersect.h"
#include "InDetIdentifier/PixelID.h"
#include "InDetIdentifier/SCT_ID.h"
#include "Identifier/Identifier.h"
#include "InDetConditionsSummaryService/ISiliconConditionsSvc.h"

#include "InDetReadoutGeometry/SiLocalPosition.h"


#include <vector>
#include <string>

using namespace InDetDD;
// or just the ones we need.
// using InDetDD::SiDetectorManager;
// using InDetDD::SiDetectorElement;
// using InDetDD::SiDetectorElementCollection;
// using InDetDD::SiLocalPosition;
// using InDetDD::SiCellId;
// using InDetDD::SiIntersect;

/////////////////////////////////////////////////////////////////////////////
//
// Prints out SiDetectorElement positions and other info.

/////////////////////////////////////////////////////////////////////////////

ReadSiDetectorElements::ReadSiDetectorElements(const std::string& name, ISvcLocator* pSvcLocator) :
  AthAlgorithm(name, pSvcLocator),
  m_managerName("Pixel"),  // or SCT
  m_doLoop(true),
  m_manager(0),
  m_idHelper(0),
  m_pixelIdHelper(0),
  m_sctIdHelper(0),
  m_first(true)
{  
  // Get parameter values from jobOptions file
  declareProperty("ManagerName", m_managerName);
  declareProperty("LoopOverElements", m_doLoop);
  declareProperty("DoInitialize", m_doInit = false);
  declareProperty("DoExecute",    m_doExec = true);
  declareProperty("UseConditionsTools", m_useConditionsTools = false);
}

// * * * * * * * * * * * * * * * * * * * * * * * * * * * * * * * * * * * * * 

StatusCode ReadSiDetectorElements::initialize(){
  // Retrieve GeoModel Detector Elements
  // You can either get the SCT or pixel manager or the common base class
  // manager. In this example I get the base class.
  //  const SiDetectorManager * manager;
  // or
  //  const PixelDetectorManager * manager;
  //  const SCT_DetectorManager  * manager;

  ATH_CHECK( detStore()->retrieve(m_manager,m_managerName));
  if (m_managerName == "Pixel") {
    //
    // Get Pixel ID helper
    //
    // Pixel ID helper: const PixelID * m_pixelIdHelper;
    ATH_CHECK(detStore()->retrieve(m_pixelIdHelper, "PixelID"));

    // If common pixel/SCT code can copy to pointer to AtlasDetectorID
    m_idHelper = m_pixelIdHelper;

  } else {   
    //
    // Get SCT ID helper
    //
    // SCT ID helper: const SCT_ID * m_sctIdHelper;
    ATH_CHECK(detStore()->retrieve(m_sctIdHelper, "SCT_ID"));

    // If common pixel/SCT code can copy to pointer to AtlasDetectorID
    m_idHelper = m_sctIdHelper;
  }

  if (m_useConditionsTools) {
    ATH_CHECK(m_siLorentzAngleTool.retrieve());
    ATH_CHECK(m_siConditionsTool.retrieve());
    ATH_CHECK(m_siPropertiesTool.retrieve());
  } else {
    m_siLorentzAngleTool.disable();
    m_siConditionsTool.disable();
    m_siPropertiesTool.disable();
  }

  // Initialize ReadCondHandleKey
  ATH_CHECK(m_detEleCollKey.initialize());

  // Print during initialize
  if (m_doInit) {
    printAllElements(true);
    printRandomAccess(true);
  }
  return StatusCode::SUCCESS;
}


StatusCode ReadSiDetectorElements::execute() {
  // Only print out on first event
  if (m_first && m_doExec) {
    m_first = false;
    printAllElements(false);
    printRandomAccess(false);
  }
  return StatusCode::SUCCESS;
}

void ReadSiDetectorElements::printAllElements(const bool accessDuringInitialization) {
  const bool useConditionStore = (m_managerName == "SCT" and (not accessDuringInitialization));
  const SiDetectorElementCollection* elements = nullptr;
  if (useConditionStore) {
    // Get SiDetectorElementCollection from ConditionStore
    SG::ReadCondHandle<InDetDD::SiDetectorElementCollection> detEle(m_detEleCollKey);
    elements = detEle.retrieve();
    if (elements==nullptr) {
      ATH_MSG_FATAL(m_detEleCollKey.fullKey() << " could not be retrieved");
      return;
    }
  } else {
    elements = m_manager->getDetectorElementCollection();
  }

  // There are various ways you can access the elements. eg
  // m_manager->getDetectorElement(idHash);
  // m_manager->getDetectorElement(identifier);
  //
  // or access the whole collection or the iterators. 
  if (m_doLoop) {
    for (const SiDetectorElement* element: *elements) {
      if (element) {
        ATH_MSG_ALWAYS(m_idHelper->show_to_string(element->identify()));
        // The id helper is also available through  the elements
        //
        // element->getIdHelper()->show(element->identify());
        //
  
        ATH_MSG_ALWAYS(" center = " << element->center());
        ATH_MSG_ALWAYS(" sin(tilt), sin(stereo) = " <<  element->sinTilt() << " " 
                       << element->sinStereo());
        ATH_MSG_ALWAYS(" width, minWidth, maxWidth, length (mm) = " 
                       << element->width()/CLHEP::mm << " " 
                       << element->minWidth()/CLHEP::mm << " " 
                       << element->maxWidth()/CLHEP::mm << " " 
                       << element->length()/CLHEP::mm);
  
        // These are no longer accessed through the detector element.
        IdentifierHash hashId = element->identifyHash();
        if (m_useConditionsTools) {
          ATH_MSG_ALWAYS(" Temperature (C), bias voltage, depletion voltage: "
                         << m_siConditionsTool->temperature(hashId) << " "
                         << m_siConditionsTool->biasVoltage(hashId) << " "
                         << m_siConditionsTool->depletionVoltage(hashId));
        }

<<<<<<< HEAD
        //msg(MSG::ALWAYS) << "Direct from SiLorentzAngleSvc:"
        ATH_MSG_ALWAYS(" Lorentz correction (mm), tanLorentzPhi = "
            << m_siLorentzAngleTool->getLorentzShift(hashId)/CLHEP::mm << " "
            << m_siLorentzAngleTool->getTanLorentzAngle(hashId));
=======
        if (m_managerName == "Pixel") {
          //msg(MSG::ALWAYS) << "Via SiDetectorElement:"
          ATH_MSG_ALWAYS(" Lorentz correction (mm), tanLorentzPhi = "
                         << element->getLorentzCorrection()/CLHEP::mm << " "
                         << element->getTanLorentzAnglePhi());
        } else {
          //msg(MSG::ALWAYS) << "Direct from SiLorentzAngleSvc:"
          ATH_MSG_ALWAYS(" Lorentz correction (mm), tanLorentzPhi = "
                         << m_siLorentzAngleTool->getLorentzShift(hashId)/CLHEP::mm << " "
                         << m_siLorentzAngleTool->getTanLorentzAngle(hashId));
        }
>>>>>>> 4e95d7e8

        // These are no longer accessed through the detector element.
        const InDet::SiliconProperties & siProperties = m_siPropertiesTool->getSiProperties(hashId);
        ATH_MSG_ALWAYS(" Hall Mobility (cm2/volt/s), Drift mobility (cm2/volt/s), diffusion constant (cm2/s) = " 
                       << siProperties.hallMobility(element->carrierType()) /(CLHEP::cm2/CLHEP::volt/CLHEP::s) << " " 
                       << siProperties.driftMobility(element->carrierType()) /(CLHEP::cm2/CLHEP::volt/CLHEP::s) << " " 
                       << siProperties.diffusionConstant(element->carrierType()) /(CLHEP::cm2/CLHEP::s));
        // ATH_MSG_ALWAYS(element->hitDepthDirection() << " "
        //   << element->hitPhiDirection() << " "
        //   << element->hitEtaDirection() << " "
        //   << element->swapPhiReadoutDirection() << " "
        //   << element->swapEtaReadoutDirection());
        // ATH_MSG_ALWAYS("isBarrel: " << element->isBarrel());

        ATH_MSG_ALWAYS(" HashId, Id : " << hashId << "\t" << element->identify().getString());

        // Make some consistency tests for the identifier.
        Identifier idTest;
        IdentifierHash idHashTest;
        if (m_managerName == "Pixel") {
          idTest = m_pixelIdHelper->wafer_id(hashId);
          idHashTest = m_pixelIdHelper->wafer_hash(idTest);
        } else if (m_sctIdHelper) {
          idTest = m_sctIdHelper->wafer_id(hashId);
          idHashTest = m_sctIdHelper->wafer_hash(idTest);
        }
        const SiDetectorElement * elementtest1 = nullptr;
        const SiDetectorElement * elementtest2 = nullptr;
        if (useConditionStore) {
          // SiDetectorElementCollection::getDetectorElement supports only IdentifierHash as the argument.
          if (m_managerName == "Pixel") {
            elementtest1 = elements->getDetectorElement(m_pixelIdHelper->wafer_hash(element->identify()));
          } else {
            elementtest1 = elements->getDetectorElement(m_sctIdHelper->wafer_hash(element->identify()));
          }
          elementtest2 = elements->getDetectorElement(hashId);
        } else {
          elementtest1 = m_manager->getDetectorElement(element->identify());
          elementtest2 = m_manager->getDetectorElement(hashId);
        }
        bool idOK = true;
        if (idHashTest != hashId) {ATH_MSG_ALWAYS(" Id test 1 FAILED!"); idOK = false;}
        if (idTest != element->identify()) {ATH_MSG_ALWAYS(" Id test 2 FAILED!"); idOK = false;}
        if (elementtest1 != element) {ATH_MSG_ALWAYS(" Id test 3 FAILED!"); idOK = false;}
        if (elementtest2 != element) {ATH_MSG_ALWAYS(" Id test 4 FAILED!"); idOK = false;}
        if (idOK) ATH_MSG_ALWAYS(" ID tests OK") ;
      } else {
        // ATH_MSG_ALWAYS("Missing element!!!!!!!!!!!");
      }
    }
  }
  // Testing numerology
  const SiNumerology  siNumerology(m_manager->numerology());
  int nSides = 1;
  if (m_sctIdHelper) nSides = 2;
  int barrelCount = 0;
  int barrelCountError = 0;
  // Barrel
  for (int iBarrelIndex = 0; iBarrelIndex < siNumerology.numBarrels(); iBarrelIndex++) {
    int iBarrel = siNumerology.barrelId(iBarrelIndex);
    ATH_MSG_ALWAYS("Barrel: " << iBarrel);
    ATH_MSG_ALWAYS(" Num layers: " << siNumerology.numLayers());
    for (int iLayer = 0; iLayer < siNumerology.numLayers(); iLayer++) {
      ATH_MSG_ALWAYS(" Layer: " << iLayer);
      if (!siNumerology.useLayer(iLayer))ATH_MSG_ALWAYS("  Layer not present");
      ATH_MSG_ALWAYS("  Num Modules in Phi: " << siNumerology.numPhiModulesForLayer(iLayer));
      ATH_MSG_ALWAYS("  Num Modules in Eta: " << siNumerology.numEtaModulesForLayer(iLayer));
      for (int iPhi = 0; iPhi < siNumerology.numPhiModulesForLayer(iLayer); iPhi++) {
        for (int iEta = siNumerology.beginEtaModuleForLayer(iLayer); iEta < siNumerology.endEtaModuleForLayer(iLayer); iEta++) {
          if (!iEta && siNumerology.skipEtaZeroForLayer(iLayer)) continue;
          for (int iSide = 0; iSide < nSides; iSide++) {
            Identifier id;
            if (m_managerName == "Pixel"){
              id = m_pixelIdHelper->wafer_id(iBarrel,iLayer,iPhi,iEta);
            } else {
              id = m_sctIdHelper->wafer_id(iBarrel,iLayer,iPhi,iEta,iSide);
            }
            const SiDetectorElement * element = nullptr;
            if (useConditionStore) {
              // SiDetectorElementCollection::getDetectorElement supports only IdentifierHash as the argument.
              if (m_managerName == "Pixel") {
                element = elements->getDetectorElement(m_pixelIdHelper->wafer_hash(id));
              } else {
                element = elements->getDetectorElement(m_sctIdHelper->wafer_hash(id));
              }
            } else {
              element = m_manager->getDetectorElement(id);
            }
            barrelCount++;
            if (!element) {
              barrelCountError++;
              ATH_MSG_ALWAYS("   No element found for id: " << m_idHelper->show_to_string(id));
            } else {
              // For extra safety in case some strip modules do not have two sides (eg in future geometries) one could add.
              if (!element->otherSide()) iSide++;
              ATH_MSG_ALWAYS("   " << m_idHelper->show_to_string(id));
            }     
          } // iSide
        } // iEta
      } //iPhi
    } //iLayer
  } // Barrel

  int endcapCount = 0;
  int endcapCountError = 0;
  // Endcap
  for (int iEndcapIndex = 0; iEndcapIndex < siNumerology.numEndcaps(); iEndcapIndex++) {
    int iEndcap = siNumerology.endcapId(iEndcapIndex);
    ATH_MSG_ALWAYS("Endcap: " << iEndcap);
    ATH_MSG_ALWAYS(" Num disks: " << siNumerology.numDisks());
    for (int iDisk = 0; iDisk < siNumerology.numDisks(); iDisk++) {
      ATH_MSG_ALWAYS(" Disk: " << iDisk);
      if (!siNumerology.useDisk(iDisk))ATH_MSG_ALWAYS("  Disk not present");
      ATH_MSG_ALWAYS("  Num Rings: " << siNumerology.numRingsForDisk(iDisk));
      for (int iEta = 0; iEta < siNumerology.numRingsForDisk(iDisk); iEta++) {
        ATH_MSG_ALWAYS("  Ring: " << iEta); 
        ATH_MSG_ALWAYS("   Num Modules in Phi: " << siNumerology.numPhiModulesForDiskRing(iDisk,iEta));    
        for (int iPhi = 0; iPhi < siNumerology.numPhiModulesForDiskRing(iDisk,iEta); iPhi++) {
          for (int iSide = 0; iSide < nSides; iSide++) {
            Identifier id;
            if (m_managerName == "Pixel"){
              id = m_pixelIdHelper->wafer_id(iEndcap,iDisk,iPhi,iEta);
            } else {
              id = m_sctIdHelper->wafer_id(iEndcap,iDisk,iPhi,iEta,iSide);
            }
            const SiDetectorElement * element = m_manager->getDetectorElement(id);
            endcapCount++;
            if (!element) {
              endcapCountError++;
              ATH_MSG_ALWAYS("    No element found for id: " << m_idHelper->show_to_string(id));
            } else {
              // For extra safety in case some strip modules do not have two sides (eg in future geometries) one could add.
              if (!element->otherSide()) iSide++;
              ATH_MSG_ALWAYS("    " << m_idHelper->show_to_string(id));
            }
          } // iSide
        } // iEta
      } //iPhi
    } //iDisk
  } // Endcap;

  ATH_MSG_ALWAYS("Number of barrel elements : " << barrelCount);
  ATH_MSG_ALWAYS("Number not found          : " << barrelCountError);
  ATH_MSG_ALWAYS("Number of endcap elements : " << endcapCount);
  ATH_MSG_ALWAYS("Number not found          : " << endcapCountError);
  
  // Maximums 
  ATH_MSG_ALWAYS("MaxNumBarrelEta:   " <<  siNumerology.maxNumBarrelEta());
  ATH_MSG_ALWAYS("MaxNumEndcapRings: " <<  siNumerology.maxNumEndcapRings());
  ATH_MSG_ALWAYS("MaxNumStrips:      " <<  siNumerology.maxNumStrips());
  ATH_MSG_ALWAYS("MaxNumPhiCells:    " <<  siNumerology.maxNumPhiCells());
  ATH_MSG_ALWAYS("MaxNumEtaCells:    " <<  siNumerology.maxNumEtaCells());

  ATH_MSG_ALWAYS("Num Designs: " <<  m_manager->numDesigns());
}


void ReadSiDetectorElements::printRandomAccess(const bool accessDuringInitialization) {
  ATH_MSG_INFO("printRandomAccess()");

  const bool useConditionStore = (m_managerName == "SCT" and (not accessDuringInitialization));
  const SiDetectorElementCollection* elements = nullptr;
  if (useConditionStore) {
    // Get SiDetectorElementCollection from ConditionStore
    SG::ReadCondHandle<InDetDD::SiDetectorElementCollection> detEle(m_detEleCollKey);
    elements = detEle.retrieve();
    if (elements==nullptr) {
      ATH_MSG_FATAL(m_detEleCollKey.fullKey() << " could not be retrieved");
      return;
    }
  }

  // Some random access
  if (m_managerName == "Pixel") {
    //const PixelID * idHelper = dynamic_cast<const PixelID *>(m_manager->getIdHelper());
    const PixelID * idHelper = m_pixelIdHelper;
    if (idHelper) {
      Identifier id;
      std::vector<SiCellId> cellIds;
      std::vector<Amg::Vector2D> positions;
      // wafer_id(barrel_ec, layer_disk, phi_module, eta_module)
      // A barrel element
      ATH_MSG_ALWAYS("----------------------------------------------");
      ATH_MSG_ALWAYS(" A Pixel Barrel element (non B-layer) "        );
      ATH_MSG_ALWAYS("----------------------------------------------");
      id = idHelper->wafer_id(0,1,15,-3);
      cellIds.push_back(SiCellId(32,8)); // phi,eta
      //add a range of cells from 151 to 175
      for (int i(151);i != 176; ++i){
        cellIds.push_back(SiCellId(i,8)); // phi,eta
      }
      cellIds.push_back(SiCellId(-1,1)); // phi,eta
      cellIds.push_back(SiCellId(0,1)); // phi,eta
      cellIds.push_back(SiCellId(1,-1)); // phi,eta
      cellIds.push_back(SiCellId(1,0)); // phi,eta
      cellIds.push_back(SiCellId(327,1)); // phi,eta
      cellIds.push_back(SiCellId(328,1)); // phi,eta
      cellIds.push_back(SiCellId(1,143)); // phi,eta
      cellIds.push_back(SiCellId(1,144)); // phi,eta
      positions.push_back(Amg::Vector2D(12.727*CLHEP::mm, 4.534*CLHEP::mm)); // eta,phi
      testElement(id, cellIds, positions, elements);

      // A barrel element (B-Layer)
      ATH_MSG_ALWAYS("----------------------------------------------");
      ATH_MSG_ALWAYS(" A Pixel Barrel element (B-layer)     "        );
      ATH_MSG_ALWAYS("----------------------------------------------");
      id = idHelper->wafer_id(0,0,7,-3);
      cellIds.clear();
      positions.clear();
      cellIds.push_back(SiCellId(32,8)); // phi,eta
      positions.push_back(Amg::Vector2D(12.727*CLHEP::mm, 4.534*CLHEP::mm)); // eta,phi
      testElement(id, cellIds, positions, elements);

      // An endcap element
      ATH_MSG_ALWAYS("----------------------------------------------");
      ATH_MSG_ALWAYS(" A Pixel Endcap element"                       );
      ATH_MSG_ALWAYS("----------------------------------------------");
      id = idHelper->wafer_id(2,2,13,0);
      cellIds.push_back(SiCellId(182,75)); // phi,eta
      positions.push_back(Amg::Vector2D(0*CLHEP::mm, 0*CLHEP::mm)); // eta,phi
      positions.push_back(Amg::Vector2D(30.4*CLHEP::mm, 8.2*CLHEP::mm)); // eta,phi - on edge
      positions.push_back(Amg::Vector2D(12*CLHEP::mm, -8.15*CLHEP::mm)); // eta,phi - near edge
      positions.push_back(Amg::Vector2D(12*CLHEP::mm, -8.25*CLHEP::mm)); // eta,phi - near edge
      positions.push_back(Amg::Vector2D(12*CLHEP::mm, -8.35*CLHEP::mm)); // eta,phi - outside
      testElement(id, cellIds, positions, elements);

    }
  } else if (m_managerName == "SCT") {
    
    //const SCT_ID * idHelper = dynamic_cast<const SCT_ID *>(m_manager->getIdHelper());
    const SCT_ID * idHelper = m_sctIdHelper;
    if (idHelper) {

      Identifier id;
      std::vector<SiCellId> cellIds;
      std::vector<Amg::Vector2D> positions;


      // wafer_id(barrel_ec, layer_disk, phi_module, eta_module, side)
      // A barrel element
      ATH_MSG_ALWAYS("----------------------------------------------");
      ATH_MSG_ALWAYS(" A SCT Barrel element"                         );
      ATH_MSG_ALWAYS("----------------------------------------------");
      id = idHelper->wafer_id(0,1,15,-3,0);
      cellIds.clear();
      positions.clear();
      cellIds.push_back(SiCellId(32)); // phi,eta
      cellIds.push_back(SiCellId(1)); // phi,eta
      cellIds.push_back(SiCellId(0)); // phi,eta
      cellIds.push_back(SiCellId(-1)); // phi,eta
      cellIds.push_back(SiCellId(-2)); // phi,eta
      cellIds.push_back(SiCellId(-3)); // phi,eta
      cellIds.push_back(SiCellId(767)); // phi,eta
      cellIds.push_back(SiCellId(768)); // phi,eta
      positions.push_back(Amg::Vector2D(12.727*CLHEP::mm, 4.534*CLHEP::mm)); // eta,phi
      testElement(id, cellIds, positions, elements);

      // A barrel element (other side of above)
      ATH_MSG_ALWAYS("----------------------------------------------");
      ATH_MSG_ALWAYS(" A SCT Barrel element (other side of above)   ");
      ATH_MSG_ALWAYS("----------------------------------------------");
      id = idHelper->wafer_id(0,1,15,-3,1);
      cellIds.clear();
      positions.clear();
      cellIds.push_back(SiCellId(32)); // phi,eta
      positions.push_back(Amg::Vector2D(12.727*CLHEP::mm, 4.534*CLHEP::mm)); // eta,phi
      testElement(id, cellIds, positions, elements);

      // A outer fwd
      ATH_MSG_ALWAYS("----------------------------------------------");
      ATH_MSG_ALWAYS(" A SCT Endcap element (outer type)"            );
      ATH_MSG_ALWAYS("----------------------------------------------");
      id = idHelper->wafer_id(2,3,15,0,0);
      cellIds.clear();
      positions.clear();
      cellIds.push_back(SiCellId(532)); // phi,eta
      cellIds.push_back(SiCellId(0)); // phi,eta
      cellIds.push_back(SiCellId(-1)); // phi,eta
      cellIds.push_back(SiCellId(767)); // phi,eta
      cellIds.push_back(SiCellId(768)); // phi,eta
      positions.push_back(Amg::Vector2D(12.727*CLHEP::mm, 20.534*CLHEP::mm)); // eta,phi
      positions.push_back(Amg::Vector2D(12.727*CLHEP::mm, -20.534*CLHEP::mm)); // eta,phi
      positions.push_back(Amg::Vector2D(3*CLHEP::mm, -25*CLHEP::mm)); // eta,phi
      testElement(id, cellIds, positions, elements);

      ATH_MSG_ALWAYS("----------------------------------------------");
      ATH_MSG_ALWAYS(" A SCT Endcap element (outer type) other side");
      ATH_MSG_ALWAYS("----------------------------------------------");
      id = idHelper->wafer_id(2,3,15,0,1);
      cellIds.clear();
      positions.clear();
      cellIds.push_back(SiCellId(532)); // phi,eta
      positions.push_back(Amg::Vector2D(12.727*CLHEP::mm, 20.534*CLHEP::mm)); // eta,phi
      positions.push_back(Amg::Vector2D(12.727*CLHEP::mm, -20.534*CLHEP::mm)); // eta,phi
      positions.push_back(Amg::Vector2D(3*CLHEP::mm, -25*CLHEP::mm)); // eta,phi
      testElement(id, cellIds, positions, elements);

      // A middle fwd
      ATH_MSG_ALWAYS("----------------------------------------------");
      ATH_MSG_ALWAYS(" A SCT Endcap element (middle type)"           );
      ATH_MSG_ALWAYS("----------------------------------------------");
      id = idHelper->wafer_id(2,1,15,1,0);
      cellIds.clear();
      positions.clear();
      cellIds.push_back(SiCellId(532)); // phi,eta
      positions.push_back(Amg::Vector2D(12.727*CLHEP::mm, 4.534*CLHEP::mm)); // eta,phi
      testElement(id, cellIds, positions, elements);

      // A truncated middle
      ATH_MSG_ALWAYS("----------------------------------------------");
      ATH_MSG_ALWAYS(" A SCT Endcap element (truncated middle type)" );
      ATH_MSG_ALWAYS("----------------------------------------------");
      id = idHelper->wafer_id(2,7,15,1,0);
      cellIds.clear();
      positions.clear();
      cellIds.push_back(SiCellId(532)); // phi,eta
      positions.push_back(Amg::Vector2D(12.727*CLHEP::mm, 4.534*CLHEP::mm)); // eta,phi
      testElement(id, cellIds, positions, elements);

      // A inner fwd
      ATH_MSG_ALWAYS("----------------------------------------------");
      ATH_MSG_ALWAYS(" A SCT Endcap element (inner type)"            );
      ATH_MSG_ALWAYS("----------------------------------------------");
      id = idHelper->wafer_id(2,1,15,2,0);
      cellIds.clear();
      positions.clear();
      cellIds.push_back(SiCellId(532)); // phi,eta
      positions.push_back(Amg::Vector2D(12.727*CLHEP::mm, 4.534*CLHEP::mm)); // eta,phi
      testElement(id, cellIds, positions, elements);
    }
  } // if manager = Pixel,SCT
} 


void
ReadSiDetectorElements::testElement(const Identifier & id, 
                                    const std::vector<SiCellId> & cellIdVec, 
                                    const std::vector<Amg::Vector2D> & positionsVec,
                                    const InDetDD::SiDetectorElementCollection* elements) const{
  ATH_MSG_ALWAYS("----------------------------------------------");
  const SiDetectorElement * element = nullptr;
  if (elements) {
    if (m_managerName == "Pixel") {
      element = elements->getDetectorElement(m_pixelIdHelper->wafer_hash(id));
    } else {
      element = elements->getDetectorElement(m_sctIdHelper->wafer_hash(id));
    }
  } else {
    element = m_manager->getDetectorElement(id);
  }
  if (element) {
    IdentifierHash hashId = element->identifyHash();
    ATH_MSG_ALWAYS(element->getIdHelper()->show_to_string(id));
    ATH_MSG_ALWAYS(" width, minWidth, maxWidth, length, thickness (mm) = " 
                   << element->width()/CLHEP::mm << " " 
                   << element->minWidth()/CLHEP::mm << " " 
                   << element->maxWidth()/CLHEP::mm << " " 
                   << element->length()/CLHEP::mm << " "
                   << element->thickness()/CLHEP::mm
                   );
    ATH_MSG_ALWAYS(" average etaPitch = " << element->etaPitch()/CLHEP::micrometer << " microns");
    ATH_MSG_ALWAYS(" average phiPitch = " << element->phiPitch()/CLHEP::micrometer << " microns");
    ATH_MSG_ALWAYS(" rMin, rMax, zMin, zMax (mm), phiMin, phiMax (deg) = " 
                   << element->rMin()/CLHEP::mm << " "
                   << element->rMax()/CLHEP::mm << " "
                   << element->zMin()/CLHEP::mm << " "
                   << element->zMax()/CLHEP::mm << " "
                   << element->phiMin()/CLHEP::degree << " "
                   << element->phiMax()/CLHEP::degree
                   );
    ATH_MSG_ALWAYS(" center, normal, etaAxis, phiAxis = "
                   << element->center() << " "
                   << element->normal() << " "
                   << element->etaAxis() << " "
                   << element->phiAxis() 
                   );
    ATH_MSG_ALWAYS(" center: r (mm) = " <<  element->center().perp()/CLHEP::mm 
                   << ", phi (deg) = " <<  element->center().phi()/CLHEP::deg);
<<<<<<< HEAD
    const InDet::SiliconProperties & siProperties = m_siPropertiesTool->getSiProperties(hashId);
    ATH_MSG_ALWAYS(" Lorentz correction (mm), mobility (cm2/V/s), tanLorentzPhi = "
                   << m_siLorentzAngleTool->getLorentzShift(hashId)/CLHEP::mm << " "
                   << siProperties.hallMobility(element->carrierType()) /(CLHEP::cm2/CLHEP::volt/CLHEP::s) << " "
                   << m_siLorentzAngleTool->getTanLorentzAngle(hashId));
=======
    const InDet::SiliconProperties & siProperties = m_useConditionsTools
      ? m_siPropertiesTool->getSiProperties(hashId)
      : m_siPropertiesSvc->getSiProperties(hashId);
    if (m_managerName == "Pixel") {
      ATH_MSG_ALWAYS(" Lorentz correction (mm), mobility (cm2/V/s), tanLorentzPhi = "
                     << element->getLorentzCorrection()/CLHEP::mm << " "
                     << element->getLorentzCorrection()/CLHEP::mm << " "
                     << siProperties.hallMobility(element->carrierType()) /(CLHEP::cm2/CLHEP::volt/CLHEP::s) << " "
                     << element->getTanLorentzAnglePhi());
    } else {
      ATH_MSG_ALWAYS(" Lorentz correction (mm), mobility (cm2/V/s), tanLorentzPhi = "
                     << m_siLorentzAngleTool->getLorentzShift(hashId)/CLHEP::mm << " "
                     << element->getLorentzCorrection()/CLHEP::mm << " "
                     << siProperties.hallMobility(element->carrierType()) /(CLHEP::cm2/CLHEP::volt/CLHEP::s) << " "
                     << m_siLorentzAngleTool->getTanLorentzAngle(hashId));
    }
>>>>>>> 4e95d7e8
    if (m_useConditionsTools) {
      ATH_MSG_ALWAYS(" Temperature (C), bias voltage, depletion voltage: "
                     << m_siConditionsTool->temperature(hashId) << " "
                     << m_siConditionsTool->biasVoltage(hashId) << " "
                     << m_siConditionsTool->depletionVoltage(hashId));
    }
    ATH_MSG_ALWAYS(" sin(tilt), tilt (deg), sin(stereo), stereo (deg) = " 
                   << element->sinTilt() << ", " 
                   << asin(element->sinTilt())/CLHEP::degree << ", "
                   << element->sinStereo() << ", " 
                   << asin(element->sinStereo())/CLHEP::degree);
    ATH_MSG_ALWAYS(" Neighbours: ");
    ATH_MSG_ALWAYS("  nextInEta: " << printElementId(element->nextInEta()) );
    ATH_MSG_ALWAYS("  prevInEta: " << printElementId(element->prevInEta()) );
    ATH_MSG_ALWAYS("  nextInPhi: " << printElementId(element->nextInPhi()) );
    ATH_MSG_ALWAYS("  prevInPhi: " << printElementId(element->prevInPhi()) );
    ATH_MSG_ALWAYS("  otherSide: " << printElementId(element->otherSide()) );

    for (unsigned int iTestCell = 0; iTestCell < cellIdVec.size(); iTestCell++) {
      SiCellId cellId = cellIdVec[iTestCell];
      ATH_MSG_ALWAYS(" cell [phiIndex.etaIndex] = " << cellId);
      
      // Test cell Id -> Identifier
      Identifier fullCellId = element->identifierFromCellId(cellId);
      ATH_MSG_ALWAYS(" identifier = ");
      element->getIdHelper()->show(fullCellId);
      
      // Test Identifier -> cell Id 
      SiCellId cellId2 = element->cellIdFromIdentifier(fullCellId);
      ATH_MSG_ALWAYS(" extracted cell id [phiIndex.etaIndex] = " << cellId2);
      
      InDetDD::SiLocalPosition localPosRaw1 = element->rawLocalPositionOfCell(cellId);
      InDetDD::SiLocalPosition localPosRaw2 = element->rawLocalPositionOfCell(fullCellId);
      InDetDD::SiLocalPosition localPos1 = element->localPositionOfCell(cellId);
      InDetDD::SiLocalPosition localPos2 = element->localPositionOfCell(fullCellId);
      ATH_MSG_ALWAYS(" raw localPosition (using cell id) (xPhi,xEta) = " 
                     << localPosRaw1.xPhi() << ", " << localPosRaw1.xEta());
      ATH_MSG_ALWAYS(" raw localPosition (using full id) (xPhi,xEta) = " 
                     << localPosRaw2.xPhi() << ", " << localPosRaw2.xEta());
      SiCellId cellIdRaw(element->cellIdOfPosition(localPosRaw1));
      ATH_MSG_ALWAYS(" corresponding cell (phiIndex,etaIndex) = " 
                     << cellIdRaw); 
      ATH_MSG_ALWAYS(" lorentz corrected localPosition (using cell id) (xPhi,xEta) = " 
                     << localPos1.xPhi() << ", " << localPos1.xEta());
      ATH_MSG_ALWAYS(" lorentz corrected localPosition (using cell id) (xPhi,xEta) = " 
                     << localPos2.xPhi() << ", " << localPos2.xEta());
      SiCellId cellIdNew(element->cellIdOfPosition(localPos1));
      ATH_MSG_ALWAYS(" corresponding cell (phiIndex,etaIndex) = " 
                     << cellIdNew); 
      ATH_MSG_ALWAYS(" Number of connected cells (2 means ganged): " 
                     << element->numberOfConnectedCells(cellId));
      msg(MSG::ALWAYS) << " Connected cells";
      for (int iCell=0; iCell < element->numberOfConnectedCells(cellId) ; iCell++) {
        SiCellId connectedCellId =  element->connectedCell(cellId, iCell);
        msg(MSG::ALWAYS) << ", " << iCell << ": " << connectedCellId;
      }
      ATH_MSG_ALWAYS("In range: " << element->design().cellIdInRange(cellId));
    }
    
    for (unsigned int iTestPos = 0; iTestPos < positionsVec.size(); iTestPos++) {
      const InDetDD::SiLocalPosition & localPosOrig = positionsVec[iTestPos];
      ATH_MSG_ALWAYS(" Requested local pos (xPhi,xEta) = " << localPosOrig.xPhi() << ", " << localPosOrig.xEta());
      //lost out to HepGeom here
      HepGeom::Point3D<double> globalPos(element->globalPositionCLHEP(localPosOrig));
      ATH_MSG_ALWAYS(" Global pos = " << globalPos << ", r (mm) = " << globalPos.perp()/CLHEP::mm<< ", phi (deg) = " << globalPos.phi()/CLHEP::degree);

      //...because i need a HepGeom::Point3D<double> to pass to element->localPosition...
      InDetDD::SiLocalPosition localPosNew(element->localPosition(globalPos));
      ATH_MSG_ALWAYS(" Returned local Pos (xPhi,xEta) =  " << localPosNew.xPhi() << ", " << localPosNew.xEta());
      // Some arbitrary tolerance picked out of the air.
      double tolerance = 100*CLHEP::micrometer;
      SiIntersect intersectState = element->inDetector(globalPos, tolerance, tolerance);
      ATH_MSG_ALWAYS(" Intersects (tolerance = " << tolerance/CLHEP::mm << " mm) " 
                     << " (in,out,nearBoundary,mayIntersect) : " 
                     << intersectState.in() << ","
                     << intersectState.out() << ","
                     << intersectState.nearBoundary() << ","
                     << intersectState.mayIntersect());
      ATH_MSG_ALWAYS(" Near bond gap: (tolerance = " << tolerance/CLHEP::mm << " mm) : " 
                     <<  element->nearBondGap(globalPos, tolerance));
      SiCellId returnedCellId = element->cellIdOfPosition(localPosNew);
      //     ATH_MSG_ALWAYS(" Returned cell Id (phiIndex,etaIndex) = " 
      //     << returnedCellId.phiIndex() << ", " << returnedCellId.etaIndex()); 
      ATH_MSG_ALWAYS(" Returned cell Id [phiIndex.etaIndex] = " 
                     << returnedCellId); 
      ATH_MSG_ALWAYS(" using global position sin(tilt), tilt (deg), sin(stereo), stereo (deg) = "
                     << element->sinTilt(globalPos) << ", "
                     << asin(element->sinTilt(globalPos))/CLHEP::degree << ", "
                     << element->sinStereo(globalPos) << ", "
                     << asin(element->sinStereo(globalPos))/CLHEP::degree);
    }   
  } else { // element == 0
  
    ATH_MSG_ALWAYS(" ELEMENT MISSING!!!!!!!!!! ");
  }
  ATH_MSG_ALWAYS("----------------------------------------------");
}

std::string 
ReadSiDetectorElements::printElementId(const SiDetectorElement * element) const{
  static std::string noElementString("NONE");
  if (element) {
    return element->getIdHelper()->show_to_string(element->identify());
  } else {
    return noElementString;
  }
}
// * * * * * * * * * * * * * * * * * * * * * * * * * * * * * * * * * * * * * 


// * * * * * * * * * * * * * * * * * * * * * * * * * * * * * * * * * * * * * 

StatusCode ReadSiDetectorElements::finalize() {
  // Part 1: Get the messaging service, print where you are
  ATH_MSG_INFO("finalize()");
  return StatusCode::SUCCESS;
}<|MERGE_RESOLUTION|>--- conflicted
+++ resolved
@@ -170,24 +170,10 @@
                          << m_siConditionsTool->depletionVoltage(hashId));
         }
 
-<<<<<<< HEAD
         //msg(MSG::ALWAYS) << "Direct from SiLorentzAngleSvc:"
         ATH_MSG_ALWAYS(" Lorentz correction (mm), tanLorentzPhi = "
             << m_siLorentzAngleTool->getLorentzShift(hashId)/CLHEP::mm << " "
             << m_siLorentzAngleTool->getTanLorentzAngle(hashId));
-=======
-        if (m_managerName == "Pixel") {
-          //msg(MSG::ALWAYS) << "Via SiDetectorElement:"
-          ATH_MSG_ALWAYS(" Lorentz correction (mm), tanLorentzPhi = "
-                         << element->getLorentzCorrection()/CLHEP::mm << " "
-                         << element->getTanLorentzAnglePhi());
-        } else {
-          //msg(MSG::ALWAYS) << "Direct from SiLorentzAngleSvc:"
-          ATH_MSG_ALWAYS(" Lorentz correction (mm), tanLorentzPhi = "
-                         << m_siLorentzAngleTool->getLorentzShift(hashId)/CLHEP::mm << " "
-                         << m_siLorentzAngleTool->getTanLorentzAngle(hashId));
-        }
->>>>>>> 4e95d7e8
 
         // These are no longer accessed through the detector element.
         const InDet::SiliconProperties & siProperties = m_siPropertiesTool->getSiProperties(hashId);
@@ -566,30 +552,11 @@
                    );
     ATH_MSG_ALWAYS(" center: r (mm) = " <<  element->center().perp()/CLHEP::mm 
                    << ", phi (deg) = " <<  element->center().phi()/CLHEP::deg);
-<<<<<<< HEAD
     const InDet::SiliconProperties & siProperties = m_siPropertiesTool->getSiProperties(hashId);
     ATH_MSG_ALWAYS(" Lorentz correction (mm), mobility (cm2/V/s), tanLorentzPhi = "
                    << m_siLorentzAngleTool->getLorentzShift(hashId)/CLHEP::mm << " "
                    << siProperties.hallMobility(element->carrierType()) /(CLHEP::cm2/CLHEP::volt/CLHEP::s) << " "
                    << m_siLorentzAngleTool->getTanLorentzAngle(hashId));
-=======
-    const InDet::SiliconProperties & siProperties = m_useConditionsTools
-      ? m_siPropertiesTool->getSiProperties(hashId)
-      : m_siPropertiesSvc->getSiProperties(hashId);
-    if (m_managerName == "Pixel") {
-      ATH_MSG_ALWAYS(" Lorentz correction (mm), mobility (cm2/V/s), tanLorentzPhi = "
-                     << element->getLorentzCorrection()/CLHEP::mm << " "
-                     << element->getLorentzCorrection()/CLHEP::mm << " "
-                     << siProperties.hallMobility(element->carrierType()) /(CLHEP::cm2/CLHEP::volt/CLHEP::s) << " "
-                     << element->getTanLorentzAnglePhi());
-    } else {
-      ATH_MSG_ALWAYS(" Lorentz correction (mm), mobility (cm2/V/s), tanLorentzPhi = "
-                     << m_siLorentzAngleTool->getLorentzShift(hashId)/CLHEP::mm << " "
-                     << element->getLorentzCorrection()/CLHEP::mm << " "
-                     << siProperties.hallMobility(element->carrierType()) /(CLHEP::cm2/CLHEP::volt/CLHEP::s) << " "
-                     << m_siLorentzAngleTool->getTanLorentzAngle(hashId));
-    }
->>>>>>> 4e95d7e8
     if (m_useConditionsTools) {
       ATH_MSG_ALWAYS(" Temperature (C), bias voltage, depletion voltage: "
                      << m_siConditionsTool->temperature(hashId) << " "
