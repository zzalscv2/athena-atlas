--- conflicted
+++ resolved
@@ -7,11 +7,7 @@
 m_packagePath = ""
 m_theUser = ""
 m_savingFile = "acZmumu_history.txt"
-<<<<<<< HEAD
-m_reconmerge = "deriv" #"merge" # "deriv" "merge" "%"
-=======
 m_reconmerge = "merge" # "deriv" "merge" "%"
->>>>>>> 7a8d627a
 m_workDirPlatform = ""
 
 # options
@@ -191,7 +187,6 @@
                 # finding number of files
                 tempString = tempString[tempString.find("|")+1:]
                 theNumberOfFiles = int(tempString[:tempString.find("|")])
-<<<<<<< HEAD
                 # only store runs with some events and files
                 if (theNumberOfEvents > 1 and theNumberOfFiles > 0):
                     infoFromAMI[theRunNumber] = {}
@@ -210,24 +205,6 @@
                     theDataSet = theDataSet[:theDataSet.find(" ")] # remove trailing blanks
                     infoFromAMI[theRunNumber]["dataset"] = "%s%s" %(infoFromAMI[theRunNumber]["dataset"],theDataSet)
                     continue
-=======
-                print " Number of files: ", theNumberOfFiles
-                print (" ")
-                infoFromAMI[theRunNumber] = {}
-                infoFromAMI[theRunNumber]["dataset"] = theDataSet[:len(theDataSet)-1] # trick to remove a trailing blank space
-                
-                infoFromAMI[theRunNumber]["events"] = theNumberOfEvents
-                infoFromAMI[theRunNumber]["nfiles"] = theNumberOfFiles
-                if (m_userFiles > 0): infoFromAMI[theRunNumber]["nfiles"] = m_userFiles
-
-            if (m_dataProject not in theLine):
-                # this means this line has leftover content
-                tempString = theLine[1:] # already remove the first "|"
-                theDataSet = tempString[1:tempString.find("|")] # start from character 1 to avoid blank space
-                theDataSet = theDataSet[:theDataSet.find(" ")] # remove trailing blanks
-                infoFromAMI[theRunNumber]["dataset"] = "%s%s" %(infoFromAMI[theRunNumber]["dataset"],theDataSet)
-                continue
->>>>>>> 7a8d627a
     else:
         if ("NONE" in m_userDataSet):
             print (" <acZmumu> ERROR ** list of data sets is empty. Stop Execution")
@@ -440,10 +417,6 @@
     filewithdatasets= open("acZmumu_listofsubmitteddatasets.txt","wb")
     for thedataset in listOfSubmittedDatasets:
         filewithdatasets.write("%s\n" %thedataset)
-<<<<<<< HEAD
-=======
-        print " data set: ",thedataset
->>>>>>> 7a8d627a
     filewithdatasets.close()
 
     return listOfSubmittedRuns
@@ -560,11 +533,7 @@
     else: 
         if ("NONE" not in m_userDataSet):
             #theOptions = "--useShortLivedReplicas  --forceStaged"
-<<<<<<< HEAD
             theOptions = "--useShortLivedReplicas --forceStaged" # under test. Suggested by Ilija Vukotic on 14/July/2019
-=======
-            theOptions = "--useShortLivedReplicas" # under test. Suggested by Ilija Vukotic on 14/July/2019
->>>>>>> 7a8d627a
 
     theExtraOptions = "" 
     if (len(m_workDirPlatform)>0): 
