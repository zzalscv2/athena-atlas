--- conflicted
+++ resolved
@@ -54,28 +54,6 @@
   
   // get TrackSelectorTool
 
-<<<<<<< HEAD
-  
-  if ( ! m_useIDTrackSelectionTool )
-    {
-      if ( m_trackSelectorTool.retrieve().isFailure() ) {
-	msg(MSG::FATAL) << "Failed to retrieve tool " << m_trackSelectorTool << endmsg;
-	return StatusCode::FAILURE;
-      } else {
-	if(msgLvl(MSG::INFO)) msg(MSG::INFO) << "Retrieved tool " << m_trackSelectorTool << endmsg;
-      }
-      m_idtrackSelectionTool.disable();
-    }
-  else
-    {
-      if (   m_idtrackSelectionTool.retrieve().isFailure() ) {
-	msg(MSG::FATAL) << "Failed to retrieve tool " << m_idtrackSelectionTool << endmsg;
-	return StatusCode::FAILURE;
-      } else {
-	if(msgLvl(MSG::INFO)) msg(MSG::INFO) << "Retrieved tool " << m_idtrackSelectionTool << endmsg;
-      }
-      m_trackSelectorTool.disable();
-=======
   if ( ! m_useIDTrackSelectionTool ) {
     if ( m_trackSelectorTool.retrieve().isFailure() ) {
       msg(MSG::FATAL) << "Failed to retrieve tool " << m_trackSelectorTool << endmsg;
@@ -90,7 +68,6 @@
       return StatusCode::FAILURE;
     } else {
       if(msgLvl(MSG::INFO)) msg(MSG::INFO) << "Retrieved tool " << m_idtrackSelectionTool << endmsg;
->>>>>>> 4c67240b
     }
     m_trackSelectorTool.disable();
   }
