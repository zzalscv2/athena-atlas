--- conflicted
+++ resolved
@@ -343,13 +343,9 @@
   int num_errors[PixLayerIBL2D3DDBM::COUNT] = {0};
   int num_errors_per_bit[PixLayerIBL2D3DDBM::COUNT][kNumErrorBits] = {{0}};
   int num_errors_per_state[PixLayer::COUNT - 1][kNumErrorStates] = {{0}};  // no IBL here
-<<<<<<< HEAD
-  int num_errors_per_stateIBL[kNumErrorStatesIBL] = {0};                 // IBL
+  int num_errors_per_stateDBMIBL[PixLayerDBM::COUNT - PixLayerDBM::kDBMA][kNumErrorStatesIBL] = {{0}};  // DBMA, DBMC, IBL
   double bitstream_occ_errors[PixLayerIBL2D3D::COUNT] = {0};
   double bitstream_occ_tot[PixLayerIBL2D3D::COUNT] = {0};
-=======
-  int num_errors_per_stateDBMIBL[PixLayerDBM::COUNT - PixLayerDBM::kDBMA][kNumErrorStatesIBL] = {{0}};  // DBMA, DBMC, IBL
->>>>>>> a73e0f41
 
   // Counter for erroneous modules on the layer, per error type and
   // category (error cat. = error type w/o ROD/MOD distinction).
