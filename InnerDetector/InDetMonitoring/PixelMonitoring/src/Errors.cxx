--- conflicted
+++ resolved
@@ -461,16 +461,10 @@
         }  // End of if(error_type)
 
         if (getErrorState(bit, is_ibl) != 99) {
-<<<<<<< HEAD
-          num_errors_per_state[kLayer][getErrorState(bit, is_ibl)]++;
-          if (is_ibl) {
-            num_errors_per_stateIBL[getErrorState(bit, is_ibl) - kNumErrorStates]++;
-=======
           if (is_ibl) {
             num_errors_per_stateIBL[getErrorState(bit, is_ibl) - kNumErrorStates]++;
           } else {
             num_errors_per_state[kLayer][getErrorState(bit, is_ibl)]++;
->>>>>>> 3cc07d7a
           }
           if (m_errhist_expert_maps[getErrorState(bit, is_ibl)]) m_errhist_expert_maps[getErrorState(bit, is_ibl)]->fill(WaferID, m_pixelid);
         }
