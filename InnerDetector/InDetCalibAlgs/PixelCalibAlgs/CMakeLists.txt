--- conflicted
+++ resolved
@@ -6,48 +6,6 @@
 atlas_subdir( PixelCalibAlgs )
 
 # Declare the package's dependencies:
-<<<<<<< HEAD
-atlas_depends_on_subdirs( PUBLIC
-                          Control/AthenaBaseComps
-			  Control/StoreGate
-                          GaudiKernel
-                          InnerDetector/InDetRecEvent/InDetPrepRawData
-                          PRIVATE
-                          Database/AthenaPOOL/AthenaPoolUtilities
-                          Database/CoralDB
-                          DetectorDescription/DetDescrCond/DetDescrConditions
-                          DetectorDescription/Identifier
-                          Event/EventInfo
-                          InnerDetector/InDetConditions/InDetConditionsSummaryService
-                          InnerDetector/InDetConditions/PixelConditionsData
-                          InnerDetector/InDetConditions/PixelConditionsServices
-                          InnerDetector/InDetDetDescr/InDetIdentifier
-                          InnerDetector/InDetDetDescr/InDetReadoutGeometry
-                          InnerDetector/InDetDetDescr/PixelGeoModel
-                          InnerDetector/InDetRawEvent/InDetRawData
-                          Tools/PathResolver )
-
-# External dependencies:
-find_package( CLHEP )
-find_package( CORAL COMPONENTS CoralBase CoralKernel RelationalAccess )
-find_package( ROOT COMPONENTS Matrix Gpad Graf Core Tree MathCore Hist RIO pthread GenVector MathMore Minuit Minuit2 Physics HistPainter Rint Graf3d Html Postscript Gui GX11TTF GX11 )
-
-# tag ROOTCintexLibs was not recognized in automatic conversion in cmt2cmake
-
-# tag ROOTSTLDictLibs was not recognized in automatic conversion in cmt2cmake
-
-# tag ROOTBasicLibs was not recognized in automatic conversion in cmt2cmake
-
-# Component(s) in the package:
-atlas_add_library( PixelOfflineCalib
-                   src/*.cxx
-                   PUBLIC_HEADERS PixelCalibAlgs
-                   INCLUDE_DIRS ${ROOT_INCLUDE_DIRS}
-                   PRIVATE_INCLUDE_DIRS ${CORAL_INCLUDE_DIRS} ${CLHEP_INCLUDE_DIRS}
-                   PRIVATE_DEFINITIONS ${CLHEP_DEFINITIONS}
-                   LINK_LIBRARIES ${ROOT_LIBRARIES} AthenaBaseComps GaudiKernel InDetPrepRawData
-		   PRIVATE_LINK_LIBRARIES ${CORAL_LIBRARIES} ${CLHEP_LIBRARIES} AthenaPoolUtilities CoralDB DetDescrConditions Identifier EventInfo PixelConditionsData InDetIdentifier InDetReadoutGeometry InDetRawData PathResolver )
-=======
 atlas_depends_on_subdirs(
    PUBLIC
    Control/AthenaBaseComps
@@ -86,7 +44,6 @@
    PRIVATE_LINK_LIBRARIES ${CORAL_LIBRARIES} AthenaPoolUtilities CoralDB
    DetDescrConditions Identifier EventInfo PixelConditionsData InDetIdentifier
    InDetReadoutGeometry InDetRawData PathResolver PixelGeoModelLib )
->>>>>>> a75a4d70
 
 atlas_add_component( PixelCalibAlgs
    src/components/*.cxx
