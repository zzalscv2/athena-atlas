/*
  Copyright (C) 2002-2017 CERN for the benefit of the ATLAS collaboration
*/

/** @file SCT_ReadCalibDataSvc.cxx Implementation file for SCT_ReadCalibDataSvc.
@author Per Johansson, 17/05/08, based on SCT_ReadCalibDataTool.
*/

// Include SCT_ReadCalibDataSvc.h
#include "SCT_ReadCalibDataSvc.h"

// Include Event Info 
#include "EventInfo/EventIncident.h"
#include "EventInfo/EventInfo.h"
#include "EventInfo/EventID.h"
#include "EventInfo/EventType.h"
#include "CoralBase/TimeStamp.h"


// Include Athena stuff
#include "StoreGate/StoreGateSvc.h"
#include "AthenaPoolUtilities/CondAttrListCollection.h"
#include "AthenaPoolUtilities/AthenaAttributeList.h"
#include "Identifier/Identifier.h"
#include "Identifier/IdentifierHash.h"
#include "SCT_Cabling/ISCT_CablingSvc.h"
#include "InDetIdentifier/SCT_ID.h"
#include "InDetReadoutGeometry/SCT_DetectorManager.h" 
#include "InDetReadoutGeometry/SiDetectorElement.h"
#include "EventInfo/EventID.h"

// Include Gaudi stuff
#include "GaudiKernel/IIncidentSvc.h"
#include "GaudiKernel/StatusCode.h"

// Include STL stuff
#include <sstream>
#include <vector>
#include <string>
#include <list>
#include <map>
#include <limits>
#include "boost/tokenizer.hpp"
#include "boost/lexical_cast.hpp"

// Utility functions
namespace {
	template <typename C> 
	bool fillFromString(const std::string& source, C & userContainer){
	  typedef typename C::value_type V_t;
	  V_t errVal(0);
	  boost::char_separator<char> sep(" ");
	  typedef boost::tokenizer<boost::char_separator<char> > Tokenizer;
	  Tokenizer tok(source,sep);
	  bool noNan(true);
	  for(Tokenizer::iterator i(tok.begin());i != tok.end();++i){
		try{
		  userContainer.push_back(boost::lexical_cast<V_t>(*i));
		} catch(boost::bad_lexical_cast) {
		  userContainer.push_back(errVal);
		  noNan=false;
		}
	  }
	  return noNan;
	}
	float 
	coerceToFloatRange(const double value){
	 const float maxfloat(std::numeric_limits<float>::max());
	 if (value>maxfloat) return maxfloat;
	 else return float(value);
	} 
}

using namespace std;

//----------------------------------------------------------------------
SCT_ReadCalibDataSvc::SCT_ReadCalibDataSvc (const std::string& name, ISvcLocator* pSvcLocator) :
  AthService(name, pSvcLocator),
  m_storeGateSvc("StoreGateSvc", name),
  m_detStoreSvc("DetectorStore", name),
  m_IOVDbSvc("IOVDbSvc", name),
  m_cabling("SCT_CablingSvc",name),
  m_SCTdetMgr{nullptr},
  m_attrListColl{nullptr},
  m_id_sct{nullptr},
  m_dataFilled(false),
  m_NPGDefects{nullptr},
  m_NODefects{nullptr},
  m_printCalibDefectMaps(false),
  m_recoOnly(true),
  m_ignoreDefects(0),
  m_ignoreDefectParameters(0)
{
  declareProperty("PrintCalibDefectMaps",  m_printCalibDefectMaps  = false, "Print data read from the Calib Defect map?");
  declareProperty("AttrListCollFolders",   m_atrcollist, "List of calibration data folder?"); 
  declareProperty("RecoOnly",              m_recoOnly, "Use new improved isGood method, all other methods defunct"); 
  declareProperty("EventInfoKey",          m_eventInfoKey=std::string("ByteStreamEventInfo"), "Key of EventInfo container");
  std::vector<std::string> names(2);
  names[0] = std::string("/SCT/DAQ/Calibration/NPtGainDefects");
  names[1] = std::string("/SCT/DAQ/Calibration/NoiseOccupancyDefects");
  m_atrcollist.setValue(names);
  //
  WaferIsGoodInfo_t OneWaferIsGoodInfo;
  OneWaferIsGoodInfo.assign(0);
  m_isGoodAllWafersInfo.assign(OneWaferIsGoodInfo);
  //
  //  m_ignoreDefects.push_back("BADFIT");
  m_ignoreDefects.push_back("NOISE_SLOPE");
  m_ignoreDefects.push_back("OFFSET_SLOPE");
  m_ignoreDefects.push_back("GAIN_SLOPE");
  m_ignoreDefects.push_back("BAD_OPE");
  //  m_ignoreDefectParameters.push_back(-1000.);
  m_ignoreDefectParameters.push_back(-1000.);
  m_ignoreDefectParameters.push_back(-1000.);
  m_ignoreDefectParameters.push_back(-1000.);
  m_ignoreDefectParameters.push_back(-1000.);
  //
  declareProperty("IgnoreDefects", m_ignoreDefects, "Defects to ignore");
  declareProperty("IgnoreDefectsParameters", m_ignoreDefectParameters, "Limit on defect to ignore parameters");
  //
}

//----------------------------------------------------------------------
SCT_ReadCalibDataSvc::~SCT_ReadCalibDataSvc(){ 
 
  }

//----------------------------------------------------------------------

StatusCode SCT_ReadCalibDataSvc::initialize(){
  StatusCode sc;
  // Print where you are
  if (msgLvl(MSG::DEBUG)) msg(MSG::DEBUG) << "in initialize()" << endmsg;
  // Get SCT detector manager
  sc = m_detStoreSvc->retrieve(m_SCTdetMgr, "SCT");
  if (sc.isFailure()) {
    msg(MSG:: FATAL) << "Failed to get SCT detector manager" << endmsg;
    return StatusCode::FAILURE;
  }else {
    if (msgLvl(MSG::VERBOSE)) msg(MSG::VERBOSE) << "Found SCT detector manager" << endmsg;
  }

  // Get SCT helper
  sc = m_detStoreSvc->retrieve(m_id_sct, "SCT_ID");
  if (sc.isFailure()) {
    msg(MSG:: FATAL) << "Failed to get SCT helper" << endmsg;
    return StatusCode::FAILURE;
  } else {
    if (msgLvl(MSG::VERBOSE)) msg(MSG::VERBOSE) << "Found SCT helper" << endmsg;
  }

  // Retrieve IOVDb service
  sc = m_IOVDbSvc.retrieve();
  if (sc.isFailure()) {  
    msg(MSG:: ERROR)<< "Failed to retrieve IOVDbSvc " << endmsg;
    return StatusCode::FAILURE;
  }

  // Retrieve SCT Cabling service
  sc = m_cabling.retrieve();
  if (sc.isFailure()) {  
    msg(MSG:: ERROR)<< "Failed to retrieve SCT cabling service" << endmsg;
    return StatusCode::FAILURE;
  }

  //Register callbacks for CalibData folders using a vector of keys defined in jobOpt
  std::vector<std::string>::const_iterator itr(m_atrcollist.value().begin());
  std::vector<std::string>::const_iterator end(m_atrcollist.value().end()); 
  for (;itr!=end;++itr) {
    m_key = *itr;
    if ( m_key == "/SCT/DAQ/Calibration/NPtGainDefects" ){
      if ( StatusCode::SUCCESS==m_detStoreSvc->regFcn(&SCT_ReadCalibDataSvc::fillData,this,m_CalibDefects_NP,m_key) ){
        msg(MSG:: INFO) << "Registered callback for key: " << m_key << endmsg;
      } else {
        msg(MSG:: ERROR) << "Cannot register callbacks function for key " << m_key << endmsg;
      }
    }
    else if ( m_key == "/SCT/DAQ/Calibration/NoiseOccupancyDefects" ){
      if ( StatusCode::SUCCESS==m_detStoreSvc->regFcn(&SCT_ReadCalibDataSvc::fillData,this,m_CalibDefects_NO,m_key) ){
        msg(MSG:: INFO) << "Registered callback for key: " << m_key << endmsg;
      } else {
        msg(MSG:: ERROR) << "Cannot register callbacks function for key " << m_key << endmsg;
      }
    } else {
      msg(MSG:: ERROR) << "Cannot register callbacks function for key " << m_key << endmsg;
    }
  }
  
  // Create Calib Defect and Data maps 
  m_NPGDefects = new SCT_CalibDefectData;
  m_NODefects = new SCT_CalibDefectData;
   
  // Initialize arrays and all strips to True
  for (int w(0); w!=NUMBER_OF_WAFERS;++w){
    for (int s(0);s!=STRIPS_PER_WAFER;++s){
      m_isGoodAllWafersInfo[w][s]=true;
    }
  }
  
  //Check ignoreDefects vectors are the same size
  if ( m_ignoreDefects.size() != m_ignoreDefectParameters.size() ){
    msg(MSG:: ERROR) << "IgnoreDefect != IgnoreDefectsParameters, check job options!" << endmsg;
    return StatusCode::FAILURE;
  }
  
  return StatusCode::SUCCESS;
} // SCT_ReadCalibDataSvc::initialize()

//----------------------------------------------------------------------
StatusCode SCT_ReadCalibDataSvc::finalize(){
  //delete new'ed objects (bug http://savannah.cern.ch/bugs/?47484 )
  delete m_NPGDefects;
  delete m_NODefects;
  return StatusCode::SUCCESS;
} // SCT_ReadCalibDataSvc::finalize()

//----------------------------------------------------------------------
// Query the interfaces.
StatusCode SCT_ReadCalibDataSvc::queryInterface(const InterfaceID& riid, void** ppvInterface){
  if ( ISCT_ReadCalibDataSvc::interfaceID().versionMatch(riid) ) {
    *ppvInterface = this;
  } else if (ISCT_ConditionsSvc::interfaceID().versionMatch(riid) ) {
    *ppvInterface =  dynamic_cast<ISCT_ConditionsSvc*>(this);
  } else {
    return AthService::queryInterface(riid, ppvInterface);
  }
  addRef();
  return StatusCode::SUCCESS;
}

//----------------------------------------------------------------------
//Can only report good/bad at strip level
bool SCT_ReadCalibDataSvc::canReportAbout(InDetConditions::Hierarchy h) {
  return (h==InDetConditions::SCT_STRIP);
}


//----------------------------------------------------------------------
// Returns ok if fillData worked properly
bool SCT_ReadCalibDataSvc::filled() const {
  return m_dataFilled;
} //SCT_ReadCalibDataSvc::filled()


//----------------------------------------------------------------------
// Fill the data structures from a callback
StatusCode SCT_ReadCalibDataSvc::fillData(int& /*i*/ , std::list<std::string>& l){
  // Print where you are
  if (msgLvl(MSG::DEBUG)) msg(MSG::DEBUG) << "fillData has been triggered by: ";
  std::list<std::string>::const_iterator itr;
  for (itr=l.begin(); itr!=l.end(); ++itr) {
    msg() << *itr << " ";
  }
  msg() << endmsg;

  StatusCode sc0= SCT_ReadCalibDataSvc::fillCalibDefectData(l);
  // No longer need the conditions folder as stored locally
  for (itr=l.begin(); itr!=l.end(); ++itr) {
    m_IOVDbSvc->dropObject(*itr,true); 
  }

  if ( sc0==StatusCode::SUCCESS ){
    m_dataFilled = true;
    msg(MSG:: INFO) << "Calib Defect array/maps filled ok" << endmsg;
    // Print the defect maps
    if ( m_printCalibDefectMaps and !m_recoOnly ){
      std::string NPGCalibDefectMap;
      std::string NOCalibDefectMap;
      NPGCalibDefectMap = m_NPGDefects -> str();
      NOCalibDefectMap = m_NODefects -> str();
      msg(MSG::DEBUG) << "\n" << NPGCalibDefectMap << endmsg;
      msg(MSG::DEBUG) << NOCalibDefectMap << endmsg;
    }
    return StatusCode::SUCCESS;
  } else {
    m_dataFilled = false;
    msg(MSG:: ERROR) << "fillData failed" << endmsg;
    return StatusCode::FAILURE;
  }
} //SCT_ReadCalibDataSvc::fillData()

//----------------------------------------------------------------------
// Callback for Calib defect data
StatusCode SCT_ReadCalibDataSvc::fillCalibDefectData(std::list<std::string>& keys){
  // Defect type map, contains Fit, NPtGain and No defects for now
  static std::map<int, std::string> s_defectMapIntToString;    
  // Fit Defects
  s_defectMapIntToString[0]  = "UNKNOWN";       //<! Defect type not in this map, add!  
  s_defectMapIntToString[1]  = "DEAD";          //<! Output always < 1%
  s_defectMapIntToString[2]  = "STUCKON";       //<! Output always > 98%
  s_defectMapIntToString[3]  = "UNDER";         //<! Occupancy never reaches max, always less than 95%
  s_defectMapIntToString[4]  = "OVER";          //<! Occcupancy greater than 100%
  s_defectMapIntToString[5]  = "BADFIT";        //<! The fit was not good for some reason - parameter is a chi2 cut
  // NPt Gain Defects
  s_defectMapIntToString[32] = "VLO_GAIN";      //<! Gain < 0.3 * chip average
  s_defectMapIntToString[9]  = "LO_GAIN";       //<! Gain < 0.75 * chip average
  s_defectMapIntToString[10] = "HI_GAIN";       //<! Gain > 1.25 * chip average
  s_defectMapIntToString[11] = "LO_OFFSET";     //<! Offset < -100
  s_defectMapIntToString[12] = "HI_OFFSET";     //<! Offset > 200
  s_defectMapIntToString[13] = "UNBONDED";      //<! Noise <= 750
  s_defectMapIntToString[14] = "PARTBONDED";    //<! Noise <= 1100
  s_defectMapIntToString[15] = "NOISY";         //<! Noise > 1.15* av chip noise
  s_defectMapIntToString[33] = "V_NOISY";       //<! Noise > 1.25* av chip noise
  s_defectMapIntToString[34] = "NOISE_SLOPE";   //<! Slope in noise across module, slope/chan > 1.
  s_defectMapIntToString[35] = "OFFSET_SLOPE";  //<! Slope in offset across module, slope/chan > 0.07
  s_defectMapIntToString[36] = "GAIN_SLOPE";    //<! Slope in gain across module, slope/chan > 0.04
  // Noise Occupancy Defects
  s_defectMapIntToString[19] = "NO_HI";         //<! High noise occupancy, 0.0005
  s_defectMapIntToString[37] = "BAD_OPE";       //<! Bad occupancy per event variance/binomial variance > 2.0)
  s_defectMapIntToString[38] = "DOUBTR_HI";     //<! High double trigger noise occupancy, > 5

  // Get the current event and print info
<<<<<<< HEAD
  SG::ReadHandle<EventInfo> event(m_eventInfoKey);
  if (event.isValid()) {
    coral::TimeStamp::ValueType nsTime=event->event_ID()->time_stamp()*1000000000LL;
    ATH_MSG_VERBOSE( "In run/event [" << event->event_ID()->run_number() <<
		     "," << event->event_ID()->event_number() << "] timestamp " << nsTime ); 
=======
  const EventInfo* event;
  if (m_storeGateSvc->retrieve(event)==StatusCode::SUCCESS) {
    coral::TimeStamp::ValueType nsTime=event->event_ID()->time_stamp()*1000000000LL;
    if (msgLvl(MSG::VERBOSE)) msg(MSG::VERBOSE) << "In run/event [" << event->event_ID()->run_number() <<
      "," << event->event_ID()->event_number() << "] timestamp " << nsTime << 
      endmsg;
    // print the timestamp in UTC and local
    // coral::TimeStamp utctime(nsTime);
    // coral::TimeStamp localtime(utctime.time(), true); // get ptime and convert to local
    // if (msgLvl(MSG::VERBOSE)) msg(MSG::VERBOSE) << "Timestamp UTC: " << utctime.toString() << 
    //  " local: " << localtime.toString() << endmsg;
>>>>>>> ea11eea6
  } else {
    ATH_MSG_ERROR( "Could not get pointer to event" );
  }

  if (!m_recoOnly){
    // Check if maps empty, and if not clear them
    if( !m_NPGDefects -> empty() ) m_NPGDefects -> clear();
    if( !m_NODefects -> empty() ) m_NODefects -> clear();
  }
  
  // Create pointer to CalibDataDefect object 
  SCT_CalibDefectData::CalibModuleDefects theseDefects;
  
  // Retrieve CondAttrListCollection
  const CondAttrListCollection* atrlistcol;
  std::list<std::string>::const_iterator itr_key;
  for (itr_key=keys.begin(); itr_key!=keys.end(); ++itr_key) {
    std::string folder = *itr_key;
    if (m_detStoreSvc->retrieve(atrlistcol,*itr_key)==StatusCode::SUCCESS) {
      // loop over collection
      CondAttrListCollection::const_iterator itLoop=atrlistcol->begin();
      CondAttrListCollection::const_iterator itLoop_end=atrlistcol->end();
      for (; itLoop!=itLoop_end; ++itLoop) {
        CondAttrListCollection::ChanNum chanNum = (*itLoop).first;
        coral::AttributeList anAttrList = (*itLoop).second;
  
        // Convert chanNum=offlineID into identifier
        Identifier moduleId(chanNum);
        IdentifierHash hashId0 = m_id_sct->wafer_hash(moduleId);
        IdentifierHash hashId1;
        m_id_sct->get_other_side(hashId0, hashId1);

        // Check for PhiSwap readout
        bool phiSwap0Present=false;
        bool phiSwap1Present=false;
        InDetDD::SiDetectorElement * p_element = (m_SCTdetMgr->getDetectorElement(hashId0));
        if (p_element->swapPhiReadoutDirection()) { phiSwap0Present = true; }
        p_element = (m_SCTdetMgr->getDetectorElement(hashId1));
        if (p_element->swapPhiReadoutDirection()) { phiSwap1Present = true; }
       
  // Clear theseDefects
        theseDefects.begDefects.clear();
        theseDefects.endDefects.clear();
        theseDefects.typeOfDefect.clear();
        theseDefects.parValue.clear();
  
  // Get all defect parameters from COOL attrib list
        std::string Gaindefectb = ((anAttrList)["defectBeginChannel"]).data<std::string>();
        std::string Gaindefecte = ((anAttrList)["defectEndChannel"]).data<std::string>();
        std::string DefectType = ((anAttrList)["defectType"]).data<std::string>();
        std::string parValue = ((anAttrList)["defectParameter"]).data<std::string>();
  
  // Convert the defect strings to vectors
        vector<unsigned int> Gaindefectbvec; fillFromString(Gaindefectb, Gaindefectbvec);
        vector<unsigned int> Gaindefectevec; fillFromString(Gaindefecte, Gaindefectevec);
        vector<unsigned int> DefectTypevec;  fillFromString(DefectType, DefectTypevec);
        vector<double> parValuevec; fillFromString(parValue, parValuevec);

  // Fill the Calib defect objects    
        unsigned Gainvec_size = Gaindefectbvec.size();
        for ( unsigned int i = 0; i<Gainvec_size; ++i ){
          theseDefects.begDefects.push_back(Gaindefectbvec[i]);
          theseDefects.endDefects.push_back(Gaindefectevec[i]);
          theseDefects.typeOfDefect.push_back(s_defectMapIntToString[DefectTypevec[i]]);
          theseDefects.parValue.push_back(coerceToFloatRange(parValuevec[i]));
        }
        // Fill the isGoodWaferArray
        if ( !theseDefects.begDefects.empty() ){
          for ( unsigned int i = 0; i < theseDefects.begDefects.size(); ++i ){ // loop over all defects
          // Check for defects and their limits not to take into account in isGood 
            bool ignoreDefect = false; 
            unsigned int ig=0;
            //std::string defectType = theseDefects.typeOfDefect[i];
            while ( ig<m_ignoreDefects.size() ){ //loop until found defect or end of ignoredefects
              if ( m_ignoreDefects[ig] == theseDefects.typeOfDefect[i] ){
                if ( m_ignoreDefectParameters[ig] < -999 ) //no check on parameter value, defect ignored
                  ignoreDefect = true;
                else if ( theseDefects.typeOfDefect[i] == "NO_HI" and m_ignoreDefectParameters[ig] > theseDefects.parValue[i] ) ignoreDefect = true; //noise below threshold, > 0.0005 (in DB, so default values printed here)
                else if ( theseDefects.typeOfDefect[i] == "NOISY" and m_ignoreDefectParameters[ig] > theseDefects.parValue[i] ) ignoreDefect = true; //noise below threshold, > 1.15* av chip average
                else if ( theseDefects.typeOfDefect[i] == "V_NOISY" and m_ignoreDefectParameters[ig] > theseDefects.parValue[i] ) ignoreDefect = true; //noise below threshold, > 1.25* av chip average
                else if ( theseDefects.typeOfDefect[i] == "VLO_GAIN" and m_ignoreDefectParameters[ig] < theseDefects.parValue[i] ) ignoreDefect = true; // gain to low, < 0.3 * chip average
                else if ( theseDefects.typeOfDefect[i] == "LO_GAIN" and m_ignoreDefectParameters[ig] < theseDefects.parValue[i] ) ignoreDefect = true; // gain to low < 0.75 * chip average
                else if ( theseDefects.typeOfDefect[i] == "HI_GAIN" and m_ignoreDefectParameters[ig] > theseDefects.parValue[i] ) ignoreDefect = true; // gain to high > 1.25 * chip average
                else if ( theseDefects.typeOfDefect[i] == "LO_OFFSET" and m_ignoreDefectParameters[ig] > theseDefects.parValue[i] ) ignoreDefect = true; // offset to low < -100
                else if ( theseDefects.typeOfDefect[i] == "HI_OFFSET" and m_ignoreDefectParameters[ig] < theseDefects.parValue[i] ) ignoreDefect = true; // offset to high > 200
              }
              ig++;
            }
            if (!ignoreDefect){
            //set the isGoodBool value for all strips for this defect
              for ( unsigned int strip = theseDefects.begDefects[i]; strip <= theseDefects.endDefects[i]; ++strip ){ 
              // Check for phiSwap and which wafer side before filling isGood vector
                if ( strip < 768 ){ //side 0 0->767
                  const unsigned int waferId0=hashId0;
                  WaferIsGoodInfo_t & thisWaferIsGoodData0 = m_isGoodAllWafersInfo[waferId0];
                  const unsigned int side0StripNumber = phiSwap0Present?(767-strip):strip;
                  thisWaferIsGoodData0[side0StripNumber] = false;
                } else {               // side 1 768->1535 => 0->767
                  const unsigned int waferId1=hashId1;
                  WaferIsGoodInfo_t & thisWaferIsGoodData1 = m_isGoodAllWafersInfo[waferId1];
                  const unsigned int side1StripNumber = phiSwap1Present?(1535-strip):(strip-768);
                  thisWaferIsGoodData1[side1StripNumber] = false;
                }
              }
            }
          }
        }

        if ( !m_recoOnly ){
        // Check what folder we are in
          size_t folderfoundNP = folder.find("NPtGain");
          size_t folderfoundNO = folder.find("NoiseOccupancy");

          // Fill the CalibDefectData maps with the Calib defect objects
          if ( folderfoundNP!=string::npos ){ 
            if ( theseDefects.begDefects.empty() ){
              if (msgLvl(MSG::DEBUG)) msg(MSG::DEBUG) << "No NPtGain defects for module " << moduleId << endmsg;  
              continue;
            }
            if (!(m_NPGDefects -> addModule( moduleId, theseDefects ))) {
              msg(MSG:: ERROR) << "Unable to add module " << moduleId << " to NPtGain defect map" << endmsg;
              return StatusCode::FAILURE;
            } else {
              if (msgLvl(MSG::DEBUG)) msg(MSG::DEBUG) << "Defects for module " << moduleId << " added to NPG defect map" << endmsg;
            }
          }else if ( folderfoundNO!=string::npos ){  
            if ( theseDefects.begDefects.empty() ){
              if (msgLvl(MSG::DEBUG)) msg(MSG::DEBUG) << "No NoiseOccupancy defects for module " << moduleId << endmsg; 
              continue;
            }
            if (!(m_NODefects -> addModule( moduleId, theseDefects ))) {
              msg(MSG:: ERROR) << "Unable to add module " << moduleId << " to NoiseOccupancy defect map" << endmsg;
              return StatusCode::FAILURE;
            } else {
              if (msgLvl(MSG::DEBUG)) msg(MSG::DEBUG) << "Defects for module " << moduleId << " added to NoiseOccupancy defect map" << endmsg;
            } 
          }
        }
      }
    } else {
      msg(MSG:: ERROR) << "Could not retrieve CondAttrListCollection " << *itr_key << endmsg;
    }  
  }

  if (!m_recoOnly){
    if (msgLvl(MSG::DEBUG)) msg(MSG::DEBUG) << "There are " << m_NPGDefects->size() << " elements in the NPtGain module defect map" << endmsg;
    if (msgLvl(MSG::DEBUG)) msg(MSG::DEBUG) << "There are " << m_NODefects->size() << " elements in the NoiseOccupancy module defect map" << endmsg;
  }
 
  return StatusCode::SUCCESS;
} //SCT_ReadCalibDataSvc::fillCalibDefectData()

//----------------------------------------------------------------------
// Returns a bool summary of the data
bool 
SCT_ReadCalibDataSvc::isGood(const Identifier & elementId, InDetConditions::Hierarchy h){
  // Status of the compId
  bool status(true);
  // Extract the moduleId from the comp identifier
  Identifier moduleId = m_id_sct->module_id(elementId);
  switch (h){
    case InDetConditions::SCT_MODULE:
    {
      // Not applicable for Calibration data
      msg(MSG:: WARNING) << "summary(): Module good/bad is not applicable for Calibration data" << endmsg;
      break;
    }

    case InDetConditions::SCT_SIDE:
    {
      // Not applicable for Calibration data
      msg(MSG:: WARNING) << "summary(): Wafer good/bad is not applicable for Calibration data" << endmsg;
      break;
    }

    case InDetConditions::SCT_CHIP:
    {
      // Not applicable for Calibration data
      msg(MSG:: WARNING) << "summary(): Chip good/bad is not applicable for Calibration data" << endmsg;
      break;
    }
    case InDetConditions::SCT_STRIP:
    {
      // Get hashId
      IdentifierHash hashIdx = m_id_sct->wafer_hash(moduleId);
      int side = m_id_sct->side(elementId);
      if ( side==1 ) m_id_sct->get_other_side(hashIdx, hashIdx);
      unsigned int waferIdx=hashIdx;
      //unsigned int waferIdx=hashIdx+side; //uhm
      // Get strip on wafer to check
      int strip = m_id_sct->strip(elementId);
      // Retrieve isGood Wafer data
      WaferIsGoodInfo_t & wantedIsGoodWafer = m_isGoodAllWafersInfo[waferIdx];
      // Set value
      status = wantedIsGoodWafer[strip];
      break;
    }
    default:
    {
      status = true ;
      if (msgLvl(MSG::INFO)) msg(MSG::INFO) << "Unknown component has been asked for, should be Module/Wafer/Chip or Strip; returning 'good' and continuing" << endmsg ; 
    }    
  }//end of switch structure
  
  // Print status  
  return status ;
} //SCT_ReadCalibDataSvc::summary()


//----------------------------------------------------------------------
// Returns a defect summary of a defect strip, scan, type and value
SCT_ReadCalibDataSvc::calibDefectType SCT_ReadCalibDataSvc::defectType(const Identifier & stripId, InDetConditions::Hierarchy h){
  // Print where you are
  if (msgLvl(MSG::DEBUG)) msg(MSG::DEBUG) << "in defectType()" << endmsg;

  // Extract the moduleId from the comp identifier
  Identifier moduleId = m_id_sct->module_id(stripId);
  if (msgLvl(MSG::DEBUG)) msg(MSG::DEBUG) << "Summary wanted for component: " << stripId << " on module: " << moduleId << endmsg;

  // Create the CalibDataDefect objects
  SCT_CalibDefectData::CalibModuleDefects wantedNPGDefects;
  SCT_CalibDefectData::CalibModuleDefects wantedNODefects;

  // Create the calibDefectSummary
  calibDefectType theseSummaryDefects;
  // Retrieve defect data from map
  wantedNPGDefects = m_NPGDefects->findModule(moduleId);
  wantedNODefects = m_NODefects->findModule(moduleId);

  switch (h){
    case InDetConditions::SCT_MODULE:
    {
      // Not applicable for Calibration data
      msg(MSG:: WARNING) << "summary(): Module defect summary is not applicable for Calibration data" << endmsg;
      break;
    }

    case InDetConditions::SCT_SIDE:
    {
      // Not applicable for Calibration data
      msg(MSG:: WARNING) << "summary(): Wafer defect summary is not applicable for Calibration data" << endmsg;
      break;
    }

    case InDetConditions::SCT_CHIP:
    {
      // Not applicable for Calibration data
      msg(MSG:: WARNING) << "summary(): Chip defect summary is not applicable for Calibration data" << endmsg;
      break;
    }
    case InDetConditions::SCT_STRIP:
    {
      // Get the strip/channel number to check
      int side = m_id_sct->side(stripId);
      int strip = m_id_sct->strip(stripId);
      unsigned int stripNum;
      const InDetDD::SiDetectorElement * p_element = (m_SCTdetMgr->getDetectorElement(stripId));
      if (p_element->swapPhiReadoutDirection()) {
        if ( side == 0 ){
          stripNum = 767 - strip;
        } else {
          stripNum = 1535 - strip;
        }      
      } else {
        stripNum = side * 768 + strip;
      }
      
      // Find the bad strip and fill calibDefectSummary
      if ( wantedNPGDefects.begDefects.empty() ){
        msg(MSG::VERBOSE) << "No NPtGain defects in this module" << endmsg;
      }
      else{
        for ( unsigned int i = 0; i < wantedNPGDefects.begDefects.size(); ++i ){
          if ( stripNum >= wantedNPGDefects.begDefects[i] && stripNum <= wantedNPGDefects.endDefects[i] ){
            theseSummaryDefects.scan.push_back("NPtGain");
            theseSummaryDefects.defect.push_back(wantedNPGDefects.typeOfDefect[i]);
            theseSummaryDefects.value.push_back(wantedNPGDefects.parValue[i]);
            if (msgLvl(MSG::VERBOSE)) msg(MSG::VERBOSE) << "NPtGain defect summary for strip " << stripNum << " filled" << endmsg;
          }
        }
      }

      if ( wantedNODefects.begDefects.empty() ){
        msg(MSG::VERBOSE) << "No NoiseOccupancy defects in this module" << endmsg;
      }else{
        for ( unsigned int i = 0; i != wantedNODefects.begDefects.size(); ++i ){
          if ( stripNum >= wantedNODefects.begDefects[i] && stripNum <= wantedNODefects.endDefects[i] ){
            theseSummaryDefects.scan.push_back("NoiseOccupancy");
            theseSummaryDefects.defect.push_back(wantedNODefects.typeOfDefect[i]);
            theseSummaryDefects.value.push_back(wantedNODefects.parValue[i]);
            if (msgLvl(MSG::VERBOSE)) msg(MSG::VERBOSE) << "NoiseOccupancy defect summary for strip " << stripNum << "  filled" << endmsg;
          }
        }       
      } 
      if ( theseSummaryDefects.scan.empty() ){
        if (msgLvl(MSG::VERBOSE)) msg(MSG::VERBOSE) << "defectSummary(): can't retrieve the defects for this strip: " <<  stripNum << " since strip good" << endmsg;
      }     
      break;    
    }
    default:
    {
      if (msgLvl(MSG::INFO)) msg(MSG::INFO) << "Unknown component requested, should be one of Module/Side/Chip or Strip" << endmsg ; 
      return theseSummaryDefects;
    }

  }//end of switch structure

  return theseSummaryDefects;
} //SCT_ReadCalibDataSvc::defectType()

//----------------------------------------------------------------------
// Returns a summary of all defects on a module for a given scan
SCT_CalibDefectData::CalibModuleDefects SCT_ReadCalibDataSvc::defectsSummary(const Identifier & moduleId, const std::string& scan){
  // Create pointer to the CalibDataDefect object 
  SCT_CalibDefectData::CalibModuleDefects wantedDefects;
  // Retrieve the correct defect map
  if ( scan == "NPtGain" ){
    wantedDefects = m_NPGDefects->findModule(moduleId);
  } else if ( scan == "NoiseOccupancy" ){
    wantedDefects = m_NODefects->findModule(moduleId);
  } else{
    msg(MSG:: ERROR) << "defectsSummary(): Module defects for scan" << scan << " does not exist (only NPtGain or NoiseOccupancy)." << endmsg; 
  }

  return wantedDefects;
} //SCT_ReadCalibDataSvc::defectsSummary()

//---------------------------------------------------------------------- 
//----------------------------------------------------------------------
// Returns a list of all strips with a certain defects
std::list<Identifier> SCT_ReadCalibDataSvc::defectList(const std::string& defect){
  std::list<Identifier> defectList;
  // Create pointer to the CalibDataDefect object 
  SCT_CalibDefectData::CalibModuleDefects wantedDefects;
  
  //Check which scan the defect belongs
  bool NPDefect = false;
  bool NODefect = false;
  if ( defect == "NO_HI" || defect == "BAD_OPE" || defect == "DOUBTR_HI" ){
    NODefect = true;
  }else{
    NPDefect = true;
  }
  
  //Loop over all wafers using hashIds from the cabling service
  std::vector<boost::uint32_t> listOfRODs;
  m_cabling->getAllRods(listOfRODs);
  std::vector<boost::uint32_t>::iterator rodIter = listOfRODs.begin();
  std::vector<boost::uint32_t>::iterator rodEnd = listOfRODs.end();
  for (; rodIter != rodEnd; ++rodIter) {
    std::vector<IdentifierHash> listOfHashes;
    m_cabling->getHashesForRod(listOfHashes,*rodIter);
    std::vector<IdentifierHash>::iterator hashIt = listOfHashes.begin();
    std::vector<IdentifierHash>::iterator hashEnd = listOfHashes.end();
    for (; hashIt != hashEnd; ++hashIt) {
      Identifier waferId = m_id_sct->wafer_id(*hashIt); 
      int side = m_id_sct->side(waferId);
      //Only use the hashid for side 0, since data saved per module basis
      if ( side!=0 ) continue;
      Identifier moduleId = m_id_sct->module_id(waferId); 
      if ( NPDefect ){
        wantedDefects = m_NPGDefects->findModule(moduleId);
      }  else if ( NODefect ){
        wantedDefects = m_NODefects->findModule(moduleId);
      }
      if ( !wantedDefects.begDefects.empty() ){
        for ( unsigned int i = 0; i < wantedDefects.begDefects.size(); ++i ){
          if ( wantedDefects.typeOfDefect[i] == defect ){
        // Create identifier for all strips inside begin to end
            int strip_beg = wantedDefects.begDefects[i];
            int strip_end = wantedDefects.endDefects[i];
            // In DB: strip from 0-1535, need to convert to side and 0-767 and take into account phiSwaps
            for ( int strip=strip_beg; strip<strip_end+1; strip++ ){
              int nside = (strip<768) ? 0 : 1; 
              int strip_cor;
              const InDetDD::SiDetectorElement * p_element;
              if (nside == 1){ // if side 1 need waferId of side 1 to get phiswap and correct stripId
                IdentifierHash hashSide1;
                m_id_sct->get_other_side(*hashIt, hashSide1);
                waferId = m_id_sct->wafer_id(hashSide1);
                p_element = (m_SCTdetMgr->getDetectorElement(hashSide1));  
              }else{
                p_element = (m_SCTdetMgr->getDetectorElement(*hashIt));  
              }
              if (p_element->swapPhiReadoutDirection()) {
                if ( nside == 0 ){
                  strip_cor = 767 - strip;
                }else{
                  strip_cor = 1535 - strip;
                }      
              }else{
                strip_cor = strip - nside * 768;
              }
              Identifier stripId = m_id_sct->strip_id(waferId,strip_cor);
              defectList.push_back(stripId);
            }
          }
        }
      }
    }
  }
  return defectList;
} //SCT_ReadCalibDataSvc::defects()
//---------------------------------------------------------------------- <|MERGE_RESOLUTION|>--- conflicted
+++ resolved
@@ -310,25 +310,11 @@
   s_defectMapIntToString[38] = "DOUBTR_HI";     //<! High double trigger noise occupancy, > 5
 
   // Get the current event and print info
-<<<<<<< HEAD
   SG::ReadHandle<EventInfo> event(m_eventInfoKey);
   if (event.isValid()) {
     coral::TimeStamp::ValueType nsTime=event->event_ID()->time_stamp()*1000000000LL;
     ATH_MSG_VERBOSE( "In run/event [" << event->event_ID()->run_number() <<
 		     "," << event->event_ID()->event_number() << "] timestamp " << nsTime ); 
-=======
-  const EventInfo* event;
-  if (m_storeGateSvc->retrieve(event)==StatusCode::SUCCESS) {
-    coral::TimeStamp::ValueType nsTime=event->event_ID()->time_stamp()*1000000000LL;
-    if (msgLvl(MSG::VERBOSE)) msg(MSG::VERBOSE) << "In run/event [" << event->event_ID()->run_number() <<
-      "," << event->event_ID()->event_number() << "] timestamp " << nsTime << 
-      endmsg;
-    // print the timestamp in UTC and local
-    // coral::TimeStamp utctime(nsTime);
-    // coral::TimeStamp localtime(utctime.time(), true); // get ptime and convert to local
-    // if (msgLvl(MSG::VERBOSE)) msg(MSG::VERBOSE) << "Timestamp UTC: " << utctime.toString() << 
-    //  " local: " << localtime.toString() << endmsg;
->>>>>>> ea11eea6
   } else {
     ATH_MSG_ERROR( "Could not get pointer to event" );
   }
