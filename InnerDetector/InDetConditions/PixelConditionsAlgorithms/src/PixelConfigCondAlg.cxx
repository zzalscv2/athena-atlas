--- conflicted
+++ resolved
@@ -290,11 +290,7 @@
     }
 
     // Radiation damage simulation for 3D sensor
-<<<<<<< HEAD
-    writeCdo -> setFluenceLayer3D(m_3DFluence2016);
-=======
     writeFluenceCdo -> setFluenceLayer3D(m_3DFluence2016);
->>>>>>> 91d736d3
     for (size_t i=0; i<m_3DFluenceMap2016.size(); i++) {
       mapsPath_list3D.push_back(PathResolverFindCalibFile(m_3DFluenceMap2016[i]));
     }
@@ -333,11 +329,7 @@
     }
 
     // Radiation damage simulation for 3D sensor
-<<<<<<< HEAD
-    writeCdo -> setFluenceLayer3D(m_3DFluenceITK);
-=======
     writeFluenceCdo -> setFluenceLayer3D(m_3DFluenceITK);
->>>>>>> 91d736d3
     for (size_t i=0; i<m_3DFluenceMapITK.size(); i++) {
       mapsPath_list3D.push_back(PathResolverFindCalibFile(m_3DFluenceMapITK[i]));
     }
@@ -394,11 +386,7 @@
     }
 
     // Radiation damage simulation for 3D sensor
-<<<<<<< HEAD
-    writeCdo -> setFluenceLayer3D(m_3DFluence2016);
-=======
     writeFluenceCdo -> setFluenceLayer3D(m_3DFluence2016);
->>>>>>> 91d736d3
     for (size_t i=0; i<m_3DFluenceMap2016.size(); i++) {
       mapsPath_list3D.push_back(PathResolverFindCalibFile(m_3DFluenceMap2016[i]));
     }
@@ -455,11 +443,7 @@
     }
 
     // Radiation damage simulation for 3D sensor
-<<<<<<< HEAD
-    writeCdo -> setFluenceLayer3D(m_3DFluence2017);
-=======
     writeFluenceCdo -> setFluenceLayer3D(m_3DFluence2017);
->>>>>>> 91d736d3
     for (size_t i=0; i<m_3DFluenceMap2017.size(); i++) {
       mapsPath_list3D.push_back(PathResolverFindCalibFile(m_3DFluenceMap2017[i]));
     }
@@ -516,11 +500,7 @@
     }
 
     // Radiation damage simulation for 3D sensor
-<<<<<<< HEAD
-    writeCdo -> setFluenceLayer3D(m_3DFluence2018);
-=======
     writeFluenceCdo -> setFluenceLayer3D(m_3DFluence2018);
->>>>>>> 91d736d3
     for (size_t i=0; i<m_3DFluenceMap2018.size(); i++) {
       mapsPath_list3D.push_back(PathResolverFindCalibFile(m_3DFluenceMap2018[i]));
     }
@@ -684,104 +664,6 @@
   writeFluenceCdo -> setAvgChargeMap3D_e(avgChargeMap3D_e);
   writeFluenceCdo -> setAvgChargeMap3D_h(avgChargeMap3D_h);
 
-  // Create mapping file for radiation damage simulation for 3D sensor
-  std::vector<PixelHistoConverter> ramoPotentialMap3D;
-  std::vector<PixelHistoConverter> eFieldMap3D;
-  std::vector<PixelHistoConverter> xPositionMap3D_e;
-  std::vector<PixelHistoConverter> xPositionMap3D_h;
-  std::vector<PixelHistoConverter> yPositionMap3D_e;
-  std::vector<PixelHistoConverter> yPositionMap3D_h;
-  std::vector<PixelHistoConverter> timeMap3D_e;
-  std::vector<PixelHistoConverter> timeMap3D_h;
-  PixelHistoConverter avgChargeMap3D_e;
-  PixelHistoConverter avgChargeMap3D_h;
-
-  for (unsigned int i=0; i<mapsPath_list3D.size(); i++) {
-    ATH_MSG_INFO("Using maps located in: "<<mapsPath_list3D.at(i) << " for 3D sensor layer No." << i);
-    std::unique_ptr<TFile> mapsFile3D(TFile::Open((mapsPath_list3D.at(i)).c_str(), "READ")); //this is the ramo potential
-
-    if (!mapsFile3D) {
-      ATH_MSG_FATAL("Cannot open file: " << mapsPath_list3D.at(i));
-      return StatusCode::FAILURE;
-    }
-
-    //Setup ramo weighting field map
-    std::unique_ptr<TH2F> ramoPotentialMap3D_hold(mapsFile3D->Get<TH2F>("ramo"));
-    std::unique_ptr<TH2F> eFieldMap3D_hold(mapsFile3D->Get<TH2F>("efield"));
-    if (!ramoPotentialMap3D_hold || !eFieldMap3D_hold) {
-      ATH_MSG_FATAL("Did not find a Ramo potential or e-field map for 3D and an approximate form is available yet. Exit...");
-      return StatusCode::FAILURE;
-    }
-    ramoPotentialMap3D_hold->SetDirectory(nullptr);
-    eFieldMap3D_hold->SetDirectory(nullptr);
-    ramoPotentialMap3D.emplace_back();
-    eFieldMap3D.emplace_back();
-    ATH_CHECK(ramoPotentialMap3D.back().setHisto2D(ramoPotentialMap3D_hold.get()));
-    ATH_CHECK(eFieldMap3D.back().setHisto2D(eFieldMap3D_hold.get()));
-
-    //Now setup the E-field.
-    std::unique_ptr<TH3F> xPositionMap3D_e_hold(mapsFile3D->Get<TH3F>("xPosition_e"));
-    std::unique_ptr<TH3F> xPositionMap3D_h_hold(mapsFile3D->Get<TH3F>("xPosition_h"));
-    std::unique_ptr<TH3F> yPositionMap3D_e_hold(mapsFile3D->Get<TH3F>("yPosition_e"));
-    std::unique_ptr<TH3F> yPositionMap3D_h_hold(mapsFile3D->Get<TH3F>("yPosition_h"));
-    std::unique_ptr<TH2F> timeMap3D_e_hold(mapsFile3D->Get<TH2F>("etimes"));
-    std::unique_ptr<TH2F> timeMap3D_h_hold(mapsFile3D->Get<TH2F>("htimes"));
-
-    if (!xPositionMap3D_e_hold || !xPositionMap3D_h_hold || !yPositionMap3D_e_hold || !yPositionMap3D_h_hold || !timeMap3D_e_hold || !timeMap3D_h_hold) {
-      ATH_MSG_FATAL("Cannot find one of the maps.");
-      return StatusCode::FAILURE;
-    }
-
-    xPositionMap3D_e_hold->SetDirectory(nullptr);
-    xPositionMap3D_h_hold->SetDirectory(nullptr);
-    yPositionMap3D_e_hold->SetDirectory(nullptr);
-    yPositionMap3D_h_hold->SetDirectory(nullptr);
-    timeMap3D_e_hold->SetDirectory(nullptr);
-    timeMap3D_h_hold->SetDirectory(nullptr);
-
-    //Now, determine the time to reach the electrode and the trapping position.
-    xPositionMap3D_e.emplace_back();
-    xPositionMap3D_h.emplace_back();
-    yPositionMap3D_e.emplace_back();
-    yPositionMap3D_h.emplace_back();
-    timeMap3D_e.emplace_back();
-    timeMap3D_h.emplace_back();
-    ATH_CHECK(xPositionMap3D_e.back().setHisto3D(xPositionMap3D_e_hold.get()));
-    ATH_CHECK(xPositionMap3D_h.back().setHisto3D(xPositionMap3D_h_hold.get()));
-    ATH_CHECK(yPositionMap3D_e.back().setHisto3D(yPositionMap3D_e_hold.get()));
-    ATH_CHECK(yPositionMap3D_h.back().setHisto3D(yPositionMap3D_h_hold.get()));
-    ATH_CHECK(timeMap3D_e.back().setHisto2D(timeMap3D_e_hold.get()));
-    ATH_CHECK(timeMap3D_h.back().setHisto2D(timeMap3D_h_hold.get()));
-
-    std::unique_ptr<TH2F> avgCharge3D_e_hold(mapsFile3D->Get<TH2F>("avgCharge_e"));
-    std::unique_ptr<TH2F> avgCharge3D_h_hold(mapsFile3D->Get<TH2F>("avgCharge_h"));
-
-    if (!avgCharge3D_e_hold || !avgCharge3D_h_hold) {
-      ATH_MSG_ERROR("Cannot find one of the charge maps.");
-      return StatusCode::FAILURE;
-    }
-
-    avgCharge3D_e_hold->SetDirectory(nullptr);
-    avgCharge3D_h_hold->SetDirectory(nullptr);
-
-    // Get average charge data (for charge chunk effect correction)
-    ATH_CHECK(avgChargeMap3D_e.setHisto2D(avgCharge3D_e_hold.get()));
-    ATH_CHECK(avgChargeMap3D_h.setHisto2D(avgCharge3D_h_hold.get()));
-
-    mapsFile3D->Close();
-  }
-
-  writeCdo -> setRamoPotentialMap3D(ramoPotentialMap3D);
-  writeCdo -> setEFieldMap3D(eFieldMap3D);
-  writeCdo -> setXPositionMap3D_e(xPositionMap3D_e);
-  writeCdo -> setXPositionMap3D_h(xPositionMap3D_h);
-  writeCdo -> setYPositionMap3D_e(yPositionMap3D_e);
-  writeCdo -> setYPositionMap3D_h(yPositionMap3D_h);
-  writeCdo -> setTimeMap3D_e(timeMap3D_e);
-  writeCdo -> setTimeMap3D_h(timeMap3D_h);
-  writeCdo -> setAvgChargeMap3D_e(avgChargeMap3D_e);
-  writeCdo -> setAvgChargeMap3D_h(avgChargeMap3D_h);
-
   //=======================
   // Combine time interval
   //=======================
