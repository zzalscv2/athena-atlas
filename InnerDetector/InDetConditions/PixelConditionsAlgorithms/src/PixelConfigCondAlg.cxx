--- conflicted
+++ resolved
@@ -184,11 +184,8 @@
     writeCdo -> setBarrelCrossTalk(m_BarrelCrossTalkRUN1);
     writeCdo -> setBarrelNoiseOccupancy(m_BarrelNoiseOccupancyRUN1);
     writeCdo -> setBarrelDisableProbability(m_BarrelDisableProbabilityRUN1);
-<<<<<<< HEAD
     writeCdo -> setBarrelLorentzAngleCorr(m_BarrelLorentzAngleCorrRUN1);
-=======
     writeCdo -> setDefaultBarrelBiasVoltage(m_BarrelBiasVoltageRUN1);
->>>>>>> 6f6a97cd
 
     writeCdo -> setEndcapToTThreshold(m_EndcapToTThresholdRUN1);
     writeCdo -> setFEI3EndcapLatency(m_FEI3EndcapLatencyRUN1);
@@ -198,11 +195,8 @@
     writeCdo -> setEndcapCrossTalk(m_EndcapCrossTalkRUN1);
     writeCdo -> setEndcapNoiseOccupancy(m_EndcapNoiseOccupancyRUN1);
     writeCdo -> setEndcapDisableProbability(m_EndcapDisableProbabilityRUN1);
-<<<<<<< HEAD
     writeCdo -> setEndcapLorentzAngleCorr(m_EndcapLorentzAngleCorrRUN1);
-=======
     writeCdo -> setDefaultEndcapBiasVoltage(m_EndcapBiasVoltageRUN1);
->>>>>>> 6f6a97cd
 
     // This is ad-hoc solution.
     for (size_t i=0; i<m_BLayerNoiseShapeRUN1.size(); i++) { writeCdo->setBarrelNoiseShape(0,m_BLayerNoiseShapeRUN1[i]); }
@@ -229,11 +223,8 @@
     writeCdo -> setBarrelCrossTalk(m_BarrelCrossTalk2016);
     writeCdo -> setBarrelNoiseOccupancy(m_BarrelNoiseOccupancy2016);
     writeCdo -> setBarrelDisableProbability(m_BarrelDisableProbability2016);
-<<<<<<< HEAD
     writeCdo -> setBarrelLorentzAngleCorr(m_BarrelLorentzAngleCorr2016);
-=======
     writeCdo -> setDefaultBarrelBiasVoltage(m_BarrelBiasVoltage2016);
->>>>>>> 6f6a97cd
 
     writeCdo -> setEndcapToTThreshold(m_EndcapToTThreshold2016);
     writeCdo -> setFEI3EndcapLatency(m_FEI3EndcapLatency2016);
@@ -243,11 +234,8 @@
     writeCdo -> setEndcapCrossTalk(m_EndcapCrossTalk2016);
     writeCdo -> setEndcapNoiseOccupancy(m_EndcapNoiseOccupancy2016);
     writeCdo -> setEndcapDisableProbability(m_EndcapDisableProbability2016);
-<<<<<<< HEAD
     writeCdo -> setEndcapLorentzAngleCorr(m_EndcapLorentzAngleCorr2016);
-=======
     writeCdo -> setDefaultEndcapBiasVoltage(m_EndcapBiasVoltage2016);
->>>>>>> 6f6a97cd
 
     writeCdo -> setDBMToTThreshold(m_DBMToTThreshold2016);
     writeCdo -> setDBMCrossTalk(m_DBMCrossTalk2016);
@@ -290,21 +278,15 @@
     writeCdo -> setBarrelCrossTalk(m_BarrelCrossTalkITK);
     writeCdo -> setBarrelNoiseOccupancy(m_BarrelNoiseOccupancyITK);
     writeCdo -> setBarrelDisableProbability(m_BarrelDisableProbabilityITK);
-<<<<<<< HEAD
     writeCdo -> setBarrelLorentzAngleCorr(m_BarrelLorentzAngleCorrITK);
-=======
     writeCdo -> setDefaultBarrelBiasVoltage(m_BarrelBiasVoltageITK);
->>>>>>> 6f6a97cd
 
     writeCdo -> setEndcapToTThreshold(m_EndcapToTThresholdITK);
     writeCdo -> setEndcapCrossTalk(m_EndcapCrossTalkITK);
     writeCdo -> setEndcapNoiseOccupancy(m_EndcapNoiseOccupancyITK);
     writeCdo -> setEndcapDisableProbability(m_EndcapDisableProbabilityITK);
-<<<<<<< HEAD
     writeCdo -> setEndcapLorentzAngleCorr(m_EndcapLorentzAngleCorrITK);
-=======
     writeCdo -> setDefaultEndcapBiasVoltage(m_EndcapBiasVoltageITK);
->>>>>>> 6f6a97cd
 
     // This is ad-hoc solution.
     for (size_t i=0; i<m_InnermostNoiseShapeITK.size(); i++)     { writeCdo->setBarrelNoiseShape(0,m_InnermostNoiseShapeITK[i]); }
@@ -333,11 +315,8 @@
     writeCdo -> setBarrelCrossTalk(m_BarrelCrossTalk2016);
     writeCdo -> setBarrelNoiseOccupancy(m_BarrelNoiseOccupancy2016);
     writeCdo -> setBarrelDisableProbability(m_BarrelDisableProbability2016);
-<<<<<<< HEAD
     writeCdo -> setBarrelLorentzAngleCorr(m_BarrelLorentzAngleCorr2016);
-=======
     writeCdo -> setDefaultBarrelBiasVoltage(m_BarrelBiasVoltage2016);
->>>>>>> 6f6a97cd
 
     writeCdo -> setEndcapToTThreshold(m_EndcapToTThreshold2016);
     writeCdo -> setFEI3EndcapLatency(m_FEI3EndcapLatency2016);
@@ -347,11 +326,8 @@
     writeCdo -> setEndcapCrossTalk(m_EndcapCrossTalk2016);
     writeCdo -> setEndcapNoiseOccupancy(m_EndcapNoiseOccupancy2016);
     writeCdo -> setEndcapDisableProbability(m_EndcapDisableProbability2016);
-<<<<<<< HEAD
     writeCdo -> setEndcapLorentzAngleCorr(m_EndcapLorentzAngleCorr2016);
-=======
     writeCdo -> setDefaultEndcapBiasVoltage(m_EndcapBiasVoltage2016);
->>>>>>> 6f6a97cd
 
     writeCdo -> setDBMToTThreshold(m_DBMToTThreshold2016);
     writeCdo -> setDBMCrossTalk(m_DBMCrossTalk2016);
@@ -389,11 +365,8 @@
     writeCdo -> setBarrelCrossTalk(m_BarrelCrossTalk2017);
     writeCdo -> setBarrelNoiseOccupancy(m_BarrelNoiseOccupancy2017);
     writeCdo -> setBarrelDisableProbability(m_BarrelDisableProbability2017);
-<<<<<<< HEAD
     writeCdo -> setBarrelLorentzAngleCorr(m_BarrelLorentzAngleCorr2017);
-=======
     writeCdo -> setDefaultBarrelBiasVoltage(m_BarrelBiasVoltage2017);
->>>>>>> 6f6a97cd
 
     writeCdo -> setEndcapToTThreshold(m_EndcapToTThreshold2017);
     writeCdo -> setFEI3EndcapLatency(m_FEI3EndcapLatency2017);
@@ -403,11 +376,8 @@
     writeCdo -> setEndcapCrossTalk(m_EndcapCrossTalk2017);
     writeCdo -> setEndcapNoiseOccupancy(m_EndcapNoiseOccupancy2017);
     writeCdo -> setEndcapDisableProbability(m_EndcapDisableProbability2017);
-<<<<<<< HEAD
     writeCdo -> setEndcapLorentzAngleCorr(m_EndcapLorentzAngleCorr2017);
-=======
     writeCdo -> setDefaultEndcapBiasVoltage(m_EndcapBiasVoltage2017);
->>>>>>> 6f6a97cd
 
     writeCdo -> setDBMToTThreshold(m_DBMToTThreshold2017);
     writeCdo -> setDBMCrossTalk(m_DBMCrossTalk2017);
@@ -445,11 +415,8 @@
     writeCdo -> setBarrelCrossTalk(m_BarrelCrossTalk2018);
     writeCdo -> setBarrelNoiseOccupancy(m_BarrelNoiseOccupancy2018);
     writeCdo -> setBarrelDisableProbability(m_BarrelDisableProbability2018);
-<<<<<<< HEAD
     writeCdo -> setBarrelLorentzAngleCorr(m_BarrelLorentzAngleCorr2018);
-=======
     writeCdo -> setDefaultBarrelBiasVoltage(m_BarrelBiasVoltage2018);
->>>>>>> 6f6a97cd
 
     writeCdo -> setEndcapToTThreshold(m_EndcapToTThreshold2018);
     writeCdo -> setFEI3EndcapLatency(m_FEI3EndcapLatency2018);
@@ -459,11 +426,8 @@
     writeCdo -> setEndcapCrossTalk(m_EndcapCrossTalk2018);
     writeCdo -> setEndcapNoiseOccupancy(m_EndcapNoiseOccupancy2018);
     writeCdo -> setEndcapDisableProbability(m_EndcapDisableProbability2018);
-<<<<<<< HEAD
     writeCdo -> setEndcapLorentzAngleCorr(m_EndcapLorentzAngleCorr2018);
-=======
     writeCdo -> setDefaultEndcapBiasVoltage(m_EndcapBiasVoltage2018);
->>>>>>> 6f6a97cd
 
     writeCdo -> setDBMToTThreshold(m_DBMToTThreshold2018);
     writeCdo -> setDBMCrossTalk(m_DBMCrossTalk2018);
