--- conflicted
+++ resolved
@@ -75,11 +75,7 @@
         self.PixelSiliconConditionsSvc = pixelSiliconConditionsSvc
 
     def useDefault(self) :
-<<<<<<< HEAD
-      self.PixelSiliconConditionsSvc.UseDB = False 
-=======
         self.PixelSiliconConditionsSvc.UseDB = False
->>>>>>> 934441be
 
 # configuration instance
 pixelLorentzAngleSvcSetup = PixelLorentzAngleSvcSetup()
