--- conflicted
+++ resolved
@@ -90,17 +90,11 @@
         from AthenaCommon.BeamFlags import jobproperties
         if jobproperties.Beam.beamType() != "cosmics":
             genParticleFilterList += ['ISF_ParticlePositionFilterDynamic']
-<<<<<<< HEAD
-#            if (not simFlags.CavernBG.statusOn or simFlags.CavernBG.get_Value() == 'Signal') and\
-#               not (simFlags.SimulateCavern.statusOn and simFlags.SimulateCavern.get_Value()):
-#                genParticleFilterList += ['ISF_EtaPhiFilter']
-=======
             from AthenaCommon.DetFlags import DetFlags
             if not (DetFlags.geometry.AFP_on() or DetFlags.geometry.ALFA_on() or DetFlags.geometry.FwdRegion_on()) and\
                (not simFlags.CavernBG.statusOn or simFlags.CavernBG.get_Value() == 'Signal') and\
                not (simFlags.SimulateCavern.statusOn and simFlags.SimulateCavern.get_Value()):
                 genParticleFilterList += ['ISF_EtaPhiFilter']
->>>>>>> b241d581
     genParticleFilterList += ['ISF_GenParticleInteractingFilter']
     return genParticleFilterList
 
