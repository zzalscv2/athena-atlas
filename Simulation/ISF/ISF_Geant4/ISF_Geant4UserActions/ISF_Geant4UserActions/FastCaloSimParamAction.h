--- conflicted
+++ resolved
@@ -10,10 +10,7 @@
 #include <vector>
 
 // athena simulation includes
-<<<<<<< HEAD
-=======
 
->>>>>>> 22645257
 #include "GaudiKernel/ServiceHandle.h"
 
 // forward declarations in namespaces
@@ -32,22 +29,6 @@
 class TileGeoG4SDCalc;
 class CaloDetDescrManager;
 class LArEM_ID;
-<<<<<<< HEAD
-  /**
-   *
-   *   @short Class for collecting G4 hit information
-   *
-   *          Collect and store Geant4 hit information, i.e.
-   *          position, deposited energy and time, from hits
-   *
-   *  @author Wolfgang Ehrenfeld, University of Hamburg, Germany
-   *  @author Sasha Glazov, DESY Hamburg, Germany
-   *  @author Zdenek Hubacek, CERN
-   *  @author Geoffrey Gilles, Clermont-Ferrand, France
-   *
-   *
-   */
-=======
 /**
  *
  *   @short Class for collecting G4 hit information
@@ -62,7 +43,6 @@
  *
  *
  */
->>>>>>> 22645257
 
 #include "G4AtlasInterfaces/IBeginRunAction.h"
 #include "G4AtlasInterfaces/IEndRunAction.h"
