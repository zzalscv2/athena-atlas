--- conflicted
+++ resolved
@@ -115,10 +115,6 @@
     int sampling = pcell->getSampling();
     
     
-<<<<<<< HEAD
-    //if(sampling >20) continue;
-=======
->>>>>>> 9dce5d46
     this->addcell(pcell);
 		
     if(jentry%25000==0) {
