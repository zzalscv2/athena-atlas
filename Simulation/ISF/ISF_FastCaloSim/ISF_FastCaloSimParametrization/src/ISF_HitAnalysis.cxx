--- conflicted
+++ resolved
@@ -147,20 +147,14 @@
    , m_newTTC_back_phi(0)
    , m_newTTC_back_r(0)
    , m_newTTC_back_z(0)
-<<<<<<< HEAD
    , m_newTTC_back_detaBorder(0)
    , m_newTTC_back_OK(0)
-=======
->>>>>>> aeb78098
    , m_newTTC_mid_eta(0)
    , m_newTTC_mid_phi(0)
    , m_newTTC_mid_r(0)
    , m_newTTC_mid_z(0)
-<<<<<<< HEAD
    , m_newTTC_mid_detaBorder(0)
    , m_newTTC_mid_OK(0)
-=======
->>>>>>> aeb78098
    , m_newTTC_IDCaloBoundary_eta(0)
    , m_newTTC_IDCaloBoundary_phi(0)
    , m_newTTC_IDCaloBoundary_r(0)
@@ -624,20 +618,14 @@
   m_tree->Branch("newTTC_entrance_phi",&m_newTTC_entrance_phi);
   m_tree->Branch("newTTC_entrance_r",&m_newTTC_entrance_r);
   m_tree->Branch("newTTC_entrance_z",&m_newTTC_entrance_z);
-<<<<<<< HEAD
   m_tree->Branch("newTTC_entrance_detaBorder",&m_newTTC_entrance_detaBorder);
   m_tree->Branch("newTTC_entrance_OK",&m_newTTC_entrance_OK);
-=======
->>>>>>> aeb78098
   m_tree->Branch("newTTC_mid_eta",&m_newTTC_mid_eta);
   m_tree->Branch("newTTC_mid_phi",&m_newTTC_mid_phi);
   m_tree->Branch("newTTC_mid_r",&m_newTTC_mid_r);
   m_tree->Branch("newTTC_mid_z",&m_newTTC_mid_z);
-<<<<<<< HEAD
   m_tree->Branch("newTTC_mid_detaBorder",&m_newTTC_mid_detaBorder);
   m_tree->Branch("newTTC_mid_OK",&m_newTTC_mid_OK);
-=======
->>>>>>> aeb78098
   m_tree->Branch("newTTC_IDCaloBoundary_eta",&m_newTTC_IDCaloBoundary_eta);
   m_tree->Branch("newTTC_IDCaloBoundary_phi",&m_newTTC_IDCaloBoundary_phi);
   m_tree->Branch("newTTC_IDCaloBoundary_r",&m_newTTC_IDCaloBoundary_r);
@@ -645,34 +633,6 @@
   m_tree->Branch("newTTC_Angle3D",&m_newTTC_Angle3D);
   m_tree->Branch("newTTC_AngleEta",&m_newTTC_AngleEta);
 
-<<<<<<< HEAD
-=======
-  //#########################
-  //m_tree->Print();
-  if (!m_hit_x || !m_hit_y || !m_hit_z || !m_hit_energy || !m_hit_time || !m_hit_identifier || !m_hit_cellidentifier || !m_islarbarrel || !m_islarendcap || !m_islarfcal || !m_islarhec || !m_istile || !m_hit_sampling || !m_hit_samplingfraction || !m_truth_energy || !m_truth_px || !m_truth_py || !m_truth_pz || !m_truth_pdg || !m_truth_barcode || !m_truth_vtxbarcode)
-  {
-   ATH_MSG_ERROR("Unable to create TTree branch correctly");
-   return StatusCode::FAILURE;
-  }
-  if (!m_cell_identifier || !m_cell_energy || !m_cell_sampling || !m_g4hit_energy || !m_g4hit_time || !m_g4hit_identifier || !m_g4hit_cellidentifier || !m_g4hit_samplingfraction || !m_g4hit_sampling )
-  {
-   ATH_MSG_ERROR("Unable to create TTree branch correctly (cell or g4hit)");
-   return StatusCode::FAILURE;
-  }
-  /*
-  if (!m_TTC_back_eta || !m_TTC_back_phi || !m_TTC_back_r || !m_TTC_back_z || !m_TTC_entrance_eta || !m_TTC_entrance_phi || !m_TTC_entrance_r || !m_TTC_entrance_z || !m_TTC_IDCaloBoundary_eta || !m_TTC_IDCaloBoundary_phi || !m_TTC_IDCaloBoundary_r || !m_TTC_IDCaloBoundary_z || !m_TTC_Angle3D || !m_TTC_AngleEta)
-  {
-         ATH_MSG_ERROR("Unable to create TTree branch correctly (TTC variables)");
-         return StatusCode::FAILURE;
-  }
-  */
-  if (!m_newTTC_back_eta || !m_newTTC_back_phi || !m_newTTC_back_r || !m_newTTC_back_z || !m_newTTC_entrance_eta || !m_newTTC_entrance_phi || !m_newTTC_entrance_r || !m_newTTC_entrance_z || !m_newTTC_mid_eta || !m_newTTC_mid_phi || !m_newTTC_mid_r || !m_newTTC_mid_z || !m_newTTC_IDCaloBoundary_eta || !m_newTTC_IDCaloBoundary_phi || !m_newTTC_IDCaloBoundary_r || !m_newTTC_IDCaloBoundary_z || !m_newTTC_Angle3D || !m_newTTC_AngleEta)
-  {
-         ATH_MSG_ERROR("Unable to create TTree branch correctly (newTTC variables)");
-         return StatusCode::FAILURE;
-  }
-
->>>>>>> aeb78098
  }
 
  return StatusCode::SUCCESS;
@@ -855,20 +815,14 @@
  m_newTTC_entrance_phi->clear();
  m_newTTC_entrance_r->clear();
  m_newTTC_entrance_z->clear();
-<<<<<<< HEAD
  m_newTTC_entrance_detaBorder->clear();
  m_newTTC_entrance_OK->clear();
-=======
->>>>>>> aeb78098
  m_newTTC_mid_eta->clear();
  m_newTTC_mid_phi->clear();
  m_newTTC_mid_r->clear();
  m_newTTC_mid_z->clear();
-<<<<<<< HEAD
  m_newTTC_mid_detaBorder->clear();
  m_newTTC_mid_OK->clear();
-=======
->>>>>>> aeb78098
  m_newTTC_IDCaloBoundary_eta->clear();
  m_newTTC_IDCaloBoundary_phi->clear();
  m_newTTC_IDCaloBoundary_r->clear();
@@ -1082,15 +1036,12 @@
                         z_vec_ENT.push_back(float(result.z(sample,1)));
                         z_vec_EXT.push_back(float(result.z(sample,2)));
                         z_vec_MID.push_back(float((result.z(sample,1)+result.z(sample,2))/2));
-<<<<<<< HEAD
                         detaBorder_vec_ENT.push_back(float(result.detaBorder(sample,1)));
                         detaBorder_vec_EXT.push_back(float(result.detaBorder(sample,2)));
                         detaBorder_vec_MID.push_back(float((result.detaBorder(sample,1)+result.detaBorder(sample,2))/2));
                         OK_vec_ENT.push_back(float(result.OK(sample,1)));
                         OK_vec_EXT.push_back(float(result.OK(sample,2)));
                         OK_vec_MID.push_back(float(result.OK(sample,1)&&result.OK(sample,2)));
-=======
->>>>>>> aeb78098
      }
 
      m_newTTC_back_eta->push_back(eta_vec_EXT);
@@ -1103,20 +1054,14 @@
                  m_newTTC_entrance_phi->push_back(phi_vec_ENT);
                  m_newTTC_entrance_r  ->push_back(r_vec_ENT);
                  m_newTTC_entrance_z  ->push_back(z_vec_ENT);
-<<<<<<< HEAD
                  m_newTTC_entrance_detaBorder  ->push_back(detaBorder_vec_ENT);
                  m_newTTC_entrance_OK  ->push_back(OK_vec_ENT);
-=======
->>>>>>> aeb78098
                  m_newTTC_mid_eta->push_back(eta_vec_MID);
                  m_newTTC_mid_phi->push_back(phi_vec_MID);
                  m_newTTC_mid_r  ->push_back(r_vec_MID);
                  m_newTTC_mid_z  ->push_back(z_vec_MID);
-<<<<<<< HEAD
                  m_newTTC_mid_detaBorder  ->push_back(detaBorder_vec_MID);
                  m_newTTC_mid_OK  ->push_back(OK_vec_MID);
-=======
->>>>>>> aeb78098
 
      //*******************************************************************************************************************************
 
