/*
  Copyright (C) 2002-2017 CERN for the benefit of the ATLAS collaboration
*/

#include "ISF_FastCaloSimParametrization/CaloGeometry.h"
#include <TTree.h>
#include <TVector2.h>
#include <TRandom.h>
#include <TCanvas.h>
#include <TH2D.h>
#include <TGraphErrors.h>
#include <TVector3.h>
#include <TLegend.h>
#include <fstream>
#include <sstream>


#include "CaloDetDescr/CaloDetDescrElement.h"
//#include "ISF_FastCaloSimParametrization/CaloDetDescrElement.h"
#include "CaloGeoHelpers/CaloSampling.h"
#include "ISF_FastCaloSimEvent/FastCaloSim_CaloCell_ID.h"
//#include "TMVA/Tools.h"
//#include "TMVA/Factory.h"

using namespace std;

int CaloGeometry_calocol[24]={1,2,3,4, // LAr barrel
                     1,2,3,4, // LAr EM endcap
                     1,2,3,4, // Hadronic end cap cal.
                     1,2,3,   // Tile barrel
                     -42,-28,6, // Tile gap (ITC & scint)
                     1,2,3,   // Tile extended barrel
                     1,2,3    // Forward EM endcap
                    }; 

const int CaloGeometry::MAX_SAMPLING = CaloCell_ID_FCS::MaxSample; //number of calorimeter layers/samplings

Identifier CaloGeometry::m_debug_identify;
bool CaloGeometry::m_debug=false;

CaloGeometry::CaloGeometry() : m_cells_in_sampling(MAX_SAMPLING),m_cells_in_sampling_for_phi0(MAX_SAMPLING),m_cells_in_regions(MAX_SAMPLING),m_isCaloBarrel(MAX_SAMPLING),m_dographs(false),m_FCal_ChannelMap(0)
{
  //TMVA::Tools::Instance();
  for(int i=0;i<2;++i) {
    m_min_eta_sample[i].resize(MAX_SAMPLING); //[side][calosample]
    m_max_eta_sample[i].resize(MAX_SAMPLING); //[side][calosample]
    m_rmid_map[i].resize(MAX_SAMPLING); //[side][calosample]
    m_zmid_map[i].resize(MAX_SAMPLING); //[side][calosample]
    m_rent_map[i].resize(MAX_SAMPLING); //[side][calosample]
    m_zent_map[i].resize(MAX_SAMPLING); //[side][calosample]
    m_rext_map[i].resize(MAX_SAMPLING); //[side][calosample]
    m_zext_map[i].resize(MAX_SAMPLING); //[side][calosample]
  }
  m_graph_layers.resize(MAX_SAMPLING);
//  for(unsigned int i=CaloCell_ID_FCS::FirstSample;i<CaloCell_ID_FCS::MaxSample;++i) {
  for(unsigned int i=CaloSampling::PreSamplerB;i<=CaloSampling::FCAL2;++i) {
    m_graph_layers[i]=0;
    CaloSampling::CaloSample s=static_cast<CaloSampling::CaloSample>(i);
    m_isCaloBarrel[i]=(CaloSampling::barrelPattern() & CaloSampling::getSamplingPattern(s))!=0;
  }
  m_isCaloBarrel[CaloCell_ID_FCS::TileGap3]=false; 
}

CaloGeometry::~CaloGeometry()
{
}

void CaloGeometry::addcell(const CaloDetDescrElement* cell) 
{
  int sampling=cell->getSampling();
  Identifier identify=cell->identify();
  
  m_cells[identify]=cell;
  m_cells_in_sampling[sampling][identify]=cell;
  
  //m_cells[identify]= new CaloDetDescrElement(*cell);
  //m_cells_in_sampling[sampling][identify]= new CaloDetDescrElement(*cell);
  
  CaloGeometryLookup* lookup=0;
  for(unsigned int i=0;i<m_cells_in_regions[sampling].size();++i) {
    if(m_cells_in_regions[sampling][i]->IsCompatible(cell)) {
      lookup=m_cells_in_regions[sampling][i];
      //cout<<sampling<<":  found compatible map"<<endl;
      break;
    }
  }
  if(!lookup) {
    lookup=new CaloGeometryLookup(m_cells_in_regions[sampling].size());
    m_cells_in_regions[sampling].push_back(lookup);
  }
  lookup->add(cell);
}

void CaloGeometry::PrintMapInfo(int i, int j) 
{
  cout<<"  map "<<j<<": "<<m_cells_in_regions[i][j]->size()<<" cells";
  if(i<21) {
    cout<<", "<<m_cells_in_regions[i][j]->cell_grid_eta()<<"*"<<m_cells_in_regions[i][j]->cell_grid_phi();
    cout<<", deta="<<m_cells_in_regions[i][j]->deta().mean()<<"+-"<<m_cells_in_regions[i][j]->deta().rms();
    cout<<", dphi="<<m_cells_in_regions[i][j]->dphi().mean()<<"+-"<<m_cells_in_regions[i][j]->dphi().rms();
    cout<<", mineta="<<m_cells_in_regions[i][j]->mineta()<<", maxeta="<<m_cells_in_regions[i][j]->maxeta();
    cout<<", minphi="<<m_cells_in_regions[i][j]->minphi()<<", maxphi="<<m_cells_in_regions[i][j]->maxphi();
    cout<<endl<<"         ";  
    cout<<", mineta_raw="<<m_cells_in_regions[i][j]->mineta_raw()<<", maxeta_raw="<<m_cells_in_regions[i][j]->maxeta_raw();
    cout<<", minphi_raw="<<m_cells_in_regions[i][j]->minphi_raw()<<", maxphi_raw="<<m_cells_in_regions[i][j]->maxphi_raw();
    cout<<endl;
  } else {
    cout<<", "<<m_cells_in_regions[i][j]->cell_grid_eta()<<"*"<<m_cells_in_regions[i][j]->cell_grid_phi();
    cout<<", dx="<<m_cells_in_regions[i][j]->dx().mean()<<"+-"<<m_cells_in_regions[i][j]->dx().rms();
    cout<<", dy="<<m_cells_in_regions[i][j]->dy().mean()<<"+-"<<m_cells_in_regions[i][j]->dy().rms();
    cout<<", mindx="<<m_cells_in_regions[i][j]->mindx();
    cout<<", mindy="<<m_cells_in_regions[i][j]->mindy();
    cout<<", minx="<<m_cells_in_regions[i][j]->minx()<<", maxx="<<m_cells_in_regions[i][j]->maxx();
    cout<<", miny="<<m_cells_in_regions[i][j]->miny()<<", maxy="<<m_cells_in_regions[i][j]->maxy();
    cout<<endl<<"         ";  
    cout<<", minx_raw="<<m_cells_in_regions[i][j]->minx_raw()<<", maxx_raw="<<m_cells_in_regions[i][j]->maxx_raw();
    cout<<", miny_raw="<<m_cells_in_regions[i][j]->miny_raw()<<", maxy_raw="<<m_cells_in_regions[i][j]->maxy_raw();
    cout<<endl;
  }
}

void CaloGeometry::post_process(int sampling)
{
  //cout<<"post processing sampling "<<sampling<<endl;
  bool found_overlap=false;
  for(unsigned int j=0;j<m_cells_in_regions[sampling].size();++j) {
    /*
    cout<<"Sample "<<sampling<<": checking map "<<j<<"/"<<m_cells_in_regions[sampling].size();
    for(unsigned int k=0;k<m_cells_in_regions[sampling].size();++k) {
      cout<<", "<<k<<":"<<m_cells_in_regions[sampling][k]->size();
    }
    cout<<endl;
    */
    for(unsigned int i=j+1;i<m_cells_in_regions[sampling].size();++i) {
      if(m_cells_in_regions[sampling][i]->has_overlap(m_cells_in_regions[sampling][j])) {
        if(!found_overlap) {
          cout<<"Sample "<<sampling<<", starting maps : "<<m_cells_in_regions[sampling].size();
          for(unsigned int k=0;k<m_cells_in_regions[sampling].size();++k) {
            cout<<", "<<k<<":"<<m_cells_in_regions[sampling][k]->size();
          }
          cout<<endl;
        }
        found_overlap=true;
        /*
        cout<<"Sample "<<sampling<<": Found overlap between map "<<j<<" and "<<i<<", "
            <<m_cells_in_regions[sampling].size()<<" total maps"<<endl;
        cout<<"  current configuration map "<<j<<"/"<<m_cells_in_regions[sampling].size();
        for(unsigned int k=0;k<m_cells_in_regions[sampling].size();++k) {
          cout<<", "<<k<<":"<<m_cells_in_regions[sampling][k]->size();
        }
        cout<<endl;

        PrintMapInfo(sampling,j);
        PrintMapInfo(sampling,i);
        */
        
        CaloGeometryLookup* toremove=m_cells_in_regions[sampling][i];
        toremove->merge_into_ref(m_cells_in_regions[sampling][j]);
        
        /*
        cout<<"  New ";
        PrintMapInfo(sampling,j);
        */
        
        for(unsigned int k=i;k<m_cells_in_regions[sampling].size()-1;++k) {
          m_cells_in_regions[sampling][k]=m_cells_in_regions[sampling][k+1];
          m_cells_in_regions[sampling][k]->set_index(k);
        }
        m_cells_in_regions[sampling].resize(m_cells_in_regions[sampling].size()-1);

        /*
        cout<<"  new configuration map "<<j<<"/"<<m_cells_in_regions[sampling].size();
        for(unsigned int k=0;k<m_cells_in_regions[sampling].size();++k) {
          cout<<", "<<k<<":"<<m_cells_in_regions[sampling][k]->size();
        }
        cout<<endl;
        */
        
        --i;
      }
    }
  }
  
  if(found_overlap) {
    cout<<"Sample "<<sampling<<", final maps : "<<m_cells_in_regions[sampling].size();
    for(unsigned int k=0;k<m_cells_in_regions[sampling].size();++k) {
      cout<<", "<<k<<":"<<m_cells_in_regions[sampling][k]->size();
    }
    cout<<endl;
  }

  if(found_overlap) {
    cout<<"Run another round of ";
    post_process(sampling);
  }  
}

void CaloGeometry::InitRZmaps()
{

  int nok=0;
  
  FSmap< double , double > rz_map_eta [2][MAX_SAMPLING];
  FSmap< double , double > rz_map_rmid[2][MAX_SAMPLING];
  FSmap< double , double > rz_map_zmid[2][MAX_SAMPLING];
  FSmap< double , double > rz_map_rent[2][MAX_SAMPLING];
  FSmap< double , double > rz_map_zent[2][MAX_SAMPLING];
  FSmap< double , double > rz_map_rext[2][MAX_SAMPLING];
  FSmap< double , double > rz_map_zext[2][MAX_SAMPLING];
  FSmap< double , int    > rz_map_n   [2][MAX_SAMPLING];


  for(unsigned int side=0;side<=1;++side) for(unsigned int sample=0;sample<MAX_SAMPLING;++sample)
  {
    m_min_eta_sample[side][sample]=+1000;
    m_max_eta_sample[side][sample]=-1000;
  }  
  
  
  for(t_cellmap::iterator calo_iter=m_cells.begin();calo_iter!=m_cells.end();++calo_iter)
  {
    const CaloDetDescrElement* theDDE=(*calo_iter).second;
    if(theDDE)
    {
      ++nok;
      unsigned int sample=theDDE->getSampling();

      int side=0;
      int sign_side=-1;
      double eta_raw=theDDE->eta_raw();
      if(eta_raw>0) {
        side=1;
        sign_side=+1;
      }
      
      if(!m_cells_in_sampling_for_phi0[sample][eta_raw]) {
        m_cells_in_sampling_for_phi0[sample][eta_raw]=theDDE;
      } else {
        if(TMath::Abs(theDDE->phi()) < TMath::Abs(m_cells_in_sampling_for_phi0[sample][eta_raw]->phi())) {
          m_cells_in_sampling_for_phi0[sample][eta_raw]=theDDE;
        }
      }  
      
      double min_eta=theDDE->eta()-theDDE->deta()/2;
      double max_eta=theDDE->eta()+theDDE->deta()/2;
      if(min_eta<m_min_eta_sample[side][sample]) m_min_eta_sample[side][sample]=min_eta;
      if(max_eta>m_max_eta_sample[side][sample]) m_max_eta_sample[side][sample]=max_eta;
      
      if(rz_map_eta[side][sample].find(eta_raw)==rz_map_eta[side][sample].end()) {
        rz_map_eta [side][sample][eta_raw]=0;
        rz_map_rmid[side][sample][eta_raw]=0;
        rz_map_zmid[side][sample][eta_raw]=0;
        rz_map_rent[side][sample][eta_raw]=0;
        rz_map_zent[side][sample][eta_raw]=0;
        rz_map_rext[side][sample][eta_raw]=0;
        rz_map_zext[side][sample][eta_raw]=0;
        rz_map_n   [side][sample][eta_raw]=0;
      }
      rz_map_eta [side][sample][eta_raw]+=theDDE->eta();
      rz_map_rmid[side][sample][eta_raw]+=theDDE->r();
      rz_map_zmid[side][sample][eta_raw]+=theDDE->z();
      double drh=theDDE->dr()/2;
      double dzh=theDDE->dz();
      if(sample<=CaloSampling::EMB3) { // ensure we have a valid sampling
        drh=theDDE->dr();
      } 
      // An `else` would be good here since we can't continue with a *bad* sampling...
      // Should most likely handle the situation nicely rather than with a crash.

      rz_map_rent[side][sample][eta_raw]+=theDDE->r()-drh;
      rz_map_zent[side][sample][eta_raw]+=theDDE->z()-dzh*sign_side;
      rz_map_rext[side][sample][eta_raw]+=theDDE->r()+drh;
      rz_map_zext[side][sample][eta_raw]+=theDDE->z()+dzh*sign_side;
      rz_map_n   [side][sample][eta_raw]++;
      
    }
  }
  
  for(int side=0;side<=1;++side)
  {
   for(int sample=0;sample<MAX_SAMPLING;++sample)
   {

    if(rz_map_n[side][sample].size()>0)
    {
      for(FSmap< double , int >::iterator iter=rz_map_n[side][sample].begin();iter!=rz_map_n[side][sample].end();++iter)
      {
        double eta_raw=iter->first;
        if(iter->second<1)
        {
          //ATH_MSG_WARNING("rz-map for side="<<side<<" sample="<<sample<<" eta_raw="<<eta_raw<<" : #cells="<<iter->second<<" !!!");
        }
        else
        {
          double eta =rz_map_eta[side][sample][eta_raw]/iter->second;
          double rmid=rz_map_rmid[side][sample][eta_raw]/iter->second;
          double zmid=rz_map_zmid[side][sample][eta_raw]/iter->second;
          double rent=rz_map_rent[side][sample][eta_raw]/iter->second;
          double zent=rz_map_zent[side][sample][eta_raw]/iter->second;
          double rext=rz_map_rext[side][sample][eta_raw]/iter->second;
          double zext=rz_map_zext[side][sample][eta_raw]/iter->second;
          
          m_rmid_map[side][sample][eta]=rmid;
          m_zmid_map[side][sample][eta]=zmid;
          m_rent_map[side][sample][eta]=rent;
          m_zent_map[side][sample][eta]=zent;
          m_rext_map[side][sample][eta]=rext;
          m_zext_map[side][sample][eta]=zext;
        }
      }
      //ATH_MSG_DEBUG("rz-map for side="<<side<<" sample="<<sample<<" #etas="<<m_rmid_map[side][sample].size());
     }
    else
    {
     std::cout<<"rz-map for side="<<side<<" sample="<<sample<<" is empty!!!"<<std::endl;
    }
   } //sample
  } //side
  
  if(DoGraphs()) {
    for(int sample=0;sample<MAX_SAMPLING;++sample) {
      m_graph_layers[sample]=new TGraphErrors(rz_map_n[0][sample].size()+rz_map_n[1][sample].size());
      m_graph_layers[sample]->SetMarkerColor(TMath::Abs(CaloGeometry_calocol[sample]));
      m_graph_layers[sample]->SetLineColor(TMath::Abs(CaloGeometry_calocol[sample]));
      int np=0;
      for(int side=0;side<=1;++side) {
        for(FSmap< double , int >::iterator iter=rz_map_n[side][sample].begin();iter!=rz_map_n[side][sample].end();++iter) {
          double eta_raw=iter->first;
          int sign_side=-1;
          if(eta_raw>0) sign_side=+1;
          //double eta =rz_map_eta[side][sample][eta_raw]/iter->second;
          double rmid=rz_map_rmid[side][sample][eta_raw]/iter->second;
          double zmid=rz_map_zmid[side][sample][eta_raw]/iter->second;
          //double rent=rz_map_rent[side][sample][eta_raw]/iter->second;
          //double zent=rz_map_zent[side][sample][eta_raw]/iter->second;
          double rext=rz_map_rext[side][sample][eta_raw]/iter->second;
          double zext=rz_map_zext[side][sample][eta_raw]/iter->second;
          m_graph_layers[sample]->SetPoint(np,zmid,rmid);
          /*
          if(isCaloBarrel(sample)) {
            m_graph_layers[sample]->SetPointError(np,0,rext-rmid);
          } else {
            m_graph_layers[sample]->SetPointError(np,(zext-zent)*sign_side,0);
          }
          */
          m_graph_layers[sample]->SetPointError(np,(zext-zmid)*sign_side,rext-rmid);
          ++np;
        }
      }  
    }
  }
}

TGraph* CaloGeometry::DrawGeoSampleForPhi0(int sample, int calocol, bool print)
{
  TGraph* firstgr=0;
  cout<<"Start sample "<<sample<<" ("<<SamplingName(sample)<<")"<<endl;
  int ngr=0;
  for(t_eta_cellmap::iterator calo_iter=m_cells_in_sampling_for_phi0[sample].begin();calo_iter!=m_cells_in_sampling_for_phi0[sample].end();++calo_iter) {
    const CaloDetDescrElement* theDDE=(*calo_iter).second;
    if(theDDE) {
      TVector3 cv;
      TGraph* gr=new TGraph(5);
      gr->SetLineColor(TMath::Abs(calocol));
      gr->SetFillColor(TMath::Abs(calocol));
      if(calocol<0) {
        gr->SetFillStyle(1001);
      } else {
        gr->SetFillStyle(0);
      }
      gr->SetLineWidth(2);
      double r=theDDE->r();
      double dr=theDDE->dr();
      double x=theDDE->x();
      double dx=theDDE->dx();
      double y=theDDE->y();
      double dy=theDDE->dy();
      double z=theDDE->z();
      double dz=theDDE->dz()*2;
      double eta=theDDE->eta();
      double deta=theDDE->deta();
      
      if(CaloSampling::PreSamplerB<=sample && sample<=CaloSampling::EMB3) {
       dr*=2;
      }
      if(print) {
        cout<<"sample="<<sample<<" r="<<r<<" dr="<<dr<<" eta="<<eta<<" deta="<<deta<<" x="<<x<<" y="<<y<<" z="<<z<<" dz="<<dz<<endl;
      }
      if(isCaloBarrel(sample)) {
        cv.SetPtEtaPhi(r-dr/2,eta-deta/2,0);
        gr->SetPoint(0,cv.Z(),cv.Pt());
        gr->SetPoint(4,cv.Z(),cv.Pt());
        cv.SetPtEtaPhi(r-dr/2,eta+deta/2,0);
        gr->SetPoint(1,cv.Z(),cv.Pt());
        cv.SetPtEtaPhi(r+dr/2,eta+deta/2,0);
        gr->SetPoint(2,cv.Z(),cv.Pt());
        cv.SetPtEtaPhi(r+dr/2,eta-deta/2,0);
        gr->SetPoint(3,cv.Z(),cv.Pt());
      } else {
        if(sample<CaloSampling::FCAL0) {
          cv.SetPtEtaPhi(1,eta-deta/2,0);cv*=(z-dz/2)/cv.Z();
          gr->SetPoint(0,cv.Z(),cv.Pt());
          gr->SetPoint(4,cv.Z(),cv.Pt());
          cv.SetPtEtaPhi(1,eta+deta/2,0);cv*=(z-dz/2)/cv.Z();
          gr->SetPoint(1,cv.Z(),cv.Pt());
          cv.SetPtEtaPhi(1,eta+deta/2,0);cv*=(z+dz/2)/cv.Z();
          gr->SetPoint(2,cv.Z(),cv.Pt());
          cv.SetPtEtaPhi(1,eta-deta/2,0);cv*=(z+dz/2)/cv.Z();
          gr->SetPoint(3,cv.Z(),cv.Pt());
        } else {
          double minr=r;
          double maxr=r;
          for(double px=x-dx/2;px<=x+dx/2;px+=dx) {
            for(double py=y-dy/2;py<=y+dy/2;py+=dy) {
              double pr=TMath::Sqrt(px*px+py*py);
              minr=TMath::Min(minr,pr);
              maxr=TMath::Max(maxr,pr);
            }
          }
          cv.SetXYZ(minr,0,z-dz/2);
          gr->SetPoint(0,cv.Z(),cv.Pt());
          gr->SetPoint(4,cv.Z(),cv.Pt());
          cv.SetXYZ(maxr,0,z-dz/2);
          gr->SetPoint(1,cv.Z(),cv.Pt());
          cv.SetXYZ(maxr,0,z+dz/2);
          gr->SetPoint(2,cv.Z(),cv.Pt());
          cv.SetXYZ(minr,0,z+dz/2);
          gr->SetPoint(3,cv.Z(),cv.Pt());
        }  
      }
      //if(calocol[sample]>0) gr->Draw("Lsame");
      // else gr->Draw("LFsame");
      gr->Draw("LFsame");
      if(ngr==0) firstgr=gr;
      ++ngr;
    }
  }  
  cout<<"Done sample "<<sample<<" ("<<SamplingName(sample)<<")="<<ngr<<endl;
  return firstgr;
}

TCanvas* CaloGeometry::DrawGeoForPhi0()
{
  TCanvas* c=new TCanvas("CaloGeoForPhi0","Calo geometry for #phi~0");
  TH2D* hcalolayout=new TH2D("hcalolayoutPhi0","Reconstruction geometry: calorimeter layout;z [mm];r [mm]",50,-7000,7000,50,0,4000);
  hcalolayout->Draw();
  hcalolayout->SetStats(0);
  hcalolayout->GetYaxis()->SetTitleOffset(1.4);
  
  TLegend* leg=new TLegend(0.30,0.13,0.70,0.37);
  leg->SetFillStyle(0);
  leg->SetFillColor(10);
  leg->SetBorderSize(1);
  leg->SetNColumns(2);

  for(int sample=0;sample<MAX_SAMPLING;++sample) {
    TGraph* gr=DrawGeoSampleForPhi0(sample,CaloGeometry_calocol[sample],(sample==17));
    if(gr) {
      std::string sname=Form("Sampling %2d : ",sample);
      sname+=SamplingName(sample);
      leg->AddEntry(gr,sname.c_str(),"LF");
    }
  }
  leg->Draw();
  return c;
}

const CaloDetDescrElement* CaloGeometry::getDDE(Identifier identify) 
{
  return m_cells[identify];
}
const CaloDetDescrElement* CaloGeometry::getDDE(int sampling,Identifier identify) 
{
  return m_cells_in_sampling[sampling][identify];
}

const CaloDetDescrElement* CaloGeometry::getDDE(int sampling,float eta,float phi,float* distance,int* steps) 
{
  if(sampling<0) return 0;
  if(sampling>=MAX_SAMPLING) return 0;
  if(m_cells_in_regions[sampling].size()==0) return 0;
  
  float dist;
  const CaloDetDescrElement* bestDDE=0;
  if(!distance) distance=&dist;
  *distance=+10000000;
  int intsteps;
  int beststeps;
  if(steps) beststeps=(*steps);
   else beststeps=0;
  
  if(sampling<21) {
    for(int skip_range_check=0;skip_range_check<=1;++skip_range_check) {
      for(unsigned int j=0;j<m_cells_in_regions[sampling].size();++j) {
        if(!skip_range_check) {
          if(eta<m_cells_in_regions[sampling][j]->mineta()) continue;
          if(eta>m_cells_in_regions[sampling][j]->maxeta()) continue;
        }  
        if(steps) intsteps=(*steps);
         else intsteps=0;
        if(m_debug) {
          cout<<"CaloGeometry::getDDE : check map"<<j<<" skip_range_check="<<skip_range_check<<endl;
        }
        float newdist;
        const CaloDetDescrElement* newDDE=m_cells_in_regions[sampling][j]->getDDE(eta,phi,&newdist,&intsteps);
        if(m_debug) {
          cout<<"CaloGeometry::getDDE : map"<<j<<" dist="<<newdist<<" best dist="<<*distance<<" steps="<<intsteps<<endl;
        }
        if(newdist<*distance) {
          bestDDE=newDDE;
          *distance=newdist;
          if(steps) beststeps=intsteps;
          if(newdist<-0.1) break; //stop, we are well within the hit cell
        }
      }
      if(bestDDE) break;
    }
  } else {
		return 0;
    //for(int skip_range_check=0;skip_range_check<=1;++skip_range_check) {
      //for(unsigned int j=0;j<m_cells_in_regions[sampling].size();++j) {
        //if(!skip_range_check) {
          //if(eta<m_cells_in_regions[sampling][j]->minx()) continue;
          //if(eta>m_cells_in_regions[sampling][j]->maxx()) continue;
          //if(phi<m_cells_in_regions[sampling][j]->miny()) continue;
          //if(phi>m_cells_in_regions[sampling][j]->maxy()) continue;
        //}  
        //if(steps) intsteps=*steps;
         //else intsteps=0;
        //if(m_debug) {
          //cout<<"CaloGeometry::getDDE : check map"<<j<<" skip_range_check="<<skip_range_check<<endl;
        //}
        //float newdist;
        //const CaloGeoDetDescrElement* newDDE=m_cells_in_regions[sampling][j]->getDDE(eta,phi,&newdist,&intsteps);
        //if(m_debug) {
          //cout<<"CaloGeometry::getDDE : map"<<j<<" dist="<<newdist<<" best dist="<<*distance<<" steps="<<intsteps<<endl;
        //}
        //if(newdist<*distance) {
          //bestDDE=newDDE;
          //*distance=newdist;
          //if(steps) beststeps=intsteps;
          //if(newdist<-0.1) break; //stop, we are well within the hit cell
        //}
      //}
      //if(bestDDE) break;
    //}  
  }
  if(steps) *steps=beststeps;
  return bestDDE;
}

const CaloDetDescrElement* CaloGeometry::getFCalDDE(int sampling,float x,float y,float z){
		int isam = sampling - 20;
		int iphi(-100000),ieta(-100000);
		Long64_t mask1[]{0x34,0x34,0x35};
		Long64_t mask2[]{0x36,0x36,0x37};
<<<<<<< HEAD
		bool found = m_FCal_ChannelMap.getTileID(isam, x, y, ieta, iphi);
		if(!found) {
		  cout << "Warning: Hit is not matched with any FCal cell! Looking for the closest cell" << endl;
		  found = getClosestFCalCellIndex(sampling, x, y, ieta, iphi);
		}
		if(!found) {
		  cout << "Error: Unable to find the closest FCal cell!" << endl;
		  return 0;
		}
		
		
		//cout << "CaloGeometry::getFCalDDE: x:" << x << " y: " << y << " ieta: " << ieta << " iphi: " << iphi << " cmap->x(): " << m_FCal_ChannelMap.x(isam,ieta,iphi) << " cmap->y(): " << m_FCal_ChannelMap.y(isam,ieta,iphi) << endl;
=======
		if(!m_FCal_ChannelMap.getTileID(isam, x, y, ieta, iphi)) return nullptr;
		//cout << ieta << ""
>>>>>>> 9dce5d46
		Long64_t id = (ieta << 5) + 2*iphi;
		if(isam==2)id+= (8<<8);
		
		
		
		if(z>0) id+=(mask2[isam-1] << 12);
		else id+=(mask1[isam-1] << 12);
		
		id = id << 44; 
		Identifier identify((unsigned long long)id);
		
		const CaloDetDescrElement* foundcell=m_cells[identify];

		return foundcell;
}


bool CaloGeometry::getClosestFCalCellIndex(int sampling,float x,float y,int& ieta, int& iphi){
  
  double rmin = m_FCal_rmin[sampling-21];
  double rmax = m_FCal_rmax[sampling-21];
  int isam=sampling-20;
  double a=1.;
  const double b=0.01;
  const int nmax=100;
  int i=0;
  
  double r = sqrt(x*x +y*y);
  if(r==0.) return false;
  
  if((r/rmax)>(rmin/r)){
    x=x*rmax/r;
    y=y*rmax/r;
    while((!m_FCal_ChannelMap.getTileID(isam, a*x, a*y, ieta, iphi)) && i<nmax){
      //cout << "rmax: " << rmax << " r: " << a*sqrt(x*x+y*y) << " ieta: " << ieta << " iphi: " << iphi << endl;
      a-=b;
      i++;
    }
  }
  else {
    x=x*rmin/r;
    y=y*rmin/r;
    while((!m_FCal_ChannelMap.getTileID(isam, a*x, a*y, ieta, iphi)) && i<nmax){
      cout << "rmin: " << rmin << " r: " << a*sqrt(x*x+y*y) << " ieta: " << ieta << " iphi: " << iphi << endl;
      a+=b;
      i++;
    }
    
  }
  return i<nmax ? true : false;
}

bool CaloGeometry::PostProcessGeometry()
{
  for(int i=0;i<MAX_SAMPLING;++i) {
    post_process(i);
    for(unsigned int j=0;j<m_cells_in_regions[i].size();++j) {
      m_cells_in_regions[i][j]->post_process();
    }
    //if(i>=21) break;
  }
  
  InitRZmaps(); 
  
  /*
  cout<<"all : "<<m_cells.size()<<endl;
  for(int sampling=0;sampling<MAX_SAMPLING;++sampling) {
    cout<<"cells sampling "<<sampling<<" : "<<m_cells_in_sampling[sampling].size()<<" cells";
    cout<<", "<<m_cells_in_regions[sampling].size()<<" lookup map(s)"<<endl;
    for(unsigned int j=0;j<m_cells_in_regions[sampling].size();++j) {
      PrintMapInfo(sampling,j);
      //break;
    }
    //if(i>0) break;
  } 
  */ 

  return true;
}

void CaloGeometry::Validate(int nrnd)
{
  int ntest=0;
  cout<<"start CaloGeometry::Validate()"<<endl;
  for(t_cellmap::iterator ic=m_cells.begin();ic!=m_cells.end();++ic) {
    const CaloDetDescrElement* cell=ic->second;
    int sampling=cell->getSampling();
    //if(sampling>=21) continue;

    if(m_debug_identify==cell->identify()) {
      cout<<"CaloGeometry::Validate(), cell "<<ntest<<" id="<<cell->identify()<<endl; 
      m_debug=true;
    }  
    
    for(int irnd=0;irnd<nrnd;++irnd) {
      std::stringstream pos;
      std::stringstream cellpos;
      std::stringstream foundcellpos;
      int steps=0;
      float distance=0;
      bool is_inside;
      bool is_inside_foundcell=false;
      const CaloDetDescrElement* foundcell=0;
      if(sampling<21) {
        float eta=cell->eta()+1.95*(gRandom->Rndm()-0.5)*cell->deta();
        float phi=cell->phi()+1.95*(gRandom->Rndm()-0.5)*cell->dphi();
        foundcell=getDDE(sampling,eta,phi,&distance,&steps);
        
        pos<<"eta="<<eta<<" phi="<<phi;
        cellpos<<"eta="<<cell->eta()<<" eta_raw="<<cell->eta_raw()<<" deta="<<cell->deta()
               <<" ("<<(cell->eta_raw()-cell->eta())/cell->deta()<<") ; "
               <<"phi="<<cell->phi()<<" phi_raw="<<cell->phi_raw()<<" dphi="<<cell->dphi()
               <<" ("<<(cell->phi_raw()-cell->phi())/cell->dphi()<<")";
        if(foundcell) {
          foundcellpos<<"eta="<<foundcell->eta()<<" eta_raw="<<foundcell->eta_raw()<<" deta="<<foundcell->deta()
                      <<" ("<<(foundcell->eta_raw()-foundcell->eta())/foundcell->deta()<<") ; "
                      <<"phi="<<foundcell->phi()<<" phi_raw="<<foundcell->phi_raw()<<" dphi="<<foundcell->dphi()
                      <<" ("<<(foundcell->phi_raw()-foundcell->phi())/cell->dphi()<<")";
          is_inside_foundcell=TMath::Abs( (eta-foundcell->eta())/foundcell->deta() )<0.55 && TMath::Abs( (phi-foundcell->phi())/foundcell->dphi() )<0.55;
        }
        is_inside=TMath::Abs( (eta-cell->eta())/cell->deta() )<0.49 && TMath::Abs( (phi-cell->phi())/cell->dphi() )<0.49;
      } else {
        float x=cell->x()+1.95*(gRandom->Rndm()-0.5)*cell->dx();
        float y=cell->y()+1.95*(gRandom->Rndm()-0.5)*cell->dy();
        float z=cell->z();
        foundcell=getFCalDDE(sampling,x,y,z);
        
        pos<<"x="<<x<<" y="<<y<<" z="<<z;
        cellpos<<"x="<<cell->x()<<" x_raw="<<cell->x_raw()<<" dx="<<cell->dx()
               <<" ("<<(cell->x_raw()-cell->x())/cell->dx()<<") ; "
               <<"y="<<cell->y()<<" y_raw="<<cell->y_raw()<<" dy="<<cell->dy()
               <<" ("<<(cell->y_raw()-cell->y())/cell->dy()<<")";
        if(foundcell) {
          foundcellpos<<"x="<<foundcell->x()<<" x_raw="<<foundcell->x_raw()<<" dx="<<foundcell->dx()
                      <<" ("<<(foundcell->x_raw()-foundcell->x())/foundcell->dx()<<") ; "
                      <<"y="<<foundcell->y()<<" y_raw="<<foundcell->y_raw()<<" dy="<<foundcell->dy()
                      <<" ("<<(foundcell->y_raw()-foundcell->y())/cell->dy()<<")";
          is_inside_foundcell=TMath::Abs( (x-foundcell->x())/foundcell->dx() )<0.75 && TMath::Abs( (y-foundcell->y())/foundcell->dy() )<0.75;
        }       
        is_inside=TMath::Abs( (x-cell->x())/cell->dx() )<0.49 && TMath::Abs( (y-cell->y())/cell->dy() )<0.49;
        //m_debug=true;
      }  

      if(m_debug && foundcell) {
        cout<<"CaloGeometry::Validate(), irnd="<<irnd<<": cell id="<<cell->identify()<<", sampling="<<sampling
                                                     <<", foundcell id="<<foundcell->identify()<<", "<<steps<<" steps"<<endl; 
        cout<<"  "<<cellpos.str()<<endl;
      }  
      if(cell==foundcell) {
        if(steps>3 && distance<-0.01) { 
          cout<<"cell id="<<cell->identify()<<", sampling="<<sampling<<" found in "<<steps<<" steps, dist="<<distance<<" "<<pos.str()<<endl;
          cout<<"  "<<cellpos.str()<<endl;
        }
      } else {
        if(!foundcell) {
          cout<<"cell id="<<cell->identify()<<" not found!";
          cout<<" No cell found in "<<steps<<" steps, dist="<<distance<<" "<<pos.str()<<endl;
          cout<<"  input sampling="<<sampling<<" "<<cellpos.str()<<endl;
          //return;
        }
        if( is_inside && foundcell && !is_inside_foundcell) {
          cout<<"cell id="<<cell->identify()<<" not found, but inside cell area!";
          cout<<" Found instead id="<<foundcell->identify()<<" in "<<steps<<" steps, dist="<<distance<<" "<<pos.str()<<endl;
          cout<<"  input sampling="<<sampling<<" "<<cellpos.str()<<endl;
          cout<<"  output sampling="<<foundcell->getSampling()<<" "<<foundcellpos.str()<<endl;
          return;
        }  
      }
    }  
    m_debug=false;
    if(ntest%25000==0) cout<<"Validate cell "<<ntest<<" with "<<nrnd<<" random hits"<<endl;
    ++ntest;
  }
  cout<<"end CaloGeometry::Validate()"<<endl;
}

double CaloGeometry::deta(int sample,double eta) const
{
  int side=0;
  if(eta>0) side=1;

  double mineta=m_min_eta_sample[side][sample];
  double maxeta=m_max_eta_sample[side][sample];

  if(eta<mineta)
  {
    return fabs(eta-mineta);
  }
  else if(eta>maxeta)
  {
   return fabs(eta-maxeta);
	}
	else
	{
   double d1=fabs(eta-mineta);
   double d2=fabs(eta-maxeta);
   if(d1<d2) return -d1;
   else return -d2;
  }
}


void CaloGeometry::minmaxeta(int sample,double eta,double& mineta,double& maxeta) const 
{
  int side=0;
  if(eta>0) side=1;
  
  mineta=m_min_eta_sample[side][sample];
  maxeta=m_max_eta_sample[side][sample];
}

double CaloGeometry::rmid(int sample,double eta) const 
{
  int side=0;
  if(eta>0) side=1;

  return m_rmid_map[side][sample].find_closest(eta)->second;
}

double CaloGeometry::zmid(int sample,double eta) const 
{
  int side=0;
  if(eta>0) side=1;

  return m_zmid_map[side][sample].find_closest(eta)->second;
}

double CaloGeometry::rzmid(int sample,double eta) const
{
 int side=0;
 if(eta>0) side=1;
	
 if(isCaloBarrel(sample)) return m_rmid_map[side][sample].find_closest(eta)->second;
 else                     return m_zmid_map[side][sample].find_closest(eta)->second;
}

double CaloGeometry::rent(int sample,double eta) const 
{
  int side=0;
  if(eta>0) side=1;

  return m_rent_map[side][sample].find_closest(eta)->second;
}

double CaloGeometry::zent(int sample,double eta) const 
{
  int side=0;
  if(eta>0) side=1;

  return m_zent_map[side][sample].find_closest(eta)->second;
}

double CaloGeometry::rzent(int sample,double eta) const
{
  int side=0;
  if(eta>0) side=1;

  if(isCaloBarrel(sample)) return m_rent_map[side][sample].find_closest(eta)->second;
   else                    return m_zent_map[side][sample].find_closest(eta)->second;
}

double CaloGeometry::rext(int sample,double eta) const 
{
  int side=0;
  if(eta>0) side=1;

  return m_rext_map[side][sample].find_closest(eta)->second;
}

double CaloGeometry::zext(int sample,double eta) const 
{
  int side=0;
  if(eta>0) side=1;

  return m_zext_map[side][sample].find_closest(eta)->second;
}

double CaloGeometry::rzext(int sample,double eta) const
{
  int side=0;
  if(eta>0) side=1;

  if(isCaloBarrel(sample)) return m_rext_map[side][sample].find_closest(eta)->second;
   else                    return m_zext_map[side][sample].find_closest(eta)->second;
}

double CaloGeometry::rpos(int sample,double eta,int subpos) const
{
	
  int side=0;
  if(eta>0) side=1;
   
  if(subpos==CaloSubPos::SUBPOS_ENT) return m_rent_map[side][sample].find_closest(eta)->second;
  if(subpos==CaloSubPos::SUBPOS_EXT) return m_rext_map[side][sample].find_closest(eta)->second;
    
  return m_rmid_map[side][sample].find_closest(eta)->second;
}

double CaloGeometry::zpos(int sample,double eta,int subpos) const
{
  int side=0;
  if(eta>0) side=1;

  if(subpos==CaloSubPos::SUBPOS_ENT) return m_zent_map[side][sample].find_closest(eta)->second;
  if(subpos==CaloSubPos::SUBPOS_EXT) return m_zext_map[side][sample].find_closest(eta)->second;
  return m_zmid_map[side][sample].find_closest(eta)->second;
}

double CaloGeometry::rzpos(int sample,double eta,int subpos) const
{
  int side=0;
  if(eta>0) side=1;
 
  if(isCaloBarrel(sample)) {
    if(subpos==CaloSubPos::SUBPOS_ENT) return m_rent_map[side][sample].find_closest(eta)->second;
    if(subpos==CaloSubPos::SUBPOS_EXT) return m_rext_map[side][sample].find_closest(eta)->second;
    return m_rmid_map[side][sample].find_closest(eta)->second;
  } else {
    if(subpos==CaloSubPos::SUBPOS_ENT) return m_zent_map[side][sample].find_closest(eta)->second;
    if(subpos==CaloSubPos::SUBPOS_EXT) return m_zext_map[side][sample].find_closest(eta)->second;
    return m_zmid_map[side][sample].find_closest(eta)->second;
  }  
}

std::string CaloGeometry::SamplingName(int sample)
{
  return CaloSampling::getSamplingName(sample);
}

void CaloGeometry::LoadFCalGeometryFromFiles(TString filename1,TString filename2,TString filename3){

  vector<ifstream*> electrodes(3);

  electrodes[0]=new ifstream(filename1);
  electrodes[1]=new ifstream(filename2);
  electrodes[2]=new ifstream(filename3);


  int    thisTubeId;
  int    thisTubeI;
  int    thisTubeJ;
  //int    thisTubeID;
  //int    thisTubeMod;
  double thisTubeX;
  double thisTubeY;
  TString tubeName;

  //int second_column;
  string seventh_column;
  string eight_column;
  int ninth_column;





  int i;
  for(int imodule=1;imodule<=3;imodule++){

    i=0;
    //while(i<50){
    while(1){

      //cout << electrodes[imodule-1]->eof() << endl;
      (*electrodes[imodule-1]) >> tubeName;
      if(electrodes[imodule-1]->eof())break;
      (*electrodes[imodule-1]) >> thisTubeId; // ?????
      (*electrodes[imodule-1]) >> thisTubeI;
      (*electrodes[imodule-1]) >> thisTubeJ;
      (*electrodes[imodule-1]) >> thisTubeX;
      (*electrodes[imodule-1]) >> thisTubeY;
      (*electrodes[imodule-1]) >> seventh_column;
      (*electrodes[imodule-1]) >> eight_column;
      (*electrodes[imodule-1]) >> ninth_column;

      tubeName.ReplaceAll("'","");
      string tubeNamestring=tubeName.Data();

      std::istringstream tileStream1(std::string(tubeNamestring,1,1));
      std::istringstream tileStream2(std::string(tubeNamestring,3,2));
      std::istringstream tileStream3(std::string(tubeNamestring,6,3));
      int a1=0,a2=0,a3=0;
      if (tileStream1) tileStream1 >> a1;
      if (tileStream2) tileStream2 >> a2;
      if (tileStream3) tileStream3 >> a3;

      //unsigned int tileName= (a3 << 16) + a2;
      stringstream s;


      m_FCal_ChannelMap.add_tube(tubeNamestring, imodule, thisTubeId, thisTubeI,thisTubeJ, thisTubeX, thisTubeY,seventh_column);



      //cout << "FCal electrodes: " << tubeName << " " << second_column << " " << thisTubeI << " " << thisTubeJ << " " << thisTubeX << " " << thisTubeY << " " << seventh_column << " " << eight_column << " " << ninth_column << endl;
      //cout << tileStream1.str() << " " << tileStream2.str() << " " << tileStream3.str() << endl;
      //cout << a1 << " " << a2 << " " << a3 << " " << tileName << endl;
      i++;
    }
  }


  m_FCal_ChannelMap.finish(); // Creates maps
<<<<<<< HEAD
  
  for(int imodule=1;imodule<=3;imodule++) delete electrodes[imodule-1];
  electrodes.clear();
  
=======

  for(int imodule=1;imodule<=3;imodule++) delete electrodes[imodule-1];
  electrodes.clear();

>>>>>>> 9dce5d46
  unsigned long long phi_index,eta_index;
  float x,y,dx,dy;
  long id;
  //auto it =m_cells_in_sampling[20].rbegin();
  //it--;
  //unsigned long long identify=it->first;
  //for(auto it=m_cells_in_sampling[i].begin(); it!=m_cells_in_sampling[i].end();it++){
<<<<<<< HEAD
  //	
  //}
  long mask1[]{0x34,0x34,0x35};
  long mask2[]{0x36,0x36,0x37};
  
  m_FCal_rmin.resize(3,FLT_MAX);
  m_FCal_rmax.resize(3,0.);
  
  
  for(int imap=1;imap<=3;imap++){
    
    int sampling = imap+20;
    
=======
  //
  //}
  long mask1[]{0x34,0x34,0x35};
  long mask2[]{0x36,0x36,0x37};

  for(int imap=1;imap<=3;imap++){

    int sampling = imap+20;

>>>>>>> 9dce5d46
    if((int)m_cells_in_sampling[sampling].size() != 2*std::distance(m_FCal_ChannelMap.begin(imap), m_FCal_ChannelMap.end(imap))){
      cout << "Error: Incompatibility between FCalChannel map and GEO file: Different number of cells in m_cells_in_sampling and FCal_ChannelMap" << endl;
      cout << "m_cells_in_sampling: " << m_cells_in_sampling[sampling].size() << endl;
      cout << "FCal_ChannelMap: " << 2*std::distance(m_FCal_ChannelMap.begin(imap), m_FCal_ChannelMap.end(imap)) << endl;
    }
<<<<<<< HEAD
      
    
    for(auto it=m_FCal_ChannelMap.begin(imap);it!=m_FCal_ChannelMap.end(imap);it++){
      
      
     
      
=======


    for(auto it=m_FCal_ChannelMap.begin(imap);it!=m_FCal_ChannelMap.end(imap);it++){

>>>>>>> 9dce5d46
      phi_index = it->first & 0xffff;
      eta_index = it->first >> 16;
      x=it->second.x();
      y=it->second.y();
      m_FCal_ChannelMap.tileSize(imap, eta_index, phi_index,dx,dy);
<<<<<<< HEAD
      
      double r=sqrt(x*x+y*y);
      
      if(r<m_FCal_rmin[imap-1])m_FCal_rmin[imap-1]=r;
      if(r>m_FCal_rmax[imap-1])m_FCal_rmax[imap-1]=r;
      
      
      id=(mask1[imap-1]<<12) + (eta_index << 5) +2*phi_index;
      
      if(imap==2) id+= (8<<8);
      
      //cout << phi_index << " " << eta_index << " " << (id<<44) << " " << hex << (id<<44) << dec << endl ;
      
      const CaloDetDescrElement *DDE1 =getDDE(id<<44);
      
      id=(mask2[imap-1]<<12) + (eta_index << 5) +2*phi_index;
      if(imap==2) id+= (8<<8);
      const CaloDetDescrElement *DDE2=getDDE(id << 44);
      
      if(!TMath::AreEqualRel(x, DDE1->m_x,1.E-8) || !TMath::AreEqualRel(y, DDE1->m_y,1.E-8) || 
	!TMath::AreEqualRel(x, DDE2->m_x,1.E-8) || !TMath::AreEqualRel(y, DDE2->m_y,1.E-8)
       ){
	cout << "Error: Incompatibility between FCalChannel map and GEO file \n" 
	<< x << " " << DDE1->m_x << " " << DDE2->m_x
	<< y << " " << DDE1->m_y << " " << DDE2->m_y << endl;
      
      }
    }
  
    cout << "Sampling: " << sampling << " rmin: " << m_FCal_rmin[imap-1] << " rmax: " << m_FCal_rmax[imap-1] << endl;
  
  }
  
  
  
=======


      id=(mask1[imap-1]<<12) + (eta_index << 5) +2*phi_index;

      if(imap==2) id+= (8<<8);

      //cout << phi_index << " " << eta_index << " " << (id<<44) << " " << hex << (id<<44) << dec << endl ;

  		Identifier id1((unsigned long long)(id<<44));
      const CaloDetDescrElement *DDE1 =getDDE(id1);

      id=(mask2[imap-1]<<12) + (eta_index << 5) +2*phi_index;
      if(imap==2) id+= (8<<8);
  		Identifier id2((unsigned long long)(id<<44));
      const CaloDetDescrElement *DDE2=getDDE(id2);

      if(!TMath::AreEqualRel(x, DDE1->x(),1.E-8) || !TMath::AreEqualRel(y, DDE1->y(),1.E-8) ||
    !TMath::AreEqualRel(x, DDE2->x(),1.E-8) || !TMath::AreEqualRel(y, DDE2->y(),1.E-8)
       ){
    cout << "Error: Incompatibility between FCalChannel map and GEO file \n"
    << x << " " << DDE1->x() << " " << DDE2->x()
    << y << " " << DDE1->y() << " " << DDE2->y() << endl;

      }
    }



  }



>>>>>>> 9dce5d46
}

<|MERGE_RESOLUTION|>--- conflicted
+++ resolved
@@ -554,7 +554,6 @@
 		int iphi(-100000),ieta(-100000);
 		Long64_t mask1[]{0x34,0x34,0x35};
 		Long64_t mask2[]{0x36,0x36,0x37};
-<<<<<<< HEAD
 		bool found = m_FCal_ChannelMap.getTileID(isam, x, y, ieta, iphi);
 		if(!found) {
 		  cout << "Warning: Hit is not matched with any FCal cell! Looking for the closest cell" << endl;
@@ -562,15 +561,11 @@
 		}
 		if(!found) {
 		  cout << "Error: Unable to find the closest FCal cell!" << endl;
-		  return 0;
+		  return nullptr;
 		}
 		
 		
 		//cout << "CaloGeometry::getFCalDDE: x:" << x << " y: " << y << " ieta: " << ieta << " iphi: " << iphi << " cmap->x(): " << m_FCal_ChannelMap.x(isam,ieta,iphi) << " cmap->y(): " << m_FCal_ChannelMap.y(isam,ieta,iphi) << endl;
-=======
-		if(!m_FCal_ChannelMap.getTileID(isam, x, y, ieta, iphi)) return nullptr;
-		//cout << ieta << ""
->>>>>>> 9dce5d46
 		Long64_t id = (ieta << 5) + 2*iphi;
 		if(isam==2)id+= (8<<8);
 		
@@ -974,27 +969,14 @@
 
 
   m_FCal_ChannelMap.finish(); // Creates maps
-<<<<<<< HEAD
   
   for(int imodule=1;imodule<=3;imodule++) delete electrodes[imodule-1];
   electrodes.clear();
-  
-=======
-
-  for(int imodule=1;imodule<=3;imodule++) delete electrodes[imodule-1];
-  electrodes.clear();
-
->>>>>>> 9dce5d46
+
   unsigned long long phi_index,eta_index;
   float x,y,dx,dy;
   long id;
-  //auto it =m_cells_in_sampling[20].rbegin();
-  //it--;
-  //unsigned long long identify=it->first;
-  //for(auto it=m_cells_in_sampling[i].begin(); it!=m_cells_in_sampling[i].end();it++){
-<<<<<<< HEAD
-  //	
-  //}
+  
   long mask1[]{0x34,0x34,0x35};
   long mask2[]{0x36,0x36,0x37};
   
@@ -1006,79 +988,20 @@
     
     int sampling = imap+20;
     
-=======
-  //
-  //}
-  long mask1[]{0x34,0x34,0x35};
-  long mask2[]{0x36,0x36,0x37};
-
-  for(int imap=1;imap<=3;imap++){
-
-    int sampling = imap+20;
-
->>>>>>> 9dce5d46
     if((int)m_cells_in_sampling[sampling].size() != 2*std::distance(m_FCal_ChannelMap.begin(imap), m_FCal_ChannelMap.end(imap))){
       cout << "Error: Incompatibility between FCalChannel map and GEO file: Different number of cells in m_cells_in_sampling and FCal_ChannelMap" << endl;
       cout << "m_cells_in_sampling: " << m_cells_in_sampling[sampling].size() << endl;
       cout << "FCal_ChannelMap: " << 2*std::distance(m_FCal_ChannelMap.begin(imap), m_FCal_ChannelMap.end(imap)) << endl;
     }
-<<<<<<< HEAD
-      
-    
+
     for(auto it=m_FCal_ChannelMap.begin(imap);it!=m_FCal_ChannelMap.end(imap);it++){
-      
-      
-     
-      
-=======
-
-
-    for(auto it=m_FCal_ChannelMap.begin(imap);it!=m_FCal_ChannelMap.end(imap);it++){
-
->>>>>>> 9dce5d46
+
+
       phi_index = it->first & 0xffff;
       eta_index = it->first >> 16;
       x=it->second.x();
       y=it->second.y();
       m_FCal_ChannelMap.tileSize(imap, eta_index, phi_index,dx,dy);
-<<<<<<< HEAD
-      
-      double r=sqrt(x*x+y*y);
-      
-      if(r<m_FCal_rmin[imap-1])m_FCal_rmin[imap-1]=r;
-      if(r>m_FCal_rmax[imap-1])m_FCal_rmax[imap-1]=r;
-      
-      
-      id=(mask1[imap-1]<<12) + (eta_index << 5) +2*phi_index;
-      
-      if(imap==2) id+= (8<<8);
-      
-      //cout << phi_index << " " << eta_index << " " << (id<<44) << " " << hex << (id<<44) << dec << endl ;
-      
-      const CaloDetDescrElement *DDE1 =getDDE(id<<44);
-      
-      id=(mask2[imap-1]<<12) + (eta_index << 5) +2*phi_index;
-      if(imap==2) id+= (8<<8);
-      const CaloDetDescrElement *DDE2=getDDE(id << 44);
-      
-      if(!TMath::AreEqualRel(x, DDE1->m_x,1.E-8) || !TMath::AreEqualRel(y, DDE1->m_y,1.E-8) || 
-	!TMath::AreEqualRel(x, DDE2->m_x,1.E-8) || !TMath::AreEqualRel(y, DDE2->m_y,1.E-8)
-       ){
-	cout << "Error: Incompatibility between FCalChannel map and GEO file \n" 
-	<< x << " " << DDE1->m_x << " " << DDE2->m_x
-	<< y << " " << DDE1->m_y << " " << DDE2->m_y << endl;
-      
-      }
-    }
-  
-    cout << "Sampling: " << sampling << " rmin: " << m_FCal_rmin[imap-1] << " rmax: " << m_FCal_rmax[imap-1] << endl;
-  
-  }
-  
-  
-  
-=======
-
 
       id=(mask1[imap-1]<<12) + (eta_index << 5) +2*phi_index;
 
@@ -1108,8 +1031,5 @@
 
   }
 
-
-
->>>>>>> 9dce5d46
-}
-
+}
+
