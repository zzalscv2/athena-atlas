--- conflicted
+++ resolved
@@ -29,11 +29,7 @@
 # Component(s) in the package:
 atlas_add_library( G4DebuggingHelperLib
                    src/G4DebuggingHelper.cxx
-<<<<<<< HEAD
-                   PUBLIC_HEADERS G4DebubggingTools
-=======
                    PUBLIC_HEADERS G4DebuggingTools
->>>>>>> 82d9661e
                    INCLUDE_DIRS ${GEANT4_INCLUDE_DIRS} ${CLHEP_INCLUDE_DIRS}
                    LINK_LIBRARIES ${GEANT4_LIBRARIES} ${CLHEP_LIBRARIES} )
 
