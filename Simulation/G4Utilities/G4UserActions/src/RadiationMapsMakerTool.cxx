--- conflicted
+++ resolved
@@ -65,27 +65,6 @@
   //---------------------------------------------------------------------------
   StatusCode RadiationMapsMakerTool::initialize()
   {
-<<<<<<< HEAD
-    ATH_MSG_INFO( "Initializing     " << name() << "\n" <<
-                  "OutputFile:      " << m_radMapsFileName   << "\n"                 << 
-                  "Material:        " << m_config.material   << "\n"                 << 
-                  "2D Maps:         " << m_config.nBinsz     << (m_config.zMinFull<0?" z-bins, ":" |z|-bins, ")          << 
-		                         m_config.nBinsr     << " r-bins"            << "\n"                << 
-		  "Zoom:            " << m_config.zMinZoom   << (m_config.zMinFull<0?" < z/cm < ":" < |z|/cm < ")       << m_config.zMaxZoom     << ", " << 
-                                         m_config.rMinZoom   << " < r/cm < "         << m_config.rMaxZoom   << "\n" << 
-                  "Full:            " << m_config.zMinFull   << (m_config.zMinFull<0?" < z/cm < ":" < |z|/cm < ")       << m_config.zMaxFull     << ", " << 
-                                         m_config.rMinFull   << " < r/cm < "         << m_config.rMaxFull   << "\n" << 
-                  "Neutron Spectra: " << m_config.nBinslogEn << " log10E-bins"       << ", "                <<
-                                         m_config.logEMinn   << " < log10(E/MeV) < " << m_config.logEMaxn   << "\n" << 
-                  "Other Spectra:   " << m_config.nBinslogEo << " log10E-bins"       << ", "                <<
-                                         m_config.logEMino   << " < log10(E/MeV) < " << m_config.logEMaxo   << "\n" << 
-                  "3D Maps:         " << m_config.nBinsz3d   << (m_config.zMinFull<0?" z-bins, ":" |z|-bins, ")         << 
-                                         m_config.nBinsr3d   << " r-bins, "         << 
-                                         m_config.nBinsphi3d << " phi-bins"         << "\n"                << 
-                  "Zoom:            " << m_config.zMinZoom   << (m_config.zMinFull<0?" < z/cm < ":" < |z|/cm < ")       << m_config.zMaxZoom   << ", " << 
-                                         m_config.rMinZoom   << " < r/cm < "        << m_config.rMaxZoom   << ", " <<
-                                         m_config.phiMinZoom << " < phi/degrees < " << m_config.phiMaxZoom );
-=======
     ATH_MSG_INFO( "Initializing     " << name()              << "\n"                                              <<
                   "OutputFile:      " << m_radMapsFileName   << "\n"                                              << 
                   "Material:        " << m_config.material   << "\n"                                              << 
@@ -107,7 +86,6 @@
                                          m_config.phiMinZoom << " < phi/degrees < "                               << m_config.phiMaxZoom << "\n" <<
                   "Time TID Maps:   " << m_config.nBinslogT  << " Time-cut bins, "                                <<
 		                         m_config.logTMin    << " < log10(t_cut/s) < "                            << m_config.logTMax );
->>>>>>> b40c05c3
       
     return StatusCode::SUCCESS;
   }
