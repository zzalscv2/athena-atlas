#!/usr/bin/env bash
#
# art-description: test job ttFC_fullSim_fullDigi + ttFC_reco_noSplit_noPseudoT_fullSim_fullDigi
# art-type: grid
# specify branches of athena that are being targeted:

# art-include: 21.3/Athena
<<<<<<< HEAD
# art-output: config.txt
# art-output: RAWtoESD_config.txt
=======
>>>>>>> 9f985ffb

FastChain_tf.py --simulator ATLFASTII \
    --digiSteeringConf "SplitNoMerge" \
    --useISF True \
    --randomSeed 123 \
    --enableLooperKiller True \
    --inputEVNTFile /cvmfs/atlas-nightlies.cern.ch/repo/data/data-art/FastChainPileup/ttbar_muplusjets-pythia6-7000.evgen.pool.root \
    --outputRDOFile RDO_pileup_fullsim_fulldigi.pool.root \
    --maxEvents 50 \
    --skipEvents 0 \
    --geometryVersion ATLAS-R2-2015-03-01-00 \
    --conditionsTag OFLCOND-RUN12-SDR-31 \
    --preSimExec 'from TrkDetDescrSvc.TrkDetDescrJobProperties import TrkDetFlags;TrkDetFlags.TRT_BuildStrawLayers=True' \
    --postInclude='PyJobTransforms/UseFrontier.py,G4AtlasTests/postInclude.DCubeTest.py,DigitizationTests/postInclude.RDO_Plots.py' \
    --postExec 'from AthenaCommon.ConfigurationShelve import saveToAscii;saveToAscii("config.txt")' \
    --DataRunNumber '284500' \
    --imf False

echo "art-result: $? EVNTtoRDO step"

FastChain_tf.py --maxEvents 500 \
    --skipEvents 0 \
    --geometryVersion ATLAS-R2-2015-03-01-00 \
    --conditionsTag OFLCOND-RUN12-SDR-31 \
    --inputRDOFile RDO_pileup_fullsim_fulldigi.pool.root \
    --outputAODFile AOD_noSplit_noPseudoT_fullSim_fullDigi.pool.root \
    --preExec "RAWtoESD:rec.doTrigger.set_Value_and_Lock(False);recAlgs.doTrigger.set_Value_and_Lock(False);" "InDetFlags.doStandardPlots.set_Value_and_Lock(True)" \
    --postExec 'RAWtoESD:from AthenaCommon.ConfigurationShelve import saveToAscii;saveToAscii("RAWtoESD_config.txt")' \
    --imf False

echo "art-result: $? RDOtoAOD step"

ArtPackage=$1
ArtJobName=$2
art.py compare grid --entries 10 ${ArtPackage} ${ArtJobName}
echo  "art-result: $? regression"
#add an additional payload from the job (corollary file).
# art-output: InDetStandardPlots.root
/cvmfs/atlas.cern.ch/repo/sw/art/dcube/bin/art-dcube TEST_ttFC_reco_noSplit_noPseudoT_fullSim_fullDigi InDetStandardPlots.root /cvmfs/atlas-nightlies.cern.ch/repo/data/data-art/FastChainPileup/dcube_configs/config/InDetStandardPlotCompare.xml /cvmfs/atlas-nightlies.cern.ch/repo/data/data-art/FastChainPileup/InDetStandardPlots_Refs/test_ttFC_reco_noSplit_noPseudoT_fullSim_fullDigi_InDetStandardPlots.root




# InDetStandardPlots.root -l dcube.log -p -r   -x dcube.xml -s /cvmfs/atlas-nightlies.cern.ch/repo/data/data-art/FastChainPileup/

# art-output: dcube/
echo  "art-result: $? histcomp"<|MERGE_RESOLUTION|>--- conflicted
+++ resolved
@@ -5,11 +5,8 @@
 # specify branches of athena that are being targeted:
 
 # art-include: 21.3/Athena
-<<<<<<< HEAD
 # art-output: config.txt
 # art-output: RAWtoESD_config.txt
-=======
->>>>>>> 9f985ffb
 
 FastChain_tf.py --simulator ATLFASTII \
     --digiSteeringConf "SplitNoMerge" \
