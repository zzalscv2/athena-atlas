--- conflicted
+++ resolved
@@ -3,16 +3,10 @@
 # art-description: test job ttFC_fullSim_fullDigi
 # art-type: grid
 
-<<<<<<< HEAD
 # specify branches of athena that are being targeted:
-# art-include: 21.0/Athena
 # art-include: 21.3/Athena
 # art-output: config.txt
 # art-output: RAWtoESD_config.txt
-=======
-# specify branches of athena that are being targeted:                                                               
-# art-include: 21.3/Athena
->>>>>>> 9f985ffb
 
 FastChain_tf.py --simulator ATLFASTII \
     --digiSteeringConf "SplitNoMerge" \
