--- conflicted
+++ resolved
@@ -37,18 +37,14 @@
 echo "art-result: $? ESD step"
 
 
-#add an additional payload from the job (corollary file).                                                           
-# art-output: InDetStandardPlots.root  
+#add an additional payload from the job (corollary file).
+# art-output: InDetStandardPlots.root
 #Regression test
 
 ArtPackage=$1
 ArtJobName=$2
 
-<<<<<<< HEAD
 art.py compare grid --entries 10 ${ArtPackage} ${ArtJobName}
-=======
-art.py compare grid --entries 10 --imf=False ${ArtPackage} ${ArtJobName}
->>>>>>> 67c420af
 
 echo  "art-result: $? regression"
 
@@ -58,5 +54,5 @@
 # art-output: dcube/dcube.xml
 # art-output: dcube/dcube.log
 # art-output: dcube/dcubelog.xml
-# art-output: dcube/dcube.xml.php 
-echo "art-result: $? histcompArtPackage
+# art-output: dcube/dcube.xml.php
+echo "art-result: $? histcompArtPackage