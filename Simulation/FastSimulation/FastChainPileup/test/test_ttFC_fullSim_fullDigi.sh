--- conflicted
+++ resolved
@@ -2,17 +2,10 @@
 # art-type: grid
 # art-description: test job ttFC_fullSim_fullDigi
 
-<<<<<<< HEAD
 # specify branches of athena that are being targeted:
 
-# art-include: 21.0/Athena
 # art-include: 21.3/Athena
 # art-output: config.txt
-=======
-# specify branches of athena that are being targeted:                                                             
- 
-# art-include: 21.3/Athena
->>>>>>> 9f985ffb
 
 FastChain_tf.py --simulator ATLFASTII \
     --digiSteeringConf "SplitNoMerge" \
