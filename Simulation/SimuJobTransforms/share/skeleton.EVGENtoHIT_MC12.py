## Get the logger
from AthenaCommon.Logging import *
atlasG4log = logging.getLogger('AtlasG4')
atlasG4log.info('****************** STARTING ATLASG4 ******************')

## Include common skeleton
include("SimuJobTransforms/skeleton.EVGENtoHIT.py")

if hasattr(runArgs, 'useISF') and runArgs.useISF:
    raise RuntimeError("Unsupported configuration! If you want to run with useISF=True, please use Sim_tf.py!")

## Simulation flags need to be imported first
from G4AtlasApps.SimFlags import simFlags
simFlags.load_atlas_flags()


## Set simulation geometry tag
if hasattr(runArgs, 'geometryVersion'):
    simFlags.SimLayout.set_Value_and_Lock(runArgs.geometryVersion)
    atlasG4log.debug('SimLayout set to %s' % simFlags.SimLayout)
else:
    raise RuntimeError("No geometryVersion provided.")

## AthenaCommon flags
from AthenaCommon.AthenaCommonFlags import athenaCommonFlags
# Jobs should stop if an include fails.
if hasattr(runArgs, "IgnoreConfigError"):
    athenaCommonFlags.AllowIgnoreConfigError = runArgs.IgnoreConfigError
else:
    athenaCommonFlags.AllowIgnoreConfigError = False

from AthenaCommon.BeamFlags import jobproperties

## Input Files
def setInputEvgenFileJobProperties(InputEvgenFile):
    from AthenaCommon.GlobalFlags import globalflags
    globalflags.InputFormat.set_Value_and_Lock('pool')
    from AthenaCommon.AthenaCommonFlags import athenaCommonFlags
    athenaCommonFlags.PoolEvgenInput.set_Value_and_Lock( InputEvgenFile )
    athenaCommonFlags.FilesInput.set_Value_and_Lock( InputEvgenFile )

if hasattr(runArgs, "inputFile"):
    athenaCommonFlags.FilesInput.set_Value_and_Lock( runArgs.inputFile )
# We don't expect both inputFile and inputEVNT*File to be specified
if hasattr(runArgs, "inputEVNTFile"):
    setInputEvgenFileJobProperties( runArgs.inputEVNTFile )
elif hasattr(runArgs, "inputEVNT_TRFile"):
    setInputEvgenFileJobProperties( runArgs.inputEVNT_TRFile )
elif jobproperties.Beam.beamType.get_Value() == 'cosmics':
    atlasG4log.debug('No inputEVNTFile provided. OK, as performing cosmics simulation.')
    athenaCommonFlags.PoolEvgenInput.set_Off()
else:
    atlasG4log.info('No inputEVNTFile provided. Assuming that you are running a generator on the fly.')
    athenaCommonFlags.PoolEvgenInput.set_Off()

## Handle cosmics configs
if jobproperties.Beam.beamType.get_Value() == 'cosmics':
    simFlags.load_cosmics_flags()
    if hasattr(runArgs, "inputEVNT_TRFile"):
        if simFlags.CosmicFilterVolumeName.statusOn and simFlags.CosmicFilterVolumeName.get_Value() != "Muon":
            atlasG4log.warning("Filtering was already done. Using CosmicFilterVolumeName=Muon rather than "
                               "provided value (%s)" % str(runArgs.CosmicFilterVolumeName))
        simFlags.CosmicFilterVolumeName = "Muon"
    else:
        simFlags.CosmicFilterVolumeName = getattr(runArgs, "CosmicFilterVolume", "InnerDetector")
        simFlags.CosmicFilterVolumeName2 = getattr(runArgs, "CosmicFilterVolume2", "NONE")
        simFlags.CosmicPtSlice = getattr(runArgs, "CosmicPtSlice", "NONE")


## Output hits file config
if hasattr(runArgs, "outputHITSFile"):
    athenaCommonFlags.PoolHitsOutput.set_Value_and_Lock( runArgs.outputHITSFile )
else:
    if hasattr(runArgs, "outputEVNT_TRFile"):
        if hasattr(runArgs,"trackRecordType") and runArgs.trackRecordType=="stopped":
            simFlags.StoppedParticleFile.set_Value_and_Lock( runArgs.outputEVNT_TRFile )
    #raise RuntimeError("No outputHITSFile provided.")
    atlasG4log.info('No outputHITSFile provided. This simulation job will not write out any HITS file.')
    athenaCommonFlags.PoolHitsOutput = ""
    athenaCommonFlags.PoolHitsOutput.statusOn = False


## Write out runArgs configuration
atlasG4log.info( '**** Transformation run arguments' )
atlasG4log.info( str(runArgs) )

from AthenaCommon.AlgSequence import AlgSequence
topSeq = AlgSequence()

## Set Overall per-Algorithm time-limit on the AlgSequence
topSeq.TimeOut = 43200 * Units.s


#==============================================================
# Job Configuration parameters:
#==============================================================
## Pre-exec
if hasattr(runArgs, "preExec"):
    atlasG4log.info("transform pre-exec")
    for cmd in runArgs.preExec:
        atlasG4log.info(cmd)
        exec(cmd)

## Pre-include
if hasattr(runArgs, "preInclude"):
    for fragment in runArgs.preInclude:
        include(fragment)

if hasattr(runArgs, "inputEVNT_TRFile"):
    if hasattr(runArgs,"trackRecordType") and runArgs.trackRecordType=="stopped":
        include('SimulationJobOptions/preInclude.ReadStoppedParticles.py')

# Avoid command line preInclude for cavern background
if jobproperties.Beam.beamType.get_Value() != 'cosmics':
    # If it was already there, then we have a stopped particle file
    if hasattr(runArgs, "inputEVNT_TRFile") and\
        not hasattr(topSeq,'TrackRecordGenerator'):
        include('SimulationJobOptions/preInclude.G4ReadCavern.py')
    # If there's a stopped particle file, don't do all the cavern stuff
    if hasattr(runArgs, "outputEVNT_TRFile") and\
        not (hasattr(simFlags,'StoppedParticleFile') and simFlags.StoppedParticleFile.statusOn and simFlags.StoppedParticleFile.get_Value()!=''):
        include('SimulationJobOptions/preInclude.G4WriteCavern.py')

<<<<<<< HEAD
if jobproperties.Beam.beamType.get_Value() == 'cosmics':
    include('SimulationJobOptions/preInclude.Cosmics.py')

=======
>>>>>>> 491cc3e5
## Select detectors
if 'DetFlags' not in dir():
    ## If you configure one det flag, you're responsible for configuring them all!
    from AthenaCommon.DetFlags import DetFlags
    DetFlags.all_setOn()
DetFlags.LVL1_setOff() # LVL1 is not part of G4 sim
DetFlags.Truth_setOn()
DetFlags.Forward_setOff() # Forward dets are off by default
checkHGTDOff = getattr(DetFlags, 'HGTD_setOff', None)
if checkHGTDOff is not None:
    checkHGTDOff() #Default for now

if hasattr(runArgs, "AFPOn"):
    if runArgs.AFPOn:
        DetFlags.AFP_setOn()
if hasattr(runArgs, "ALFAOn"):
    if runArgs.ALFAOn:
        DetFlags.ALFA_setOn()
if hasattr(runArgs, "FwdRegionOn"):
    if runArgs.FwdRegionOn:
        DetFlags.FwdRegion_setOn()
if hasattr(runArgs, "LucidOn"):
    if runArgs.LucidOn:
        DetFlags.Lucid_setOn()
if hasattr(runArgs, "ZDCOn"):
    if runArgs.ZDCOn:
        DetFlags.ZDC_setOn()
if hasattr(runArgs, "HGTDOn"):
    if runArgs.HGTDOn:
        checkHGTDOn = getattr(DetFlags, 'HGTD_setOn', None)
        if checkHGTDOn is not None:
            checkHGTDOn()
        else:
            atlasG4log.warning('The HGTD DetFlag is not supported in this release')

DetFlags.Print()

if DetFlags.Forward_on():
    if DetFlags.FwdRegion_on() or DetFlags.ZDC_on() or DetFlags.ALFA_on() or DetFlags.AFP_on():
        ## Do not filter high eta particles
        if simFlags.EventFilter.statusOn:
            simFlags.EventFilter.get_Value()['EtaPhiFilters'] = False
        ## ForwardTransport is applied to particles hitting BeamPipe::SectionF46
        DetFlags.bpipe_setOn()

    if DetFlags.FwdRegion_on():
        # Do full simulation rather than beam transport
        simFlags.ForwardDetectors = 1
        atlasG4log.info( 'FwdRegion switched on, so will run Full Simulation of the Forward Region rather than Forward Transport.' )
    elif DetFlags.ZDC_on() or DetFlags.ALFA_on() or DetFlags.AFP_on():
        ## Use the ForwardTransport package to do the beam transport
        atlasG4log.info( 'FwdRegion switched off, so will run Full Simulation of the Forward Region rather than Forward Transport.' )
        simFlags.ForwardDetectors = 2

## Set the PhysicsList
if hasattr(runArgs, 'physicsList'):
    simFlags.PhysicsList = runArgs.physicsList


## Random seed
if hasattr(runArgs, "randomSeed"):
    simFlags.RandomSeedOffset = int(runArgs.randomSeed)
else:
    atlasG4log.warning('randomSeed not set')
## Don't use the SeedsG4 override
simFlags.SeedsG4.set_Off()


## Set the Run Number (if required)
if hasattr(runArgs,"DataRunNumber"):
    if runArgs.DataRunNumber>0:
        atlasG4log.info( 'Overriding run number to be: %s ' % runArgs.DataRunNumber )
        simFlags.RunNumber=runArgs.DataRunNumber
elif hasattr(runArgs,'jobNumber'):
    if runArgs.jobNumber>=0:
        atlasG4log.info( 'Using job number '+str(runArgs.jobNumber)+' to derive run number.' )
        simFlags.RunNumber = simFlags.RunDict.GetRunNumber( runArgs.jobNumber )
        atlasG4log.info( 'Set run number based on dictionary to '+str(simFlags.RunNumber) )

## Handle cosmics track record
from AthenaCommon.BeamFlags import jobproperties
if jobproperties.Beam.beamType.get_Value() == 'cosmics':
    if hasattr(runArgs, "inputEVNT_TRFile"):
        simFlags.ReadTR = athenaCommonFlags.PoolEvgenInput()[0]
    else:
        if hasattr(runArgs, "outputEVNT_TRFile"):
            simFlags.WriteTR = runArgs.outputEVNT_TRFile
        include( 'CosmicGenerator/jobOptions_ConfigCosmicProd.py' )

## Add filters for non-cosmics simulation
## FIXME: This block should be moved out of the skeleton into job options.
if jobproperties.Beam.beamType.get_Value() != 'cosmics':
    if simFlags.CavernCuts:
        simFlags.EventFilter.set_Off()
        # Make a bigger world volume for cavern bg
        simFlags.WorldZRange.set_Value(26050)
    else:
        simFlags.EventFilter.set_On()

include("G4AtlasApps/G4Atlas.flat.configuration.py")

## Always enable the looper killer, unless it's been disabled
if not hasattr(runArgs, "enableLooperKiller") or runArgs.enableLooperKiller:
    simFlags.OptionalUserActionList.addAction('G4UA::LooperKillerTool', ['Step'])
else:
    atlasG4log.warning("The looper killer will NOT be run in this job.")

try:
    from RecAlgs.RecAlgsConf import TimingAlg
    topSeq+=TimingAlg("SimTimerBegin", TimingObjOutputName = "EVNTtoHITS_timings")
except:
    atlasG4log.warning('Could not add TimingAlg, no timing info will be written out.')

from AthenaCommon.CfgGetter import getAlgorithm
topSeq += getAlgorithm("BeamEffectsAlg", tryDefaultConfigurable=True)

from AthenaCommon.CfgGetter import getAlgorithm
topSeq += getAlgorithm("G4AtlasAlg",tryDefaultConfigurable=True)

## Add AMITag MetaData to TagInfoMgr
if hasattr(runArgs, 'AMITag'):
    if runArgs.AMITag != "NONE":
        from AthenaCommon.AppMgr import ServiceMgr as svcMgr
        svcMgr.TagInfoMgr.ExtraTagValuePairs += ["AMITag", runArgs.AMITag]

## Set firstEvent for cosmics jobs
if jobproperties.Beam.beamType.get_Value() == 'cosmics':
    if hasattr(runArgs, "firstEvent"):
        #print runArgs.firstEvent
        svcMgr.EventSelector.FirstEvent = runArgs.firstEvent
    else:
        svcMgr.EventSelector.FirstEvent = 0

## Increase max RDO output file size to 10 GB
## NB. We use 10GB since Athena complains that 15GB files are not supported
from AthenaCommon.AppMgr import ServiceMgr as svcMgr
svcMgr.AthenaPoolCnvSvc.MaxFileSizes = [ "10000000000" ]


## Post-include
if hasattr(runArgs, "postInclude"):
    for fragment in runArgs.postInclude:
        include(fragment)

if hasattr(runArgs, "outputEVNT_TRFile"):
    if hasattr(runArgs,"trackRecordType") and runArgs.trackRecordType=="stopped":
        include('SimulationJobOptions/postInclude.StoppedParticleWrite.py')

## Post-exec
if hasattr(runArgs, "postExec"):
    atlasG4log.info("transform post-exec")
    for cmd in runArgs.postExec:
        atlasG4log.info(cmd)
        exec(cmd)<|MERGE_RESOLUTION|>--- conflicted
+++ resolved
@@ -121,12 +121,9 @@
         not (hasattr(simFlags,'StoppedParticleFile') and simFlags.StoppedParticleFile.statusOn and simFlags.StoppedParticleFile.get_Value()!=''):
         include('SimulationJobOptions/preInclude.G4WriteCavern.py')
 
-<<<<<<< HEAD
 if jobproperties.Beam.beamType.get_Value() == 'cosmics':
     include('SimulationJobOptions/preInclude.Cosmics.py')
 
-=======
->>>>>>> 491cc3e5
 ## Select detectors
 if 'DetFlags' not in dir():
     ## If you configure one det flag, you're responsible for configuring them all!
