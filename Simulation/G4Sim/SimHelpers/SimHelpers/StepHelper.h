--- conflicted
+++ resolved
@@ -44,11 +44,7 @@
   std::string GetProcessName() const;
   G4int GetProcessSubType() const;
 private:
-<<<<<<< HEAD
-	const G4Step *m_theStep;
-=======
   const G4Step *theStep;
->>>>>>> 2fa2e200
 };
 
 #endif