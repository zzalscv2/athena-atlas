#!/usr/bin/env python

import pickle
import subprocess
import unittest
import os


class TestAtlasG4(unittest.TestCase):

    @classmethod
    def setUpClass(cls):
        os.environ["TRF_ECHO"] = "1"
        config_picklefilename = 'AtlasG4_config.pkl'
        command = [
            'AtlasG4_tf.py',
            '--athenaopts', '"--config-only={}"'.format(config_picklefilename),
            '--conditionsTag', 'OFLCOND-MC16-SDR-14',
            '--physicsList', 'FTFP_BERT_ATL',
            '--maxEvents', '2',
            '--postInclude', 'PyJobTransforms/UseFrontier.py',
            '--geometryVersion', 'ATLAS-R2-2016-01-00-01',
            '--DataRunNumber', '284500',
            '--inputEVNTFile', '/cvmfs/atlas-nightlies.cern.ch/repo/data/data-art/ISF_Validation/mc12_valid.110401.PowhegPythia_P2012_ttbar_nonallhad.evgen.EVNT.e3099.01517252._000001.pool.root.1',
            '--outputHITSFile', 'Hits.atlasg4.pool.root',
            # would otherwise fail due to missing HITS file:
            '--outputFileValidation', 'False',
        ]
        subprocess.check_call(command)

        with open(config_picklefilename, 'rb') as picklefile:
            job_config_dict = pickle.load(picklefile)

        cls._job_config_dict = job_config_dict


    def _assert_Algorithm_property_unordered_equal(self,
                                                   algorithm_name,
                                                   property_name,
                                                   expected_property_value):
        algconfigdict = self._job_config_dict[algorithm_name]
        actual_property_value_as_str = algconfigdict[property_name]
        # need to evaluate to obtain actual Python object
        actual_property_value = eval(actual_property_value_as_str)
        expected_property_value_sorted = sorted(expected_property_value)
        actual_property_value_sorted = sorted(actual_property_value)

        failure_message = "{algorithm}.{property} has a different " \
                          "value than expected!\n" \
                          "expected (sorted):\n" \
                          " {expected}\n" \
                          "actual (sorted):\n" \
                          " {actual}".format(
                              algorithm=algorithm_name,
                              property=property_name,
                              expected=expected_property_value_sorted,
                              actual=actual_property_value_sorted)
        self.assertEqual(expected_property_value_sorted,
                         actual_property_value_sorted,
                         failure_message)


    def _assert_Algorithm_property_ordered_equal(self,
                                                 algorithm_name,
                                                 property_name,
                                                 expected_property_value):
        algconfigdict = self._job_config_dict[algorithm_name]
        actual_property_value_as_str = algconfigdict[property_name]
        # need to evaluate to obtain actual Python object
        actual_property_value = eval(actual_property_value_as_str)

        failure_message = "{algorithm}.{property} has a different " \
                          "value than expected!\n" \
                          "expected:\n" \
                          " {expected}\n" \
                          "actual:\n" \
                          " {actual}".format(
                              algorithm=algorithm_name,
                              property=property_name,
                              expected=str(expected_property_value),
                              actual=str(actual_property_value))
        self.assertEqual(expected_property_value,
                         actual_property_value,
                         failure_message)


    def _assert_Algorithm_property_equal(self,
                                   algorithm_name,
                                   property_name,
                                   expected_property_value):
        algconfigdict = self._job_config_dict[algorithm_name]
        actual_property_value = algconfigdict[property_name]

        failure_message = "{algorithm}.{property} has a different " \
                          "value than expected!\n" \
                          "expected:\n" \
                          " {expected}\n" \
                          "actual:\n" \
                          " {actual}".format(
                              algorithm=algorithm_name,
                              property=property_name,
                              expected=str(expected_property_value),
                              actual=str(actual_property_value))
        self.assertEqual(str(expected_property_value),
                         str(actual_property_value),
                         failure_message)


    def test___BeamEffectsAlg_is_before_G4AtlasAlg_in_AthAlgSeq(self):
        ath_alg_sequence_as_str = self._job_config_dict['AthAlgSeq']['Members']
        # need to evaluate to obtain actual Python object
        ignore_Algs = ['EventInfoTagBuilder/EventInfoTagBuilder']
        ath_alg_sequence_list = [ alg for alg in eval(ath_alg_sequence_as_str) if alg not in ignore_Algs ]
        actual_last_ath_alg_sequence_entry = ath_alg_sequence_list[1]  # Position 0 should be the EventInfo conversion
        expected_last_ath_alg_sequence_entry = "Simulation::BeamEffectsAlg/BeamEffectsAlg"
        self.assertEqual(expected_last_ath_alg_sequence_entry,
                         actual_last_ath_alg_sequence_entry)


    def test___BeamEffectsAlg_InputTruthCollection_setCorrectly(self):
        expected_input_truth = 'GEN_EVENT'
        self._assert_Algorithm_property_equal('BeamEffectsAlg', 'InputMcEventCollection', expected_input_truth)


    def test___BeamEffectsAlg_OutputTruthCollection_setCorrectly(self):
        expected_output_truth = 'BeamTruthEvent'
        self._assert_Algorithm_property_equal('BeamEffectsAlg', 'OutputMcEventCollection', expected_output_truth)


    def test___BeamEffectsAlg_ISFRun_setCorrectly(self):
        expected_ISFRun = False
        self._assert_Algorithm_property_equal('BeamEffectsAlg', 'ISFRun', expected_ISFRun)


    def test___BeamEffectsAlg_GenEventManipulators_setCorrectly(self):
        expected_property_value = ['Simulation::GenEventValidityChecker/GenEventValidityChecker','Simulation::GenEventVertexPositioner/GenEventVertexPositioner']
        self._assert_Algorithm_property_ordered_equal('BeamEffectsAlg', 'GenEventManipulators', expected_property_value)


    def test___Geo2G4Svc_GetTopTransform_setCorrectly(self):
        expected_property_value = True
        self._assert_Algorithm_property_equal('Geo2G4Svc', 'GetTopTransform', expected_property_value)


    def test___G4AtlasAlg_is_at_end_of_AthAlgSeq(self):
        ath_alg_sequence_as_str = self._job_config_dict['AthAlgSeq']['Members']
        # need to evaluate to obtain actual Python object
        ath_alg_sequence_list = eval(ath_alg_sequence_as_str)

        actual_last_ath_alg_sequence_entry = ath_alg_sequence_list[-1]
        expected_last_ath_alg_sequence_entry = "G4AtlasAlg/G4AtlasAlg"
        self.assertEqual(expected_last_ath_alg_sequence_entry,
                         actual_last_ath_alg_sequence_entry)


    def test___G4AtlasAlg_ListOfSetProperties(self):
<<<<<<< HEAD
        expected_list = ['AtRndmGenSvc', 'DetGeoSvc', 'DetStore', 'EventInfo', 'EvtStore', 'ExtraInputs', 'ExtraOutputs', 'FastSimMasterTool', 'FlagAbortedEvents',
            'G4Commands', 'GeoIDSvc', 'InputConverter', 'InputTruthCollection', 'KillAbortedEvents', 'MultiThreading', 'NeededResources', 'OutputTruthCollection',
            'PhysicsListSvc', 'QuasiStablePatcher', 'RandomGenerator', 'RecordFlux', 'ReleaseGeoModel', 'SenDetMasterTool', 'TruthRecordService', 'UserActionSvc', 
            'UserLimitsSvc', 'Verbosities', 'UserActionTools']
=======
        expected_list = ['AtRndmGenSvc', 'DetGeoSvc', 'DetStore', 'TruthPreselectionTool', 'EventInfo', 'EvtStore', 'ExtraInputs', 'ExtraOutputs', 'FastSimMasterTool', 'FlagAbortedEvents', 'G4Commands', 'GeoIDSvc', 'InputConverter', 'InputTruthCollection', 'KillAbortedEvents', 'MultiThreading', 'NeededResources', 'OutputTruthCollection', 'PhysicsListSvc', 'QuasiStablePatcher', 'RandomGenerator', 'RecordFlux', 'ReleaseGeoModel', 'SenDetMasterTool', 'TruthRecordService', 'UseShadowEvent', 'UserActionSvc', 'UserLimitsSvc', 'Verbosities']
>>>>>>> f3b6c981
        g4atlasalg = self._job_config_dict['G4AtlasAlg']
        actual_list = g4atlasalg.keys()
        expected_property_value_sorted = sorted(expected_list)
        actual_property_value_sorted = sorted(actual_list)

        failure_message = "G4AtlasAlg.keys() has a different " \
                          "value than expected!\n" \
                          "expected (sorted):\n" \
                          " {expected}\n" \
                          "actual (sorted):\n" \
                          " {actual}".format(
                              expected=expected_property_value_sorted,
                              actual=actual_property_value_sorted)
        self.assertEqual(expected_property_value_sorted,
                         actual_property_value_sorted,
                         failure_message)


    def test___G4AtlasAlg_InputTruthCollection_setCorrectly(self):
        expected_input_truth = 'BeamTruthEvent'
        self._assert_Algorithm_property_equal('G4AtlasAlg', 'InputTruthCollection', expected_input_truth)


    def test___G4AtlasAlg_OutputTruthCollection_setCorrectly(self):
        expected_output_truth = 'TruthEvent'
        self._assert_Algorithm_property_equal('G4AtlasAlg', 'OutputTruthCollection', expected_output_truth)


    def test___G4AtlasAlg_FastSimMasterTool_setCorrectly(self):
        expected_tool_name = 'FastSimulationMasterTool/FastSimulationMasterTool'
        self._assert_Algorithm_property_equal('G4AtlasAlg', 'FastSimMasterTool', expected_tool_name)


    def test___G4AtlasAlg_PhysicsListSvc_setCorrectly(self):
        expected_tool_name = 'PhysicsListSvc'
        self._assert_Algorithm_property_equal('G4AtlasAlg', 'PhysicsListSvc', expected_tool_name)


    def test___G4AtlasAlg_SenDetMasterTool_setCorrectly(self):
        expected_tool_name = 'SensitiveDetectorMasterTool/SensitiveDetectorMasterTool'
        self._assert_Algorithm_property_equal('G4AtlasAlg', 'SenDetMasterTool', expected_tool_name)


    def test___G4AtlasAlg_UserLimitsSvc_setCorrectly(self):
        expected_service_name = 'UserLimitsSvc'
        self._assert_Algorithm_property_equal('G4AtlasAlg', 'UserLimitsSvc', expected_service_name)


    def test___G4AtlasAlg_UserActionSvc_setCorrectly(self):
        expected_service_name = 'G4UA::UserActionSvc'
        self._assert_Algorithm_property_equal('G4AtlasAlg', 'UserActionSvc', expected_service_name)


    def test___G4AtlasAlg_DetGeoSvc_setCorrectly(self):
        expected_service_name = 'DetectorGeometrySvc'
        self._assert_Algorithm_property_equal('G4AtlasAlg', 'DetGeoSvc', expected_service_name)


    def test___G4AtlasAlg_GeoIDSvc_setCorrectly(self):
        expected_service_name = 'ISF_GeoIDSvc'
        self._assert_Algorithm_property_equal('G4AtlasAlg', 'GeoIDSvc', expected_service_name)


    def test___G4AtlasAlg_AtRndmGenSvc_setCorrectly(self):
        expected_service_name = 'AthRNGSvc'
        self._assert_Algorithm_property_equal('G4AtlasAlg', 'AtRndmGenSvc', expected_service_name)


    def test___G4AtlasAlg_TruthRecordService_setCorrectly(self):
        expected_service_name = 'ISF_MC12TruthService'
        self._assert_Algorithm_property_equal('G4AtlasAlg', 'TruthRecordService', expected_service_name)


    def test___G4AtlasAlg_InputConverter_setCorrectly(self):
        expected_service_name = 'ISF_InputConverter'
        self._assert_Algorithm_property_equal('G4AtlasAlg', 'InputConverter', expected_service_name)


    def test___G4AtlasAlg_RandomGenerator_setCorrectly(self):
        expected_service_name = 'athena'
        self._assert_Algorithm_property_equal('G4AtlasAlg', 'RandomGenerator', expected_service_name)


    def test___G4AtlasAlg_G4Commands_setCorrectly(self):
        expected_property_value = ['/run/verbose 2'] #TODO this will probably change as the configuration is migrated
        self._assert_Algorithm_property_unordered_equal('G4AtlasAlg', 'G4Commands', expected_property_value)


    def test___G4AtlasAlg_Verbosities_setCorrectly(self):
        expected_property_value = {} #TODO this will probably change as the configuration is migrated
        self._assert_Algorithm_property_unordered_equal('G4AtlasAlg', 'Verbosities', expected_property_value)


    def test___G4AtlasAlg_ReleaseGeoModel_setCorrectly(self):
        expected_property_value = True
        self._assert_Algorithm_property_equal('G4AtlasAlg', 'ReleaseGeoModel', expected_property_value)


    def test___G4AtlasAlg_KillAbortedEvents_setCorrectly(self):
        expected_property_value = True
        self._assert_Algorithm_property_equal('G4AtlasAlg', 'KillAbortedEvents', expected_property_value)


    def test___G4AtlasAlg_FlagAbortedEvents_setCorrectly(self):
        expected_property_value = False
        self._assert_Algorithm_property_equal('G4AtlasAlg', 'FlagAbortedEvents', expected_property_value)


    def test___G4AtlasAlg_MultiThreading_setCorrectly(self):
        expected_property_value = False
        self._assert_Algorithm_property_equal('G4AtlasAlg', 'MultiThreading', expected_property_value)


    def test___G4AtlasAlg_RecordFlux_setCorrectly(self):
        expected_property_value = False
        self._assert_Algorithm_property_equal('G4AtlasAlg', 'RecordFlux', expected_property_value)


    def test___GeoModelSvc_DetectorTools_setCorrectly(self):
        expected_property_value = ['PixelDetectorTool/PixelDetectorTool', 'SCT_DetectorTool/SCT_DetectorTool', 'TRT_DetectorTool/TRT_DetectorTool', 'InDetServMatTool/InDetServMatTool', 'LArDetectorToolNV/LArDetectorToolNV', 'TileDetectorTool/TileDetectorTool', 'MuonDetectorTool/MuonDetectorTool', 'BeamPipeDetectorTool/BeamPipeDetectorTool']
        self._assert_Algorithm_property_ordered_equal('GeoModelSvc', 'DetectorTools', expected_property_value)


    def test___AGDDtoGeoSvc_Builders_setCorrectly(self):
        expected_property_value = ['MuonAGDDTool/MuonSpectrometer']
        self._assert_Algorithm_property_ordered_equal('AGDDtoGeoSvc', 'Builders', expected_property_value)


if __name__ == '__main__':
    dirname = 'tf_config_test'
    os.system ('rm -rf ' + dirname)
    os.mkdir (dirname)
    os.chdir (dirname)
    unittest.main()<|MERGE_RESOLUTION|>--- conflicted
+++ resolved
@@ -154,14 +154,10 @@
 
 
     def test___G4AtlasAlg_ListOfSetProperties(self):
-<<<<<<< HEAD
-        expected_list = ['AtRndmGenSvc', 'DetGeoSvc', 'DetStore', 'EventInfo', 'EvtStore', 'ExtraInputs', 'ExtraOutputs', 'FastSimMasterTool', 'FlagAbortedEvents',
+        expected_list = ['AtRndmGenSvc', 'DetGeoSvc', 'DetStore', 'TruthPreselectionTool', 'EventInfo', 'EvtStore', 'ExtraInputs', 'ExtraOutputs', 'FastSimMasterTool', 'FlagAbortedEvents',
             'G4Commands', 'GeoIDSvc', 'InputConverter', 'InputTruthCollection', 'KillAbortedEvents', 'MultiThreading', 'NeededResources', 'OutputTruthCollection',
-            'PhysicsListSvc', 'QuasiStablePatcher', 'RandomGenerator', 'RecordFlux', 'ReleaseGeoModel', 'SenDetMasterTool', 'TruthRecordService', 'UserActionSvc', 
+            'PhysicsListSvc', 'QuasiStablePatcher', 'RandomGenerator', 'RecordFlux', 'ReleaseGeoModel', 'SenDetMasterTool', 'TruthRecordService', 'UseShadowEvent', 'UserActionSvc', 
             'UserLimitsSvc', 'Verbosities', 'UserActionTools']
-=======
-        expected_list = ['AtRndmGenSvc', 'DetGeoSvc', 'DetStore', 'TruthPreselectionTool', 'EventInfo', 'EvtStore', 'ExtraInputs', 'ExtraOutputs', 'FastSimMasterTool', 'FlagAbortedEvents', 'G4Commands', 'GeoIDSvc', 'InputConverter', 'InputTruthCollection', 'KillAbortedEvents', 'MultiThreading', 'NeededResources', 'OutputTruthCollection', 'PhysicsListSvc', 'QuasiStablePatcher', 'RandomGenerator', 'RecordFlux', 'ReleaseGeoModel', 'SenDetMasterTool', 'TruthRecordService', 'UseShadowEvent', 'UserActionSvc', 'UserLimitsSvc', 'Verbosities']
->>>>>>> f3b6c981
         g4atlasalg = self._job_config_dict['G4AtlasAlg']
         actual_list = g4atlasalg.keys()
         expected_property_value_sorted = sorted(expected_list)
