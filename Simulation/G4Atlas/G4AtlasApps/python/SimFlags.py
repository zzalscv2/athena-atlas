--- conflicted
+++ resolved
@@ -1,8 +1,4 @@
-<<<<<<< HEAD
-# Copyright (C) 2002-2023 CERN for the benefit of the ATLAS collaboration
-=======
 # Copyright (C) 2002-2024 CERN for the benefit of the ATLAS collaboration
->>>>>>> e1afcba8
 
 """
 Simulation-specific flags.
