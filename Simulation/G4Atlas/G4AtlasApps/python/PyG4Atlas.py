# Copyright (C) 2002-2017 CERN for the benefit of the ATLAS collaboration

""" Geant4 simulation Python facilities for the ATLAS experiment.

- General-purpose Python classes & functions for the Atlas G4 simulation.
- The attributes, methods and functions which start with "_" are private
  and intended only for internal use.

"""

__author__ = 'A. Dell`Acqua, M. Gallas, A. Buckley'

import os, os.path, string, sys
from time import time
from GaudiPython import PyAlgorithm
from AthenaCommon import Constants, Logging, SystemOfUnits
from AthenaCommon.AppMgr import theApp
from AthenaCommon.Include import include
import cppyy


from AthenaCommon.ConcurrencyFlags import jobproperties as concurrencyProps
if concurrencyProps.ConcurrencyFlags.NumThreads() > 0:
    is_hive = True
else:
    is_hive = False


# TODO: Rename to AppProfiler, to avoid class/variable confusion
class _app_profiler(object):
    """\
    Monitor the memory and CPU time used.

    This is used at different points in the initialization phase of the
    application. It runs if G4AtlasEngine.log.level <= 10.
    """

    def __init__(self, verboselevel):
        self._vlevel = verboselevel
        self._firstTime = time()
        self._outputfileName = 'G4InitStats.out'
        self._isfirstCall = False

    def __call__(self, action):
        if self._vlevel <= 10 or G4AtlasEngine.log.level <= 10:
            pid = os.getpid()
            statm = string.split(open('/proc/%d/statm' % pid, 'r').readlines()[0])
            stat = string.split(open('/proc/%d/stat' % pid, 'r').readlines()[0])
            now = time()
            G4AtlasEngine.log.debug('G4AtlasEngine::app_profiler')
            print "                                                  "
            print "      G4AtlasEngine::app_profiler at ", action
            print "      Memory status: Virtual %d kB, RSS %d kB" % (int(stat[22])/1048.576,int(statm[1])*4)
            print "      Time since beginning: %f s" % (now - self._firstTime)
            print "                                                  "
            filemode = "a"
            if not self._isfirstCall:
                filemode = "w"
                self._isfirstCall = True
            outputfile = open(self._outputfileName, filemode)
            outputfile.write("%s %d %d %f\n" % (action, int(stat[22])/1048.576, int(statm[1])*4, now-self._firstTime))



class G4AtlasEngine:
    """
    Generic simulation engine class.

    Geometry, sensitive detectors, physics lists, physical cuts, etc. must be
    attached to this class.
    """

    _NumInstances = 0

    def __init__(self, name_simu="", useISF=False):
        """
        Default simulation engine object initialization.

        Only one instance per simulation job.
        """
        if G4AtlasEngine._NumInstances > 0:
            msg = 'There is already an instance of the G4AtlasEngine class -- try to use it!'
            G4AtlasEngine.log.error('G4AtlasEngine: ' + msg)
            raise RuntimeError('PyG4Atlas: G4AtlasEngine: __init__(): Attempted multiple instantiation')

        ## Init dictionaries and lists
        # TODO: Clean up this whole ugly "Dict*" mess
        G4AtlasEngine.Dict = dict()
        G4AtlasEngine.Dict_DetConfig = dict()
        G4AtlasEngine.Dict_Materials = dict()
        G4AtlasEngine.Dict_MCTruthStrg = dict()
        G4AtlasEngine.Dict_MCTruthStrg['SecondarySavingPolicy'] = 'All'
        G4AtlasEngine.Dict_SpecialConfiguration = dict()

        ## Web doc links
        G4AtlasEngine.Dict_WebLinks = {
            'maindoc': 'https://twiki.cern.ch/twiki/bin/view/Atlas/G4AtlasApps',
            'recipes': 'https://twiki.cern.ch/twiki/bin/view/Atlas/RecipesG4AtlasApps' }
        G4AtlasEngine.List_Elements = []
        G4AtlasEngine.List_LoadedDict = []
        G4AtlasEngine.List_LoadedLib = []
        G4AtlasEngine.List_LoadedXML = []

        ## Simulation name and number of instances control
        G4AtlasEngine.Name = name_simu
        G4AtlasEngine._NumInstances += 1

        ## Counter to track the number of callback functions that have been executed
        G4AtlasEngine._callback_counter = 0

        ## Logging service
        G4AtlasEngine.log = Logging.logging.getLogger('G4AtlasApps')
        from AthenaCommon.AppMgr import ServiceMgr as svcMgr
        G4AtlasEngine.log.setLevel(10*(svcMgr.MessageSvc.OutputLevel - 1))

        # The profiler will work if log level = debug
        G4AtlasEngine._app_profiler = _app_profiler(G4AtlasEngine.log.level)

        # pylcgdict default dictionaries
        self.load_Dict('AtlasSealCLHEPDict')
        self.load_Dict('G4AtlasControlDict')
        G4AtlasEngine.gbl = cppyy.makeNamespace("")
        G4AtlasEngine._ctrl = G4AtlasEngine.gbl.SimControl()
        self.init_status = 0

        self.useISF = useISF

        G4AtlasEngine._InitList = list()
        G4AtlasEngine.log.info('G4AtlasEngine: starting engine')


    def setUseISF(self, useISF) :
        G4AtlasEngine.log.info('setting useISF to %s' % useISF)
        self.useISF = useISF

    def _init_G4(self):
        """ Inits G4

           (for internal use)
        """
        if "init_G4" not in self._InitList:
            G4AtlasEngine.log.debug(' G4AtlasEngine: _init_G4: init Geant4 ')
            if G4AtlasEngine.log.level <= 30:
<<<<<<< HEAD
                from SimFlags import simFlags
=======
                from G4AtlasApps.SimFlags import simFlags
>>>>>>> a75a4d70
                simFlags.G4Commands += ['/run/verbose 2'] # FIXME make configurable based on Athena message level?
            G4AtlasEngine._ctrl.initializeG4(is_hive)
            self._InitList.append('init_G4')
            G4AtlasEngine._app_profiler('_init_G4: ')
        else:
            G4AtlasEngine.log.warning('G4AtlasEngine: init_G4 is already done')


    def _init_MCTruth(self):
        """ Inits MCTruth strategies

           (for internal use)
        """
        if 'init_MCTruth' not in self._InitList:
            G4AtlasEngine.log.debug('G4AtlasEngine: _init_MCTruth: init MCTruth strategies ')
            for i in G4AtlasEngine.Dict_MCTruthStrg.keys():
                if i != 'SecondarySavingPolicy':
                    G4AtlasEngine.Dict_MCTruthStrg.get(i)._construct()
            G4AtlasEngine._ctrl.mctruthMenu.secondarySaving(G4AtlasEngine.Dict_MCTruthStrg.get('SecondarySavingPolicy'))
            G4AtlasEngine._ctrl.mctruthMenu.listStrategies()
            self._InitList.append('init_MCTruth')
            G4AtlasEngine._app_profiler('_init_MCTruth: ')
        else:
            G4AtlasEngine.log.warning('G4AtlasEngine: init_MCTruth is already done')
            G4AtlasEngine._ctrl.mctruthMenu.listStrategies()


    def _init_Simulation(self):
        """\
        Simulation engine initialization.

        Internal method which initializes the simulation engine. The simulation
        passes through several distinct levels at which user configuration may
        be done via the simFlags.InitFunctions dict, keyed on the appropriate
        hook point. The provided hook points are

          preInit - called before Athena initialize()
          pre/postInitG4 - called before/after the init_G4 method
          pre/postInitMCTruth - called before/after the init_MCTruth method
          pre/postInitFields - called before/after the init_Fields method
          postInit - called after all sim engine initialisation methods

        The current init level is stored in G4AtlasEngine.init_status, and its
        name corresponds to the active hook at that point.
        """
        from G4AtlasApps.SimFlags import simFlags

        def _run_init_callbacks(init_level):
            if simFlags.InitFunctions.statusOn and init_level in simFlags.InitFunctions.get_Value():
                #print simFlags.InitFunctions.get_Value()
                for callback_fn in simFlags.InitFunctions.get_Value()[init_level]:
                    callback_fn.__call__()
                    G4AtlasEngine._callback_counter += 1

        def _run_init_stage(name):
            # TODO: Set self.init_status at each sub-step and write that out in _run_init_callbacks
            self.init_status = "preInit" + name
            G4AtlasEngine.log.debug("G4AtlasEngine:init stage " + self.init_status)
            _run_init_callbacks(self.init_status)
            self.init_status = "init" + name
            G4AtlasEngine.log.debug("G4AtlasEngine:init stage " + self.init_status)
            getattr(self, "_init_" + name).__call__()
            self.init_status = "postInit" + name
            G4AtlasEngine.log.debug("G4AtlasEngine:init stage " + self.init_status)
            _run_init_callbacks(self.init_status)

        _run_init_stage("G4")

        if not self.useISF:
            _run_init_stage("MCTruth")
        else:
            G4AtlasEngine.log.debug('not initializing MCTruth in G4AtlasEngine because useISF=True')

        self.init_status = "postInit"
        G4AtlasEngine.log.debug("G4AtlasEngine:init stage " + self.init_status)
        _run_init_callbacks(self.init_status)

        ## Check that all the callbacks were indeed called, and warn otherwise
        num_reg_callbacks = sum(len(cblist) for cblist in simFlags.InitFunctions.get_Value().values())
        if G4AtlasEngine._callback_counter != num_reg_callbacks:
            G4AtlasEngine.log.warning("G4AtlasEngine: mismatch in num of callbacks regd/called = %d/%d" %
                                      (num_reg_callbacks, G4AtlasEngine._callback_counter))

        G4AtlasEngine._app_profiler('_init_Simulation')


    @classmethod
    def load_Lib(cls, lib_name):
        """ Loads libraries.

            lib_name ='name_library'
        """
        if lib_name:
            if lib_name not in G4AtlasEngine.List_LoadedLib:
                try:
                    G4AtlasEngine._ctrl.load(lib_name)
                    G4AtlasEngine.List_LoadedLib.append(lib_name)
                    G4AtlasEngine.log.debug('G4AtlasEngine:load_Lib: %s loaded' % lib_name)
                except:
                    raise RuntimeError('Lib %s cannot be found' % lib_name)


    @classmethod
    def load_Dict(cls, dict_name):
        """ Loads  python dictionaries

            dict_name = name of the dictionary
        """
        if dict_name and dict_name not in G4AtlasEngine.List_LoadedDict:
            try:
                cppyy.loadDict(dict_name)
            except:
                print "Unexpected error:", sys.exc_info(),'\n'
                print 'ROOT5 migration problem: ', dict_name
            try:
                G4AtlasEngine.List_LoadedDict.append(dict_name)
                G4AtlasEngine.log.debug(' G4AtlasEngine:load_Dict: %s loaded' % dict_name)
            except:
                raise RuntimeError('Dict %s can not be found' % dict_name)


    def print_Summary(self):
        """ Prints the summary
        """
        print self.Name
        print self.List_LoadedLib



    class menu_MCTruth:
        """ MC truth strategies can be added using this menu.

            As a menu, a instance of it is needed to access the
            following methods:

            .add_McTruthStrategy(MCTruthStrg_object)
            .add_SecondarySaving()
            .list_Strategies()
            .list_Parameters()
            .set_TruthStrategiesParameter('param_name',value)
        """

        @classmethod
        def add_McTruthStrategy(cls, strg_obj):
            """Adds a strategy to the dictionary of MCTruth strategies.

               The strategies will be built after the physics-list and
               physics-regions.
            """
            if isinstance(strg_obj,MCTruthStrg):
                G4AtlasEngine.Dict_MCTruthStrg[strg_obj.Name] = strg_obj
                G4AtlasEngine.log.debug(' G4AtlasEngine:'+
                                              'menu_MCTruth:add_McTruthStrategy: '+
                                              'added '+strg_obj.Name)
            else:
                G4AtlasEngine.log.error(' G4AtlasEngine:'+
                                              'menu_MCTruth:add_McTruthStrategy:'+
                                              ' This is not a MCTruthStrg object!!!')


        @classmethod
        def list_Strategies(cls):
            """ List the possible strategies.
            """
            G4AtlasEngine._ctrl.mctruthMenu.listStrategies()


        @classmethod
        def list_Parameters(cls):
            """ List parameters for the MCTruth.
            """
            G4AtlasEngine._ctrl.mctruthMenu.listParameters()


        @classmethod
        def set_SecondarySaving(cls, p):
            """ Sets the secondary saving.

                The possible values are:
                      Primaries, StoredSecondaries , All

                The value for production must be StoredSecondaries
            """
            G4AtlasEngine.Dict_MCTruthStrg['SecondarySavingPolicy'] = p


        @classmethod
        def set_TruthStrategiesParameter(cls, param_name, param_value):
            """ Sets the parameters for the MCTruth

               for the list of parameters look into list_Parameters
            """
            G4AtlasEngine._ctrl.mctruthMenu.setTruthStrategiesParameter(param_name,param_value)



    class menu_EventFilter(object):
        """
        Access to the event filters
        """

        # TODO: Why the separate implementation object? Clean this up.
        class __impl:
            """
            All the filters are off by default.
            """
            def __init__(self):

                self.EtaPhiFilters = G4AtlasEngine.gbl.EtaPhiFilters('EtaPhiFilters')

                self.VertexRangeChecker = G4AtlasEngine.gbl.VertexRangeChecker('VertexRangeChecker')
                from G4AtlasApps.SimFlags import simFlags
                if hasattr(simFlags, 'WorldZRange') and simFlags.WorldZRange.statusOn:
                    self.VertexRangeChecker.SetZ(  simFlags.WorldZRange.get_Value() )
                if hasattr(simFlags, 'WorldRRange') and simFlags.WorldRRange.statusOn:
                    self.VertexRangeChecker.SetRmax( simFlags.WorldRRange.get_Value() )
                self.FilterStatusOn = {
                    'EtaPhiFilters' : False,
                    'VertexRangeChecker' : False
                    }


        # TODO: Remove along with __impl
        __instance = None
        def __getattr__(self, attr):
            return getattr(self.__instance, attr)
        def __setattr__(self, attr, value):
            return setattr(self.__instance, attr, value)


        # TODO: Clean with __impl removal
        def __init__(self):
            if G4AtlasEngine.menu_EventFilter.__instance is None:
                G4AtlasEngine.menu_EventFilter.__instance = G4AtlasEngine.menu_EventFilter.__impl()
            # TODO: Clean this up when __setattr__ is not overridden
            self.__dict__['_menu_EventFilter.__instance'] = G4AtlasEngine.menu_EventFilter.__instance
            self._Built = False


        def getFilter(self, name_filter):
            """
            Provides access to a given filter by name.

            The filters can be customized from here.
            Available filters are:
            - EtaPhiFilters
            - VertexRangeChecker
            """
            f = getattr(self, name_filter)
            if f is None:
                G4AtlasEngine.log.warning('menu_EventFilter: event filter unknown')
            return f


        # TODO: Why? Use a property instead? This can't be written, can it?
        def getFilterStatus(self):
            """
            Returns the status of the different filters.

            The status can be changed from here, it is a Python dictionary that
            can be set to True or False values for each filter.  The filters
            will be activated following the status here selected.
            """
            return self.FilterStatusOn


        def _build(self):
            """
            Builds the filters and set them to the indicated status.

            See the flag 'simFlags.EventFilter'
            """
            if self._Built:
                G4AtlasEngine.log.debug('menu_EventFilter._build: init EventFilter manipulators already done\n%s' % self.getFilterStatus())
                return
            self._Built = True

            ## Switch filters on and off as required
            # TODO: Why this indirect nonsense?
            for fname, factive in self.FilterStatusOn.iteritems():
                fobj = getattr(self, fname)
                if not fobj:
                    raise Exception("Unknown event filter '%s'" % fname)
                # TODO: These objects would be better off with an API method that accepts an on/off boolean
                if factive:
                    fobj.switchOn()
                else:
                    fobj.switchOff()

            G4AtlasEngine.Dict['EventFilters'] = self
            G4AtlasEngine.log.debug('menu_EventFilter._build: init EventFilter manipulators\n%s' % self.getFilterStatus())



class DetConfigurator:
    """ DetConfigurator is a hook for the specific sub-detector configuration.

         It provides access to the C++ classes which configure a given
        sub-detector and that have been exported to the Python layer
        using the LCG dictionaries. The corresponding dictionary is
        loaded and the  corresponding python "DetConfigurator" object
        is kept in the:
                AtlasG4Eng.G4Eng.Dict_DetConfig
        Python dictionary.
         In this way the detector configuration is done by the simulation
        core infrastructure following the user requirements, in terms of
        detector flags ("DetFlags") and simulation flags ("simFlags") but
        the end-user can access to the same object and modify the
        configuration.
         Of course the end-user modification will be taken in account
        depending on the time in which is done and in relation with the
        different initialization phases of the G4AtlasEngine.
    """

    def __init__(self,name,lcgdict_name,mode=''):
        """
          name = name that will appear in AtlasG4Eng.G4Eng.Dict_DetConfig
                 as a key.
          lcgdict_name = name of the LCG dictionary
          mode = (optional) string to be use in order to select diferent
                "modes" at the time the DetConfigurator hook is built. The
                 LCG dictionary provided by the sub-detector can be generic
                 and only a set of configuration classes make sense in a
                 given simulation job.
        """
        self.Name = name
        self.LCGDictionaryName = lcgdict_name
        self.Mode = mode
        self._Built = False
        G4AtlasEngine.load_Dict(self.LCGDictionaryName)
        if self.Name not in G4AtlasEngine.Dict_DetConfig:
            G4AtlasEngine.Dict_DetConfig[self.Name] = self
            self.build(self.Mode)
            self._Built = True
        else:
            G4AtlasEngine.log.info(' DetConfigurator: with name '+self.Name+ ' is already in the Dict_DetConfig: please use it!')


    def build(self,mode):
        """ You should re_write this method to decide which C++ configuration
            classes you want to make available to the users
        """
        G4AtlasEngine.log.warning(' DetConfigurator:_build: nothing is done!!!, you have to overwrite it!')



class MCTruthStrg:
    """ MCTruth strategy.

        Different MCTruth strategies can be defined and applied to
       several volumes (typically to the DetFacilities that are the
       envelopes of the sub-detectors).

       The G4AtlasEngine.menu_MCTruth menu is the way to deal with
       the MCTruthStrg.
    """
    def __init__(self,G4TruthStrgLib,NameStrg,volume_name,volume_level):
        """
           volume_level = position of the volume in the G4 hierarchy.
        """
        self._Built=False
        self.Lib=G4TruthStrgLib
        self.Name=NameStrg
        self.Dict_Volumes = dict()
        self.Dict_Volumes[volume_name]=volume_level


    def add_Volumes(self,vol_name, vol_level):
        """ Adds volumes to the list of volumes in which the strategy
            will be used.

        """
        if vol_name not in self.Dict_Volumes:
            self.Dict_Volumes[vol_name] = vol_level
        else:
            G4AtlasEngine.log.warning(' MCTruthStrg: add_Volumes: The the volume '+vol_name+'is already in the list')


    def _construct(self):
        if self.Lib not in G4AtlasEngine.List_LoadedLib:
            G4AtlasEngine._ctrl.load(self.Lib)
            G4AtlasEngine.List_LoadedLib.append(self.Lib)
        if not(self._Built):
           for i in self.Dict_Volumes.keys():
               G4AtlasEngine._ctrl.mctruthMenu.activateStrategy(self.Name, i, self.Dict_Volumes.get(i))
               G4AtlasEngine.log.debug(' MCTruthStrg:'+
                                             '_construct: '+self.Name +' and apply it to volume '+i)
           self._Built=True
           G4AtlasEngine._app_profiler('  _build MCTruthStrg: '+self.Name)



class SimSkeleton(object):
    """ Skeleton for a simulation entity.

       This class defines a skeleton for a simulation entity. The different
        do_something  methods will be automatically executed at the method
       initialize() of the PyG4AtlasAlg (Python Algorithm) which steers all
       the simulation jobs. You can re-write the do_something methods here
       defined in order to start a simulation entity from scracth or to
       modify in deep one of the existing simulation entities (see the user
       manual, or ask for more help in how to use this class)

       Note: all the do_something methods you re-write must be declared as
             classmethod. Apart from the existing do_something methods here
             defined you can define your own ones.
    """

    def __init__(self):
        """
        The skeleton will be in the G4AtlasEng.G4Eng.Dict() and it will be
        accessible at any point.
        """
        if 'simu_skeleton' not in G4AtlasEngine.Dict:
            G4AtlasEngine.Dict['simu_skeleton'] = self
        else:
            G4AtlasEngine.log.warning('SimSkeleton.__init__: the simulation has already a skeleton: '
                                      'you can find it in the G4AtlasEng.G4Eng.Dict()')

    @classmethod
    def _do_jobproperties(cls):
        """ Place to handle JobProperties.
        """
        G4AtlasEngine.log.info('SimSkeleton._do_jobproperties ::  nothing done')


    @classmethod
    def _do_external(cls):
        """ Place to handle the external services: GeoModel, CondDB, etc.
        """
        G4AtlasEngine.log.info('SimSkeleton._do_external ::  nothing done')


    @classmethod
    def hits_persistency(cls):
        """ HITS POOL file persistency
        """
        from G4AtlasApps.SimFlags import simFlags
        from AthenaCommon.DetFlags import DetFlags
        from AthenaCommon.AthenaCommonFlags import athenaCommonFlags
        from AthenaPoolCnvSvc.WriteAthenaPool import AthenaPoolOutputStream

        ## Not yet understood, but need to treat StreamHITS as alg in Hive.
        ## Seems to also work fine outside of Hive, but to be extra safe I'm
        ## only changing it in Hive.
        as_alg = is_hive
        ## NB. Two-arg constructor is needed, since otherwise metadata writing fails!
        stream1 = AthenaPoolOutputStream("StreamHITS", athenaCommonFlags.PoolHitsOutput(), asAlg=as_alg)

        ## Write geometry tag info - move to main method
        #import EventInfoMgt.EventInfoMgtInit

        ## EventInfo & TruthEvent always written by default
        stream1.ForceRead=True
        stream1.ItemList = ["EventInfo#*",
                            "McEventCollection#TruthEvent",
                            "JetCollection#*"]

        ## If we are running quasi-stable particle simulation, include the original event record
        if hasattr(simFlags,'IncludeParentsInG4Event') and simFlags.IncludeParentsInG4Event.statusOn and simFlags.IncludeParentsInG4Event():
            stream1.ItemList += ["McEventCollection#GEN_EVENT"]

        from PyJobTransforms.trfUtils import releaseIsOlderThan
        stream1.ItemList += ["xAOD::JetContainer#*",
                             "xAOD::JetAuxContainer#*"]

        ## Make stream aware of aborted events
        stream1.AcceptAlgs = ["G4AtlasAlg"]

        ## Detectors

        ## Inner Detector
        if DetFlags.ID_on():
            stream1.ItemList += ["SiHitCollection#*",
                                 "TRTUncompressedHitCollection#*",
                                 "TrackRecordCollection#CaloEntryLayer"]
        ## Calo
        if DetFlags.Calo_on():
            stream1.ItemList += ["CaloCalibrationHitContainer#*",
                                 "LArHitContainer#*",
                                 "TileHitVector#*",
                                 #"SimpleScintillatorHitCollection#*",
                                 "TrackRecordCollection#MuonEntryLayer"]
        ## Muon
        if DetFlags.Muon_on():
            stream1.ItemList += ["RPCSimHitCollection#*",
                                 "TGCSimHitCollection#*",
                                 "CSCSimHitCollection#*",
                                 "MDTSimHitCollection#*",
                                 "TrackRecordCollection#MuonExitLayer"]
            if hasattr(simFlags, 'SimulateNewSmallWheel'):
                if simFlags.SimulateNewSmallWheel():
                    stream1.ItemList += ["GenericMuonSimHitCollection#*"]
        ## Lucid
        if DetFlags.Lucid_on():
            stream1.ItemList += ["LUCID_SimHitCollection#*"]

        ## FwdRegion
        if DetFlags.FwdRegion_on():
            stream1.ItemList += ["SimulationHitCollection#*"]

        ## ZDC
        if DetFlags.ZDC_on():
            stream1.ItemList += ["ZDC_SimPixelHit_Collection#*",
                                 "ZDC_SimStripHit_Collection#*"]
        ## ALFA
        if DetFlags.ALFA_on():
            stream1.ItemList += ["ALFA_HitCollection#*",
                                 "ALFA_ODHitCollection#*"]

        ## AFP
        if DetFlags.AFP_on():
            stream1.ItemList += ["AFP_TDSimHitCollection#*",
                                 "AFP_SIDSimHitCollection#*"]

        ### Ancillary scintillators
        #stream1.ItemList += ["ScintillatorHitCollection#*"]

        ## TimingAlg
        stream1.ItemList +=["RecoTimingObj#EVNTtoHITS_timings"]

        ## Add cosmics and test beam configuration hit persistency if required cf. geom tag
        layout = simFlags.SimLayout.get_Value()
        if "tb" not in layout:
            from AthenaCommon.BeamFlags import jobproperties
            if jobproperties.Beam.beamType() == 'cosmics' or \
                    (hasattr(simFlags, "WriteTR") and simFlags.WriteTR.statusOn) or \
                    (hasattr(simFlags, "ReadTR") and simFlags.ReadTR.statusOn):
                stream1.ItemList += ["TrackRecordCollection#CosmicRecord", "TrackRecordCollection#CosmicPerigee"]
        else:
            ## CTB-specific
            if layout.startswith("ctb"):
                if simFlags.LArFarUpstreamMaterial.statusOn and simFlags.LArFarUpstreamMaterial.get_Value():
                    stream1.ItemList.append("TrackRecordCollection#LArFarUpstreamMaterialExitLayer")
            ## Persistency of test-beam layout
            if layout.startswith('ctb') or layout.startswith('tb_Tile2000_'):
                stream1.ItemList += ["TBElementContainer#*"]


    @classmethod
    def evgen_persistency(cls):
        """ EVGEN POOL file persistency
        """
        from G4AtlasApps.SimFlags import simFlags
        from AthenaPoolCnvSvc.WriteAthenaPool import AthenaPoolOutputStream
        ## NB. Two-arg constructor is needed, since otherwise metadata writing fails!
        if hasattr(simFlags, "WriteTR") and simFlags.WriteTR.statusOn:
            stream2 = AthenaPoolOutputStream("StreamEVGEN", simFlags.WriteTR.get_Value())
            stream2.ItemList += ["IOVMetaDataContainer#*"]
            if simFlags.CavernBG.statusOn and 'Write' in simFlags.CavernBG.get_Value():
                stream2.ItemList += ["TrackRecordCollection#NeutronBG"]
            else:
                stream2.ItemList += ["TrackRecordCollection#CosmicRecord"]
            stream2.AcceptAlgs = ["G4AtlasAlg"]
        if hasattr(simFlags,'StoppedParticleFile') and simFlags.StoppedParticleFile.statusOn:
            stream2 = AthenaPoolOutputStream("StreamEVGEN", simFlags.StoppedParticleFile.get_Value())
            stream2.ItemList += ["IOVMetaDataContainer#*"]
            stream2.ItemList += ["TrackRecordCollection#StoppingPositions"]
            stream2.AcceptAlgs = ["G4AtlasAlg"]


    @classmethod
    def will_write_output_files(cls):
        """ Check if any POOL files will be written by this job
        """
        from G4AtlasApps.SimFlags import simFlags
        from AthenaCommon.AthenaCommonFlags import athenaCommonFlags
        if athenaCommonFlags.PoolHitsOutput.statusOn:
            return True
        elif ("tb" not in simFlags.SimLayout.get_Value()):
            if hasattr(simFlags, "WriteTR") and simFlags.WriteTR.statusOn:
                return True
            elif hasattr(simFlags,'StoppedParticleFile') and simFlags.StoppedParticleFile.statusOn:
                return True
        return False


    @classmethod
    def do_run_number_modifications(cls):
        """ Set the run number in the simulation.  In order of priority, use:
             - The RunNumber flag
             - The input file run number """

        G4AtlasEngine.log.verbose('SimSkeleton.do_run_number_modifications :: starting')
        from G4AtlasApps.G4Atlas_Metadata import configureRunNumberOverrides
        configureRunNumberOverrides()
        G4AtlasEngine.log.verbose('SimSkeleton.do_run_number_modifications :: done')


    @classmethod
    def _do_persistency(cls):
        """ Place to handle the persistency.
        """
        from G4AtlasApps.SimFlags import simFlags
        from AthenaCommon.AthenaCommonFlags import athenaCommonFlags
        if cls.will_write_output_files():
            ## Write hits in POOL
            G4AtlasEngine.log.verbose('SimSkeleton._do_persistency :: starting')

            ## The following used to be in G4AtlasApps/HitAthenaPoolWriteOptions
            from AthenaCommon.DetFlags import DetFlags
            from AthenaCommon.Configurable import Configurable
            from AthenaPoolCnvSvc.WriteAthenaPool import AthenaPoolOutputStream

            ## Default setting for one output stream
            from AthenaCommon.AppMgr import ServiceMgr as svcMgr
            svcMgr.AthenaPoolCnvSvc.PoolAttributes += ["TREE_BRANCH_OFFSETTAB_LEN = '100'"]
            # Recommendations from Peter vG 16.08.25
            svcMgr.AthenaPoolCnvSvc.PoolAttributes += [ "DatabaseName = '" + athenaCommonFlags.PoolHitsOutput() + "'; ContainerName = 'TTree=CollectionTree'; TREE_AUTO_FLUSH = '1'" ]

            ## Write geometry tag info
            import EventInfoMgt.EventInfoMgtInit

            ## Instantiate StreamHITS
            if athenaCommonFlags.PoolHitsOutput.statusOn:
                cls.hits_persistency()

            ## AthenaPool converters
            # TODO: Remove? Indentation?
            theApp.Dlls += [ "GeneratorObjectsAthenaPoolPoolCnv"]

            ## StreamEVGEN: needed for cosmic simulations and cavern BG
            ## Separate stream of track record (TR) info -- it does not apply to the CTB simulations.
            # TODO: Can this be merged into the cosmics sec above, or do the AthenaPool includes *need* to be in-between?
            if "tb" not in simFlags.SimLayout.get_Value():
                cls.evgen_persistency()

            G4AtlasEngine.log.verbose('SimSkeleton._do_persistency :: done')
        else:
            G4AtlasEngine.log.info('SimSkeleton._do_persistency :: nothing done')

        # Check on run numbers and update them if necessary
        cls.do_run_number_modifications()


    @classmethod
    def _do_readevgen(cls):
        """ Place to read evgen events.
        """
        from G4AtlasApps.SimFlags import simFlags
        from AthenaCommon.AppMgr import ServiceMgr as svcMgr
        G4AtlasEngine.log.verbose('SimSkeleton._do_readevgen :: starting')

        from AthenaCommon.AthenaCommonFlags import athenaCommonFlags
        ## ReadTR is only present in simFlags for ATLAS geometries with cosmics switched on
        if (not simFlags.ISFRun) and hasattr(simFlags, "ReadTR") and simFlags.ReadTR.statusOn:
            include("CosmicGenerator/SetCosmicGenerator.py")

        if athenaCommonFlags.PoolEvgenInput.statusOn:
            ## Tell the event selector about the evgen input files and event skipping
            if not hasattr(svcMgr, 'EventSelector'):
                import AthenaPoolCnvSvc.ReadAthenaPool
            svcMgr.EventSelector.InputCollections = athenaCommonFlags.PoolEvgenInput()
            if athenaCommonFlags.SkipEvents.statusOn:
                svcMgr.EventSelector.SkipEvents = athenaCommonFlags.SkipEvents()
            from G4AtlasApps.G4Atlas_Metadata import inputFileValidityCheck
            inputFileValidityCheck()
        else:
            ## No input file so assume that we are running a Generator in the same job
            if not hasattr(svcMgr, 'EventSelector'):
                import AthenaCommon.AtlasUnixGeneratorJob
            # TODO: Check that there is at least one algorithm already in the AlgSequence?
            ## Warn if attempting to skip events in a generator job
            if athenaCommonFlags.SkipEvents.statusOn and athenaCommonFlags.SkipEvents()!=0:
                msg = "SimSkeleton._do_readevgen :: athenaCommonFlags.SkipEvents set in a job without an active "
                msg += "athenaCommonFlags.PoolEvgenInput flag: ignoring event skip request"
                G4AtlasEngine.log.warning(msg)

        G4AtlasEngine.log.verbose('SimSkeleton._do_readevgen :: done')


    @classmethod
    def _do_G4AtlasAlg(cls):
        """ Place to handle the G4AtlasAlg service
        """
        G4AtlasEngine.log.verbose('SimSkeleton._doG4AtlasAlg :: starting')
        from AthenaCommon.AlgSequence import AlgSequence
        job = AlgSequence()
        if not hasattr(job, 'G4AtlasAlg'):
            from AthenaCommon import CfgGetter
            job += CfgGetter.getAlgorithm("G4AtlasAlg",tryDefaultConfigurable=True)
        G4AtlasEngine.log.verbose('SimSkeleton._doG4AtlasAlg :: done')


    @classmethod
    def do_GeoSD(cls):
        """ Place to define the geometry and sensitive detectors.
        """
        G4AtlasEngine.log.info('SimSkeleton.do_GeoSD :: nothing done')


    @classmethod
    def do_MCtruth(cls):
        """ Place to define the MCTruth strategies.
        """
        G4AtlasEngine.log.info('SimSkeleton.do_MCtruth :: nothing done')


    @classmethod
    def do_UserActions(cls):
        """ Place to define default user actions.

           In most of the cases this will be empty unless a well
         defined user action will be applied in all the jobs for a
         given simulation entity.
        """
        G4AtlasEngine.log.info('SimSkeleton.do_UserActions :: nothing done')


    @classmethod
    def _do_metadata(cls):
        """
        Default metadata: empty
        Storage controlled by either AtlasKernel or CTBKernel
        """
        G4AtlasEngine.log.info('SimSkeleton._do_metadata :: nothing done')


    @classmethod
    def _do_PreInit(cls):
        """
        Execute all the do_something methods in the phase before Athena initialization.

        Do not overload this method.
        """
        G4AtlasEngine.log.verbose('SimSkeleton._do_PreInit :: starting')

        # use some different methods for ISF and G4 standalone run
        from G4AtlasApps.SimFlags import simFlags
        if simFlags.ISFRun:
          known_methods = ['_do_jobproperties', '_do_external', '_do_metadata',
                           'do_UserActions']
        else:
          known_methods = ['_do_jobproperties', '_do_external', '_do_metadata',
                           '_do_readevgen', '_do_persistency', '_do_G4AtlasAlg',
                           'do_UserActions']

        ## Execute the known methods from the known_methods in pre_init
        for k in known_methods:
            try:
                G4AtlasEngine.log.debug('SimSkeleton._do_PreInit :: evaluating method ' + k)
                getattr(cls, k).__call__()
            except Exception, err:
                print "Error: %s" % str(err)
                import traceback,sys
                traceback.print_exc(file=sys.stdout)
                raise RuntimeError('SimSkeleton._do_PreInit :: found problems with the method  %s' % k)

        # Add core services
        from AthenaCommon.AppMgr import ServiceMgr
        if not hasattr(ServiceMgr.ToolSvc, "SensitiveDetectorMasterTool"):
            from AthenaCommon.CfgGetter import getPublicTool
            sensitiveDetectorTool = getPublicTool("SensitiveDetectorMasterTool")
        if not hasattr(ServiceMgr.ToolSvc, "FastSimulationMasterTool"):
            from AthenaCommon.CfgGetter import getPublicTool
            fastSimulationTool = getPublicTool("FastSimulationMasterTool")

        ## Run pre-init callbacks
        G4AtlasEngine.log.debug("G4AtlasEngine:init stage " + "preInit")
        if simFlags.InitFunctions.statusOn and "preInit" in simFlags.InitFunctions.get_Value():
            for callback_fn in simFlags.InitFunctions.get_Value()["preInit"]:
                    callback_fn.__call__()
                    G4AtlasEngine._callback_counter += 1
        G4AtlasEngine.log.verbose('SimSkeleton._do_PreInit :: done')


    @classmethod
    def _do_All(cls):
        """
        Executes all the do_something methods at the Athena initialization time.

        Do not overload this method.
        """
        G4AtlasEngine.log.verbose('SimSkeleton._do_All :: starting')
        known_methods = ['do_GeoSD', 'do_MCtruth']
        ## Execute the known methods from the known_methods list
        for k in known_methods:
            try:
                G4AtlasEngine.log.debug('SimSkeleton :: evaluating method ' +k)
                getattr(cls, k).__call__()
            except Exception, err:
                print "Error: %s" % str(err)
                import traceback, sys
                traceback.print_exc(file = sys.stdout)
                raise RuntimeError('SimSkeleton: found problems with the method  %s' % k)
        ## Execute the unknown methods created by user
        for i in dir(cls):
            # user actions need to be called at preinit
            if i.find('do_') == 0 and i not in known_methods and i!='do_UserActions':
               try:
                   G4AtlasEngine.log.debug('SimSkeleton :: evaluating method %s' % i)
                   getattr(cls, i).__call__()
               except Exception, err:
                   print "Error: %s" % str(err)
                   import traceback, sys
                   traceback.print_exc(file=sys.stdout)
                   raise RuntimeError('SimSkeleton: found problems with the method %s' % i)
        G4AtlasEngine.log.verbose('SimSkeleton._do_All :: done')



## In Hive, cannot yet use a python alg due to python GIL.
## So, we use a service for now instead.
from AthenaPython import PyAthena
if is_hive:
    PyG4Atlas_base = PyAthena.Svc
    PyG4Atlas_name = 'PyG4AtlasSvc'
else:
    PyG4Atlas_base = PyAthena.Alg
    PyG4Atlas_name = 'PyG4AtlasAlg'
## Python algorithm to set up the Python side of the G4 sim
## For now, the type of this component depends on the environment.
class _PyG4AtlasComp(PyG4Atlas_base):
    """
    PyAthena class which runs the ATLAS simulation.
    """

    def __init__(self, name=PyG4Atlas_name, sim_module=None):
        """
        name                  --> must be 'PyG4AtlasAlg' (non-hive) or 'PyG4AtlasSvc' (hive)
        sim_module            --> name of a Python module which describes the simulation

        NB. If sim_module is an empty string or None, the sim skeleton contained
        in G4AtlasEng.G4Eng.Dict() will be run.
        """
        super(_PyG4AtlasComp, self).__init__(name=name)
        self.doFirstEventG4SeedsCheck = True #FIXME - remove for G4Hive?
        self.sim_module = sim_module

        ## If the random number service hasn't been set up already, do it now.
        from G4AtlasApps.SimFlags import simFlags
        simFlags.RandomSeedList.useDefaultSeeds()

        ## Set up the appropriate sim skeleton in the G4 engine
        import AtlasG4Eng
        if "ATLAS" in simFlags.SimLayout():
            from SimAtlasKernel import AtlasSimSkeleton
            AtlasG4Eng.G4Eng.log.info('Configuring ATLAS simulations')
            dummy = AtlasSimSkeleton()
        elif "tb_Tile2000_2003" in simFlags.SimLayout():
            from SimCtbKernel import Tile2000_2003
            AtlasG4Eng.G4Eng.log.info('Configuring old standalone Tile test beams')
            dummy = Tile2000_2003()
        elif "tb_LArH6" in simFlags.SimLayout():
            AtlasG4Eng.G4Eng.log.info('Configuring LAr H6 test beam')
            from SimCtbKernel import LArH6_TB
            dummy = LArH6_TB()
        elif "ctbh8" in simFlags.SimLayout():
            from SimCtbKernel import CtbSim
            AtlasG4Eng.G4Eng.log.info('Configuring CTB H8 (2004) test beam')
            dummy = CtbSim()
        elif "simu_skeleton" not in AtlasG4Eng.G4Eng.Dict:
            AtlasG4Eng.G4Eng.log.error('No sim skeleton registered by time of %s construction: STOP!!' % self.name())
            raise ValueError('Unknown sim setup: STOP')

        ## Import sim module if requested
        # TODO: is this ever used?
        if self.sim_module:
            G4AtlasEngine.log.info("The kernel simulation Python module which describes the simulation is: %s" % self.sim_module)
            try:
                __import__(self.sim_module, globals(), locals())
            except:
                G4AtlasEngine.log.fatal("The kernel simulation Python module '%s' was not found!" % self.sim_module)
                raise RuntimeError('PyG4Atlas: %s: initialize()' % self.name())

        ## Call the sim skeleton pre-init method
        AtlasG4Eng.G4Eng.Dict['simu_skeleton']._do_PreInit()

        ## Start profiler
        AtlasG4Eng.G4Eng._app_profiler('PyG4AtlasAlg before initialize')


    def initialize(self):
        import AtlasG4Eng
        from time import gmtime, strftime
        timestr = strftime("%a, %d %b %Y %H:%M:%S +0000", gmtime())
        G4AtlasEngine.log.info('%s starting at (UTC): %s' % (self.name(), timestr))
        AtlasG4Eng.G4Eng._app_profiler('%s begin of initialize' % self.name())
        AtlasG4Eng.G4Eng.Dict['simu_skeleton']._do_All()
        AtlasG4Eng.G4Eng._init_Simulation()

        from G4AtlasApps.SimFlags import simFlags
        AtlasG4Eng.G4Eng._app_profiler('%s end of initialize' % self.name())
        if "atlas_flags" in simFlags.extra_flags:
            beamcondsvc = PyAthena.py_svc('BeamCondSvc/BeamCondSvc', createIf=True, iface=cppyy.gbl.IBeamCondSvc)
            assert(type(beamcondsvc) ==  cppyy.gbl.IBeamCondSvc)

        from AthenaCommon.AthenaCommonFlags import athenaCommonFlags
        if athenaCommonFlags.EvtMax.statusOn and theApp.EvtMax == -1:
            theApp.EvtMax = athenaCommonFlags.EvtMax()
        return True

    def finalize(self):
        import AtlasG4Eng
        AtlasG4Eng.G4Eng._app_profiler('%s at finalize  ' % self.name())
        from time import gmtime, strftime
        timestr = strftime("%a, %d %b %Y %H:%M:%S +0000", gmtime())
        G4AtlasEngine.log.info('%s ending at (UTC): %s'  % (self.name(), timestr))
        return True

if is_hive:
    PyG4AtlasSvc = _PyG4AtlasComp
else:
    PyG4AtlasAlg = _PyG4AtlasComp<|MERGE_RESOLUTION|>--- conflicted
+++ resolved
@@ -141,11 +141,7 @@
         if "init_G4" not in self._InitList:
             G4AtlasEngine.log.debug(' G4AtlasEngine: _init_G4: init Geant4 ')
             if G4AtlasEngine.log.level <= 30:
-<<<<<<< HEAD
-                from SimFlags import simFlags
-=======
                 from G4AtlasApps.SimFlags import simFlags
->>>>>>> a75a4d70
                 simFlags.G4Commands += ['/run/verbose 2'] # FIXME make configurable based on Athena message level?
             G4AtlasEngine._ctrl.initializeG4(is_hive)
             self._InitList.append('init_G4')
