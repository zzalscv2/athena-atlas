--- conflicted
+++ resolved
@@ -50,18 +50,9 @@
         DetFlags.DBM_setOff()
 
         from AtlasGeoModel.MuonGMJobProperties import MuonGeometryFlags
-<<<<<<< HEAD
-        if not MuonGeometryFlags.hasSTGC():
-            DetFlags.sTGC_setOff()
-        if not MuonGeometryFlags.hasMM():
-            DetFlags.Micromegas_setOff()
-        if not MuonGeometryFlags.hasCSC():
-            DetFlags.CSC_setOff()
-=======
         if not MuonGeometryFlags.hasSTGC(): DetFlags.sTGC_setOff()
         if not MuonGeometryFlags.hasMM(): DetFlags.Micromegas_setOff()
         if not MuonGeometryFlags.hasCSC(): DetFlags.CSC_setOff()
->>>>>>> c5690468
 
         ## Switch off tasks
         DetFlags.pileup.all_setOff()
