--- conflicted
+++ resolved
@@ -91,14 +91,10 @@
 
     # Set commands for the G4AtlasAlg
     kwargs.setdefault("G4Commands", flags.Sim.G4Commands)
-<<<<<<< HEAD
-=======
     from SimulationConfig.SimEnums import CalibrationRun
     if flags.Sim.CalibrationRun in [CalibrationRun.LAr, CalibrationRun.LArTile, CalibrationRun.LArTileZDC]:
         # Needed to ensure that DeadMaterialCalibrationHitsMerger is scheduled correctly.
         kwargs.setdefault("ExtraOutputs", [( 'CaloCalibrationHitContainer' , 'StoreGateSvc+LArCalibrationHitActive_DEAD' ), ( 'CaloCalibrationHitContainer' , 'StoreGateSvc+LArCalibrationHitDeadMaterial_DEAD' ), ( 'CaloCalibrationHitContainer' , 'StoreGateSvc+LArCalibrationHitInactive_DEAD' )])
->>>>>>> e1afcba8
-
     result.addEventAlgo(CompFactory.G4AtlasAlg(name, **kwargs))
 
     return result