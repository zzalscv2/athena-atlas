--- conflicted
+++ resolved
@@ -81,10 +81,7 @@
     return 0
 }
 
-<<<<<<< HEAD
-=======
 
->>>>>>> 8a57f555
 if [ ! -d ${DESTDIR} ] ; then 
    echo "mkdir -p ${DESTDIR}"
    _retry_ mkdir -p ${DESTDIR} 
