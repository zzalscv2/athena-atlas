--- conflicted
+++ resolved
@@ -9,7 +9,6 @@
 
 def egammaTopoClusterCopierCfg(flags, name='', **kwargs):
     acc = ComponentAccumulator()
-<<<<<<< HEAD
     egtopocluster = flags.Egamma.Keys.Internal.EgammaTopoClusters
 
     kwargs.setdefault("InputTopoCollection", flags.Egamma.Keys.Input.TopoClusters)
@@ -19,21 +18,6 @@
     kwargs.setdefault("ECut", 700 if not flags.Egamma.doLowMu else 300)
 
     kwargs.setdefault('hasITk', flags.Detector.GeometryITk)
-=======
-    kwargs.setdefault(
-        "InputTopoCollection",
-        flags.Egamma.Keys.Input.TopoClusters)
-    kwargs.setdefault(
-        "OutputTopoCollection",
-        flags.Egamma.Keys.Internal.EgammaTopoClusters)
-    kwargs.setdefault(
-        "OutputTopoCollectionShallow",
-        "tmp_"+kwargs["OutputTopoCollection"])
-
-    kwargs.setdefault(
-        "ECut",
-        700 if not flags.Egamma.doLowMu else 300)
->>>>>>> 9e1e5549
 
     if name=='':
         name = kwargs["OutputTopoCollection"]+'Copier'
