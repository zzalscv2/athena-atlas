# Copyright (C) 2002-2021 CERN for the benefit of the ATLAS collaboration

__doc__ = "Instantiate egammaSelectedTrackCopy with default configuration"

from egammaTrackTools.egammaTrackToolsConfig import (
    EMExtrapolationToolsCfg, EMExtrapolationToolsCommonCacheCfg)
from AthenaCommon.Logging import logging
from AthenaConfiguration.ComponentFactory import CompFactory
from AthenaConfiguration.ComponentAccumulator import ComponentAccumulator


def egammaSelectedTrackCopyCfg(
        flags,
        name='egammaSelectedTrackCopy',
        **kwargs):

    acc = ComponentAccumulator()

    if "egammaCaloClusterSelector" not in kwargs:
        egammaCaloClusterGSFSelector = CompFactory.egammaCaloClusterSelector(
            name='caloClusterGSFSelector',
            EMEtCut=2250.,
            EMEtSplittingFraction=0.7,
            EMFCut=0.5
        )
        kwargs["egammaCaloClusterSelector"] = egammaCaloClusterGSFSelector

    if "ExtrapolationTool" not in kwargs:
        extraptool = EMExtrapolationToolsCfg(
            flags, name="EMExtrapolationTools")
        kwargs["ExtrapolationTool"] = acc.popToolsAndMerge(extraptool)

    if "ExtrapolationToolCommonCache" not in kwargs:
        kwargs["ExtrapolationToolCommonCache"] = acc.popToolsAndMerge(
            EMExtrapolationToolsCommonCacheCfg(flags))

    kwargs.setdefault(
        "ClusterContainerName",
        flags.Egamma.Keys.Internal.EgammaTopoClusters)
    kwargs.setdefault(
        "TrackParticleContainerName",
        flags.Egamma.Keys.Input.TrackParticles)

    egseltrkcpAlg = CompFactory.egammaSelectedTrackCopy(name, **kwargs)

    acc.addEventAlgo(egseltrkcpAlg)
    return acc


if __name__ == "__main__":
    from AthenaCommon.Configurable import Configurable
    Configurable.configurableRun3Behavior = True
    from AthenaConfiguration.AllConfigFlags import ConfigFlags as flags
    from AthenaConfiguration.TestDefaults import defaultTestFiles
    from AthenaConfiguration.ComponentAccumulator import printProperties
    from AthenaConfiguration.MainServicesConfig import MainServicesCfg
    flags.Input.Files = defaultTestFiles.RDO
    flags.lock()
<<<<<<< HEAD
=======

>>>>>>> 41b8d5d3
    acc = MainServicesCfg(flags)
    acc.merge(egammaSelectedTrackCopyCfg(flags))
    mlog = logging.getLogger("egammaSelectedTrackCopyConfigTest")
    mlog.info("Configuring  egammaSelectedTrackCopy: ")
    printProperties(mlog,
                    acc.getEventAlgo("egammaSelectedTrackCopy"),
                    nestLevel=1,
                    printDefaults=True)
    with open("egammaselectedtrackCopy.pkl", "wb") as f:
        acc.store(f)<|MERGE_RESOLUTION|>--- conflicted
+++ resolved
@@ -56,10 +56,7 @@
     from AthenaConfiguration.MainServicesConfig import MainServicesCfg
     flags.Input.Files = defaultTestFiles.RDO
     flags.lock()
-<<<<<<< HEAD
-=======
 
->>>>>>> 41b8d5d3
     acc = MainServicesCfg(flags)
     acc.merge(egammaSelectedTrackCopyCfg(flags))
     mlog = logging.getLogger("egammaSelectedTrackCopyConfigTest")
