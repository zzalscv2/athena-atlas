# Copyright (C) 2002-2020 CERN for the benefit of the ATLAS collaboration

from __future__ import print_function
from InDetRecExample import TrackingCommon as TrackingCommon

print("EMCommonRefitter.py")


<<<<<<< HEAD
def getGSFTrackFitter(doRefitOnMeasurementBase=True):
=======
def getGSFTrackFitter():

    # setup Rot and error scaling
    egRotCreator = TrackingCommon.getInDetRotCreator(
        name='egRotCreator',
        private=True)
>>>>>>> 12193297

    egRotCreator = None
    if not doRefitOnMeasurementBase:
        egRotCreator = TrackingCommon.getInDetRotCreator(
            name='egRotCreator',
            private=True)

        TrackingCommon.createAndAddCondAlg(
            TrackingCommon.getRIO_OnTrackErrorScalingCondAlg,
            'RIO_OnTrackErrorScalingCondAlg')

    # setup Rk propagator
    from TrkExRungeKuttaPropagator.TrkExRungeKuttaPropagatorConf import (
        Trk__RungeKuttaPropagator as Propagator)

    egTrkPropagator = Propagator(name='egTrkPropagator')
    egTrkPropagator.AccuracyParameter = 0.0001

    # setup Navigator
    egTrkNavigator = TrackingCommon.getInDetNavigator(
        name='egTrkNavigator',
        private=True)

    # setup the GSF
    from TrkGaussianSumFilter.TrkGaussianSumFilterConf import (
        Trk__GsfMaterialMixtureConvolution)

    GsfMaterialUpdator = Trk__GsfMaterialMixtureConvolution(
        name='GsfMaterialUpdator',
        MaximumNumberOfComponents=12)

    from TrkGaussianSumFilter.TrkGaussianSumFilterConf import (
        Trk__GsfExtrapolator)

    GsfExtrapolator = Trk__GsfExtrapolator(
        name='GsfExtrapolator',
        Propagators=[egTrkPropagator],
        SearchLevelClosestParameters=10,
        StickyConfiguration=True,
        Navigator=egTrkNavigator,
        GsfMaterialConvolution=GsfMaterialUpdator,
        SurfaceBasedMaterialEffects=False)

    from TrkGaussianSumFilter.TrkGaussianSumFilterConf import (
        Trk__GaussianSumFitter)

    GSFTrackFitter = Trk__GaussianSumFitter(
        name='GSFTrackFitter',
        ToolForExtrapolation=GsfExtrapolator,
        ReintegrateOutliers=True,
        MakePerigee=True,
        RefitOnMeasurementBase=doRefitOnMeasurementBase,
        DoHitSorting=True,
        ToolForROTCreation=egRotCreator)
    # --- end of fitter loading
    return GSFTrackFitter<|MERGE_RESOLUTION|>--- conflicted
+++ resolved
@@ -6,16 +6,7 @@
 print("EMCommonRefitter.py")
 
 
-<<<<<<< HEAD
 def getGSFTrackFitter(doRefitOnMeasurementBase=True):
-=======
-def getGSFTrackFitter():
-
-    # setup Rot and error scaling
-    egRotCreator = TrackingCommon.getInDetRotCreator(
-        name='egRotCreator',
-        private=True)
->>>>>>> 12193297
 
     egRotCreator = None
     if not doRefitOnMeasurementBase:
