/*
  Copyright (C) 2002-2017 CERN for the benefit of the ATLAS collaboration
*/

///////////////////////////////////////////////////////////////////
// IEMConversionBuilder.h, (c) ATLAS Detector software 2008
///////////////////////////////////////////////////////////////////

#ifndef EGAMMAINTERFACES_IEMCONVERSIONBUILDER_H
#define EGAMMAINTERFACES_IEMCONVERSIONBUILDER_H

/** @class IEMConversionBuilder
  Interface for the Reconstruction/egamma/egammaRec/EMConversionBuilder

  @author Frederic Derue derue@lpnhe.in2p3.fr

CREATED : 01/09/2008
MODIFIED :
*/

// INCLUDE HEADER FILES:
#include "egammaInterfaces/IegammaBaseTool.h"
#include "xAODTracking/VertexContainerFwd.h"
#include "egammaRecEvent/egammaRecContainer.h"
// Forward declarations
class egammaRec;

static const InterfaceID IID_IEMConversionBuilder("IEMConversionBuilder", 1, 0);

class IEMConversionBuilder : virtual public IegammaBaseTool
{

 public:

  /** @brief Virtual destructor*/
  virtual ~IEMConversionBuilder() {};
	
  /** @brief AlgTool interface methods */
  static const InterfaceID& interfaceID();

  /** @brief initialize method*/
  virtual StatusCode initialize() = 0;
  /** @brief execute method*/
<<<<<<< HEAD
=======
  virtual StatusCode contExecute() = 0;
  virtual StatusCode contExecute(EgammaRecContainer& cont) = 0;
  /** @brief execute method*/
>>>>>>> b2b83317
  virtual StatusCode executeRec(egammaRec* egRec)=0;
  /** @brief execute method*/
  virtual StatusCode hltExecute(egammaRec* egRec, const xAOD::VertexContainer* conversions)=0;
  /** @brief execute method*/
  virtual StatusCode vertexExecute(egammaRec* egRec, const xAOD::VertexContainer* conversions)=0;
  /** @brief finalize method*/
  virtual StatusCode finalize() = 0;
  
};

inline const InterfaceID& IEMConversionBuilder::interfaceID()
{
  return IID_IEMConversionBuilder;
}

#endif








<|MERGE_RESOLUTION|>--- conflicted
+++ resolved
@@ -41,12 +41,7 @@
   /** @brief initialize method*/
   virtual StatusCode initialize() = 0;
   /** @brief execute method*/
-<<<<<<< HEAD
-=======
-  virtual StatusCode contExecute() = 0;
   virtual StatusCode contExecute(EgammaRecContainer& cont) = 0;
-  /** @brief execute method*/
->>>>>>> b2b83317
   virtual StatusCode executeRec(egammaRec* egRec)=0;
   /** @brief execute method*/
   virtual StatusCode hltExecute(egammaRec* egRec, const xAOD::VertexContainer* conversions)=0;
