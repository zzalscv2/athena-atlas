--- conflicted
+++ resolved
@@ -20,11 +20,7 @@
         egammaTopoClusterCopierCfg)
     acc.merge(egammaTopoClusterCopierCfg(flags))
 
-<<<<<<< HEAD
-    # Add e/gamma tracking algorithms.
-=======
     # Add e/gamma tracking algorithms
->>>>>>> 070c3c1b
     if flags.Egamma.doTracking:
         from egammaAlgs.egammaSelectedTrackCopyConfig import (
             egammaSelectedTrackCopyCfg)
