# Copyright (C) 2002-2022 CERN for the benefit of the ATLAS collaboration

################################################################################
#
#@file TauToolHolder.py
#
#@brief All tau tools needed for tau reconstruction are configured here.
#
################################################################################

from AthenaConfiguration.ComponentAccumulator import ComponentAccumulator
from AthenaConfiguration.ComponentFactory import CompFactory
from AthenaConfiguration.AccumulatorCache import AccumulatorCache
from AthenaConfiguration.Enums import ProductionStep
from AthenaCommon.SystemOfUnits import GeV, MeV, deg
from tauRec.tauRecFlags import tauFlags

cached_instances = {}

sPrefix = 'tauRec_'
bAODmode = False

# standard container names
_DefaultVertexContainer = "PrimaryVertices"
_DefaultTrackContainer = "InDetTrackParticles"
_DefaultLargeD0TrackContainer = "InDetLargeD0TrackParticles"

######################################################################## 
def setPrefix(prefix): 
    global sPrefix 
    sPrefix = prefix 

########################################################################
# JetSeedBuilder
@AccumulatorCache
def JetSeedBuilderCfg(flags):
    result = ComponentAccumulator()
    _name = sPrefix + 'JetSeedBuilder'

    JetSeedBuilder = CompFactory.getComp("JetSeedBuilder")
    JetSeedBuilder = JetSeedBuilder(name = _name)
    
    result.setPrivateTools(JetSeedBuilder)
    return result

#########################################################################
def TVAToolCfg(flags):
    _name = sPrefix + "TVATool"

    from TrackVertexAssociationTool.TTVAToolConfig import TTVAToolCfg as _TTVAToolCfg
    # returns a component accumulator instance, also sets UsedInFitDecorator
    TVAToolCA = _TTVAToolCfg(flags, _name,
                           WorkingPoint = "Nonprompt_Hard_MaxWeight",
                           TrackContName = flags.Tau.TrackCollection,
                           VertexContName = flags.Tau.VertexCollection)
    return TVAToolCA

#########################################################################
def TauVertexFinderCfg(flags):
    result = ComponentAccumulator()
    _name = sPrefix + 'TauVertexFinder'

    from InDetConfig.InDetTrackSelectionToolConfig import Tau_InDetTrackSelectionToolForTJVACfg

    # Algorithm that overwrites numTrack() and charge() of tauJets in container
    # from tauRecTools.tauRecToolsConf import TauVertexFinder
    TauVertexFinder = CompFactory.getComp("TauVertexFinder")
    TauVertexFinder = TauVertexFinder(name = _name,
                                      UseTJVA                 = flags.Tau.doTJVA,
                                      UseTJVA_Tiebreak        = flags.Tau.doTJVATiebreak,
                                      AssociatedTracks="GhostTrack", # OK??
                                      InDetTrackSelectionToolForTJVA = result.popToolsAndMerge(Tau_InDetTrackSelectionToolForTJVACfg(flags)),
                                      Key_trackPartInputContainer= flags.Tau.TrackCollection,
                                      Key_vertexInputContainer = flags.Tau.VertexCollection,
                                      TVATool = result.popToolsAndMerge(TVAToolCfg(flags)) )

    result.setPrivateTools(TauVertexFinder)
    return result

########################################################################
# Tau energy calibration and tau axis direction
def TauAxisCfg(flags):
    result = ComponentAccumulator()
    _name = sPrefix + 'TauAxis'

    TauAxisSetter = CompFactory.getComp("TauAxisSetter")
    TauAxisSetter = TauAxisSetter(  name = _name,
                                    ClusterCone = 0.2,
                                    VertexCorrection = True )

    result.setPrivateTools(TauAxisSetter)
    return result

#########################################################################
def InDetTrackSelectorToolCfg(flags):
    result = ComponentAccumulator()
    _name = sPrefix + 'InDetTrackSelectorTool'

    from MagFieldServices.MagFieldServicesConfig import AtlasFieldCacheCondAlgCfg
    result.merge(AtlasFieldCacheCondAlgCfg(flags))

    from BeamSpotConditions.BeamSpotConditionsConfig import BeamSpotCondAlgCfg
    result.merge(BeamSpotCondAlgCfg(flags))

    from TrkConfig.AtlasExtrapolatorConfig import AtlasExtrapolatorCfg
    #Configures tau track selector tool (should eventually check whether an existing one is available)
    InDet__InDetDetailedTrackSelectorTool = CompFactory.InDet.InDetDetailedTrackSelectorTool
    InDetTrackSelectorTool = InDet__InDetDetailedTrackSelectorTool(name = _name,
                                                                   pTMin                = 1000.,
                                                                   IPd0Max              = 1.,
                                                                   IPz0Max              = 1.5, 
                                                                   useTrackSummaryInfo  = True,
                                                                   nHitBLayer           = 0, 
                                                                   nHitPix              = 2,  # PixelHits + PixelDeadSensors
                                                                   nHitSct              = 0,  # SCTHits + SCTDeadSensors
                                                                   nHitSi               = 7,  # PixelHits + SCTHits + PixelDeadSensors + SCTDeadSensors
                                                                   nHitTrt              = 0,  # nTRTHits
                                                                   useSharedHitInfo     = False,
                                                                   nSharedBLayer        = 99999,
                                                                   nSharedPix           = 99999,
                                                                   nSharedSct           = 99999,
                                                                   nSharedSi            = 99999,
                                                                   useTrackQualityInfo  = True,
                                                                   fitChi2OnNdfMax      = 99999,
                                                                   TrackSummaryTool     = None,
                                                                   Extrapolator         = result.popToolsAndMerge(AtlasExtrapolatorCfg(flags)) )

    result.setPrivateTools(InDetTrackSelectorTool)
    return result

#########################################################################
def TrackToVertexToolCfg(flags):
    result = ComponentAccumulator()
    _name = sPrefix + 'TrackToVertexTool'

    from BeamSpotConditions.BeamSpotConditionsConfig import BeamSpotCondAlgCfg
    result.merge(BeamSpotCondAlgCfg(flags))

    from TrkConfig.AtlasExtrapolatorConfig import AtlasExtrapolatorCfg
    Reco__TrackToVertex = CompFactory.Reco.TrackToVertex
    TrackToVertexTool = Reco__TrackToVertex( name = _name,
                                             Extrapolator = result.popToolsAndMerge(AtlasExtrapolatorCfg(flags)) )

    result.setPrivateTools(TrackToVertexTool)
    return result


def getParticleCache(flags):
    #If reading from ESD we not create a cache of extrapolations to the calorimeter, so we should signify this by setting the cache key to a null string
    if flags.Common.ProductionStep is ProductionStep.Reconstruction:
        ParticleCache = "ParticleCaloExtension"
    else:
        ParticleCache = ""

    return ParticleCache

########################################################################
# Tau-Track Association
def TauTrackFinderCfg(flags):
    result = ComponentAccumulator()
    _name = sPrefix + 'TauTrackFinder'

    # BeamSpot Conditions
    from BeamSpotConditions.BeamSpotConditionsConfig import BeamSpotCondAlgCfg
    result.merge(BeamSpotCondAlgCfg(flags))

    from TrackToCalo.TrackToCaloConfig import ParticleCaloExtensionToolCfg
    from TrkConfig.TrkVertexFitterUtilsConfig import AtlasTrackToVertexIPEstimatorCfg

    TauTrackFinder = CompFactory.getComp("TauTrackFinder")
    TauTrackFinder = TauTrackFinder(name = _name,
                                    MaxJetDrTau = 0.2,
                                    MaxJetDrWide = 0.4,
                                    TrackSelectorToolTau      = result.popToolsAndMerge(InDetTrackSelectorToolCfg(flags)),
                                    TrackToVertexTool         = result.popToolsAndMerge(TrackToVertexToolCfg(flags)),
                                    ParticleCaloExtensionTool = result.popToolsAndMerge(ParticleCaloExtensionToolCfg(flags)),
                                    tauParticleCache = getParticleCache(flags), # only returns a string
                                    removeDuplicateCoreTracks = flags.Tau.RemoveDupeCoreTracks,
                                    useGhostTracks = flags.Tau.useGhostTracks,
                                    ghostTrackDR = flags.Tau.ghostTrackDR,
                                    Key_jetContainer = (flags.Tau.SeedJetCollection if flags.Tau.useGhostTracks else ""),
                                    Key_trackPartInputContainer = flags.Tau.TrackCollection,
                                    Key_LargeD0TrackInputContainer = (flags.Tau.LargeD0TrackContainer if flags.Tau.associateLRT else ""),
                                    TrackToVertexIPEstimator = result.popToolsAndMerge(AtlasTrackToVertexIPEstimatorCfg(flags)) )
                                    #maxDeltaZ0wrtLeadTrk = 2, #in mm
                                    #removeTracksOutsideZ0wrtLeadTrk = True
    
    result.setPrivateTools(TauTrackFinder)
    return result

########################################################################
# Associate the cluster in jet constituents to the tau candidate
def TauClusterFinderCfg(flags):
    result = ComponentAccumulator()
    _name = sPrefix + 'TauClusterFinder'


    TauClusterFinder = CompFactory.getComp("TauClusterFinder")
    TauClusterFinder = TauClusterFinder(name = _name)


    result.setPrivateTools(TauClusterFinder)
    return result

########################################################################
def TauVertexedClusterDecoratorCfg(flags):
    result = ComponentAccumulator()
    _name = sPrefix + 'TauVertexedClusterDecorator'

    TauVertexedClusterDecorator = CompFactory.getComp("TauVertexedClusterDecorator")
    myTauVertexedClusterDecorator = TauVertexedClusterDecorator(name = _name,
                                                                SeedJet = flags.Tau.SeedJetCollection)

    result.setPrivateTools(myTauVertexedClusterDecorator)
    return result

########################################################################
def TauTrackRNNCfg(flags):
    result = ComponentAccumulator()
    _name = sPrefix + 'TauTrackRNNClassifier'

    TrackRNN = CompFactory.tauRecTools.TrackRNN
    _RNN = TrackRNN(name = _name + "_TrackRNN",
                    InputWeightsPath = flags.Tau.tauRNNTrackClassConfig,
                    calibFolder = flags.Tau.tauRecToolsCVMFSPath )

    result.setPrivateTools(_RNN)
    return result

########################################################################
def TauTrackRNNClassifierCfg(flags):
    result = ComponentAccumulator()
    _name = sPrefix + 'TauTrackRNNClassifier'

    # create tool alg
    TauTrackRNNClassifier = CompFactory.tauRecTools.TauTrackRNNClassifier

    import cppyy
    cppyy.load_library('libxAODTau_cDict')

    _classifyLRT = True
    if flags.Tau.associateLRT and not flags.Tau.classifyLRT:
        _classifyLRT = False

    myTauTrackClassifier = TauTrackRNNClassifier( name = _name,
                                                  Classifiers = [ result.popToolsAndMerge(TauTrackRNNCfg(flags)) ],
                                                  classifyLRT = _classifyLRT )

    result.setPrivateTools(myTauTrackClassifier)
    return result

########################################################################
# Tau energy calibration
def EnergyCalibrationLCCfg(flags, correctEnergy=True, correctAxis=False, postfix=''):
    result = ComponentAccumulator()
    _name = sPrefix +'EnergyCalibrationLC' + postfix

    TauCalibrateLC=CompFactory.getComp("TauCalibrateLC")
    TauCalibrateLC = TauCalibrateLC(name = _name,
                                    calibrationFile = tauFlags.tauRecCalibrateLCConfig(),
                                    Key_vertexInputContainer = flags.Tau.VertexCollection)
            
    result.setPrivateTools(TauCalibrateLC)
    return result

########################################################################
# Tau cell variables calculation
def CellVariablesCfg(flags, cellConeSize=0.2, prefix=''):
    result = ComponentAccumulator()
    #if prefix is not given, take global one 
    if not prefix: 
        prefix=sPrefix 
    _name = prefix + 'CellVariables'

    TauCellVariables = CompFactory.getComp("TauCellVariables")
    TauCellVariables = TauCellVariables(name = _name,
                                        StripEthreshold = 0.2*GeV,
                                        CellCone = cellConeSize,
                                        VertexCorrection = True)

    result.setPrivateTools(TauCellVariables)
    return result

#########################################################################
# ele veto variables
def ElectronVetoVarsCfg(flags):
    result = ComponentAccumulator()
    _name = sPrefix + 'TauElectronVetoVars'
    
    if _name in cached_instances:
        return cached_instances[_name]
    
    from TrackToCalo.TrackToCaloConfig import ParticleCaloExtensionToolCfg

    TauElectronVetoVariables = CompFactory.getComp("TauElectronVetoVariables")
    TauElectronVetoVariables = TauElectronVetoVariables(name = _name,
                                                        VertexCorrection = True,
                                                        ParticleCaloExtensionTool = result.popToolsAndMerge(ParticleCaloExtensionToolCfg(flags)),
                                                        tauEVParticleCache = getParticleCache(flags))

    result.setPrivateTools(TauElectronVetoVariables)
    return result

#########################################################################
# cell weight tool
def CellWeightToolCfg(flags):
    result = ComponentAccumulator()

    # copied from CaloClusterCorrection/python/StandardCellWeightCalib
    H1WeightToolCSC12Generic = CompFactory.H1WeightToolCSC12Generic  # CaloClusterCorrection
    isMC = flags.Input.isMC 

    finder = "Cone"
    mainparam = 0.4
    inputn = "Topo"
    onlyCellWeight = False
    from CaloClusterCorrection.StandardCellWeightCalib import H1Calibration, editParm
    (key,folder,tag) = H1Calibration.getCalibDBParams(finder,mainparam,inputn, onlyCellWeight, isMC)
    # H1Calibration.loadCaloFolder(result, flags, folder, tag, isMC)
    from IOVDbSvc.IOVDbSvcConfig import addFolders
    if isMC:
        dbString="CALO_OFL"
    else:
        dbString="CALO"
    if (folder,tag) not in H1Calibration.loaded_folder:
        if H1Calibration.overrideFolder():
            result.merge(addFolders(flags, folder+'<tag>'+tag+'</tag>', detDb=dbString, className='CaloRec::ToolConstants') )
        else:
            result.merge(addFolders(flags, folder, detDb=dbString, className='CaloRec::ToolConstants') )

        H1Calibration.loaded_folder.append( (folder,tag) )

    #-- configure tool
    toolName = finder + editParm(mainparam) + inputn
    cellcalibtool = H1WeightToolCSC12Generic("H1Weight"+toolName)
    cellcalibtool.DBHandleKey = key
    result.setPrivateTools(cellcalibtool)
    # --
    return result

    # _name = sPrefix + 'CellWeightTool'

    # once StandardCellWeightCalib is updated can use this
    # from CaloRec.CaloTopoClusterFlags import jobproperties
    # -- auto configure weight tool
    # finder = jobproperties.CaloTopoClusterFlags.cellWeightRefFinder.get_Value()
    # size   = jobproperties.CaloTopoClusterFlags.cellWeightRefSize.get_Value()
    # signal = jobproperties.CaloTopoClusterFlags.cellWeightRefSignal.get_Value()
    # Defaults already set in StandardCellWeightCalib:
    # finder=Cone, size=0.4, signal=Topo

    #from CaloClusterCorrection.StandardCellWeightCalib import getCellWeightTool
    # CaloWeightTool = getCellWeightTool(finder,size,signal)
    #CaloWeightTool = result.popToolsAndMerge(getCellWeightTool(flags))
    
    #result.setPrivateTools(CaloWeightTool)
    #return result

#########################################################################
# Photon Shot Finder
def TauShotFinderCfg(flags):
    result = ComponentAccumulator()
    _name = sPrefix + 'TauShotFinder'

    shotPtCut_1Photon = flags.Tau.shotPtCut_1Photon
    shotPtCut_2Photons = flags.Tau.shotPtCut_2Photons

    
    from CaloClusterCorrection.StandardCellWeightCalib import getCellWeightTool
    CaloWeightTool = getCellWeightTool(flags=flags)


    TauShotFinder = CompFactory.getComp("TauShotFinder")
    TauShotFinder = TauShotFinder(name = _name,
                                  CaloWeightTool = result.popToolsAndMerge(CaloWeightTool),
                                  NCellsInEta           = 5,
                                  MinPtCut              = shotPtCut_1Photon,
                                  AutoDoubleShotCut     = shotPtCut_2Photons,
                                  Key_caloCellInputContainer="AllCalo"
                                  )

    result.setPrivateTools(TauShotFinder)
    return result

#########################################################################
# Pi0 algo
# Cluster finder for Pi0 algo
def Pi0ClusterFinderCfg(flags):
    result = ComponentAccumulator()
    _name = sPrefix + 'Pi0ClusterFinder'

    TauPi0CreateROI = CompFactory.getComp("TauPi0CreateROI")
    
    TauPi0CreateROI = TauPi0CreateROI(name = _name,
                                      Key_caloCellInputContainer="AllCalo")

    result.setPrivateTools(TauPi0CreateROI)
    return result

#########################################################################
# Cell finalizer tool for BuildAlg
def TauCellFinalizerCfg(flags):
    result = ComponentAccumulator()
    _name = sPrefix + 'tauPi0CellContainerFinalizer'

    CaloCellContainerFinalizerTool = CompFactory.getComp("CaloCellContainerFinalizerTool")
    TauCellContainerFinalizer = CaloCellContainerFinalizerTool(name=_name)

    result.setPrivateTools(TauCellContainerFinalizer)
    return result

#########################################################################
# Calo Tools
#########################################################################

def TauCaloLCClassificationCfg(flags):
    result = ComponentAccumulator()
    _name = sPrefix + 'LCClassify'

    CaloLCClassificationTool = CompFactory.getComp("CaloLCClassificationTool")
    LCClassify = CaloLCClassificationTool(_name)
    LCClassify.ClassificationKey   = "EMFracClassify"
    LCClassify.UseSpread = False
    LCClassify.MaxProbability = 0.5
    # add the moments EM_PROBABILITY, HAD_WEIGHT, OOC_WEIGHT, DM_WEIGHT to the AOD:
    LCClassify.StoreClassificationProbabilityInAOD = True
    LCClassify.WeightingOfNegClusters = flags.Calo.TopoCluster.doTreatEnergyCutAsAbsolute
    LCClassify.UseNormalizedEnergyDensity = True

    result.setPrivateTools(LCClassify)
    return result

def TauCaloLCWeightCfg(flags):
    result = ComponentAccumulator()
    _name = sPrefix + 'CaloLCWeightTool'

    # Schedule total noise cond alg
    from CaloTools.CaloNoiseCondAlgConfig import CaloNoiseCondAlgCfg
    result.merge(CaloNoiseCondAlgCfg(flags,"totalNoise"))
    # Schedule electronic noise cond alg (needed for LC weights)
    result.merge(CaloNoiseCondAlgCfg(flags,"electronicNoise"))

    CaloLCWeightTool = CompFactory.getComp("CaloLCWeightTool")
    LCWeight = CaloLCWeightTool(_name)
    LCWeight.CorrectionKey       = "H1ClusterCellWeights"
    LCWeight.SignalOverNoiseCut  = 2.0
    LCWeight.UseHadProbability   = True

    result.setPrivateTools(LCWeight)
    return result

def TauCaloLCOutOfClusterCfg(flags):
    result = ComponentAccumulator()
    _name = sPrefix + 'CaloLCOutOfClusterTool'

    CaloLCOutOfClusterTool = CompFactory.getComp("CaloLCOutOfClusterTool")
    LCOut = CaloLCOutOfClusterTool(_name)
    LCOut.CorrectionKey       = "OOCCorrection"
    LCOut.UseEmProbability    = False
    LCOut.UseHadProbability   = True

    result.setPrivateTools(LCOut)
    return result

def TauCaloLCOutPi0Cfg(flags):
    result = ComponentAccumulator()
    _name = sPrefix + 'LCOutPi0'

    CaloLCOutOfClusterTool = CompFactory.getComp("CaloLCOutOfClusterTool")
    LCOutPi0 = CaloLCOutOfClusterTool(_name)
    LCOutPi0.CorrectionKey    = "OOCPi0Correction"
    LCOutPi0.UseEmProbability  = True
    LCOutPi0.UseHadProbability = False

    result.setPrivateTools(LCOutPi0)
    return result

def TauCaloLCDeadMaterialCfg(flags):
    result = ComponentAccumulator()
    _name = sPrefix + 'CaloLCDeadMaterialTool'

    CaloLCDeadMaterialTool = CompFactory.getComp("CaloLCDeadMaterialTool")
    LCDeadMaterial = CaloLCDeadMaterialTool(_name)
    LCDeadMaterial.HadDMCoeffKey       = "HadDMCoeff2"
    LCDeadMaterial.ClusterRecoStatus   = 0
    LCDeadMaterial.WeightModeDM        = 2
    LCDeadMaterial.UseHadProbability   = True
    LCDeadMaterial.WeightingOfNegClusters = flags.Calo.TopoCluster.doTreatEnergyCutAsAbsolute

    result.setPrivateTools(LCDeadMaterial)
    return result

def TauCaloClusterLocalCalibCfg(flags):
    result = ComponentAccumulator()
    _name = sPrefix + 'CaloLocalCalib'

    CaloClusterLocalCalib = CompFactory.getComp("CaloClusterLocalCalib")
    LocalCalib =  CaloClusterLocalCalib(_name)
    LocalCalib.ClusterClassificationTool     = [result.popToolsAndMerge(TauCaloLCClassificationCfg(flags))]
    LocalCalib.ClusterRecoStatus             = [1,2]
    LocalCalib.LocalCalibTools               = [result.popToolsAndMerge(TauCaloLCWeightCfg(flags))]
    LocalCalib.WeightingOfNegClusters = flags.Calo.TopoCluster.doTreatEnergyCutAsAbsolute

    result.setPrivateTools(LocalCalib)
    return result

def TauCaloOOCCalibCfg(flags):
    result = ComponentAccumulator()
    _name = sPrefix + 'OOCCalibTool'

    CaloClusterLocalCalib = CompFactory.getComp("CaloClusterLocalCalib")
    OOCCalib   = CaloClusterLocalCalib (_name)
    OOCCalib.ClusterRecoStatus   = [1,2]
    OOCCalib.LocalCalibTools     = [result.popToolsAndMerge(TauCaloLCOutOfClusterCfg(flags))]
    OOCCalib.WeightingOfNegClusters = flags.Calo.TopoCluster.doTreatEnergyCutAsAbsolute

    result.setPrivateTools(OOCCalib)
    return result

def TauCaloDMCalibCfg(flags):
    result = ComponentAccumulator()
    _name = sPrefix + 'DMCalib'

    CaloClusterLocalCalib = CompFactory.getComp("CaloClusterLocalCalib")
    DMCalib =  CaloClusterLocalCalib(_name)
    DMCalib.ClusterRecoStatus             = [1,2]
    DMCalib.LocalCalibTools = [result.popToolsAndMerge(TauCaloLCDeadMaterialCfg(flags))]
    DMCalib.WeightingOfNegClusters = flags.Calo.TopoCluster.doTreatEnergyCutAsAbsolute

    result.setPrivateTools(DMCalib)
    return result

def TauCaloOOCPi0CalibCfg(flags):
    result = ComponentAccumulator()
    _name = sPrefix + 'OOCPi0CalibTool'

    CaloClusterLocalCalib = CompFactory.getComp("CaloClusterLocalCalib")
    OOCPi0Calib   = CaloClusterLocalCalib (_name)
    OOCPi0Calib.ClusterRecoStatus   = [1,2]
    OOCPi0Calib.LocalCalibTools     = [result.popToolsAndMerge(TauCaloLCOutPi0Cfg(flags))]
    OOCPi0Calib.WeightingOfNegClusters = flags.Calo.TopoCluster.doTreatEnergyCutAsAbsolute

    result.setPrivateTools(OOCPi0Calib)
    return result

def TauCaloClusterCellWeightCalibCfg(flags):
    result = ComponentAccumulator()
    _name = sPrefix + 'CellWeights'

    CaloClusterCellWeightCalib = CompFactory.getComp("CaloClusterCellWeightCalib")
    CellWeights = CaloClusterCellWeightCalib(_name)
    CellWeights.CellSignalWeightTool = result.popToolsAndMerge(CellWeightToolCfg(flags))
    CellWeights.Direction = "AbsSignal" #-- use absolute cell energies for eta/phi calculation
    CellWeights.BelowThresholdLikeAll = True #-- treat clusters below thresholds the same as all others
    CellWeights.BelowThresholdDirection = "AbsSignal" #-- alternative direction calculation for below threshold clusters, ignored if BelowThresholdLikeAll = True
    CellWeights.EnergyThreshold = 0.0*MeV #-- threshold for possible change of direction calculation
    CellWeights.IgnoreGeoWeights = False #-- ignore geometrical cell signal weights if True

    result.setPrivateTools(CellWeights)
    return result

def TauCaloTopoClusterMakerCfg(flags):
    result = ComponentAccumulator()
    _name = sPrefix + 'Pi0TopoClusterMaker'

    # Schedule total noise cond alg
    from CaloTools.CaloNoiseCondAlgConfig import CaloNoiseCondAlgCfg
    result.merge(CaloNoiseCondAlgCfg(flags,"totalNoise"))
    # Schedule electronic noise cond alg (needed for LC weights)
    result.merge(CaloNoiseCondAlgCfg(flags,"electronicNoise"))

    CaloTopoClusterMaker = CompFactory.getComp("CaloTopoClusterMaker")
    TopoClusterForTaus = CaloTopoClusterMaker(_name)

    TopoClusterForTaus.CellsName = "TauCommonPi0Cells"
    TopoClusterForTaus.CalorimeterNames=["LAREM"]
    TopoClusterForTaus.SeedSamplingNames = ["PreSamplerB", "EMB1", "EMB2", "PreSamplerE", "EME1", "EME2"]
    TopoClusterForTaus.NeighborOption                    = "super3D"
    TopoClusterForTaus.RestrictHECIWandFCalNeighbors     = False
    TopoClusterForTaus.RestrictPSNeighbors               = True
    TopoClusterForTaus.CellThresholdOnEorAbsEinSigma     = 0.0
    TopoClusterForTaus.NeighborThresholdOnEorAbsEinSigma = 2.0
    TopoClusterForTaus.SeedThresholdOnEorAbsEinSigma     = 4.0
    TopoClusterForTaus.SeedCutsInAbsE                    = True
    TopoClusterForTaus.ClusterEtorAbsEtCut               = 0.5*GeV # 0.0*MeV in standard CaloCalTopoCluster JobOptions!
    TopoClusterForTaus.TwoGaussianNoise                  = flags.Calo.TopoCluster.doTwoGaussianNoise

    result.setPrivateTools(TopoClusterForTaus)
    return result

def TauCaloTopoClusterSplitterCfg(flags):

    result = ComponentAccumulator()
    _name = sPrefix + 'Pi0TopoClusterSplitter'

    CaloTopoClusterSplitter = CompFactory.getComp("CaloTopoClusterSplitter")
    TopoSplitterForTaus = CaloTopoClusterSplitter(_name)

    # cells from the following samplings will be able to form local
    # maxima. The excluded samplings are PreSamplerB, EMB1,
    # PreSamplerE, EME1, all Tile samplings, all HEC samplings and the
    # two rear FCal samplings.
    TopoSplitterForTaus.SamplingNames = ["EMB2","EME2"] # Do we want to use EMB3 and EME3?
    # cells from the following samplings will also be able to form
    # local maxima but only if they are not overlapping in eta and phi
    # with local maxima in previous samplings from the primary list.
    TopoSplitterForTaus.SecondarySamplingNames = ["EMB1","EME1"]
    TopoSplitterForTaus.ShareBorderCells = True
    TopoSplitterForTaus.RestrictHECIWandFCalNeighbors  = False
    TopoSplitterForTaus.WeightingOfNegClusters = flags.Calo.TopoCluster.doTreatEnergyCutAsAbsolute

    result.setPrivateTools(TopoSplitterForTaus)
    return result

def TauCaloClusterMomentsMakerCfg(flags):
    result = ComponentAccumulator()
    _name = sPrefix + 'Pi0TopoMoments'

    # Schedule total noise cond alg
    from CaloTools.CaloNoiseCondAlgConfig import CaloNoiseCondAlgCfg
    result.merge(CaloNoiseCondAlgCfg(flags,"totalNoise"))
    # Schedule electronic noise cond alg (needed for LC weights)
    result.merge(CaloNoiseCondAlgCfg(flags,"electronicNoise"))

    CaloClusterMomentsMaker = CompFactory.getComp("CaloClusterMomentsMaker")
    TopoMomentsForTaus = CaloClusterMomentsMaker(_name)
    TopoMomentsForTaus.WeightingOfNegClusters = flags.Calo.TopoCluster.doTreatEnergyCutAsAbsolute
    TopoMomentsForTaus.MaxAxisAngle = 20*deg
    TopoMomentsForTaus.TwoGaussianNoise = flags.Calo.TopoCluster.doTwoGaussianNoise
    TopoMomentsForTaus.MinBadLArQuality = 4000
    TopoMomentsForTaus.MomentsNames = ["FIRST_PHI"
                                       ,"FIRST_ETA"
                                       ,"SECOND_R"
                                       ,"SECOND_LAMBDA"
                                       ,"DELTA_PHI"
                                       ,"DELTA_THETA"
                                       ,"DELTA_ALPHA"
                                       ,"CENTER_X"
                                       ,"CENTER_Y"
                                       ,"CENTER_Z"
                                       ,"CENTER_MAG"
                                       ,"CENTER_LAMBDA"
                                       ,"LATERAL"
                                       ,"LONGITUDINAL"
                                       ,"ENG_FRAC_EM"
                                       ,"ENG_FRAC_MAX"
                                       ,"ENG_FRAC_CORE"
                                       ,"FIRST_ENG_DENS"
                                       ,"SECOND_ENG_DENS"
                                       ,"ISOLATION"]

    result.setPrivateTools(TopoMomentsForTaus)
    return result

def TauCaloClusterBadChannelCfg(flags):
    result = ComponentAccumulator()
    _name = sPrefix + 'CaloClusterBadChannelList'

    CaloClusterBadChannelListCorr = CompFactory.getComp("CaloClusterBadChannelList")
    BadChannelListCorrForTaus = CaloClusterBadChannelListCorr(_name)

    result.setPrivateTools(BadChannelListCorrForTaus)
    return result

########################################################################
########################################################################
# Tracking Tools
########################################################################

########################################################################
# Tools for Adaptive Vertex Finder
def TauNewtonTrkDistanceFinderCfg(flags):
    result = ComponentAccumulator()

    Trk__SeedNewtonTrkDistanceFinder = CompFactory.Trk.SeedNewtonTrkDistanceFinder
    TauNewtonTrkDistanceFinder = Trk__SeedNewtonTrkDistanceFinder( name = sPrefix+'TauSeedNewtonTrkDistanceFinder')

    result.setPrivateTools(TauNewtonTrkDistanceFinder)
    return result

def CrossDistancesSeedFinderCfg(flags):
    result = ComponentAccumulator()
    _name = 'TauCrossDistancesSeedFinder'
    
    Trk__CrossDistancesSeedFinder = CompFactory.Trk.CrossDistancesSeedFinder
    TauCrossDistancesSeedFinder = Trk__CrossDistancesSeedFinder( name = _name, TrkDistanceFinder=result.popToolsAndMerge(TauNewtonTrkDistanceFinderCfg(flags)) )
    
    result.setPrivateTools(TauCrossDistancesSeedFinder)
    return result
    
def ImpactPoint3dEstimatorCfg(flags):
    result = ComponentAccumulator()

    from TrkConfig.AtlasExtrapolatorConfig import AtlasExtrapolatorCfg
    Trk__ImpactPoint3dEstimator = CompFactory.Trk.ImpactPoint3dEstimator
    TauInDetImpactPoint3dEstimator = Trk__ImpactPoint3dEstimator(name = sPrefix+'TauTrkImpactPoint3dEstimator', Extrapolator = result.popToolsAndMerge(AtlasExtrapolatorCfg(flags)) )

    result.setPrivateTools(TauInDetImpactPoint3dEstimator)
    return result

def SequentialVertexSmootherCfg(flags):
    result = ComponentAccumulator()

    Trk__SequentialVertexSmoother = CompFactory.Trk.SequentialVertexSmoother
    TauSequentialVertexSmoother = Trk__SequentialVertexSmoother(name = sPrefix+'TauSequentialVertexSmoother')

    result.setPrivateTools(TauSequentialVertexSmoother)
    return result

########################################################################
# TauAdaptiveVertexFitter
def TauAdaptiveVertexFitterCfg(flags):
    result = ComponentAccumulator()
    _name = sPrefix + 'TauAdaptiveVertexFitter'

    from TrkConfig.TrkVertexFitterUtilsConfig import TauDetAnnealingMakerCfg, AtlasFullLinearizedTrackFactoryCfg

    Trk__AdaptiveVertexFitter = CompFactory.Trk.AdaptiveVertexFitter
    TauAdaptiveVertexFitter = Trk__AdaptiveVertexFitter(name = _name,
                                                        SeedFinder=result.popToolsAndMerge(CrossDistancesSeedFinderCfg(flags)),
                                                        ImpactPoint3dEstimator=result.popToolsAndMerge(ImpactPoint3dEstimatorCfg(flags)),
                                                        VertexSmoother=result.popToolsAndMerge(SequentialVertexSmootherCfg(flags)),
                                                        AnnealingMaker=result.popToolsAndMerge(TauDetAnnealingMakerCfg(flags)),
                                                        LinearizedTrackFactory=result.popToolsAndMerge(AtlasFullLinearizedTrackFactoryCfg(flags)) )

    result.setPrivateTools(TauAdaptiveVertexFitter)
    return result

#####################
# create Pi0 clusters
def Pi0ClusterCreatorCfg(flags):
    result = ComponentAccumulator()
    _name = sPrefix + 'Pi0ClusterCreator'

    TauPi0ClusterCreator = CompFactory.getComp("TauPi0ClusterCreator")
    TauPi0ClusterCreator = TauPi0ClusterCreator(name = _name)

    result.setPrivateTools(TauPi0ClusterCreator)
    return result

#####################
# Set energy of cluster to take care of charged pion energy deposited in the ECAL
def Pi0ClusterScalerCfg(flags): 
    result = ComponentAccumulator()
    _name = sPrefix + 'Pi0ClusterScaler'

    TauPi0ClusterScaler = CompFactory.getComp("TauPi0ClusterScaler")
    TauPi0ClusterScaler = TauPi0ClusterScaler(name = _name)

    result.setPrivateTools(TauPi0ClusterScaler)
    return result

#####################
# calculate MVA scores of pi0 clusters
def Pi0ScoreCalculatorCfg(flags):
    result = ComponentAccumulator()
    _name = sPrefix + 'Pi0ScoreCalculator'

    TauPi0ScoreCalculator = CompFactory.getComp("TauPi0ScoreCalculator")
    TauPi0ScoreCalculator = TauPi0ScoreCalculator(name = _name,
                                                  BDTWeightFile = flags.Tau.Pi0ScoreConfig)

    result.setPrivateTools(TauPi0ScoreCalculator)
    return result

#####################
# select pi0 clusters
def Pi0SelectorCfg(flags):
    result = ComponentAccumulator()
    _name = sPrefix + 'Pi0Selector'

    TauPi0Selector = CompFactory.getComp("TauPi0Selector")
    TauPi0Selector = TauPi0Selector(name = _name,
                                    ClusterEtCut         = flags.Tau.pi0EtCuts,
                                    ClusterBDTCut_1prong = flags.Tau.pi0MVACuts_1prong,
                                    ClusterBDTCut_mprong = flags.Tau.pi0MVACuts_mprong)

    result.setPrivateTools(TauPi0Selector)
    return result

#########################################################################
# Tau Vertex Variables
def TauVertexVariablesCfg(flags):
    result = ComponentAccumulator()
    _name = sPrefix + 'TauVertexVariables'

    TauVertexVariables = CompFactory.getComp("TauVertexVariables")
    TauVertexVariables = TauVertexVariables(  name = _name,
                                              VertexFitter = result.popToolsAndMerge(TauAdaptiveVertexFitterCfg(flags)),
                                              SeedFinder = result.popToolsAndMerge(CrossDistancesSeedFinderCfg(flags)) )

    result.setPrivateTools(TauVertexVariables)
    return result

#########################################################################
# Tau Variables
def TauCommonCalcVarsCfg(flags):
    result = ComponentAccumulator()
    _name = sPrefix + 'TauCommonCalcVars'

    TauCommonCalcVars = CompFactory.getComp("TauCommonCalcVars")
    TauCommonCalcVars = TauCommonCalcVars(name = _name)
    
    result.setPrivateTools(TauCommonCalcVars)
    return result

#########################################################################
# Tau Variables
def TauSubstructureCfg(flags):
    result = ComponentAccumulator()
    _name = sPrefix + 'TauSubstructure'

    TauSubstructureVariables = CompFactory.getComp("TauSubstructureVariables")
    TauSubstructureVariables = TauSubstructureVariables(  name = _name )

    result.setPrivateTools(TauSubstructureVariables)
    return result

########################################################################
# MvaTESVariableDecorator
def MvaTESVariableDecoratorCfg(flags):
    result = ComponentAccumulator()
    _name = sPrefix + 'MvaTESVariableDecorator'

    MvaTESVariableDecorator = CompFactory.getComp("MvaTESVariableDecorator")
    MvaTESVariableDecorator = MvaTESVariableDecorator(name = _name,
                                                      Key_vertexInputContainer= flags.Tau.VertexCollection,
                                                      VertexCorrection = True)
    result.setPrivateTools(MvaTESVariableDecorator)
    return result

########################################################################
# MvaTESEvaluator
def MvaTESEvaluatorCfg(flags):
    result = ComponentAccumulator()
    _name = sPrefix + 'MvaTESEvaluator'

    MvaTESEvaluator = CompFactory.getComp("MvaTESEvaluator")
    MvaTESEvaluator = MvaTESEvaluator(name = _name,
                                      WeightFileName = flags.Tau.MvaTESConfig,
                                      WeightFileName0p = flags.Tau.MvaTESConfig0p )

    result.setPrivateTools(MvaTESEvaluator)
    return result

def TauIDVarCalculatorCfg(flags):
    result = ComponentAccumulator()
    _name = sPrefix + 'TauIDVarCalculator'

    TauIDVarCalculator = CompFactory.getComp("TauIDVarCalculator")    
    myTauIDVarCalculator = TauIDVarCalculator(name=_name,
                                              VertexCorrection = True)

    result.setPrivateTools(myTauIDVarCalculator)
    return result

def TauJetRNNEvaluatorCfg(flags):
    result = ComponentAccumulator()
    _name = sPrefix + 'TauJetRNN'

    TauJetRNNEvaluator = CompFactory.getComp("TauJetRNNEvaluator")
    RNNConf = flags.Tau.TauJetRNNConfig
    myTauJetRNNEvaluator = TauJetRNNEvaluator(name = _name,
                                              NetworkFile0P = "",
                                              NetworkFile1P = RNNConf[0],
                                              NetworkFile2P = RNNConf[1],
                                              NetworkFile3P = RNNConf[2],
                                              OutputVarname = "RNNJetScore",
                                              MaxTracks = 10,
                                              MaxClusters = 6,
                                              MaxClusterDR = 1.0,
                                              VertexCorrection = True,
                                              InputLayerScalar = "scalar",
                                              InputLayerTracks = "tracks",
                                              InputLayerClusters = "clusters",
                                              OutputLayer = "rnnid_output",
                                              OutputNode = "sig_prob")

    result.setPrivateTools(myTauJetRNNEvaluator)
    return result

def TauWPDecoratorJetRNNCfg(flags):
    import PyUtils.RootUtils as ru
    ROOT = ru.import_root()
    import cppyy
    cppyy.load_library('libxAODTau_cDict')

    result = ComponentAccumulator()
    _name = sPrefix + 'TauWPDecoratorJetRNN'

    TauWPDecorator = CompFactory.getComp("TauWPDecorator")
    WPConf = flags.Tau.TauJetRNNWPConfig
    myTauWPDecorator = TauWPDecorator( name=_name,
                                       flatteningFile1Prong = WPConf[0],
                                       flatteningFile2Prong = WPConf[1],
                                       flatteningFile3Prong = WPConf[2],
                                       CutEnumVals =
                                       [ ROOT.xAOD.TauJetParameters.IsTauFlag.JetRNNSigVeryLoose,
                                         ROOT.xAOD.TauJetParameters.IsTauFlag.JetRNNSigLoose,
                                         ROOT.xAOD.TauJetParameters.IsTauFlag.JetRNNSigMedium,
                                         ROOT.xAOD.TauJetParameters.IsTauFlag.JetRNNSigTight ],
                                       SigEff1P = [0.95, 0.85, 0.75, 0.60],
                                       SigEff2P = [0.95, 0.75, 0.60, 0.45],
                                       SigEff3P = [0.95, 0.75, 0.60, 0.45],
                                       ScoreName = "RNNJetScore",
                                       NewScoreName = "RNNJetScoreSigTrans",
                                       DefineWPs = True )

    result.setPrivateTools(myTauWPDecorator)
    return result

def TauEleRNNEvaluatorCfg(flags):
    result = ComponentAccumulator()
    _name = sPrefix + 'TauEleRNN' 

    TauJetRNNEvaluator = CompFactory.getComp("TauJetRNNEvaluator")
    RNNConf = flags.Tau.TauEleRNNConfig    
    myTauEleRNNEvaluator = TauJetRNNEvaluator(name = _name,
                                              NetworkFile1P = RNNConf[0],
                                              NetworkFile3P = RNNConf[1],
                                              OutputVarname = "RNNEleScore",
                                              MaxTracks = 10,
                                              MaxClusters = 6,
                                              MaxClusterDR = 1.0,
                                              VertexCorrection = True,
                                              InputLayerScalar = "scalar",
                                              InputLayerTracks = "tracks",
                                              InputLayerClusters = "clusters",
                                              OutputLayer = "rnneveto_output",
                                              OutputNode = "sig_prob")

    result.setPrivateTools(myTauEleRNNEvaluator)
    return result

def TauWPDecoratorEleRNNCfg(flags):
    import PyUtils.RootUtils as ru
    ROOT = ru.import_root()
    import cppyy
    cppyy.load_library('libxAODTau_cDict')

    result = ComponentAccumulator()
    _name = sPrefix + 'TauWPDecoratorEleRNN'

    TauWPDecorator = CompFactory.getComp("TauWPDecorator")
    WPConf = flags.Tau.TauEleRNNWPConfig
    myTauEleWPDecorator = TauWPDecorator( name=_name,
                                       flatteningFile1Prong = WPConf[0],
                                       flatteningFile3Prong = WPConf[1],
                                       CutEnumVals =
                                       [ ROOT.xAOD.TauJetParameters.IsTauFlag.EleRNNLoose,
                                         ROOT.xAOD.TauJetParameters.IsTauFlag.EleRNNMedium,
                                         ROOT.xAOD.TauJetParameters.IsTauFlag.EleRNNTight ],
                                       SigEff1P = [0.95, 0.90, 0.85],
                                       SigEff3P = [0.98, 0.95, 0.90],
                                       UseEleBDT = True ,
                                       ScoreName = "RNNEleScore",
                                       NewScoreName = "RNNEleScoreSigTrans",
                                       DefineWPs = True)

    result.setPrivateTools(myTauEleWPDecorator)
    return result

def TauDecayModeNNClassifierCfg(flags):
    result = ComponentAccumulator()
    _name = sPrefix + 'TauDecayModeNNClassifier'

    TauDecayModeNNClassifier = CompFactory.getComp("TauDecayModeNNClassifier")
    myTauDecayModeNNClassifier = TauDecayModeNNClassifier(name=_name,
                                                          WeightFile=flags.Tau.DecayModeNNClassifierConfig)

    result.setPrivateTools(myTauDecayModeNNClassifier)
    return result

def TauAODSelectorCfg(flags):
    result = ComponentAccumulator()
    _name = sPrefix + 'TauAODSelector'

    TauAODSelector = CompFactory.getComp("TauAODSelector")
    myTauAODSelector = TauAODSelector(name=_name,
                                      Min0pTauPt = flags.Tau.MinPt0p,
                                      MinTauPt = flags.Tau.MinPt)

    result.setPrivateTools(myTauAODSelector)
    return result

########################################################################
# TauCombinedTES
def TauCombinedTESCfg(flags):
    result = ComponentAccumulator()    
    _name = sPrefix + 'TauCombinedTES'

    TauCombinedTES = CompFactory.getComp("TauCombinedTES")
    myTauCombinedTES = TauCombinedTES(name = _name,
                                      WeightFileName = flags.Tau.CombinedTESConfig)

    result.setPrivateTools(myTauCombinedTES)
<<<<<<< HEAD
    return result

########################################################################
# muon removal tool
def TauAODMuonRemovalCfg(flags):
    result = ComponentAccumulator()   
    _name = sPrefix + 'MuonRemoval'
    TauAODLeptonRemovalTool = CompFactory.getComp("TauAODLeptonRemovalTool")
    myMuonRemoval = TauAODLeptonRemovalTool(    name                   = _name,
                                                Key_MuonInputContainer = 'Muons',
                                                doMuonTrkRm            = True,
                                                doMuonClsRm            = True,
                                                muonIDWP               = 'Medium'
    )
    result.setPrivateTools(myMuonRemoval)
    return result

########################################################################
# elec removal tool
def TauAODElectronRemovalCfg(flags):
    result = ComponentAccumulator()  
    _name = sPrefix + 'ElecRemoval'
    TauAODLeptonRemovalTool = CompFactory.getComp("TauAODLeptonRemovalTool")
    myElecRemoval = TauAODLeptonRemovalTool(    name                   = _name,
                                                Key_ElecInputContainer = 'Electrons',
                                                doElecTrkRm            = True,
                                                doElecClsRm            = True,
                                                elecIDWP               = 'Medium'
    )
    result.setPrivateTools(myElecRemoval)
    return result
########################################################################
=======
    return result
>>>>>>> 23697159
<|MERGE_RESOLUTION|>--- conflicted
+++ resolved
@@ -994,7 +994,6 @@
                                       WeightFileName = flags.Tau.CombinedTESConfig)
 
     result.setPrivateTools(myTauCombinedTES)
-<<<<<<< HEAD
     return result
 
 ########################################################################
@@ -1026,7 +1025,4 @@
     )
     result.setPrivateTools(myElecRemoval)
     return result
-########################################################################
-=======
-    return result
->>>>>>> 23697159
+########################################################################