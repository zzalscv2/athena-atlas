--- conflicted
+++ resolved
@@ -117,19 +117,11 @@
         caloextensions.push_back(std::move(extension));
       }
       else {
-        std::vector<const CurvilinearParameters*> dummyPar{};
-        std::unique_ptr<Trk::CaloExtension> dummyExt=std::make_unique<Trk::CaloExtension>(nullptr,
-                                                                                          nullptr,
-                                                                                          std::move(dummyPar));
-        caloextensions.push_back(std::move (dummyExt));
+        caloextensions.push_back(nullptr);
       }
     }
     else{
-      std::vector<const CurvilinearParameters*> dummyPar{};
-      std::unique_ptr<CaloExtension> dummyExt=std::make_unique<Trk::CaloExtension>(nullptr,
-                                                                                   nullptr,
-                                                                                   std::move(dummyPar));
-      caloextensions.push_back(std::move (dummyExt));
+      caloextensions.push_back(nullptr);
     }
   }
   return StatusCode::SUCCESS;
@@ -178,18 +170,8 @@
 
 std::unique_ptr<Trk::CaloExtension> 
 ParticleCaloExtensionTool::caloExtension( const xAOD::TrackParticle& particle ) const {
-<<<<<<< HEAD
-
 
   /* 
-=======
-  /* 
-   * The electrons are done separately here.
-   *
-   * Here we have also the Gaussian Sum Filter having out back
-   * as a main case to consider. In which case 
->>>>>>> 49eb7ba3
-   *
    * In principle we will extrapolate either from the perigee or 
    * from the last measurement of the trackParticle.
    *
@@ -197,44 +179,15 @@
    * is the closest to non-interacting in the calorimeter
    * while still providing intersections.
    */
-<<<<<<< HEAD
 
   ParticleHypothesis particleType = m_particleType;
+  
   if(m_particleType == electron || 
      particle.particleHypothesis() ==  xAOD::electron ){  
     ATH_MSG_DEBUG("Extrapolating electrons with muon hypothesis");
     particleType = muon;//closest to nonInteracting;
   }
 
-
-  /*
-   * For perigee or when there is no Trk::Track
-   * Get parameters and check wrt to muon spectrometer
-   */
-=======
-  if(m_particleType == electron ||
-     particle.particleHypothesis() ==  xAOD::electron){  
-    ParticleHypothesis particleTypeForElectron = muon;//nonInteracting; 
-    if (!m_startFromPerigee){
-      unsigned int index(0);
-      if(particle.indexOfParameterAtPosition(index, xAOD::LastMeasurement)){    
-        return caloExtension(particle.curvilinearParameters(index),alongMomentum,particleTypeForElectron);
-      } else {
-        ATH_MSG_DEBUG("No last measurement:"
-                      <<" Perhaps you try to run the extrapolator after slimming."
-                      <<" Fallling through to perigee");
-      }
-    } 
-    return caloExtension(particle.perigeeParameters(),alongMomentum,particleTypeForElectron);
-  }
-
-  /* 
-   * This is the case for muons 
-   * Extra logic for the muon spectrometer entry and exit
-   */
-  ParticleHypothesis particleType = m_particleType;
-
->>>>>>> 49eb7ba3
   if(m_startFromPerigee || !particle.track()){
     bool idExit = true;
     // Muon Entry is around z 6783 and r  4255 
@@ -255,14 +208,9 @@
   DataVector<const TrackStateOnSurface>::const_iterator itTSoS = track.trackStateOnSurfaces()->begin();
   for ( ; itTSoS != track.trackStateOnSurfaces()->end(); ++itTSoS) {
     // select state with track parameters on a measurement
-<<<<<<< HEAD
     if ( !(**itTSoS).trackParameters() || !(**itTSoS).type(TrackStateOnSurface::Measurement) 
-         || (**itTSoS).type(TrackStateOnSurface::Outlier) ) continue;
-=======
-    if ( !(**itTSoS).trackParameters() || 
-         !(**itTSoS).type(TrackStateOnSurface::Measurement) || 
-         (**itTSoS).type(TrackStateOnSurface::Outlier) ) {continue;}
->>>>>>> 49eb7ba3
+         || (**itTSoS).type(TrackStateOnSurface::Outlier) ) {continue;}
+    
     const Identifier& id = (**itTSoS).trackParameters()->associatedSurface().associatedDetectorElementIdentifier();
     if( m_detID->is_indet(id) ) idExitParamers = (**itTSoS).trackParameters();
     if( m_detID->is_muon(id) && !muonEntryParamers ) muonEntryParamers = (**itTSoS).trackParameters();
