/*
  Copyright (C) 2002-2017 CERN for the benefit of the ATLAS collaboration
*/

#include "ParticleCaloClusterAssociationTool.h"
// forward declares

#include "ParticleCaloExtension/ParticleClusterAssociationCollection.h"
#include "ParticlesInConeTools/ICaloClustersInConeTool.h"

#include "TrkCaloExtension/CaloExtension.h"
#include "TrkCaloExtension/CaloExtensionHelpers.h"

#include "FourMomUtils/P4Helpers.h"

#include "CaloGeoHelpers/CaloSampling.h"

#include "TrackCaloClusterRecTools/IParticleToCaloExtensionMap.h"

namespace Rec {

  ParticleCaloClusterAssociationTool::ParticleCaloClusterAssociationTool(const std::string& t, const std::string& n, const IInterface*  p )
    : AthAlgTool(t,n,p),
      m_caloExtensionTool("Trk::ParticleCaloExtensionTool/ParticleCaloExtensionTool"),
      m_clustersInConeTool("xAOD::CaloClustersInConeTool/CaloClustersInConeTool"),
      m_caloClusters("CaloCalTopoClusters"),
      m_caloEntryMapName("ParticleToCaloExtensionMap"),
      m_storeParameters(false)
  {
    declareInterface<IParticleCaloClusterAssociationTool>(this);
    declareProperty("ParticleCaloExtensionTool",   m_caloExtensionTool );
    declareProperty("ClustersInConeTool",          m_clustersInConeTool);
    declareProperty("CaloClusterLocation",         m_caloClusters);
    declareProperty("AssociationCollectionName",   m_assCollection);
    declareProperty("ParticleCaloEntryMapName",    m_caloEntryMapName);
    //coneSize for including calo cells around track
    declareProperty("ConeSize",                    m_coneSize = 0.1);
    declareProperty("UseCovariance",               m_useCovariance = true);
    declareProperty("StoreParameters",             m_storeParameters = false);
  }

  ParticleCaloClusterAssociationTool::~ParticleCaloClusterAssociationTool() {}

  StatusCode ParticleCaloClusterAssociationTool::initialize() {
    /* Retrieve track extrapolator from ToolService */
    ATH_CHECK( m_caloExtensionTool.retrieve() );

    if (!m_clustersInConeTool.empty()) ATH_CHECK(m_clustersInConeTool.retrieve());

    return StatusCode::SUCCESS;
  }

  StatusCode ParticleCaloClusterAssociationTool::finalize() {
    return StatusCode::SUCCESS;
  }

  bool ParticleCaloClusterAssociationTool::particleClusterAssociation( const xAOD::IParticle& particle,  const ParticleClusterAssociation*& association, float dr, 
                                                                       const xAOD::CaloClusterContainer* container, bool useCaching ) const {


    ATH_MSG_DEBUG(" particleClusterAssociation: ptr " << &particle << " dr " << dr << " useCaching " << useCaching);

    // reset pointer
    association = 0;
    // check if link is already there
    if( useCaching ){
      if( particle.isAvailable< ParticleClusterAssociation* >("clusterAssociation") ){
        ParticleClusterAssociation* theAssociation = particle.auxdata< ParticleClusterAssociation* >("clusterAssociation");
        if( theAssociation ){
          // check whether the cached association is from the same container
          if( container && theAssociation->container() != container ){
            ATH_MSG_WARNING("Calling cached version with different container pointer");
            return false;
          }
          // check if we need to resize the cone
          if( dr > theAssociation->associationConeSize() ){
            ATH_MSG_DEBUG(" dr larger then cached dr: " << dr << " cached dr " << theAssociation->associationConeSize());
            ParticleClusterAssociation::Data clusters;
            associateClusters(container,theAssociation->caloExtension(),dr,clusters,particle);    
            theAssociation->updateData(std::move(clusters),dr);
          }
          association = theAssociation;
          ATH_MSG_DEBUG("Found existing calo extension");
          return true;
        }
      }
    }

    // get the extrapolation into the calo
    const Trk::CaloExtension* caloExtension = 0;
    if( !m_caloExtensionTool->particleToCaloExtrapolate(particle,caloExtension) ) {
      ATH_MSG_DEBUG("Failed to get calo extension");      
      return false;
    }
    if( caloExtension->caloLayerIntersections().empty()){
      ATH_MSG_DEBUG( "Received a caloExtension object without track extrapolation");
      return false;
    }
    
    //retrieve the cluster container if not provided, return false it retrieval failed
    if( !container && !(container = getClusterContainer()) ) {
      ATH_MSG_DEBUG("Failed to get calo cluster container");      
      return false;
    }
    
    // update cone size in case it is smaller than the default
    if( dr < m_coneSize ) dr = m_coneSize;
    ParticleClusterAssociation::Data clusters;
    associateClusters(container,*caloExtension,dr,clusters,particle);    
    
    association = new ParticleClusterAssociation( *caloExtension, std::move(clusters), dr, container );

    // now add particle and CaloExtension to the container
    IParticleToCaloExtensionMap * caloExtensionMap = 0;
    if(not evtStore()->contains<IParticleToCaloExtensionMap>(m_caloEntryMapName)) {
      caloExtensionMap = new IParticleToCaloExtensionMap();
      if (evtStore()->record(caloExtensionMap, m_caloEntryMapName).isFailure()) {
	ATH_MSG_WARNING( "Failed to record output collection, will leak the ParticleCaloExtension");
	delete caloExtensionMap;
	caloExtensionMap = 0;
      }
    } else {
      if(evtStore()->retrieve(caloExtensionMap,m_caloEntryMapName).isFailure()) {
	ATH_MSG_WARNING( "Unable to retrieve ParticleToCaloExtensionMap will leak the ParticleCaloExtension" );
      }
    }
    if (caloExtensionMap)
      caloExtensionMap->addEntry(&particle,caloExtension->caloEntryLayerIntersection());
         
//     std::cout << "Container size = " << caloExtensionMap->size() << std::endl;
//     std::cout << "Element = " << &particle << " --- " << caloExtension->caloEntryLayerIntersection()->momentum().eta() << std::endl;

    
    return true;
    
    }

  void ParticleCaloClusterAssociationTool::associateClusters( const xAOD::CaloClusterContainer* container, 
                                                              const Trk::CaloExtension& caloExtension,
                                                              float dr,
                                                              ParticleClusterAssociation::Data& clusters, 
                                                              const xAOD::IParticle& particle) const {    

    particle.auxdecor<int>("ParticleCaloClusterAssociationTool")    = 1;

    const Trk::TrackParameters*  pars = caloExtension.caloEntryLayerIntersection();
    if(!pars) {
      ATH_MSG_WARNING( " NO TrackParameters caloExtension.caloEntryLayerIntersection() ");
      return;
    } 
    
    float eta = pars->position().eta();
    float phi = pars->position().phi();
    // ATH_MSG_DEBUG("eta trk " << eta << " phi trk " << phi );
    
    int all_clusters      = 0;
    int matching_clusters = 0;
    int dr_fix            = 0;
    int dr_variable       = 0;
    int dr_fix_only       = 0;
    int dr_variable_only  = 0;
    int dr_both           = 0;
    int dr_match          = 0;
        
    std::vector<int> matching = {};
    std::vector<int> mode     = {};
     
    if( container ){
      float dr2Cut = dr*dr;
      float totalEnergy = 0.;
      if (m_storeParameters) { 
	for( unsigned int i=0;i<container->size();++i ) {
	  totalEnergy+=(*container)[i]->e();
	}
      }
      
      for( unsigned int i=0;i<container->size();++i ){
        float dPhi = P4Helpers::deltaPhi( (*container)[i]->phi(), phi);
        float dEta = (*container)[i]->eta()-eta;
        float dr2  = dPhi*dPhi+ dEta*dEta;
        
        if(m_useCovariance) {
            double uncertEta = 0.;
            double uncertPhi = 0.;
            if(pars->covariance()) {
              uncertEta = -2.*sin(pars->position().theta()) / (cos(2.*pars->position().theta())-1.) * sqrt((*pars->covariance())(Trk::theta,Trk::theta));
              uncertPhi = sqrt((*pars->covariance())(Trk::phi,Trk::phi));
              // ATH_MSG_DEBUG( " TrackParameters have covariance; phi*phi " << sqrt((*pars->covariance())(Trk::phi,Trk::phi)) << " theta*theta  " << sqrt((*pars->covariance())(Trk::theta,Trk::theta)) << " eta " << uncertEta);
            } 
            
            float eInSample = 0.; 
            float eInSampleFull = 0.; 
            float emfrac = 0.; 
            for (int s=0;s<CaloSampling::Unknown; s++){
                eInSampleFull += (*container)[i]->eSample(CaloSampling::CaloSample(s));
            }
            eInSample += (*container)[i]->eSample(CaloSampling::EMB1);
            eInSample += (*container)[i]->eSample(CaloSampling::EMB2);
            eInSample += (*container)[i]->eSample(CaloSampling::EMB3);
            eInSample += (*container)[i]->eSample(CaloSampling::EME1);
            eInSample += (*container)[i]->eSample(CaloSampling::EME2);
            eInSample += (*container)[i]->eSample(CaloSampling::EME3);
            eInSample += (*container)[i]->eSample(CaloSampling::FCAL1);
            
            emfrac  = eInSample/eInSampleFull;
            if ( emfrac > 1.0 ) emfrac = 1.;
            if ( emfrac < 0.0 ) emfrac = 0.;
            
            double rad;
            (*container)[i]->retrieveMoment(xAOD::CaloCluster::SECOND_R,rad);
            double cent;
            (*container)[i]->retrieveMoment(xAOD::CaloCluster::CENTER_MAG,cent);
            double sigmaWidth = atan(sqrt(rad)/cent)*cosh((*container)[i]->eta());
            double uncertExtrp = uncertEta*uncertEta + uncertPhi*uncertPhi;
            double uncertClus  = 2.*sigmaWidth*sigmaWidth;
	    if (m_storeParameters) {
	      (*container)[i]->auxdecor<int>("ParticleCaloClusterAssociationTool")  = 1;
	      (*container)[i]->auxdecor<float>("ClusterUnc")    = (float)sqrt(uncertClus);
	      (*container)[i]->auxdecor<float>("ClusterEta")    = (float)(*container)[i]->eta();
	      (*container)[i]->auxdecor<float>("ClusterPhi")    = (float)(*container)[i]->phi();
	      (*container)[i]->auxdecor<float>("ClusterWeight") = (totalEnergy==0.) ? 0. : (float)((*container)[i]->e()/totalEnergy);
	    }
	    
	    all_clusters++;
	    
            if(uncertExtrp>uncertClus){
<<<<<<< HEAD
              ATH_MSG_DEBUG("Extrapolation uncertainty larger than cluster width! Returning without association.");
	      //return;
	      matching.push_back(0);
	      mode.push_back(0);
	      continue;
=======
                ATH_MSG_DEBUG("Extrapolation uncertainty larger than cluster width! Returning without association.");
                continue;
>>>>>>> 3aca812f
            }
            
            matching_clusters++;
	    
            double dr2CutTmp = (sigmaWidth+uncertEta)*(sigmaWidth+uncertEta)+(sigmaWidth+uncertPhi)*(sigmaWidth+uncertPhi);
            
            if(sqrt(dr2)<sqrt(dr2Cut) && dr2 < dr2CutTmp) ATH_MSG_DEBUG("1. selections match! dR " << sqrt(dr2) << " new cut value " << sqrt(dr2CutTmp) << " pt trk " << pars->pT() << " sigma(phi) trk " << uncertPhi << " sigma(eta) trk " << uncertEta << " energy cluster " << (*container)[i]->e() << " sigma width " << sigmaWidth << " em frac " << emfrac);
	    if(sqrt(dr2)<sqrt(dr2Cut) && dr2 > dr2CutTmp) ATH_MSG_DEBUG("2. only  dR matches! dR " << sqrt(dr2) << " new cut value " << sqrt(dr2CutTmp) << " pt trk " << pars->pT() << " sigma(phi) trk " << uncertPhi << " sigma(eta) trk " << uncertEta << " energy cluster " << (*container)[i]->e() << " sigma width " << sigmaWidth << " em frac " << emfrac);
	    if(sqrt(dr2)>sqrt(dr2Cut) && dr2 < dr2CutTmp) ATH_MSG_DEBUG("3. only new matches! dR " << sqrt(dr2) << " new cut value " << sqrt(dr2CutTmp) << " pt trk " << pars->pT() << " sigma(phi) trk " << uncertPhi << " sigma(eta) trk " << uncertEta << " energy cluster " << (*container)[i]->e() << " sigma width " << sigmaWidth << " em frac " << emfrac);           
            
	    if (sqrt(dr2)<sqrt(dr2Cut)) {
	      dr_fix++; if (m_storeParameters) (*container)[i]->auxdecor<int>("ClusterMatchedFixedDeltaR") = 1;
	    }
	    if (sqrt(dr2)<sqrt(dr2CutTmp)) {
	      dr_variable++;  if (m_storeParameters) (*container)[i]->auxdecor<int>("ClusterMatchedVariableDeltaR") = 1;
	    }
	    if (sqrt(dr2)<sqrt(dr2Cut) or sqrt(dr2)<sqrt(dr2CutTmp)) dr_match++;
	    if (sqrt(dr2)<sqrt(dr2Cut) and sqrt(dr2)<sqrt(dr2CutTmp)) dr_both++;
	    if (sqrt(dr2)<sqrt(dr2Cut) and sqrt(dr2)>sqrt(dr2CutTmp)) dr_fix_only++;
	    if (sqrt(dr2)<sqrt(dr2CutTmp) and sqrt(dr2)>sqrt(dr2Cut)) dr_variable_only++;
	    
	    // use this convention
	    // matching mode 0 --> not matching
	    // matching mode 1 --> fixed dr or variable dr
	    // matching mode 2 --> only fixed dr
	    // matching mode 3 --> only variable dr
	    if (sqrt(dr2)<sqrt(dr2Cut) or sqrt(dr2)<sqrt(dr2CutTmp)) {
	      matching.push_back(1);
	      mode.push_back(1);
	    }
	    if (sqrt(dr2)<sqrt(dr2Cut) and sqrt(dr2)>sqrt(dr2CutTmp)) {
	      mode.push_back(2);
	    }
	    if (sqrt(dr2)>sqrt(dr2Cut) and sqrt(dr2)<sqrt(dr2CutTmp)) {
	      mode.push_back(3);
	    }
	    dr2Cut = dr2CutTmp;
        }
        
        if( dr2 < dr2Cut ){
            clusters.push_back( (*container)[i]);
	    if (m_storeParameters) (*container)[i]->auxdecor<int>("ClusterMatched") = 1;    
        } 
      }
    }else{
      ATH_MSG_DEBUG("We're at the clustersinconetool." );
      if( !m_clustersInConeTool->particlesInCone(eta,phi,dr,clusters) ) {
        ATH_MSG_WARNING("Failed to get clusters");
      }
    }
    
    if (m_storeParameters) {
      particle.auxdecor<std::vector<int>>("MatchingMode")  = mode    ;
      particle.auxdecor<std::vector<int>>("IsMatched")     = matching;
      particle.auxdecor<int>("AssClusters")                = clusters.size();
      particle.auxdecor<int>("AllClusters")                = all_clusters;
      particle.auxdecor<int>("MatchingClusters")           = matching_clusters;
      
      particle.auxdecor<int>("Match_deltaR")               = dr_match;
      
      particle.auxdecor<int>("Match_deltaR_fixed")         = dr_fix;
      particle.auxdecor<int>("Match_deltaR_variable")      = dr_variable;
      
      particle.auxdecor<int>("Match_deltaR_fixedOnly")     = dr_fix_only;
      particle.auxdecor<int>("Match_deltaR_variableOnly")  = dr_variable_only;
      
      particle.auxdecor<int>("Match_deltaR_both")          = dr_both;
    }
    // ATH_MSG_DEBUG("associated clusters " << clusters.size() << " using cone " << dr );
  }
  
  const xAOD::CaloClusterContainer* ParticleCaloClusterAssociationTool::getClusterContainer() const {

    const xAOD::CaloClusterContainer* container = 0;
    //retrieve the cell container
    if( evtStore()->retrieve(container, m_caloClusters).isFailure() || !container ) {
      ATH_MSG_WARNING( "Unable to retrieve the cluster container  " << m_caloClusters << " container ptr " << container );
      return 0;
    }
    if( container ) ATH_MSG_DEBUG("Retrieved cluster container " << container->size());
    return container;
  }

} // end of namespace Trk<|MERGE_RESOLUTION|>--- conflicted
+++ resolved
@@ -224,16 +224,11 @@
 	    all_clusters++;
 	    
             if(uncertExtrp>uncertClus){
-<<<<<<< HEAD
               ATH_MSG_DEBUG("Extrapolation uncertainty larger than cluster width! Returning without association.");
 	      //return;
 	      matching.push_back(0);
 	      mode.push_back(0);
 	      continue;
-=======
-                ATH_MSG_DEBUG("Extrapolation uncertainty larger than cluster width! Returning without association.");
-                continue;
->>>>>>> 3aca812f
             }
             
             matching_clusters++;
