--- conflicted
+++ resolved
@@ -96,22 +96,17 @@
     return CfgMgr.MuonCombined__MuonCombinedTool(name,**kwargs)
 
 def MuonCombinedFitTagTool(name="MuonCombinedFitTagTool",**kwargs):
-<<<<<<< HEAD
-    kwargs.setdefault("TrackBuilder",         getPublicTool("CombinedMuonTrackBuilder") )
-=======
     from AthenaCommon.AppMgr import ToolSvc
     if TriggerFlags.MuonSlice.doTrigMuonConfig:
         from TrkExRungeKuttaIntersector.TrkExRungeKuttaIntersectorConf import Trk__IntersectorWrapper as Propagator
         TrigMuonPropagator = Propagator(name = 'TrigMuonPropagator')
         ToolSvc += TrigMuonPropagator
         kwargs.setdefault("TrackBuilder",         getPublicToolClone("TrigMuonTrackBuilder", "CombinedMuonTrackBuilder", Propagator=TrigMuonPropagator) )
+        kwargs.setdefault("VertexContainer", "")
     else:
         kwargs.setdefault("TrackBuilder",         getPublicTool("CombinedMuonTrackBuilder") )
->>>>>>> 5cdc85e5
     kwargs.setdefault("TrackQuery",           getPublicTool("MuonTrackQuery") )
     kwargs.setdefault("MatchQuality",         getPublicTool("MuonMatchQuality") )
-    if TriggerFlags.MuonSlice.doTrigMuonConfig:
-        kwargs.setdefault("VertexContainer", "")
     return CfgMgr.MuonCombined__MuonCombinedFitTagTool(name,**kwargs)
                          
 def MuonCombinedStacoTagTool(name="MuonCombinedStacoTagTool",**kwargs):
