--- conflicted
+++ resolved
@@ -470,11 +470,7 @@
     ConfigFlags.Concurrency.NumConcurrentEvents=args.threads # Might change this later, but good enough for the moment.
 
     ConfigFlags.Output.ESDFileName=args.output
-<<<<<<< HEAD
     ConfigFlags.InDet.Tracking.doR3LargeD0 = False # Not working with this input
-=======
-    ConfigFlags.InDet.doR3LargeD0 = False # Not working with this input. FIXME
->>>>>>> 6d8a1aab
     if args.debug:
         from AthenaCommon.Debugging import DbgStage
         if args.debug not in DbgStage.allowed_values:
