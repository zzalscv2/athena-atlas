/*
  Copyright (C) 2002-2021 CERN for the benefit of the ATLAS collaboration
*/

#include "MuonCandidateTrackBuilderTool.h"

#include "MuonLayerEvent/MuonCandidate.h"
#include "MuonSegment/MuonSegment.h"
#include "TrkCompetingRIOsOnTrack/CompetingRIOsOnTrack.h"
#include "TrkEventPrimitives/FitQuality.h"
#include "TrkRIO_OnTrack/RIO_OnTrack.h"

namespace Muon {

<<<<<<< HEAD
  MuonCandidateTrackBuilderTool::MuonCandidateTrackBuilderTool(const std::string& type, const std::string& name, const IInterface* parent):
    AthAlgTool(type,name,parent) {
    declareInterface<IMuonCandidateTrackBuilderTool>(this);   
  }

  StatusCode MuonCandidateTrackBuilderTool::initialize() {

    ATH_CHECK(m_muonTrackBuilder.retrieve());
    ATH_CHECK(m_printer.retrieve());
    ATH_CHECK(m_idHelperSvc.retrieve());
    ATH_CHECK(m_edmHelperSvc.retrieve());
    ATH_CHECK(m_trackFitter.retrieve());

    return StatusCode::SUCCESS;
  }

  Trk::Track* MuonCandidateTrackBuilderTool::buildCombinedTrack( const Trk::Track& idTrack, const MuonCandidate& candidate ) const {

  
    ATH_MSG_DEBUG("Building track from candidate with " << candidate.layerIntersections.size() << " layers ");
    // copy and sort layerIntersections according to their distance to the IP
    std::vector<MuonLayerIntersection> layerIntersections = candidate.layerIntersections;
    std::stable_sort(layerIntersections.begin(),layerIntersections.end(),[](const MuonLayerIntersection& lay1,const MuonLayerIntersection& lay2) {
        auto getDistance = []( const MuonLayerIntersection& layerIntersection ) {
          if( layerIntersection.intersection.trackParameters.get() == nullptr ) return 1e9;
          return layerIntersection.intersection.trackParameters->position().mag();
        };
        return getDistance(lay1) < getDistance(lay2);
      });

    // loop over sorted layers and extract measurements
    std::vector<const Trk::MeasurementBase*> measurements;
    int intersec = 0;
    bool isEndcap = false;
    bool isBarrel = false;
    bool isSmall  = false;
    bool isLarge  = false;
    for( const auto& layerIntersection : layerIntersections ){
      intersec++;
      ATH_MSG_VERBOSE(" layerIntersection " << intersec << " perp " <<  layerIntersection.intersection.trackParameters->position().perp() << " z " << layerIntersection.intersection.trackParameters->position().z() << " distance to IP " << layerIntersection.intersection.trackParameters->position().mag());  
      ATH_MSG_VERBOSE(" segment surface center perp " <<  layerIntersection.segment->associatedSurface().center().perp() << " z " << layerIntersection.segment->associatedSurface().center().z() << " nr of msts " << layerIntersection.segment->containedMeasurements().size() );
      ATH_MSG_VERBOSE( m_printer->print(*(layerIntersection.segment))) ;

      // Fix problem with segments where measurements are not ordered wrt IP 

      // first check whether it is a Barrel or Endcap segment

      std::vector<const Trk::MeasurementBase*> containedMeasurements = layerIntersection.segment->containedMeasurements();
      std::vector<const Trk::MeasurementBase*>::const_iterator mit     = containedMeasurements.begin();
      std::vector<const Trk::MeasurementBase*>::const_iterator mit_end = containedMeasurements.end();
      for(; mit!=mit_end; ++mit) {
	// get Identifier
        Identifier id;
        const Trk::RIO_OnTrack* rio = dynamic_cast<const Trk::RIO_OnTrack*>(*mit);
        if (rio)  id=rio->identify();
        else {
          const Trk::CompetingRIOsOnTrack* crio=dynamic_cast<const Trk::CompetingRIOsOnTrack*>(*mit);
          if (crio) id=crio->rioOnTrack(0).identify();
	  else continue;
        }
	// check if valid ID
	if( !id.is_valid() ) continue;
	// check if muon
        if (!m_idHelperSvc->isMuon(id)) continue;
        
        if(m_idHelperSvc->isEndcap(id)) { 
         isEndcap = true;
        } else {
         isBarrel = true;
        }
        if(m_idHelperSvc->isTrigger(id)) continue; 

        if(m_idHelperSvc->isSmallChamber(id)) { 
	  isSmall = true;
        } else {
         isLarge = true;
        }
      }
       
      if(m_reOrderMeasurements) {
	// reorder measurements using SortMeas (defined in header file)
	std::stable_sort(containedMeasurements.begin(),containedMeasurements.end(),SortMeas(&*m_edmHelperSvc,&*m_idHelperSvc,isEndcap));
      }
      // insert in measurements list
      measurements.insert( measurements.end(),
			   containedMeasurements.begin(),
			   containedMeasurements.end() );
    }

    // reorder in case of Small Large overlaps in Barrel or Endcap ONLY
=======
    MuonCandidateTrackBuilderTool::MuonCandidateTrackBuilderTool(const std::string& type, const std::string& name,
                                                                 const IInterface* parent) :
        AthAlgTool(type, name, parent) {
        declareInterface<IMuonCandidateTrackBuilderTool>(this);
    }

    StatusCode MuonCandidateTrackBuilderTool::initialize() {
        ATH_CHECK(m_muonTrackBuilder.retrieve());
        ATH_CHECK(m_printer.retrieve());
        ATH_CHECK(m_idHelperSvc.retrieve());
        ATH_CHECK(m_edmHelperSvc.retrieve());
        ATH_CHECK(m_trackFitter.retrieve());

        return StatusCode::SUCCESS;
    }

    Trk::Track* MuonCandidateTrackBuilderTool::buildCombinedTrack(const Trk::Track& idTrack, const MuonCandidate& candidate) const {
        ATH_MSG_DEBUG("Building track from candidate with " << candidate.layerIntersections.size() << " layers ");
        // copy and sort layerIntersections according to their distance to the IP
        std::vector<MuonLayerIntersection> layerIntersections = candidate.layerIntersections;
        std::stable_sort(layerIntersections.begin(), layerIntersections.end(),
                         [](const MuonLayerIntersection& lay1, const MuonLayerIntersection& lay2) {
                             auto getDistance = [](const MuonLayerIntersection& layerIntersection) {
                                 if (layerIntersection.intersection.trackParameters.get() == nullptr) return 1e9;
                                 return layerIntersection.intersection.trackParameters->position().mag();
                             };
                             return getDistance(lay1) < getDistance(lay2);
                         });

        // loop over sorted layers and extract measurements
        std::vector<const Trk::MeasurementBase*> measurements;
        int intersec = 0;
        bool isEndcap = false;
        bool isBarrel = false;
        bool isSmall = false;
        bool isLarge = false;
        for (const auto& layerIntersection : layerIntersections) {
            intersec++;
            ATH_MSG_VERBOSE(" layerIntersection " << intersec << " perp "
                                                  << layerIntersection.intersection.trackParameters->position().perp() << " z "
                                                  << layerIntersection.intersection.trackParameters->position().z() << " distance to IP "
                                                  << layerIntersection.intersection.trackParameters->position().mag());
            ATH_MSG_VERBOSE(" segment surface center perp " << layerIntersection.segment->associatedSurface().center().perp() << " z "
                                                            << layerIntersection.segment->associatedSurface().center().z() << " nr of msts "
                                                            << layerIntersection.segment->containedMeasurements().size());
            ATH_MSG_VERBOSE(m_printer->print(*(layerIntersection.segment)));

            // Fix problem with segments where measurements are not ordered wrt IP

            // first check whether it is a Barrel or Endcap segment

            std::vector<const Trk::MeasurementBase*> containedMeasurements = layerIntersection.segment->containedMeasurements();
            std::vector<const Trk::MeasurementBase*>::const_iterator mit = containedMeasurements.begin();
            std::vector<const Trk::MeasurementBase*>::const_iterator mit_end = containedMeasurements.end();
            for (; mit != mit_end; ++mit) {
                // get Identifier
                Identifier id;
                const Trk::RIO_OnTrack* rio = dynamic_cast<const Trk::RIO_OnTrack*>(*mit);
                if (rio)
                    id = rio->identify();
                else {
                    const Trk::CompetingRIOsOnTrack* crio = dynamic_cast<const Trk::CompetingRIOsOnTrack*>(*mit);
                    if (crio)
                        id = crio->rioOnTrack(0).identify();
                    else
                        continue;
                }
                // check if valid ID
                if (!id.is_valid()) continue;
                // check if muon
                if (!m_idHelperSvc->isMuon(id)) continue;

                if (m_idHelperSvc->isEndcap(id)) {
                    isEndcap = true;
                } else {
                    isBarrel = true;
                }
                if (m_idHelperSvc->isTrigger(id)) continue;

                if (m_idHelperSvc->isSmallChamber(id)) {
                    isSmall = true;
                } else {
                    isLarge = true;
                }
            }

            if (m_reOrderMeasurements) {
                // reorder measurements using SortMeas (defined in header file)
                std::stable_sort(containedMeasurements.begin(), containedMeasurements.end(),
                                 SortMeas(&*m_edmHelperSvc, &*m_idHelperSvc, isEndcap));
            }
            // insert in measurements list
            measurements.insert(measurements.end(), containedMeasurements.begin(), containedMeasurements.end());
        }
>>>>>>> 91d736d3

        // reorder in case of Small Large overlaps in Barrel or Endcap ONLY

        bool reorderAllMeasurements = false;
        if (isSmall && isLarge) reorderAllMeasurements = true;
        if (isEndcap && isBarrel) reorderAllMeasurements = false;

<<<<<<< HEAD
    ATH_MSG_VERBOSE( "final measurement list: "<<m_printer->print(measurements)) ;
=======
        if (m_reOrderMeasurements && reorderAllMeasurements) {
            // reorder measurements using SortMeas (defined in header file)
            ATH_MSG_VERBOSE(" reorder all measurements before " << m_printer->print(measurements));
            std::stable_sort(measurements.begin(), measurements.end(), SortMeas(&*m_edmHelperSvc, &*m_idHelperSvc, isEndcap));
        }

        ATH_MSG_VERBOSE("final measurement list: " << m_printer->print(measurements));
>>>>>>> 91d736d3

        ATH_MSG_DEBUG("Extracted hits from candidate: " << measurements.size());
        Trk::Track* refittedTrack = m_trackFitter->indetExtension(idTrack, measurements);
        if (refittedTrack) {
            ATH_MSG_DEBUG("got Track: " << m_printer->print(*refittedTrack) << std::endl << m_printer->printStations(*refittedTrack));
        }
        return refittedTrack;
    }
}  // namespace Muon<|MERGE_RESOLUTION|>--- conflicted
+++ resolved
@@ -12,98 +12,6 @@
 
 namespace Muon {
 
-<<<<<<< HEAD
-  MuonCandidateTrackBuilderTool::MuonCandidateTrackBuilderTool(const std::string& type, const std::string& name, const IInterface* parent):
-    AthAlgTool(type,name,parent) {
-    declareInterface<IMuonCandidateTrackBuilderTool>(this);   
-  }
-
-  StatusCode MuonCandidateTrackBuilderTool::initialize() {
-
-    ATH_CHECK(m_muonTrackBuilder.retrieve());
-    ATH_CHECK(m_printer.retrieve());
-    ATH_CHECK(m_idHelperSvc.retrieve());
-    ATH_CHECK(m_edmHelperSvc.retrieve());
-    ATH_CHECK(m_trackFitter.retrieve());
-
-    return StatusCode::SUCCESS;
-  }
-
-  Trk::Track* MuonCandidateTrackBuilderTool::buildCombinedTrack( const Trk::Track& idTrack, const MuonCandidate& candidate ) const {
-
-  
-    ATH_MSG_DEBUG("Building track from candidate with " << candidate.layerIntersections.size() << " layers ");
-    // copy and sort layerIntersections according to their distance to the IP
-    std::vector<MuonLayerIntersection> layerIntersections = candidate.layerIntersections;
-    std::stable_sort(layerIntersections.begin(),layerIntersections.end(),[](const MuonLayerIntersection& lay1,const MuonLayerIntersection& lay2) {
-        auto getDistance = []( const MuonLayerIntersection& layerIntersection ) {
-          if( layerIntersection.intersection.trackParameters.get() == nullptr ) return 1e9;
-          return layerIntersection.intersection.trackParameters->position().mag();
-        };
-        return getDistance(lay1) < getDistance(lay2);
-      });
-
-    // loop over sorted layers and extract measurements
-    std::vector<const Trk::MeasurementBase*> measurements;
-    int intersec = 0;
-    bool isEndcap = false;
-    bool isBarrel = false;
-    bool isSmall  = false;
-    bool isLarge  = false;
-    for( const auto& layerIntersection : layerIntersections ){
-      intersec++;
-      ATH_MSG_VERBOSE(" layerIntersection " << intersec << " perp " <<  layerIntersection.intersection.trackParameters->position().perp() << " z " << layerIntersection.intersection.trackParameters->position().z() << " distance to IP " << layerIntersection.intersection.trackParameters->position().mag());  
-      ATH_MSG_VERBOSE(" segment surface center perp " <<  layerIntersection.segment->associatedSurface().center().perp() << " z " << layerIntersection.segment->associatedSurface().center().z() << " nr of msts " << layerIntersection.segment->containedMeasurements().size() );
-      ATH_MSG_VERBOSE( m_printer->print(*(layerIntersection.segment))) ;
-
-      // Fix problem with segments where measurements are not ordered wrt IP 
-
-      // first check whether it is a Barrel or Endcap segment
-
-      std::vector<const Trk::MeasurementBase*> containedMeasurements = layerIntersection.segment->containedMeasurements();
-      std::vector<const Trk::MeasurementBase*>::const_iterator mit     = containedMeasurements.begin();
-      std::vector<const Trk::MeasurementBase*>::const_iterator mit_end = containedMeasurements.end();
-      for(; mit!=mit_end; ++mit) {
-	// get Identifier
-        Identifier id;
-        const Trk::RIO_OnTrack* rio = dynamic_cast<const Trk::RIO_OnTrack*>(*mit);
-        if (rio)  id=rio->identify();
-        else {
-          const Trk::CompetingRIOsOnTrack* crio=dynamic_cast<const Trk::CompetingRIOsOnTrack*>(*mit);
-          if (crio) id=crio->rioOnTrack(0).identify();
-	  else continue;
-        }
-	// check if valid ID
-	if( !id.is_valid() ) continue;
-	// check if muon
-        if (!m_idHelperSvc->isMuon(id)) continue;
-        
-        if(m_idHelperSvc->isEndcap(id)) { 
-         isEndcap = true;
-        } else {
-         isBarrel = true;
-        }
-        if(m_idHelperSvc->isTrigger(id)) continue; 
-
-        if(m_idHelperSvc->isSmallChamber(id)) { 
-	  isSmall = true;
-        } else {
-         isLarge = true;
-        }
-      }
-       
-      if(m_reOrderMeasurements) {
-	// reorder measurements using SortMeas (defined in header file)
-	std::stable_sort(containedMeasurements.begin(),containedMeasurements.end(),SortMeas(&*m_edmHelperSvc,&*m_idHelperSvc,isEndcap));
-      }
-      // insert in measurements list
-      measurements.insert( measurements.end(),
-			   containedMeasurements.begin(),
-			   containedMeasurements.end() );
-    }
-
-    // reorder in case of Small Large overlaps in Barrel or Endcap ONLY
-=======
     MuonCandidateTrackBuilderTool::MuonCandidateTrackBuilderTool(const std::string& type, const std::string& name,
                                                                  const IInterface* parent) :
         AthAlgTool(type, name, parent) {
@@ -198,7 +106,6 @@
             // insert in measurements list
             measurements.insert(measurements.end(), containedMeasurements.begin(), containedMeasurements.end());
         }
->>>>>>> 91d736d3
 
         // reorder in case of Small Large overlaps in Barrel or Endcap ONLY
 
@@ -206,9 +113,6 @@
         if (isSmall && isLarge) reorderAllMeasurements = true;
         if (isEndcap && isBarrel) reorderAllMeasurements = false;
 
-<<<<<<< HEAD
-    ATH_MSG_VERBOSE( "final measurement list: "<<m_printer->print(measurements)) ;
-=======
         if (m_reOrderMeasurements && reorderAllMeasurements) {
             // reorder measurements using SortMeas (defined in header file)
             ATH_MSG_VERBOSE(" reorder all measurements before " << m_printer->print(measurements));
@@ -216,7 +120,6 @@
         }
 
         ATH_MSG_VERBOSE("final measurement list: " << m_printer->print(measurements));
->>>>>>> 91d736d3
 
         ATH_MSG_DEBUG("Extracted hits from candidate: " << measurements.size());
         Trk::Track* refittedTrack = m_trackFitter->indetExtension(idTrack, measurements);
