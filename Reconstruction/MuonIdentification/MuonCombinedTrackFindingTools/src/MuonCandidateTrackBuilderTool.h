/*
  Copyright (C) 2002-2020 CERN for the benefit of the ATLAS collaboration
*/

#ifndef MUON_MUONCANDIDATETRACKBUILDER_H
#define MUON_MUONCANDIDATETRACKBUILDER_H

#include <vector>

#include "AthenaBaseComps/AthAlgTool.h"
#include "GaudiKernel/ServiceHandle.h"
#include "GaudiKernel/ToolHandle.h"
#include "MuidInterfaces/ICombinedMuonTrackBuilder.h"
#include "MuonCombinedToolInterfaces/IMuonCandidateTrackBuilderTool.h"
#include "MuonIdHelpers/IMuonIdHelperSvc.h"
#include "MuonRecHelperTools/IMuonEDMHelperSvc.h"
#include "MuonRecHelperTools/MuonEDMPrinterTool.h"
#include "MuonRecToolInterfaces/IMuonSegmentTrackBuilder.h"
#include "TrkMeasurementBase/MeasurementBase.h"

namespace Muon {

<<<<<<< HEAD
  struct MuonCandidate;

  class SortMeas{
  public:
    bool operator()(const Trk::MeasurementBase* mst1,const Trk::MeasurementBase* mst2) const{
      if(isEndcap) {
	return std::abs(mst1->globalPosition().z()) < std::abs(mst2->globalPosition().z());
      }
      else {
	Identifier id1=m_edmHelperSvc->getIdentifier(*mst1);
	Identifier id2=m_edmHelperSvc->getIdentifier(*mst2);
	if(!id1.is_valid() || !id2.is_valid()) return std::abs(mst1->globalPosition().z()) < std::abs(mst2->globalPosition().z());
	if(m_idHelperSvc->isMdt(id1) && m_idHelperSvc->isMdt(id2)) return mst1->globalPosition().perp() < mst2->globalPosition().perp();
	else if(m_idHelperSvc->isRpc(id1) && m_idHelperSvc->isMdt(id2)){
	  if(m_idHelperSvc->rpcIdHelper().doubletR(id1)==1){
	    if(m_idHelperSvc->stationIndex(id2)==MuonStationIndex::StIndex::BM || m_idHelperSvc->isSmallChamber(id2)) return true;
	    else return false;
	  }
	  else return false;
	}else if(m_idHelperSvc->isRpc(id2) && m_idHelperSvc->isMdt(id1)){
	  if(m_idHelperSvc->rpcIdHelper().doubletR(id2)==1){
	    if(m_idHelperSvc->stationIndex(id1)==MuonStationIndex::StIndex::BM || m_idHelperSvc->isSmallChamber(id1)) return false;
	    else return true;
	  }
	  else return true;
	}
	else{
	  if(m_idHelperSvc->rpcIdHelper().doubletR(id1)!=m_idHelperSvc->rpcIdHelper().doubletR(id2)){
	    return m_idHelperSvc->rpcIdHelper().doubletR(id1)<m_idHelperSvc->rpcIdHelper().doubletR(id2);
	  }
	  else return mst1->globalPosition().perp() < mst2->globalPosition().perp();
	}
      }
    }
  SortMeas(const IMuonEDMHelperSvc* h, const IMuonIdHelperSvc* idh, bool end ) : m_edmHelperSvc(h),m_idHelperSvc(idh),isEndcap(end) {}

    const IMuonEDMHelperSvc* m_edmHelperSvc;
    const IMuonIdHelperSvc*  m_idHelperSvc;
    bool isEndcap;
  };
      
  class MuonCandidateTrackBuilderTool : virtual public IMuonCandidateTrackBuilderTool,  public AthAlgTool {
  public:

    /** Default AlgTool functions */
    MuonCandidateTrackBuilderTool(const std::string& type, const std::string& name, const IInterface* parent);
    virtual ~MuonCandidateTrackBuilderTool()=default;
    virtual StatusCode initialize() override;

    /**IMuonCandidateTrackBuilderTool interface: buildCombinedTrack */   
    virtual Trk::Track* buildCombinedTrack( const Trk::Track& idTrack, const MuonCandidate& candidate ) const override;

    virtual void cleanUp() const override;

  private:
    ToolHandle<IMuonSegmentTrackBuilder> m_muonTrackBuilder{this,"MuonSegmentTrackBuilder","Muon::MooTrackBuilder/MooMuonTrackBuilder"}; 
    ToolHandle<MuonEDMPrinterTool> m_printer{this,"MuonEDMPrinterTool","Muon::MuonEDMPrinterTool/MuonEDMPrinterTool"}; 
    ServiceHandle<Muon::IMuonIdHelperSvc> m_idHelperSvc {this, "MuonIdHelperSvc", "Muon::MuonIdHelperSvc/MuonIdHelperSvc"};
    ServiceHandle<IMuonEDMHelperSvc> m_edmHelperSvc {this, "edmHelper", 
      "Muon::MuonEDMHelperSvc/MuonEDMHelperSvc", 
      "Handle to the service providing the IMuonEDMHelperSvc interface" };
    ToolHandle<Rec::ICombinedMuonTrackBuilder> m_trackFitter{this,"MuonTrackBuilder","Rec::CombinedMuonTrackBuilder/CombinedMuonTrackBuilder"}; 

    Gaudi::Property<bool> m_reOrderMeasurements{this, "ReOrderMeasurements", true};
  };
}



#endif
 
=======
    struct MuonCandidate;

    class SortMeas {
    public:
        bool operator()(const Trk::MeasurementBase* mst1, const Trk::MeasurementBase* mst2) const {
            if (isEndcap) {
                return std::abs(mst1->globalPosition().z()) < std::abs(mst2->globalPosition().z());
            } else {
                Identifier id1 = m_edmHelperSvc->getIdentifier(*mst1);
                Identifier id2 = m_edmHelperSvc->getIdentifier(*mst2);
                // for pseudomeasurements
                if (!id1.is_valid() || !id2.is_valid())
                    return std::abs(mst1->globalPosition().perp()) < std::abs(mst2->globalPosition().perp());
                // use r value if both are mdts or if they belong to different chambers
                // for the case where it's rpc and mdt from the same chamber, use the doublet R
                if ((m_idHelperSvc->isMdt(id1) && m_idHelperSvc->isMdt(id2)) ||
                    m_idHelperSvc->chamberIndex(id1) != m_idHelperSvc->chamberIndex(id2))
                    return mst1->globalPosition().perp() < mst2->globalPosition().perp();
                else if (m_idHelperSvc->isRpc(id1) && m_idHelperSvc->isMdt(id2)) {
                    if (m_idHelperSvc->rpcIdHelper().doubletR(id1) == 1) {
                        if (m_idHelperSvc->stationIndex(id2) == MuonStationIndex::StIndex::BM || m_idHelperSvc->isSmallChamber(id2))
                            return true;
                        else
                            return false;
                    } else
                        return false;
                } else if (m_idHelperSvc->isRpc(id2) && m_idHelperSvc->isMdt(id1)) {
                    if (m_idHelperSvc->rpcIdHelper().doubletR(id2) == 1) {
                        if (m_idHelperSvc->stationIndex(id1) == MuonStationIndex::StIndex::BM || m_idHelperSvc->isSmallChamber(id1))
                            return false;
                        else
                            return true;
                    } else
                        return true;
                } else {
                    if (m_idHelperSvc->rpcIdHelper().doubletR(id1) != m_idHelperSvc->rpcIdHelper().doubletR(id2)) {
                        return m_idHelperSvc->rpcIdHelper().doubletR(id1) < m_idHelperSvc->rpcIdHelper().doubletR(id2);
                    } else if (m_idHelperSvc->rpcIdHelper().doubletZ(id1) != m_idHelperSvc->rpcIdHelper().doubletZ(id2)) {
                        return m_idHelperSvc->rpcIdHelper().doubletZ(id1) < m_idHelperSvc->rpcIdHelper().doubletZ(id2);
                    } else
                        return mst1->globalPosition().perp() < mst2->globalPosition().perp();
                }
            }
        }
        SortMeas(const IMuonEDMHelperSvc* h, const IMuonIdHelperSvc* idh, bool end) :
            m_edmHelperSvc(h), m_idHelperSvc(idh), isEndcap(end) {}

        const IMuonEDMHelperSvc* m_edmHelperSvc;
        const IMuonIdHelperSvc* m_idHelperSvc;
        bool isEndcap;
    };

    class MuonCandidateTrackBuilderTool : virtual public IMuonCandidateTrackBuilderTool, public AthAlgTool {
    public:
        /** Default AlgTool functions */
        MuonCandidateTrackBuilderTool(const std::string& type, const std::string& name, const IInterface* parent);
        virtual ~MuonCandidateTrackBuilderTool() = default;
        virtual StatusCode initialize() override;

        /**IMuonCandidateTrackBuilderTool interface: buildCombinedTrack */
        virtual Trk::Track* buildCombinedTrack(const Trk::Track& idTrack, const MuonCandidate& candidate) const override;

    private:
        ToolHandle<IMuonSegmentTrackBuilder> m_muonTrackBuilder{this, "MuonSegmentTrackBuilder",
                                                                "Muon::MooTrackBuilder/MooMuonTrackBuilder"};
        ToolHandle<MuonEDMPrinterTool> m_printer{this, "MuonEDMPrinterTool", "Muon::MuonEDMPrinterTool/MuonEDMPrinterTool"};
        ServiceHandle<Muon::IMuonIdHelperSvc> m_idHelperSvc{this, "MuonIdHelperSvc", "Muon::MuonIdHelperSvc/MuonIdHelperSvc"};
        ServiceHandle<IMuonEDMHelperSvc> m_edmHelperSvc{this, "edmHelper", "Muon::MuonEDMHelperSvc/MuonEDMHelperSvc",
                                                        "Handle to the service providing the IMuonEDMHelperSvc interface"};
        ToolHandle<Rec::ICombinedMuonTrackBuilder> m_trackFitter{this, "MuonTrackBuilder",
                                                                 "Rec::CombinedMuonTrackBuilder/CombinedMuonTrackBuilder"};

        Gaudi::Property<bool> m_reOrderMeasurements{this, "ReOrderMeasurements", true};
    };
}  // namespace Muon

#endif
>>>>>>> 91d736d3
<|MERGE_RESOLUTION|>--- conflicted
+++ resolved
@@ -20,79 +20,6 @@
 
 namespace Muon {
 
-<<<<<<< HEAD
-  struct MuonCandidate;
-
-  class SortMeas{
-  public:
-    bool operator()(const Trk::MeasurementBase* mst1,const Trk::MeasurementBase* mst2) const{
-      if(isEndcap) {
-	return std::abs(mst1->globalPosition().z()) < std::abs(mst2->globalPosition().z());
-      }
-      else {
-	Identifier id1=m_edmHelperSvc->getIdentifier(*mst1);
-	Identifier id2=m_edmHelperSvc->getIdentifier(*mst2);
-	if(!id1.is_valid() || !id2.is_valid()) return std::abs(mst1->globalPosition().z()) < std::abs(mst2->globalPosition().z());
-	if(m_idHelperSvc->isMdt(id1) && m_idHelperSvc->isMdt(id2)) return mst1->globalPosition().perp() < mst2->globalPosition().perp();
-	else if(m_idHelperSvc->isRpc(id1) && m_idHelperSvc->isMdt(id2)){
-	  if(m_idHelperSvc->rpcIdHelper().doubletR(id1)==1){
-	    if(m_idHelperSvc->stationIndex(id2)==MuonStationIndex::StIndex::BM || m_idHelperSvc->isSmallChamber(id2)) return true;
-	    else return false;
-	  }
-	  else return false;
-	}else if(m_idHelperSvc->isRpc(id2) && m_idHelperSvc->isMdt(id1)){
-	  if(m_idHelperSvc->rpcIdHelper().doubletR(id2)==1){
-	    if(m_idHelperSvc->stationIndex(id1)==MuonStationIndex::StIndex::BM || m_idHelperSvc->isSmallChamber(id1)) return false;
-	    else return true;
-	  }
-	  else return true;
-	}
-	else{
-	  if(m_idHelperSvc->rpcIdHelper().doubletR(id1)!=m_idHelperSvc->rpcIdHelper().doubletR(id2)){
-	    return m_idHelperSvc->rpcIdHelper().doubletR(id1)<m_idHelperSvc->rpcIdHelper().doubletR(id2);
-	  }
-	  else return mst1->globalPosition().perp() < mst2->globalPosition().perp();
-	}
-      }
-    }
-  SortMeas(const IMuonEDMHelperSvc* h, const IMuonIdHelperSvc* idh, bool end ) : m_edmHelperSvc(h),m_idHelperSvc(idh),isEndcap(end) {}
-
-    const IMuonEDMHelperSvc* m_edmHelperSvc;
-    const IMuonIdHelperSvc*  m_idHelperSvc;
-    bool isEndcap;
-  };
-      
-  class MuonCandidateTrackBuilderTool : virtual public IMuonCandidateTrackBuilderTool,  public AthAlgTool {
-  public:
-
-    /** Default AlgTool functions */
-    MuonCandidateTrackBuilderTool(const std::string& type, const std::string& name, const IInterface* parent);
-    virtual ~MuonCandidateTrackBuilderTool()=default;
-    virtual StatusCode initialize() override;
-
-    /**IMuonCandidateTrackBuilderTool interface: buildCombinedTrack */   
-    virtual Trk::Track* buildCombinedTrack( const Trk::Track& idTrack, const MuonCandidate& candidate ) const override;
-
-    virtual void cleanUp() const override;
-
-  private:
-    ToolHandle<IMuonSegmentTrackBuilder> m_muonTrackBuilder{this,"MuonSegmentTrackBuilder","Muon::MooTrackBuilder/MooMuonTrackBuilder"}; 
-    ToolHandle<MuonEDMPrinterTool> m_printer{this,"MuonEDMPrinterTool","Muon::MuonEDMPrinterTool/MuonEDMPrinterTool"}; 
-    ServiceHandle<Muon::IMuonIdHelperSvc> m_idHelperSvc {this, "MuonIdHelperSvc", "Muon::MuonIdHelperSvc/MuonIdHelperSvc"};
-    ServiceHandle<IMuonEDMHelperSvc> m_edmHelperSvc {this, "edmHelper", 
-      "Muon::MuonEDMHelperSvc/MuonEDMHelperSvc", 
-      "Handle to the service providing the IMuonEDMHelperSvc interface" };
-    ToolHandle<Rec::ICombinedMuonTrackBuilder> m_trackFitter{this,"MuonTrackBuilder","Rec::CombinedMuonTrackBuilder/CombinedMuonTrackBuilder"}; 
-
-    Gaudi::Property<bool> m_reOrderMeasurements{this, "ReOrderMeasurements", true};
-  };
-}
-
-
-
-#endif
- 
-=======
     struct MuonCandidate;
 
     class SortMeas {
@@ -169,5 +96,4 @@
     };
 }  // namespace Muon
 
-#endif
->>>>>>> 91d736d3
+#endif