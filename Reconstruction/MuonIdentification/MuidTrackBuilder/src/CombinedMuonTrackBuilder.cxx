/*
  Copyright (C) 2002-2022 CERN for the benefit of the ATLAS collaboration
*/

//////////////////////////////////////////////////////////////////////////////
// CombinedMuonTrackBuilder
//  AlgTool gathering  material effects along a combined muon track, in
//  particular the TSOS'es representing the calorimeter energy deposit and
//  Coulomb scattering.
//  The resulting track is fitted at the IP
//
//////////////////////////////////////////////////////////////////////////////

#include "CombinedMuonTrackBuilder.h"

#include <cmath>
#include <iomanip>
#include <memory>
#include "MuonCompetingRIOsOnTrack/CompetingMuonClustersOnTrack.h"
#include "AthenaKernel/Units.h"
#include "EventPrimitives/EventPrimitivesHelpers.h"
#include "EventPrimitives/EventPrimitivesToStringConverter.h"
#include "FourMomUtils/xAODP4Helpers.h"
#include "MuonRIO_OnTrack/MdtDriftCircleOnTrack.h"
#include "TrkCompetingRIOsOnTrack/CompetingRIOsOnTrack.h"
#include "TrkEventUtils/IdentifierExtractor.h"
#include "TrkExUtils/TrackSurfaceIntersection.h"
#include "TrkGeometry/TrackingGeometry.h"
#include "TrkGeometry/TrackingVolume.h"
#include "TrkMaterialOnTrack/EnergyLoss.h"
#include "TrkMaterialOnTrack/MaterialEffectsOnTrack.h"
#include "TrkMaterialOnTrack/ScatteringAngles.h"
#include "TrkMeasurementBase/MeasurementBase.h"
#include "TrkParameters/TrackParameters.h"
#include "TrkPseudoMeasurementOnTrack/PseudoMeasurementOnTrack.h"
#include "TrkSurfaces/CylinderSurface.h"
#include "TrkSurfaces/PerigeeSurface.h"
#include "TrkSurfaces/PlaneSurface.h"
#include "TrkSurfaces/RotatedTrapezoidBounds.h"
#include "TrkSurfaces/Surface.h"
#include "TrkSurfaces/TrapezoidBounds.h"
#include "TrkTrack/Track.h"
#include "TrkTrackSummary/MuonTrackSummary.h"
#include "TrkTrackSummary/TrackSummary.h"
#include "TrkiPatFitterUtils/MessageHelper.h"
#include "VxVertex/RecVertex.h"
#include "muonEvent/CaloEnergy.h"
#include "MuonTrackMakerUtils/MuonTSOSHelper.h"

namespace {
    /// sigma of phi sector for pseudo-measurement constraint
    const double s_sigmaPhiSector = std::tan(0.125 * M_PI / std::sqrt(12.));
    
}
namespace Rec {
    CombinedMuonTrackBuilder::~CombinedMuonTrackBuilder() {}
    CombinedMuonTrackBuilder::CombinedMuonTrackBuilder(const std::string& type, const std::string& name, const IInterface* parent) :
        AthAlgTool(type, name, parent),
        m_alignUncertTool_theta("Muon::MuonAlignmentUncertTool/MuonAlignmentUncertToolTheta"),
        m_alignUncertTool_phi("Muon::MuonAlignmentUncertTool/MuonAlignmentUncertToolPhi") {
        m_messageHelper = std::make_unique<MessageHelper>(*this, 50);

        declareInterface<ICombinedMuonTrackBuilder>(this);

        declareProperty("AlignmentUncertToolTheta", m_alignUncertTool_theta);
        declareProperty("AlignmentUncertToolPhi", m_alignUncertTool_phi);
    }

    StatusCode CombinedMuonTrackBuilder::initialize() {
        ATH_MSG_DEBUG("Initializing CombinedMuonTrackBuilder.");
        ATH_MSG_DEBUG(" with options: ");

        if (m_allowCleanerVeto) ATH_MSG_DEBUG(" AllowCleanerVeto");
        if (m_cleanCombined) ATH_MSG_DEBUG(" CleanCombined");
        if (m_cleanStandalone) ATH_MSG_DEBUG(" CleanStandalone");
        if (m_perigeeAtSpectrometerEntrance) ATH_MSG_DEBUG(" PerigeeAtSpectrometerEntrance");
        if (m_reallocateMaterial) ATH_MSG_DEBUG(" ReallocateMaterial");
        if (!m_cscRotCreator.empty()) ATH_MSG_DEBUG("Redo CscRots");
        if (!m_mdtRotCreator.empty()) ATH_MSG_DEBUG("Redo MdtRots");
        if (!m_mmRotCreator.empty()) ATH_MSG_DEBUG("Redo MicroMegaRots");
        if (!m_muonErrorOptimizer.empty()) ATH_MSG_DEBUG(" ErrorOptimisation");
        if (!m_muonHoleRecovery.empty()) ATH_MSG_DEBUG(" HoleRecovery");

        // fill WARNING messages
        m_messageHelper->setMaxNumberOfMessagesPrinted(m_maxWarnings);
        m_messageHelper->setMessage(0, "combinedFit:: missing MeasuredPerigee for indet track");
        m_messageHelper->setMessage(1, "combinedFit:: fail with MS removed by cleaner");
        m_messageHelper->setMessage(2, "combinedFit:: fail with perigee outside indet");
        m_messageHelper->setMessage(3, "combinedFit:: fail with missing caloEnergy");
        m_messageHelper->setMessage(4, "combinedFit:: final combined track lost, this should not happen");
        m_messageHelper->setMessage(5, "indetExtension:: reject with insufficient MS measurements");
        m_messageHelper->setMessage(6, "standaloneFit:: input vertex fails dynamic_cast");
        m_messageHelper->setMessage(7, "standaloneFit:: missing MeasuredPerigee for spectrometer track");
        m_messageHelper->setMessage(8, "standaloneFit:: missing TrackParameters on prefit");
        m_messageHelper->setMessage(9, "standaloneFit:: prefit fails parameter extrapolation to calo");
        m_messageHelper->setMessage(10, "standaloneFit:: extrapolated track missing TrackParameters at calo scatterer");
        m_messageHelper->setMessage(11, "standaloneFit:: final track lost, this should not happen");
        m_messageHelper->setMessage(12, "standaloneFit:: fail as calo incorrectly described");
        m_messageHelper->setMessage(13, "standaloneRefit:: fail track as no TSOS with type CaloDeposit");
        m_messageHelper->setMessage(14, "standaloneRefit:: no inner material");
        m_messageHelper->setMessage(15, "standaloneRefit:: no inner parameters");
        m_messageHelper->setMessage(16, "standaloneRefit:: innerScattering dynamic_cast failed");
        m_messageHelper->setMessage(17, "standaloneRefit:: no TSOS of type CaloDeposit found");
        m_messageHelper->setMessage(18, "standaloneRefit:: no inner scattering TSOS found");
        m_messageHelper->setMessage(19, "standaloneRefit:: no middle material");
        m_messageHelper->setMessage(20, "standaloneRefit:: no middle parameters");
        m_messageHelper->setMessage(21, "standaloneRefit:: no CaloDeposit TSOS found");
        m_messageHelper->setMessage(22, "standaloneRefit:: no outer material");
        m_messageHelper->setMessage(23, "standaloneRefit:: no outer parameters");
        m_messageHelper->setMessage(24, "standaloneRefit:: outerScattering dynamic_cast failed");
        m_messageHelper->setMessage(25, "standaloneRefit:: no outerScattering or CaloDeposit TSOS found");
        m_messageHelper->setMessage(26, "standaloneRefit:: failed propagation to innerTSOS");
        m_messageHelper->setMessage(27, "standaloneRefit:: failed propagation to middleTSOS");
        m_messageHelper->setMessage(28, "standaloneRefit:: fail as calo incorrectly described");
        m_messageHelper->setMessage(29, "fit:: particle hypothesis must be 0 or 2 (nonInteracting or muon). Requested: ");
        m_messageHelper->setMessage(30, "fit:: about to add the TSOS's describing calorimeter association to a combined muon");
        m_messageHelper->setMessage(31, "fit:: particle hypothesis must be 0 or 2 (nonInteracting or muon). Requested: ");
        m_messageHelper->setMessage(32, "fit:: particle hypothesis must be 0 or 2 (nonInteracting or muon). Requested: ");
        m_messageHelper->setMessage(33, "fit:: combined muon track is missing the TSOS's describing calorimeter association");
        m_messageHelper->setMessage(34, "appendSelectedTSOS:: skip duplicate measurement");
        m_messageHelper->setMessage(35, "caloEnergyParameters:: muonTrack without caloEnergy association");
        m_messageHelper->setMessage(36, "caloEnergyParameters:: combinedTrack without caloEnergy association");
        m_messageHelper->setMessage(37, "createMuonTrack:: should never happen: FSR caloEnergy delete");
        m_messageHelper->setMessage(38, "createSpectrometerTSOS:: missing MeasuredPerigee for spectrometer track");
        m_messageHelper->setMessage(39, "createSpectrometerTSOS:: skip unrecognized TSOS without TrackParameters. Type: ");
        m_messageHelper->setMessage(40, "createSpectrometerTSOS:: skip duplicate measurement on same Surface. Type: ");
        m_messageHelper->setMessage(41, "entrancePerigee:: missing TrackingGeometrySvc - no perigee will be added at MS entrance");
        m_messageHelper->setMessage(42, "extrapolatedParameters:: missing MeasuredPerigee for spectrometer track");
        m_messageHelper->setMessage(43, "extrapolatedParameters:: missing spectrometer parameters on spectrometer track");
        m_messageHelper->setMessage(44, "final track lost, this should not happen");
        m_messageHelper->setMessage(45, "momentumUpdate:: update failed, keeping original value");
        m_messageHelper->setMessage(46, "reallocateMaterial:: null perigeeStartValue");
        m_messageHelper->setMessage(47, "reallocateMaterial:: refit fails");
        m_messageHelper->setMessage(48, "standaloneFit:: insufficient measurements on input spectrometer track");
        m_messageHelper->setMessage(49, "standaloneFit:: inconsistent TSOS on input spectrometer track");

        ATH_CHECK(m_printer.retrieve());

        ATH_CHECK(m_caloEnergyParam.retrieve());
        ATH_MSG_DEBUG("Retrieved tool " << m_caloEnergyParam);
        ATH_CHECK(m_caloTSOS.retrieve());
        ATH_MSG_DEBUG("Retrieved tool " << m_caloTSOS);
        ATH_CHECK(m_cleaner.retrieve());
        ATH_MSG_DEBUG("Retrieved tool " << m_cleaner);

        if (!m_cscRotCreator.empty()) {
            m_redoRots = true;
            ATH_CHECK(m_cscRotCreator.retrieve());
            ATH_MSG_DEBUG("Retrieved tool " << m_cscRotCreator);
        }
        if (!m_mmRotCreator.empty()) {
            m_redoRots = true;
            ATH_CHECK(m_mmRotCreator.retrieve());
            ATH_MSG_DEBUG("Retrieved tool " << m_mmRotCreator);
        }

        ATH_CHECK(m_extrapolator.retrieve());
        ATH_MSG_DEBUG("Retrieved tool " << m_extrapolator);
        ATH_CHECK(m_fitter.retrieve());
        ATH_MSG_DEBUG("Retrieved tool " << m_fitter);
        ATH_CHECK(m_fitterSL.retrieve());
        ATH_MSG_DEBUG("Retrieved tool " << m_fitterSL);
        ATH_CHECK(m_idHelperSvc.retrieve());
        ATH_MSG_DEBUG("Retrieved tool " << m_idHelperSvc);
        /// handle to the magnetic field cache
        ATH_CHECK(m_fieldCacheCondObjInputKey.initialize());
        ATH_MSG_DEBUG("Setup handle for key " << m_fieldCacheCondObjInputKey);

        if (!m_materialAllocator.empty()) {
            ATH_CHECK(m_materialAllocator.retrieve());
            ATH_MSG_DEBUG("Retrieved tool " << m_materialAllocator);
        }

        if (!m_mdtRotCreator.empty()) {
            m_redoRots = true;
            ATH_CHECK(m_mdtRotCreator.retrieve());
            ATH_MSG_DEBUG("Retrieved tool " << m_mdtRotCreator);
        }

        if (!m_muonErrorOptimizer.empty()) {
            ATH_CHECK(m_muonErrorOptimizer.retrieve());
            ATH_MSG_DEBUG("Retrieved tool " << m_muonErrorOptimizer);
        }

        if (!m_muonHoleRecovery.empty()) {
            ATH_CHECK(m_muonHoleRecovery.retrieve());
            ATH_MSG_DEBUG("Retrieved tool " << m_muonHoleRecovery);
        }

        ATH_CHECK(m_propagator.retrieve());
        ATH_MSG_DEBUG("Retrieved tool " << m_propagator);
        ATH_CHECK(m_propagatorSL.retrieve());
        ATH_MSG_DEBUG("Retrieved tool " << m_propagatorSL);
        ATH_CHECK(m_trackQuery.retrieve());
        ATH_MSG_DEBUG("Retrieved tool " << m_trackQuery);
        ATH_CHECK(m_trackSummary.retrieve());
        ATH_MSG_DEBUG("Retrieved tool " << m_trackSummary);
        ATH_CHECK(m_materialUpdator.retrieve());
        ATH_MSG_DEBUG("Retrieved tool " << m_materialUpdator);

        if (!m_trackingGeometryReadKey.empty()) {
            ATH_CHECK(m_trackingGeometryReadKey.initialize());
        } else {
            ATH_MSG_ERROR("Could not retrieve a valid tracking geometry");
        }
        // need to know which TrackingVolume we are in: indet/calo/spectrometer
        ATH_CHECK(m_trackingVolumesSvc.retrieve());
        ATH_MSG_DEBUG("Retrieved Svc " << m_trackingVolumesSvc);

        m_calorimeterVolume =
            std::make_unique<Trk::Volume>(m_trackingVolumesSvc->volume(Trk::ITrackingVolumesSvc::MuonSpectrometerEntryLayer));
        m_indetVolume = std::make_unique<Trk::Volume>(m_trackingVolumesSvc->volume(Trk::ITrackingVolumesSvc::CalorimeterEntryLayer));

        // create beamAxis and vertexRegion for constrained (projective) track fits
        Amg::Vector3D origin(0., 0., 0.);
        m_perigeeSurface = std::make_unique<Trk::PerigeeSurface>(origin);

        AmgSymMatrix(3) beamAxisCovariance;
        beamAxisCovariance.setZero();
        (beamAxisCovariance)(0, 0) = m_vertex2DSigmaRPhi * m_vertex2DSigmaRPhi;
        (beamAxisCovariance)(1, 1) = m_vertex2DSigmaRPhi * m_vertex2DSigmaRPhi;
        (beamAxisCovariance)(2, 2) = m_vertex2DSigmaZ * m_vertex2DSigmaZ;
        m_beamAxis = std::make_unique<Trk::RecVertex>(origin, beamAxisCovariance);

        AmgSymMatrix(3) vertexRegionCovariance;
        vertexRegionCovariance.setZero();
        (vertexRegionCovariance)(0, 0) = m_vertex3DSigmaRPhi * m_vertex3DSigmaRPhi;
        (vertexRegionCovariance)(1, 1) = m_vertex3DSigmaRPhi * m_vertex3DSigmaRPhi;
        (vertexRegionCovariance)(2, 2) = m_vertex3DSigmaZ * m_vertex3DSigmaZ;
        m_vertex = std::make_unique<Trk::RecVertex>(origin, vertexRegionCovariance);
        if (m_addIDMSerrors) {
            ATH_CHECK(m_alignUncertTool_theta.retrieve());
            ATH_CHECK(m_alignUncertTool_phi.retrieve());
        }
#ifndef NDEBUG
        ATH_MSG_DEBUG(" vertex region: ");
        m_vertex->dump(msg(MSG::DEBUG));
#endif

        return StatusCode::SUCCESS;
    }

    StatusCode CombinedMuonTrackBuilder::finalize() {
        if (m_countAcceptedStandaloneFit) {
            double norm = 100. / static_cast<double>(m_countAcceptedStandaloneFit);
            ATH_MSG_INFO("Finalizing CombinedMuonTrackBuilder:"
                         << endmsg << "     " << std::setiosflags(std::ios::fixed) << std::setw(4) << std::setprecision(2)
                         << norm * static_cast<double>(m_countBeamAxis) << "% with beamAxis constraint" << endmsg << "     " << std::setw(4)
                         << std::setprecision(2) << norm * static_cast<double>(m_countVertexRegion) << "% with vertexRegion constraint"
                         << endmsg << "     " << m_countDegradedStandaloneFit << " degraded standalone fit-chi2   " << endmsg << "     "
                         << m_countStandaloneCleanerVeto << " standalone fits with cleaner veto" << endmsg << "     "
                         << m_countExtensionCleanerVeto << " extension fits with cleaner veto" << endmsg << "     "
                         << m_countCombinedCleanerVeto << " combined fits with cleaner veto");
        }
        // summarize WARNINGs
        m_messageHelper->printSummary();
        return StatusCode::SUCCESS;
    }
    std::unique_ptr<Trk::Track> CombinedMuonTrackBuilder::combinedFit(const EventContext& ctx, const Trk::Track& indetTrack, const Trk::Track& extrapolatedTrack,
                                                                      const Trk::Track&) const {
        ATH_MSG_VERBOSE("===== Start of combinedFit:: ");

        if (msgLevel(MSG::DEBUG)) countAEOTs(&extrapolatedTrack, " extrapolatedTrack start combinedFit ");

        // require MeasuredPerigee for indetTrack
        const Trk::Perigee* indetPerigee = indetTrack.perigeeParameters();
        if (!indetPerigee) {
            // missing MeasuredPerigee for indet track
            m_messageHelper->printWarning(0);
            return nullptr;
        }

        // take inner calorimeter scattering surface from extrapolated track
        const Trk::Surface* surface = nullptr;
        if (m_trackQuery->isCaloAssociated(extrapolatedTrack, ctx)) {
            for (const Trk::TrackStateOnSurface* it : *extrapolatedTrack.trackStateOnSurfaces()) {
                if (!it->materialEffectsOnTrack()) continue;

                const Amg::Vector3D& position = it->materialEffectsOnTrack()->associatedSurface().globalReferencePoint();

                if (m_indetVolume->inside(position)) continue;
                if (!m_calorimeterVolume->inside(position)) break;

                surface = &it->materialEffectsOnTrack()->associatedSurface();
                break;
            }
        }

        // match extrapolated indet track to inner calorimeter scattering surface
        // provided momentum defined (solenoid on)
        MagField::AtlasFieldCache fieldCache;
        // Get field cache object
        if (!loadMagneticField(ctx, fieldCache)) return nullptr;

        if (surface && fieldCache.solenoidOn() && !m_updateWithCaloTG) {
            std::unique_ptr<const Trk::TrackStateOnSurface> innerTSOS;
            if (m_useCaloTG) {
                ATH_MSG_VERBOSE(" Retrieving Calorimeter TSOS from " << __func__ << " at line " << __LINE__);
                std::vector<std::unique_ptr<const Trk::TrackStateOnSurface>> caloTSOS =
                    getCaloTSOSfromMatProvider(*indetTrack.perigeeParameters(), extrapolatedTrack);
                if (!caloTSOS.empty()) { innerTSOS.swap(caloTSOS.front()); }
            } else {
                innerTSOS = m_caloTSOS->innerTSOS(ctx, *indetTrack.perigeeParameters());
            }

            if (!innerTSOS) {
                ATH_MSG_DEBUG(" indet track fails to intersect the calorimeter ");
                return nullptr;
            }

            // will re-associate the calorimeter if they are not the same surface
            double surfaceOffset =
                (surface->globalReferencePoint() - innerTSOS->materialEffectsOnTrack()->associatedSurface().globalReferencePoint()).mag();

            if (surfaceOffset > 1. * Gaudi::Units::mm) {
                ATH_MSG_DEBUG(" different inner-calo-surface obtained from indet extrapolation, "
                              << "surface reference " << surface->globalReferencePoint() << " with offset " << surfaceOffset
                              << "mm. Re-evaluate the caloTSOS ");

                surface = nullptr;
            }
        }

        std::unique_ptr<Trk::Track> muonTrack;
        if (!fieldCache.toroidOn()) {
            ATH_MSG_VERBOSE(" SL MS track: Calling createMuonTrack from " << __func__ << " at line " << __LINE__);
            muonTrack =
                createMuonTrack(ctx, indetTrack, indetTrack.perigeeParameters(), nullptr, extrapolatedTrack.trackStateOnSurfaces());
        } else {
            // create a muon track without perigee in case of non-optimal precision -
            // such as need to replace calorimeter material or presence of pseudomeasurements
            if (!surface) {  // extrapolate outwards to associate calorimeter material effects
                ATH_MSG_VERBOSE("Calling createMuonTrack from " << __func__ << " at line " << __LINE__);
                muonTrack = createMuonTrack(
                    ctx, extrapolatedTrack, indetTrack.perigeeParameters(), nullptr, extrapolatedTrack.trackStateOnSurfaces());
            } else if (m_trackQuery->numberPseudoMeasurements(extrapolatedTrack) > 1) {  // remove pseudo meas
                ATH_MSG_VERBOSE("Calling createMuonTrack from " << __func__ << " at line " << __LINE__);
                muonTrack = createMuonTrack(ctx, extrapolatedTrack, 
                                            nullptr, nullptr, extrapolatedTrack.trackStateOnSurfaces());
            } else {  // otherwise can just copy the extrapolated track
                ATH_MSG_VERBOSE("Calling createMuonTrack from " << __func__ << " at line " << __LINE__);
                muonTrack =
                    createMuonTrack(ctx, extrapolatedTrack, extrapolatedTrack.perigeeParameters(), nullptr,
                                    extrapolatedTrack.trackStateOnSurfaces());
            }
        }

        // no combined muon when failure to intersect calo
        if (!muonTrack) return nullptr;              
        if (msgLevel(MSG::DEBUG)) countAEOTs(muonTrack.get(), " muonTrack track before fit ");

        // combined track fit
        std::unique_ptr<Trk::Track> combinedTrack{fit(ctx, indetTrack, *muonTrack, m_cleanCombined, Trk::muon)};

        // quit if fit failure or all MS measurements removed by fit or perigee outside indet
        bool haveMS = false;
        bool perigeeOutside = false;

        if (combinedTrack) {
            if (msgLevel(MSG::DEBUG)) countAEOTs(combinedTrack.get(), " combinedTrack track after fit ");
            ATH_MSG_VERBOSE(" combined track " << m_printer->print(*combinedTrack) << std::endl
                                               << m_printer->printStations(*combinedTrack));

            auto rit = combinedTrack->trackStateOnSurfaces()->rbegin();
            auto ritEnd = combinedTrack->trackStateOnSurfaces()->rend();
            for (; rit != ritEnd; ++rit) {
                if (!(**rit).measurementOnTrack() || !(**rit).trackParameters()) continue;
                if (m_calorimeterVolume->inside((**rit).trackParameters()->position())) break;
                if (!(**rit).type(Trk::TrackStateOnSurface::Outlier)) haveMS = true;
            }

            if (!haveMS) {
                // combinedTrack fails: MS removed by cleaner
                m_messageHelper->printWarning(1);
            }

            if (!combinedTrack->perigeeParameters() || !m_indetVolume->inside(combinedTrack->perigeeParameters()->position())) {
                if (!combinedTrack->perigeeParameters()) {
                    ATH_MSG_DEBUG(" no perigee");
                } else {
                    ATH_MSG_DEBUG("  position: r " << combinedTrack->perigeeParameters()->position().perp() << " z "
                                                   << combinedTrack->perigeeParameters()->position().z());
                }
                // combinedTrack fails as perigee outside indet
                m_messageHelper->printWarning(2);
                perigeeOutside = true;
            }
        }

        if (!combinedTrack || !combinedTrack->fitQuality() || !haveMS || perigeeOutside) {
            bool hasFitQ = combinedTrack ? (combinedTrack->fitQuality() != nullptr) : false;
            ATH_MSG_DEBUG("combinedTrack fails with bad fit" << combinedTrack.get() << " " << hasFitQ << " " << haveMS << " "
                                                             << perigeeOutside);

            return nullptr;
        }

        // Get parameters at calo position
        const Trk::TrackParameters* combinedEnergyParameters = nullptr;
        const Trk::TrackParameters* muonEnergyParameters = nullptr;
        const CaloEnergy* caloEnergy {caloEnergyParameters(combinedTrack.get(), muonTrack.get(), combinedEnergyParameters, muonEnergyParameters)};

        if (!caloEnergy) {
            // combinedTrack fails with missing caloEnergy
            m_messageHelper->printWarning(3);
            return nullptr;
        }

        // if significant momentum change: re-evaluate calo energy and refit
        double pRatio = muonEnergyParameters->momentum().mag() / combinedEnergyParameters->momentum().mag();
        if (std::abs(pRatio - 1.) > m_largeMomentumChange || m_iterateCombinedTrackFit) {
            if (!m_iterateCombinedTrackFit) {
                ATH_MSG_DEBUG(" iterate combined fit to recollect calorimeter material as significant momentum change after fit "
                              << pRatio << ", pT before " << muonEnergyParameters->momentum().perp() / Gaudi::Units::GeV << ", after "
                              << combinedEnergyParameters->momentum().perp() / Gaudi::Units::GeV << " GeV");
            } else {
                ATH_MSG_DEBUG(" iterate combined fit to recollect calorimeter material");
            }

            const Trk::TrackStates* combinedTSOS = combinedTrack->trackStateOnSurfaces();

            std::unique_ptr<Trk::Track> indetNewTrack{createIndetTrack(indetTrack.info(), combinedTSOS)};

            std::unique_ptr<Trk::Track> oldTrack(std::move(muonTrack));

            ATH_MSG_VERBOSE("Calling createMuonTrack from " << __func__ << " at line " << __LINE__);
            muonTrack = createMuonTrack(ctx, extrapolatedTrack, combinedEnergyParameters, nullptr, combinedTSOS);

            if (indetNewTrack && muonTrack) {
                std::unique_ptr<Trk::Track> refittedTrack{fit(ctx, *indetNewTrack, *muonTrack, m_cleanCombined, Trk::muon)};
                caloEnergy = caloEnergyParameters(refittedTrack.get(), muonTrack.get(), combinedEnergyParameters, muonEnergyParameters);

                if (caloEnergy) {
                    combinedTrack.swap(refittedTrack);
                } else {
                    // why does the refit fail? This shouldn't really be necessary
                    muonTrack.swap(oldTrack);
                    caloEnergy = caloEnergyParameters(combinedTrack.get(), muonTrack.get(), combinedEnergyParameters, muonEnergyParameters);
                }
            }
        }

        // tracks with caloEnergy type 'tail' can arise from an incorrect categorization as isolated
        // in case of significant energy gain, switch to parametrization and reclassify as NotIsolated
        if (muonTrack && caloEnergy->energyLossType() == CaloEnergy::Tail && (!m_updateWithCaloTG || m_useCaloTG)) {
            double tolerance = 0;

            if (!indetPerigee->covariance()) {
                ATH_MSG_WARNING(" indetPerigee has no covariance tolerance left as zero. ");
            } else {
                tolerance = m_numberSigmaFSR * std::sqrt((*indetPerigee->covariance())(Trk::qOverP, Trk::qOverP));
            }

            double indetMaxE = 1. / (std::abs(indetPerigee->parameters()[Trk::qOverP]) - tolerance);
            double energyBalance = combinedEnergyParameters->momentum().mag() + caloEnergy->deltaE() - indetMaxE;

            // get parametrised eloss if large energy imbalance and refit track
            std::unique_ptr<CaloEnergy> paramEnergy;
            if (indetMaxE > 0. && energyBalance > m_numberSigmaFSR * caloEnergy->sigmaMinusDeltaE()) {
                // parametrized energy deposition
                // run-2 schema, update default eloss with parametrised value
                if (m_useCaloTG) {
                    paramEnergy.reset(m_materialUpdator->getParamCaloELoss(muonTrack.get()));
                } else {
                    // run-1 schema, recalculate parametrised eloss
                    paramEnergy = m_caloEnergyParam->energyLoss(ctx, combinedEnergyParameters->momentum().mag(),
                                                                combinedEnergyParameters->position().eta(),
                                                                combinedEnergyParameters->position().phi());
                }
                paramEnergy->set_energyLossType(CaloEnergy::NotIsolated);
            }

            // FIXME: add criterion on energy-balance significance param vs tail ?
            if (paramEnergy) {
                ATH_MSG_DEBUG(" FSR check: energyBalance "
                              << energyBalance / Gaudi::Units::GeV << " signif " << energyBalance / caloEnergy->sigmaMinusDeltaE()
                              << " indet max E " << indetMaxE / Gaudi::Units::GeV << std::endl
                              << " param CaloEnergy: " << paramEnergy->deltaE() / Gaudi::Units::GeV << " + "
                              << paramEnergy->sigmaPlusDeltaE() / Gaudi::Units::GeV << " for P "
                              << combinedEnergyParameters->momentum().mag() / Gaudi::Units::GeV << "  eta "
                              << combinedEnergyParameters->position().eta() << "  phi " << combinedEnergyParameters->position().phi()
                              << endmsg << " tail-param energy diff "
                              << (caloEnergy->deltaE() - paramEnergy->deltaE()) / Gaudi::Units::GeV);

                ATH_MSG_VERBOSE("Calling createMuonTrack from " << __func__ << " at line " << __LINE__);
                muonTrack =
                    createMuonTrack(ctx, extrapolatedTrack, nullptr, std::move(paramEnergy), muonTrack->trackStateOnSurfaces());

                if (muonTrack) {
                    std::unique_ptr<Trk::Track> refittedTrack{fit(ctx, indetTrack, *muonTrack, m_cleanCombined, Trk::muon)};
                    if (refittedTrack) { combinedTrack.swap(refittedTrack); }
                }
            }
        }

        // in case of the unexpected ...
        if (!combinedTrack) {
            // final combined track lost, this should not happen
            m_messageHelper->printWarning(4);
            return nullptr;
        }

        if (m_refineELossCombinedTrackFit) {
            ATH_MSG_VERBOSE("Refining Calorimeter TSOS in Muon Combined Fit ...");
            m_materialUpdator->updateCaloTSOS(*combinedTrack);
        }

        //  adds uncertainties and removes AEOTs
        //  We will either have nullptr or a new Track.
        //  What we pass stays untouched.
        std::unique_ptr<Trk::Track> newTrack = addIDMSerrors(combinedTrack.get());
        // recollect eloss for combined track and refit
        // newTrack will not be used after this block, either
        // we updated the combined or kept the combined as it was
        if (newTrack) {
            if (msgLevel(MSG::DEBUG)) countAEOTs(newTrack.get(), " combinedTrack after addIDMSerrors ");
            // Don't run the outliers anymore at this stage
            dumpCaloEloss(newTrack.get(), "CB input TSOS after refine IDMS ");
            std::unique_ptr<Trk::Track> refittedTrack{fit(ctx, *newTrack, false, Trk::muon)};
            if (msgLevel(MSG::DEBUG)) countAEOTs(refittedTrack.get(), " CB fit after refit ");
            if (refittedTrack) dumpCaloEloss(refittedTrack.get(), "CB refit after refine IDMS ");
            /// This should only happen if adding the ID/MS errors fails or the property is disabled
            if (refittedTrack && refittedTrack->fitQuality() && checkTrack("combinedFit", refittedTrack.get(), combinedTrack.get())) {
                // Make the combined point to the refitted
                combinedTrack.swap(refittedTrack);
            }
        }

        /// Final check to avoid FPEs later on
        if (!checkTrack("addIDMS failed", combinedTrack.get(), combinedTrack.get())) {
            ATH_MSG_DEBUG("addIDMS errors failed and original track does not pass checkTrack");
            return nullptr;
        }
        // hole recovery, error optimization, attach TrackSummary
        finalTrackBuild(ctx, combinedTrack);

        return combinedTrack;
    }
    std::unique_ptr<Trk::Track> CombinedMuonTrackBuilder::indetExtension(const EventContext& ctx,
                                                                         const Trk::Track& indetTrack,
                                                                         const Trk::MeasurementSet& spectrometerMeasurements,
                                                                         const Trk::TrackParameters* innerParameters,
                                                                         const Trk::TrackParameters* middleParameters,
                                                                         const Trk::TrackParameters* outerParameters) const {
        if (msgLvl(MSG::VERBOSE)) {
            msg(MSG::VERBOSE) << endmsg << "indetExtension fit:: " << std::setiosflags(std::ios::fixed);

            if (innerParameters || middleParameters || outerParameters) {
                msg(MSG::VERBOSE) << " parameters at R,Z ";

                if (innerParameters) {
                    msg(MSG::VERBOSE) << "I:" << std::setw(5) << std::setprecision(0) << innerParameters->position().perp() << ","
                                      << std::setw(5) << std::setprecision(0) << innerParameters->position().z() << "  ";
                }

                if (middleParameters) {
                    msg(MSG::VERBOSE) << "M:" << std::setw(5) << std::setprecision(0) << middleParameters->position().perp() << ","
                                      << std::setw(5) << std::setprecision(0) << middleParameters->position().z() << "  ";
                }

                if (outerParameters) {
                    msg(MSG::VERBOSE) << "O:" << std::setw(6) << std::setprecision(0) << outerParameters->position().perp() << ","
                                      << std::setw(5) << std::setprecision(0) << outerParameters->position().z();
                }

                msg(MSG::VERBOSE) << " with P ";

                if (innerParameters) {
                    msg(MSG::VERBOSE) << std::setw(9) << std::setprecision(3) << innerParameters->momentum().mag() / Gaudi::Units::GeV;
                }

                if (middleParameters) {
                    msg(MSG::VERBOSE) << std::setw(9) << std::setprecision(3) << middleParameters->momentum().mag() / Gaudi::Units::GeV;
                }

                if (outerParameters) {
                    msg(MSG::VERBOSE) << std::setw(9) << std::setprecision(3) << outerParameters->momentum().mag() / Gaudi::Units::GeV;
                }

                msg(MSG::VERBOSE) << " (GeV)" << endmsg;
            } else {
                msg(MSG::VERBOSE) << " without parameters" << endmsg;
            }
        }

        // propagate appropriate trackParameters to front, back and middle measurements
        // fail when solenoid off and toroid on (as extrapolation from ID is not the correct strategy)
        const Trk::IPropagator* propagator = m_propagatorSL.get();

        MagField::AtlasFieldCache fieldCache;
        // Get field cache object
        if (!loadMagneticField(ctx, fieldCache)) return nullptr;
        if (fieldCache.toroidOn()) {
            // fail when solenoid off and toroid on - as extrapolation from ID is not the correct strategy
            //   for material effects, fit starting value etc
            if (!fieldCache.solenoidOn()) {
                ATH_MSG_VERBOSE("indetExtension: method switched off when solenoid 'off' / toroid 'on'");
                return nullptr;
            }

            /// Need to check with Will whether this propagator is actually
            /// needed or not
            propagator = m_propagator.get();
        }

        std::unique_ptr<Trk::TrackParameters> frontParameters, backParameters;

        if (innerParameters) {
            if (innerParameters->associatedSurface() == spectrometerMeasurements.front()->associatedSurface()) {
                frontParameters = innerParameters->uniqueClone();
            } else {
                // TSoS will own this
                frontParameters = propagator->propagate(ctx, *innerParameters, spectrometerMeasurements.front()->associatedSurface(),
                                                        Trk::anyDirection, false, m_magFieldProperties, Trk::muon);
            }
        } else if (middleParameters) {
            if (middleParameters->associatedSurface() == spectrometerMeasurements.front()->associatedSurface()) {
                frontParameters = middleParameters->uniqueClone();
            } else {
                // TSoS will own this
                frontParameters = propagator->propagate(ctx, *middleParameters, spectrometerMeasurements.front()->associatedSurface(),
                                                        Trk::anyDirection, false, m_magFieldProperties, Trk::muon);
            }
        }

        if (outerParameters) {
            if (outerParameters->associatedSurface() == spectrometerMeasurements.back()->associatedSurface()) {
                backParameters = outerParameters->uniqueClone();
            } else {
                // TSoS will own this
                backParameters = propagator->propagate(ctx, *outerParameters, spectrometerMeasurements.back()->associatedSurface(),
                                                       Trk::anyDirection, false, m_magFieldProperties, Trk::muon);
            }
        } else if (middleParameters) {
            if (middleParameters->associatedSurface() == spectrometerMeasurements.back()->associatedSurface()) {
                backParameters = middleParameters->uniqueClone();
            } else {
                // TSoS will own this
                backParameters = propagator->propagate(ctx, *middleParameters, spectrometerMeasurements.back()->associatedSurface(),
                                                       Trk::anyDirection, false, m_magFieldProperties, Trk::muon);
            }
        }

        // find middle measurement
        std::unique_ptr<Trk::TrackParameters> midParameters;
        const Trk::MeasurementBase* midMeasurement = nullptr;

        if (middleParameters && innerParameters && outerParameters) {
            Amg::Vector3D direction = (outerParameters->position() - innerParameters->position()).unit();
            double midDistance = 0.5 * direction.dot(outerParameters->position() - innerParameters->position());
            double previousDistance = 0.;

            Trk::MeasurementSet::const_iterator m = spectrometerMeasurements.begin();
            for (++m; m != spectrometerMeasurements.end(); ++m) {
                double distance = direction.dot((**m).globalPosition() - innerParameters->position());
                if (distance < midDistance) {
                    previousDistance = distance;
                } else {
                    if (midDistance - previousDistance < distance - midDistance) --m;
                    // TSoS will own this
                    midParameters = m_propagator->propagate(ctx, *middleParameters, (**m).associatedSurface(), Trk::anyDirection, false,
                                                            m_magFieldProperties, Trk::muon);

                    if (midParameters) midMeasurement = *m;
                    break;
                }
            }
        }

        // create muon track from spectrometer measurements
        std::bitset<Trk::TrackStateOnSurface::NumberOfTrackStateOnSurfaceTypes> typeM;
        typeM.set(Trk::TrackStateOnSurface::Measurement);
        std::bitset<Trk::TrackStateOnSurface::NumberOfTrackStateOnSurfaceTypes> typeP;
        typeP.set(Trk::TrackStateOnSurface::Measurement);
        typeP.set(Trk::TrackStateOnSurface::Parameter);

        Trk::TrackStates trackStateOnSurfaces{};

        trackStateOnSurfaces.reserve(spectrometerMeasurements.size());

        // append the spectrometer measurements
        for (const Trk::MeasurementBase* const in_meas : spectrometerMeasurements) {
            if (frontParameters) {
                trackStateOnSurfaces.push_back(
                    new Trk::TrackStateOnSurface(in_meas->uniqueClone(), std::move(frontParameters), nullptr, nullptr, typeP));
            } else if (in_meas == midMeasurement) {
                trackStateOnSurfaces.push_back(
                    new Trk::TrackStateOnSurface(in_meas->uniqueClone(), std::move(midParameters), nullptr, nullptr, typeP));
            } else if (backParameters && in_meas == spectrometerMeasurements.back()) {
                trackStateOnSurfaces.push_back(
                    new Trk::TrackStateOnSurface(in_meas->uniqueClone(), std::move(backParameters), nullptr, nullptr, typeP));
            } else {
                trackStateOnSurfaces.push_back(
                    new Trk::TrackStateOnSurface(in_meas->uniqueClone(), nullptr, nullptr, nullptr, typeM));
            }
        }

        Trk::TrackInfo trackInfo(Trk::TrackInfo::Unknown, Trk::muon);

        Trk::Track muonTrack(trackInfo, std::move(trackStateOnSurfaces), nullptr);
        if (msgLevel(MSG::DEBUG)) countAEOTs(&muonTrack, " in detExtension muonTrack ");

        // perform combined fit
        ATH_MSG_VERBOSE("Calling combinedFit from " << __func__ << " at line " << __LINE__);
        std::unique_ptr<Trk::Track> combinedTrack{combinedFit(ctx, indetTrack, muonTrack, muonTrack)};

        // check some MS measurements really got added
        unsigned numberMS = 0;
        if (combinedTrack) {
            auto r = combinedTrack->trackStateOnSurfaces()->rbegin();
            auto rEnd = combinedTrack->trackStateOnSurfaces()->rend();

            for (; r != rEnd; ++r) {
                if ((**r).measurementOnTrack()) ++numberMS;
                if ((**r).trackParameters() && m_calorimeterVolume->inside((**r).trackParameters()->position())) break;
            }

            ATH_MSG_VERBOSE("indetExtension:  " << numberMS << " fitted MS measurements ");
            if (numberMS < 5) {
                // reject with insufficient MS measurements
                ATH_MSG_DEBUG("indetExtension:: reject with insufficient MS measurements");
                return nullptr;
            } else if (msgLevel(MSG::DEBUG)) {
                countAEOTs(combinedTrack.get(), " in detExtension final combinedTrack ");
            }
        }

        return combinedTrack;
    }
    std::unique_ptr<Trk::Track> CombinedMuonTrackBuilder::standaloneFit(const EventContext& ctx, const Trk::Track& inputSpectrometerTrack,
                                                                        const Amg::Vector3D& origin, const Trk::Vertex* inputVertex) const {
        MagField::AtlasFieldCache fieldCache;
        // Get field cache object

        if (!loadMagneticField(ctx, fieldCache)) return nullptr;

        // no SA fit with vertex constraint for Toroid off data
        if (m_trackQuery->isLineFit(inputSpectrometerTrack) && !fieldCache.toroidOn()) { return nullptr; }

        ATH_MSG_DEBUG(" standaloneFit beam position bs_x " << origin << " inputVertex "
                                                           << inputVertex);

        if (msgLvl(MSG::VERBOSE)) {
            msg(MSG::VERBOSE) << endmsg << "==== Start of standaloneFit:: " << std::setiosflags(std::ios::fixed);

            if (m_trackQuery->isExtrapolated(inputSpectrometerTrack, ctx)) {
                if (m_trackQuery->isLineFit(inputSpectrometerTrack)) {
                    msg(MSG::VERBOSE) << "extrapolated has lineFit";
                } else {
                    msg(MSG::VERBOSE) << "extrapolated momentum " << std::setprecision(1)
                                      << inputSpectrometerTrack.perigeeParameters()->momentum().mag() / Gaudi::Units::GeV << " (GeV)";
                }

                msg(MSG::VERBOSE) << " at eta " << std::setw(6) << std::setprecision(3)
                                  << inputSpectrometerTrack.perigeeParameters()->momentum().eta() << "  phi " << std::setw(6)
                                  << std::setprecision(3) << inputSpectrometerTrack.perigeeParameters()->momentum().phi();

            } else if (!m_trackQuery->isProjective(inputSpectrometerTrack)) {
                msg(MSG::VERBOSE) << "spectrometer track does not project";
            } else if (inputSpectrometerTrack.perigeeParameters()) {
                if (m_trackQuery->isLineFit(inputSpectrometerTrack)) {
                    msg(MSG::VERBOSE) << "spectrometer has lineFit";
                } else {
                    msg(MSG::VERBOSE) << "spectrometer momentum " << std::setprecision(1)
                                      << inputSpectrometerTrack.perigeeParameters()->momentum().mag() / Gaudi::Units::GeV << " (GeV)";
                }

                msg(MSG::VERBOSE) << " at eta " << std::setw(6) << std::setprecision(3)
                                  << inputSpectrometerTrack.perigeeParameters()->position().eta() << "  phi " << std::setw(6)
                                  << std::setprecision(3) << inputSpectrometerTrack.perigeeParameters()->position().phi();

                if (inputSpectrometerTrack.perigeeParameters()->covariance()) {
                    msg(MSG::VERBOSE) << " hasCov";
                } else {
                    msg(MSG::VERBOSE) << " noCov ";
                }
            } else {
                msg(MSG::VERBOSE) << " spectrometer track without PerigeeParameters";
            }

            if (inputSpectrometerTrack.fitQuality()) {
                msg(MSG::VERBOSE) << "  fit: chi2 /DoF " << std::setprecision(2) << normalizedChi2(inputSpectrometerTrack) << " /"
                                  << std::setw(2) << inputSpectrometerTrack.fitQuality()->numberDoF();
            }

            if (m_trackQuery->numberPseudoMeasurements(inputSpectrometerTrack)) {
                msg(MSG::VERBOSE) << "   pseudo " << m_trackQuery->numberPseudoMeasurements(inputSpectrometerTrack);
            }

            msg(MSG::VERBOSE) << endmsg;
        }

        // check input vertex OK
        const Trk::RecVertex* vertex = dynamic_cast<const Trk::RecVertex*>(inputVertex);
        if (inputVertex && !vertex) {
            // input vertex fails dynamic_cast
            m_messageHelper->printWarning(6);
            return nullptr;
        }

        // fail input tracks with insufficient measurements or inconsistent structure
        const Trk::FitQuality* fitQuality = inputSpectrometerTrack.fitQuality();
        const Trk::TrackStates* tsos = inputSpectrometerTrack.trackStateOnSurfaces();

        if (!fitQuality || !inputSpectrometerTrack.trackStateOnSurfaces() ||
            static_cast<int>(inputSpectrometerTrack.trackStateOnSurfaces()->size()) < fitQuality->numberDoF()) {
            // count measurements
            int measurements = 0;
            for (const Trk::TrackStateOnSurface* s : *tsos) {
                measurements += (s->type(Trk::TrackStateOnSurface::Measurement) && !s->type(Trk::TrackStateOnSurface::Outlier));
            }
            // insufficient measurements
            if (measurements < 4) {
                m_messageHelper->printWarning(48);
                ATH_MSG_VERBOSE(" SA::failed (1)");
                return nullptr;
            }

            // inconsistent TSOS on input track
            if (fitQuality && measurements < fitQuality->numberDoF() + 4) {
                m_messageHelper->printWarning(49);
                ATH_MSG_VERBOSE(" SA::failed (2)");
                return nullptr;
            }
        }

        // check the track is roughly projective in phi
        const bool is_extrapolated = m_trackQuery->isExtrapolated(inputSpectrometerTrack, ctx);
        if (!is_extrapolated && !m_trackQuery->isProjective(inputSpectrometerTrack)) {
            ATH_MSG_VERBOSE(" SA::failed (3)");
            return nullptr;
        }

        // possibly refit the spectrometer track with material reallocation
        double spectrometerFitChi2 = normalizedChi2(inputSpectrometerTrack);
        std::unique_ptr<Trk::Track> spectrometerFit = std::make_unique<Trk::Track>(inputSpectrometerTrack);
        if (!vertex && (m_reallocateMaterial || is_extrapolated)) {
            spectrometerFit = reallocateMaterial(ctx, inputSpectrometerTrack);
            if (!spectrometerFit) {
                ATH_MSG_VERBOSE(" SA::failed (4)");
                return nullptr;
            }
        }

        const Trk::Track& spectrometerTrack = *spectrometerFit;

        // require a Perigee from the spectrometer track
        const Trk::Perigee* measuredPerigee = spectrometerTrack.perigeeParameters();

        if (!measuredPerigee || !measuredPerigee->covariance()) {
            // missing MeasuredPerigee for spectrometer track
            m_messageHelper->printWarning(7);

            ATH_MSG_VERBOSE(" SA::failed (5)");
            return nullptr;
        }

        // set measured momentum error and starting parameters
        bool badlyDeterminedCurvature = false;

        if (!Amg::saneCovarianceDiagonal(*measuredPerigee->covariance())) {
            ATH_MSG_WARNING("standaloneFit: measuredPerigee has non-positive-definite covariance ");
            ATH_MSG_VERBOSE(" SA::failed (5.5)");
            /// Delete manually until we switch to unique_ptrs
            return nullptr;
        }

        double errorP = std::sqrt(measuredPerigee->momentum().mag2() * (*measuredPerigee->covariance())(Trk::qOverP, Trk::qOverP));

        std::unique_ptr<Trk::RecVertex> mvertex = std::make_unique<Trk::RecVertex>(*m_vertex);
        std::unique_ptr<Trk::RecVertex> mbeamAxis = std::make_unique<Trk::RecVertex>(*m_beamAxis);
        std::unique_ptr<Trk::PerigeeSurface> mperigeeSurface = std::make_unique<Trk::PerigeeSurface>(*m_perigeeSurface);

        std::unique_ptr<const Trk::TrackParameters> parameters;

        if (vertex) {
            // vertex association only makes sense for magnet-on tracks with measured curvature
            if (!fieldCache.toroidOn() || m_trackQuery->isLineFit(spectrometerTrack) || errorP > m_largeMomentumError) {
                ATH_MSG_VERBOSE("standaloneFit: vertex fit not attempted as curvature badly measured");
                ATH_MSG_VERBOSE(" SA::failed (6)");
                return nullptr;
            }
            parameters = std::make_unique<Trk::Perigee>(*spectrometerTrack.perigeeParameters());
        } else {
            //
            // update -if needed vertex and beam axis positions
            //
            if ((origin - mvertex->position()).mag() > 0.001) {
                // recreate beamAxis and vertexRegion for constrained (projective) track fits

                mperigeeSurface = std::make_unique<Trk::PerigeeSurface>(origin);

                AmgSymMatrix(3) beamAxisCovariance;
                beamAxisCovariance.setZero();
                (beamAxisCovariance)(0, 0) = m_vertex2DSigmaRPhi * m_vertex2DSigmaRPhi;
                (beamAxisCovariance)(1, 1) = m_vertex2DSigmaRPhi * m_vertex2DSigmaRPhi;
                (beamAxisCovariance)(2, 2) = m_vertex2DSigmaZ * m_vertex2DSigmaZ;
                mbeamAxis = std::make_unique<Trk::RecVertex>(origin, beamAxisCovariance);

                AmgSymMatrix(3) vertexRegionCovariance;
                vertexRegionCovariance.setZero();
                (vertexRegionCovariance)(0, 0) = m_vertex3DSigmaRPhi * m_vertex3DSigmaRPhi;
                (vertexRegionCovariance)(1, 1) = m_vertex3DSigmaRPhi * m_vertex3DSigmaRPhi;
                (vertexRegionCovariance)(2, 2) = m_vertex3DSigmaZ * m_vertex3DSigmaZ;
                mvertex = std::make_unique<Trk::RecVertex>(origin, vertexRegionCovariance);
            }

            parameters = extrapolatedParameters(ctx, badlyDeterminedCurvature, spectrometerTrack, mvertex.get(), mperigeeSurface.get());
        }

        if (!parameters) {
            ATH_MSG_VERBOSE(" SA::failed (7)");
            return nullptr;
        }

        // create the spectrometer TSOS's for the extrapolated fit
        std::vector<std::unique_ptr<const Trk::TrackStateOnSurface>> spectrometerTSOS = createSpectrometerTSOS(ctx, spectrometerTrack);

        if (spectrometerTSOS.empty()) {
            ATH_MSG_VERBOSE(" SA::failed (8)");
            return nullptr;
        }
        const Trk::TrackParameters* caloParameters = nullptr;

        Trk::ParticleHypothesis particleHypothesis = Trk::muon;

        bool haveFitWithVertex = false;
        bool performPrefit = false;

        if (m_redoRots) {
            for (const Trk::TrackStateOnSurface* s : *spectrometerTrack.trackStateOnSurfaces()) {
                if (s->measurementOnTrack() && !s->trackParameters()) {
                    performPrefit = true;
                    break;
                }
            }
        }

        // badly defined tracks use weak vertex constraint with prefit before calo association
        std::unique_ptr<Trk::Track> prefit;

        const Trk::RecVertex* vertexInFit = vertex;

        if (!vertexInFit) {
            double errorPhi = std::sqrt((*measuredPerigee->covariance())(Trk::phi0, Trk::phi0));

            bool inCSCregion = std::abs(measuredPerigee->momentum().eta()) > 2.0;

            // FIXME: missing prefit case for excessive spectrometer eloss WARNING
            //       spot from line starting approx from vertex??
            if (inCSCregion || m_trackQuery->numberPseudoMeasurements(spectrometerTrack) ||
                (fieldCache.toroidOn() &&
                 (badlyDeterminedCurvature || errorPhi > m_largePhiError || measuredPerigee->momentum().mag() < m_lowMomentum))) {
                performPrefit = true;
                vertexInFit = (badlyDeterminedCurvature || inCSCregion) ? mvertex.get() : mbeamAxis.get();

                if (msgLvl(MSG::DEBUG)) {
                    unsigned numberPseudo = m_trackQuery->numberPseudoMeasurements(spectrometerTrack);
                    if (errorPhi > s_sigmaPhiSector) { ++numberPseudo; }

                    if (badlyDeterminedCurvature) {
                        ATH_MSG_DEBUG(" prefit with vertex: " << std::setiosflags(std::ios::fixed) << " momentum " << std::setprecision(1)
                                                              << measuredPerigee->momentum().mag() / Gaudi::Units::GeV << " (GeV),  zFirst "
                                                              << std::setprecision(1) << std::abs(parameters->position().z())
                                                              << ",  phiError " << std::setprecision(2) << errorPhi << ",  momentumError "
                                                              << std::setprecision(2) << errorP << ",  numberPseudo " << numberPseudo);
                    } else {
                        ATH_MSG_DEBUG(" prefit with beamAxis: "
                                      << std::setiosflags(std::ios::fixed) << " momentum " << std::setprecision(1)
                                      << measuredPerigee->momentum().mag() / Gaudi::Units::GeV << " (GeV),  zFirst " << std::setprecision(1)
                                      << std::abs(parameters->position().z()) << ",  phiError " << std::setprecision(2) << errorPhi
                                      << ",  momentumError " << std::setprecision(2) << errorP << ",  numberPseudo " << numberPseudo);
                    }
                }
            }
        }

        std::unique_ptr<const Trk::Perigee> prefitResult;

        // prefit to stabilize calo look-up and/or provide trackParameters
        if (performPrefit) {
            if (!vertexInFit) { ATH_MSG_VERBOSE(" prefit without vertex"); }

            if (vertexInFit) { haveFitWithVertex = true; }

            if (badlyDeterminedCurvature && parameters->momentum().mag() > m_lowMomentum) { particleHypothesis = Trk::nonInteracting; }

            ATH_MSG_VERBOSE("Calling createExtrapolatedTrack from " << __func__ << " at line " << __LINE__);
            prefit = createExtrapolatedTrack(ctx, spectrometerTrack, *parameters, particleHypothesis, false, spectrometerTSOS, vertexInFit,
                                             mbeamAxis.get(), mperigeeSurface.get());

            // demand prefit success
            if (!prefit || !prefit->fitQuality() || !prefit->perigeeParameters()) {
                ATH_MSG_DEBUG(" prefit failure ");
                prefit.reset();
            }

            if (prefit) {
                dumpCaloEloss(prefit.get(), " prefit ");
                bool hasCov = prefit->perigeeParameters() ? (prefit->perigeeParameters()->covariance() != nullptr) : false;
                ATH_MSG_VERBOSE(" got prefit " << m_printer->print(*prefit) << " hasCov " << hasCov);

                if (prefit->perigeeParameters()) { prefitResult.reset(prefit->perigeeParameters()->clone()); }
                const Trk::TrackStateOnSurface* ms_entrance = nullptr;
                for (const Trk::TrackStateOnSurface* s : *prefit->trackStateOnSurfaces()) {
                    // look for first measured TSOS in muon volume
                    if (!s->trackParameters() || !s->trackParameters()->covariance()) { continue; }
                    if (m_calorimeterVolume->inside(s->trackParameters()->position())) { continue; }

                    // check that it is a measurement
                    if (s->type(Trk::TrackStateOnSurface::Measurement)) {
                        ATH_MSG_DEBUG("Found first parameters in MS " << s->trackParameters()->position().perp() << " z "
                                                                      << s->trackParameters()->position().z());
                        ms_entrance = s;
                        break;
                    }
                }

                if (ms_entrance && ms_entrance != prefit->trackStateOnSurfaces()->front() && ms_entrance->trackParameters()) {
                    parameters.reset(ms_entrance->trackParameters()->clone());
                    caloParameters = parameters.get();
                } else {
                    // prefit: no parameter extrapolation to calo
                    m_messageHelper->printWarning(9);
                }
            }

            // give up if prefit fails
            spectrometerTSOS.clear();

            if (!prefit) {
                ATH_MSG_VERBOSE(" SA::failed (9)");
                return nullptr;
            }
            const Trk::TrackStates* prefit_tsos = prefit->trackStateOnSurfaces();
            // create spectrometerTSOS corresponding to prefit
            //   skip start perigee, then preferentially take everything following MS perigee,
            //   otherwise (if no MS perigee) rely on VolumesSvc,
            //   but be aware that by design there are inconsistencies wrt tracking geometry
            Trk::TrackStates::const_iterator s =
                std::find_if(prefit_tsos->begin() + 1, prefit_tsos->end(), [this](const Trk::TrackStateOnSurface* tsos) -> bool {
                    return (tsos->trackParameters() && !m_calorimeterVolume->inside(tsos->trackParameters()->position())) ||
                           tsos->type(Trk::TrackStateOnSurface::Perigee);
                });

            if (s != prefit_tsos->end() && (*s)->type(Trk::TrackStateOnSurface::Perigee)) ++s;

            for (; s != prefit_tsos->end(); ++s) { spectrometerTSOS.emplace_back((*s)->clone()); }
        }

        // update rot's (but not from trigger chambers) using TrackParameters
        std::bitset<Trk::TrackStateOnSurface::NumberOfTrackStateOnSurfaceTypes> defaultType;
        std::bitset<Trk::TrackStateOnSurface::NumberOfTrackStateOnSurfaceTypes> type = defaultType;
        if (m_redoRots) {
            // recalibration: correct rots
            for (std::unique_ptr<const Trk::TrackStateOnSurface>& t : spectrometerTSOS) {
                if (!t->measurementOnTrack() || !t->trackParameters()) { continue; }  // end of if

                const Trk::RIO_OnTrack* rot = dynamic_cast<const Trk::RIO_OnTrack*>(t->measurementOnTrack());

                if (!rot) continue;
                Identifier id = rot->identify();

                if (!m_idHelperSvc->isMuon(id)) continue;

                std::unique_ptr<const Trk::RIO_OnTrack> updatedRot;
                if (!m_cscRotCreator.empty() && m_idHelperSvc->isCsc(id)) {
                    updatedRot.reset(m_cscRotCreator->correct(*rot->prepRawData(), *(*t).trackParameters()));
                } else if (!m_mdtRotCreator.empty() && m_idHelperSvc->isMdt(id)) {
                    updatedRot.reset(m_mdtRotCreator->correct(*rot->prepRawData(), *(*t).trackParameters()));
                } else if (!m_mmRotCreator.empty() && m_idHelperSvc->isMM(id)) {
                    updatedRot.reset(m_mmRotCreator->correct(*rot->prepRawData(), *(*t).trackParameters()));
                }

                if (updatedRot) {
                    type = defaultType;
                    type.set(Trk::TrackStateOnSurface::Measurement);
                    if (t->type(Trk::TrackStateOnSurface::Outlier)) { type.set(Trk::TrackStateOnSurface::Outlier); }
                    t = std::make_unique<Trk::TrackStateOnSurface>(std::move(updatedRot), t->trackParameters()->uniqueClone(), nullptr,
                                                                   nullptr, type);
                }
            }
        }

        // extrapolate and fit track
        particleHypothesis = Trk::muon;
        bool returnAfterCleaner = !fieldCache.toroidOn();

        ATH_MSG_VERBOSE("Calling createExtrapolatedTrack from " << __func__ << " at line " << __LINE__);
        std::unique_ptr<Trk::Track> extrapolated(createExtrapolatedTrack(ctx, spectrometerTrack, *parameters, particleHypothesis,
                                                                         m_cleanStandalone, spectrometerTSOS, vertexInFit, mbeamAxis.get(),
                                                                         mperigeeSurface.get(), prefitResult.get()));

        if (extrapolated) dumpCaloEloss(extrapolated.get(), " extrapolated  ");

        // fit problem: try fixup using vertex region or prefit
        if (!extrapolated || !extrapolated->fitQuality()) {
            if (extrapolated && !haveFitWithVertex && !vertexInFit) {
                ATH_MSG_DEBUG(" bad fitQuality: retry with vertex ");
                std::unique_ptr<Trk::Track> badfit(std::move(extrapolated));

                Trk::TrackStates trackStateOnSurfaces{};
                trackStateOnSurfaces.reserve(badfit->trackStateOnSurfaces()->size() + 1);

                type = defaultType;
                type.set(Trk::TrackStateOnSurface::Perigee);

                std::unique_ptr<Trk::PseudoMeasurementOnTrack> vertexInFit =
                    vertexOnTrack(*badfit->perigeeParameters(), mvertex.get(), mbeamAxis.get());

                if (vertexInFit) type.set(Trk::TrackStateOnSurface::Measurement);

                trackStateOnSurfaces.push_back(new Trk::TrackStateOnSurface(
                    std::move(vertexInFit), badfit->perigeeParameters()->uniqueClone(), nullptr, nullptr, type));

                for (Trk::TrackStates::const_iterator s = badfit->trackStateOnSurfaces()->begin() + 1;
                     s != badfit->trackStateOnSurfaces()->end(); ++s) {
                    trackStateOnSurfaces.push_back((**s).clone());
                }

                std::unique_ptr<Trk::Track> track =
                    std::make_unique<Trk::Track>(spectrometerTrack.info(), std::move(trackStateOnSurfaces), nullptr);
                extrapolated = fit(ctx, *track, m_cleanStandalone, particleHypothesis);
            }

            // restart from prefit without cleaning
            if (!extrapolated || !extrapolated->fitQuality()) {
                if (prefit && prefit->fitQuality() && caloParameters) {
                    ATH_MSG_DEBUG(" restarting from prefit as back extrapolation fit failed");
                    spectrometerTSOS.clear();
                    // create spectrometerTSOS corresponding to prefit
                    Trk::TrackStates::const_iterator s = prefit->trackStateOnSurfaces()->begin();

                    while (m_calorimeterVolume->inside((**s).trackParameters()->position()) ||
                           (**s).type(Trk::TrackStateOnSurface::Perigee)) {
                        ++s;
                    }  // end of while

                    for (; s != prefit->trackStateOnSurfaces()->end(); ++s) { spectrometerTSOS.emplace_back((**s).clone()); }

                    ATH_MSG_VERBOSE("Calling createExtrapolatedTrack from " << __func__ << " at line " << __LINE__);
                    extrapolated =
                        createExtrapolatedTrack(ctx, spectrometerTrack, *caloParameters, particleHypothesis, false, spectrometerTSOS,
                                                vertexInFit, mbeamAxis.get(), mperigeeSurface.get(), prefitResult.get());
                    returnAfterCleaner = true;
                }

                if (!extrapolated || !extrapolated->fitQuality()) {
                    bool hasFQ = extrapolated ? (extrapolated->fitQuality() != nullptr) : false;
                    ATH_MSG_DEBUG("fail track as back extrapolation fit failed " << extrapolated.get() << " hasFQ " << hasFQ);

                    ATH_MSG_VERBOSE(" SA::failed (10)");
                    return nullptr;
                }
            }
        }

        // keep statistics for successful fits
        ++m_countAcceptedStandaloneFit;
        if (vertexInFit == mbeamAxis.get()) ++m_countBeamAxis;
        if (vertexInFit == mvertex.get()) ++m_countVertexRegion;

        // refit when there's been a significant momentum change (parameters at last calo scatterer)
        double momentum = parameters->momentum().mag();

        bool allowRefit = !badlyDeterminedCurvature;
        double pRatio = 1.;

        const Trk::TrackParameters* params_pRat = parameters.get();
        if (returnAfterCleaner) {
            allowRefit = false;
        } else {
            // pRatio is the ratio of fitted to start momentum value at calo exit
            //  find parameters at calo exit
            const Trk::TrackParameters* params_pRat = nullptr;
            auto s = extrapolated->trackStateOnSurfaces()->begin();
            while (!(**s).trackParameters() || m_calorimeterVolume->inside((**s).trackParameters()->position())) {
                if ((**s).trackParameters() && !(**s).type(Trk::TrackStateOnSurface::Perigee)) params_pRat = (**s).trackParameters();
                ++s;
            }

            //  extrapolated fit with missing calo parameters - this should never happen!
            if (params_pRat) {
                pRatio = momentum / parameters->momentum().mag();
            } else {
                // extrapolated track missing TrackParameters at calo scatterer
                m_messageHelper->printWarning(10);
                allowRefit = false;
            }
        }

        // in case of a significant momentum change: iterate (re-associate calo and refit)
        std::unique_ptr<Trk::Track> track;

        if (allowRefit && std::abs(pRatio - 1.) > m_largeMomentumChange) {
            if (msgLvl(MSG::VERBOSE)) {
                double sinTheta = params_pRat->momentum().perp() / params_pRat->momentum().mag();

                ATH_MSG_VERBOSE(" iterate as significant momentum change after fit "
                                << pRatio << ", pT before " << momentum * sinTheta / Gaudi::Units::GeV << ", after "
                                << params_pRat->momentum().perp() / Gaudi::Units::GeV << " GeV");
            }

            spectrometerTSOS.clear();
            for (const Trk::TrackStateOnSurface* s : *extrapolated->trackStateOnSurfaces()) {
                if (!s->type(Trk::TrackStateOnSurface::Perigee)) spectrometerTSOS.emplace_back(s->clone());
            }

            ATH_MSG_VERBOSE("Calling createExtrapolatedTrack from " << __func__ << " at line " << __LINE__);

            track = createExtrapolatedTrack(ctx, spectrometerTrack, *parameters, particleHypothesis, m_cleanStandalone, spectrometerTSOS,
                                            vertexInFit, mbeamAxis.get(), mperigeeSurface.get(), extrapolated->perigeeParameters());

            if (track) {
                double extrapChi2 = normalizedChi2(*extrapolated);
                double fitChi2 = normalizedChi2(*track);
                if (fitChi2 < m_badFitChi2 || fitChi2 < extrapChi2 + 0.5) { extrapolated.reset(); }
            }
        }
        if (extrapolated) { track.swap(extrapolated); }

        if (!m_trackQuery->isCaloAssociated(*track, ctx)) {  // still want to perform this check probably though
            // fail as calo incorrectly described
            m_messageHelper->printWarning(12);
            ATH_MSG_VERBOSE(" SA::failed (12)");
            return nullptr;
        }

        int improvementsFailed = 0;  // count the number of times the fit fails after improvements

        if (m_refineELossStandAloneTrackFit) {
            ATH_MSG_VERBOSE("Refining Calorimeter TSOS in StandAlone Fit ...");

            m_materialUpdator->updateCaloTSOS(*track);

            std::unique_ptr<Trk::Track> refinedTrack(fit(ctx, *track, false, Trk::muon));
            if (refinedTrack) {
                ATH_MSG_VERBOSE("successfully refit after refining calo TSOS");

                if (checkTrack("refineFit", refinedTrack.get(), track.get())) {
                    ATH_MSG_VERBOSE("refined track checks out");
                    track.swap(refinedTrack);
                }
            } else {
                ATH_MSG_VERBOSE("refined track fit failed");
                ++improvementsFailed;
            }
        }

        //  adds uncertainties
        //  We will either have nullptr or a new Track.
        //  What we pass stays untouched.
        std::unique_ptr<Trk::Track> newTrack = addIDMSerrors(track.get());
        // newTrack will not be used after this block, either
        // we updated the track  or kept the track as it was
        if (newTrack) {
            if (msgLevel(MSG::DEBUG)) countAEOTs(newTrack.get(), " SA track after addIDMSerrors ");
            dumpCaloEloss(newTrack.get(), "SA input TSOS after refine IDMS ");

            // Don't run the outliers anymore at this stage
            std::unique_ptr<Trk::Track> refittedTrack(fit(ctx, *newTrack, false, Trk::muon));
            if (msgLevel(MSG::DEBUG)) { countAEOTs(refittedTrack.get(), " SA track after refit "); }
            dumpCaloEloss(refittedTrack.get(), " SA refit after refine IDMS ");
            if (refittedTrack && refittedTrack->fitQuality() && checkTrack("standaloneFit", refittedTrack.get(), track.get())) {
                // Here we swap
                track.swap(refittedTrack);
            } else {
                ++improvementsFailed;
            }
        } else {
            ++improvementsFailed;
        }

        // hole recovery, error optimization, attach TrackSummary
        finalTrackBuild(ctx, track);

        if (track) {
            dumpCaloEloss(track.get(), " finalTrackBuild ");

            // report when extrapolated fit quality significantly worse than spectrometer quality
            double fitChi2 = normalizedChi2(*track);
            if (fitChi2 > m_badFitChi2 && fitChi2 > spectrometerFitChi2 + 0.5) {
                ATH_MSG_DEBUG("standaloneFit: fit quality degraded wrt spectrometer alone. "
                              << " Chi2/DoF= " << fitChi2);

                ++m_countDegradedStandaloneFit;
                if (improvementsFailed >= 2) {
                    ATH_MSG_DEBUG("reject track, quality degraded and improvements failed");
                    return nullptr;
                }
            }
        }
        ATH_MSG_VERBOSE(" SA::ok ");        
        return track;
    }
    std::unique_ptr<Trk::Track> CombinedMuonTrackBuilder::standaloneRefit(const EventContext& ctx, const Trk::Track& combinedTrack, 
                                                                          const Amg::Vector3D& origin) const {
        //
        // update -if needed vertex and beam axis positions
        //

        if (msgLevel(MSG::DEBUG)) countAEOTs(&combinedTrack, " in standalone Refit input combinedTrack ");

        MagField::AtlasFieldCache fieldCache;
        // Get field cache object

        if (!loadMagneticField(ctx, fieldCache)) return nullptr;

        if (!fieldCache.toroidOn()) {
            // no standalone refit for Toroid off
            return nullptr;
        }

        ATH_MSG_DEBUG(" StandaloneRefit beam position bs_x " << origin);

        // vertex will change track by track
        AmgSymMatrix(3) vertexRegionCovariance;
        vertexRegionCovariance.setZero();

        double error2d0 = m_vertex3DSigmaRPhi * m_vertex3DSigmaRPhi;
        double error2z0 = m_vertex3DSigmaZ * m_vertex3DSigmaZ;
        const Trk::Perigee* measuredPerigee = combinedTrack.perigeeParameters();

        if (measuredPerigee && measuredPerigee->covariance() && m_useRefitTrackError) {
            error2d0 = (*measuredPerigee->covariance())(Trk::d0, Trk::d0);
            error2z0 = (*measuredPerigee->covariance())(Trk::z0, Trk::z0);
            ATH_MSG_DEBUG(" StandaloneRefit  new vertex d0 error  " << std::sqrt(error2d0) << " new vertex z0 error  "
                                                                    << std::sqrt(error2z0));
        }

        (vertexRegionCovariance)(0, 0) = error2d0;
        (vertexRegionCovariance)(1, 1) = error2d0;
        (vertexRegionCovariance)(2, 2) = error2z0;

        std::unique_ptr<Trk::RecVertex> vertex = std::make_unique<Trk::RecVertex>(origin, vertexRegionCovariance);

        ATH_MSG_DEBUG(" StandaloneRefit  new vertex position x " << vertex->position().x() << " y " << vertex->position().y() << " z "
                                                                 << vertex->position().z());

        bool addPhiPseudo = false;
        // release 21
        unsigned spectrometerPhiQuality = m_trackQuery->spectrometerPhiQuality(combinedTrack, ctx);
        if (spectrometerPhiQuality > 1) { addPhiPseudo = true; }

        ATH_MSG_VERBOSE("standaloneRefit: using vertex region constraint with "
                        << "spectrometerPhiQuality " << spectrometerPhiQuality);

        // create standalone track TSOS vector
        Trk::TrackStates trackStateOnSurfaces{};

        // size will allow for perigee + all TSOS outside indet
        unsigned size = combinedTrack.trackStateOnSurfaces()->size() + 3 + addPhiPseudo;

        trackStateOnSurfaces.reserve(size);

        // position TSOS iterator to be just after the indet
        bool haveCaloDeposit = false;

        Trk::TrackStates::const_iterator s = combinedTrack.trackStateOnSurfaces()->begin();
        const Trk::TrackStates::const_iterator cmb_end_itr = combinedTrack.trackStateOnSurfaces()->end();
        do {
            ++s;
            if (s == cmb_end_itr) {
                // fail track as no TSOS with type CaloDeposit
                m_messageHelper->printWarning(13);
                return nullptr;
            }
            if ((*s)->type(Trk::TrackStateOnSurface::CaloDeposit)) {
                haveCaloDeposit = true;
                --s;
            }
        } while (!haveCaloDeposit);
        /// At this stage we have the first calo scatterer or end up with nothing
        const Trk::TrackStateOnSurface* const cmb_inner_tsos = (*s);
        // inner calo scatterer - keep scattering angles for vertex constraint
        // Amg::Vector3D direction;
        const Trk::ScatteringAngles* innerScattering = nullptr;
        std::unique_ptr<Trk::TrackStateOnSurface> innerTSOS;
        const Trk::MaterialEffectsBase* materialEffects = cmb_inner_tsos->materialEffectsOnTrack();
        const Trk::TrackParameters* middleParameters = nullptr;
        const Trk::ScatteringAngles* outerScattering = nullptr;
        const Trk::TrackParameters* parameters = cmb_inner_tsos->trackParameters();
        std::unique_ptr<const Trk::TrackParameters> param_owner;
        if (materialEffects && parameters && m_calorimeterVolume->inside(parameters->position())) {
            // keep scattering angles when vertex constrained
            // in r21, addVertexRegion is always true

            innerTSOS.reset(cmb_inner_tsos->clone());
            const Trk::MaterialEffectsOnTrack* meot = dynamic_cast<const Trk::MaterialEffectsOnTrack*>(materialEffects);

            if (!meot) {
                // innerScattering dynamic_cast failed
                m_messageHelper->printWarning(16);
                return nullptr;
            }
            innerScattering = meot->scatteringAngles();
            /// The while loop above goes one iterator back after it found the calorimeter
            /// deposit. So we go back to the calo deposit
            if (s != cmb_end_itr && !(*s)->type(Trk::TrackStateOnSurface::CaloDeposit)) { ++s; }

            /// Make another check that the pointer is valid
            if (s != cmb_end_itr) {
                const Trk::TrackStateOnSurface* const cmb_middle_tsos = (*s);
                materialEffects = cmb_middle_tsos->materialEffectsOnTrack();
                parameters = cmb_middle_tsos->trackParameters();
                middleParameters = parameters;
            } else {
                // no TSOS of type CaloDeposit found
                m_messageHelper->printWarning(17);
                materialEffects = nullptr;
                parameters = nullptr;
            }

        } else {
            // no inner material or parameters
            if (!materialEffects) m_messageHelper->printWarning(14);
            if (!parameters) m_messageHelper->printWarning(15);
        }

        if (!innerTSOS) {
            // no inner scattering TSOS found
            m_messageHelper->printWarning(18);
            return nullptr;
        }

        // middle calo scatterer (for energy deposit)
        double energyDeposit{0.};

        std::unique_ptr<Trk::TrackStateOnSurface> middleTSOS;

        if (materialEffects && parameters && m_calorimeterVolume->inside(parameters->position())) {
            const Trk::TrackStateOnSurface* const cmb_middle_tsos = (*s);
            middleTSOS.reset(cmb_middle_tsos->clone());
            const Trk::MaterialEffectsOnTrack* meot = dynamic_cast<const Trk::MaterialEffectsOnTrack*>(materialEffects);

            if (meot && meot->energyLoss()) energyDeposit = meot->energyLoss()->deltaE();
            /// Prepare for the outer TSOS

            ++s;
            if (s != cmb_end_itr) {
                const Trk::TrackStateOnSurface* const cmb_outer_tsos = (*s);
                materialEffects = cmb_outer_tsos->materialEffectsOnTrack();
                parameters = cmb_outer_tsos->trackParameters();
            } else {
                materialEffects = nullptr;
                parameters = nullptr;
            }
        } else {
            // no middle material or parameters
            if (!materialEffects) m_messageHelper->printWarning(19);
            if (!parameters) m_messageHelper->printWarning(20);
        }

        if (!middleTSOS) {
            // no CaloDeposit TSOS found
            m_messageHelper->printWarning(21);
            return nullptr;
        }

        // outer calo scatterer
        std::unique_ptr<Trk::TrackStateOnSurface> outerTSOS;

        double pInner{0.}, pOuter{0.};
        if (materialEffects && parameters && m_calorimeterVolume->inside(parameters->position())) {
            const Trk::TrackStateOnSurface* const cmb_outer_tsos = (*s);
            pOuter = parameters->momentum().mag();

            outerTSOS.reset(cmb_outer_tsos->clone());

            const Trk::MaterialEffectsOnTrack* meot = dynamic_cast<const Trk::MaterialEffectsOnTrack*>(materialEffects);

            if (!meot) {
                // outerScattering dynamic_cast failed
                m_messageHelper->printWarning(24);
                return nullptr;
            }
            outerScattering = meot->scatteringAngles();

            // Go to the next surface
            ++s;

            // get parameters at middleSurface for energy correction,
            // start with parameters from middle surface when vertex in fit
            if (outerScattering && middleTSOS) {
                parameters = middleTSOS->trackParameters();
            } else {
                // otherwise extrapolate outer to middleSurface without scattering correction
                param_owner = m_propagator->propagate(ctx, *parameters, middleTSOS->trackParameters()->associatedSurface(),
                                                      Trk::oppositeMomentum, false, m_magFieldProperties, Trk::nonInteracting);
                parameters = param_owner.get();
            }
            /// The extrapolation from above could actually fail
            if (parameters) {
                /// Now we need to check whether we actually own the parameters
                if (!param_owner) param_owner = parameters->uniqueClone();
                // corrected parameters (include unfitted calo energy deposit),
                // inner momentum  = outer momentum plus energy deposit
                pInner = pOuter + energyDeposit;
                momentumUpdate(param_owner, pInner);
                /// Ensure that the parameters are also updated accordingly
                parameters = param_owner.get();
            }
        } else {
            // no outer material or parameters
            if (!materialEffects) m_messageHelper->printWarning(22);
            if (!parameters) m_messageHelper->printWarning(23);
        }

        // fail track if missing any calo surface or extrapolation failure
        if (!innerTSOS || !middleTSOS || !outerTSOS || !parameters) { return nullptr; }
        /// We do not need the parameters pointer anymore
        parameters = nullptr;

        /// create perigee by back extrapolation from middleSurface via innerSurface
        param_owner = m_propagator->propagate(ctx, *param_owner, innerTSOS->trackParameters()->associatedSurface(), Trk::oppositeMomentum,
                                              false, m_magFieldProperties, Trk::nonInteracting);

        /// From this point we can be sure that the parameters down the chain orignate from some propagation
        if (innerScattering) { momentumUpdate(param_owner, pInner, true, -innerScattering->deltaPhi(), -innerScattering->deltaTheta()); }

        std::unique_ptr<const Trk::TrackParameters> perigee_owner;
        if (param_owner) {
            perigee_owner = m_propagator->propagate(ctx, *param_owner, *m_perigeeSurface, Trk::oppositeMomentum, false,
                                                    m_magFieldProperties, Trk::nonInteracting);
            /// If the perigee parameters are not of Type Trk::Peirgee forget what has been tried
            if (perigee_owner && perigee_owner->surfaceType() != Trk::SurfaceType::Perigee) { perigee_owner.reset(); }
        }

        // in case of problem above: clone combined perigee
        if (!perigee_owner) { perigee_owner = combinedTrack.perigeeParameters()->uniqueClone(); }
        // track back out to the 3 calo surfaces applying small correction for non-linearity
        param_owner = m_propagator->propagate(ctx, *perigee_owner, innerTSOS->trackParameters()->associatedSurface(), Trk::alongMomentum,
                                              false, m_magFieldProperties, Trk::nonInteracting);
        if (!param_owner) {
            // failed propagation to innerTSOS
            m_messageHelper->printWarning(26);
        } else {
            if (innerScattering) { momentumUpdate(param_owner, pInner, true, innerScattering->deltaPhi(), innerScattering->deltaTheta()); }

            param_owner = m_propagator->propagate(ctx, *param_owner, middleParameters->associatedSurface(), Trk::alongMomentum, false,
                                                  m_magFieldProperties, Trk::nonInteracting);

            if (!param_owner) {
                // failed propagation to middleTSOS
                m_messageHelper->printWarning(27);
            } else {
                momentumUpdate(param_owner, pOuter);
                param_owner = m_propagator->propagate(ctx, *param_owner, outerTSOS->trackParameters()->associatedSurface(),
                                                      Trk::alongMomentum, false, m_magFieldProperties, Trk::nonInteracting);
            }
        }

        if (!param_owner) { return nullptr; }

        if (outerScattering) { momentumUpdate(param_owner, pOuter, true, outerScattering->deltaPhi(), outerScattering->deltaTheta()); }

        // small correction term
        const double deltaPhi = xAOD::P4Helpers::deltaPhi(outerTSOS->trackParameters()->momentum().phi(), param_owner->momentum().phi());
        const double deltaTheta = outerTSOS->trackParameters()->momentum().theta() - param_owner->momentum().theta();

        momentumUpdate(perigee_owner, pInner, true, deltaPhi, deltaTheta);

        std::unique_ptr<Trk::RecVertex> mbeamAxis = std::make_unique<Trk::RecVertex>(*m_beamAxis);
        /// Create the vertex element before the perigee_owner looses ownership
        std::unique_ptr<const Trk::PseudoMeasurementOnTrack> vertexInFit{vertexOnTrack(*perigee_owner, vertex.get(), mbeamAxis.get())};

        // create perigee TSOS
        trackStateOnSurfaces.push_back(Muon::MuonTSOSHelper::createPerigeeTSOS(std::move(perigee_owner)));

        // including vertex region pseudoMeas if requested: in r21, this is always requested
        if (vertexInFit) {
            trackStateOnSurfaces.push_back(Muon::MuonTSOSHelper::createMeasTSOS(std::move(vertexInFit), nullptr, Trk::TrackStateOnSurface::Measurement));
        }

        if (m_addElossID) {
            double Eloss{0.}, sigmaEloss{0.}, X0tot{0.}, sigmaDeltaPhitot2{0.}, sigmaDeltaThetatot2{0.};

            std::vector<const Trk::TrackStateOnSurface*> scatter_tsos;
            scatter_tsos.reserve(combinedTrack.trackStateOnSurfaces()->size());

            for (const Trk::TrackStateOnSurface* comb_tsos : *combinedTrack.trackStateOnSurfaces()) {
                if (!comb_tsos->trackParameters()) continue;
                if (!m_indetVolume->inside(comb_tsos->trackParameters()->position())) break;
                if (!comb_tsos->materialEffectsOnTrack()) { continue; }
                const double X0 = comb_tsos->materialEffectsOnTrack()->thicknessInX0();
                X0tot += X0;
                const Trk::MaterialEffectsOnTrack* meot =
                    dynamic_cast<const Trk::MaterialEffectsOnTrack*>(comb_tsos->materialEffectsOnTrack());

                if (!meot) { continue; }
                const Trk::EnergyLoss* energyLoss = meot->energyLoss();
                if (!energyLoss) { continue; }
                Eloss += energyLoss->deltaE();
                sigmaEloss += energyLoss->sigmaDeltaE();

                ATH_MSG_DEBUG("CombinedMuonFit ID Eloss found r " << (comb_tsos->trackParameters())->position().perp() << " z "
                                                                  << (comb_tsos->trackParameters())->position().z() << " value "
                                                                  << energyLoss->deltaE() << " Eloss " << Eloss << " sigma Eloss "
                                                                  << energyLoss->sigmaDeltaE() << " X0 " << X0);

                const Trk::ScatteringAngles* scat = meot->scatteringAngles();
                if (scat) {
                    double sigmaDeltaPhi = scat->sigmaDeltaPhi();
                    double sigmaDeltaTheta = scat->sigmaDeltaTheta();
                    sigmaDeltaPhitot2 += sigmaDeltaPhi * sigmaDeltaPhi;
                    sigmaDeltaThetatot2 += sigmaDeltaTheta * sigmaDeltaTheta;
                    scatter_tsos.push_back(comb_tsos);
                }
            }

            ATH_MSG_DEBUG("standaloneRefit Total ID Eloss " << Eloss << " sigma Eloss " << sigmaEloss << " X0 " << X0tot
                                                            << " sigma scat phi " << std::sqrt(sigmaDeltaPhitot2) << " sigma scat theta "
                                                            << std::sqrt(sigmaDeltaThetatot2));
            if (!scatter_tsos.empty()) {
                const int itsosMiddle = scatter_tsos.size() / 2;
                const Trk::TrackStateOnSurface* mid_scatter = scatter_tsos[itsosMiddle];

                auto energyLossNew = std::make_unique<Trk::EnergyLoss>(Eloss, sigmaEloss, sigmaEloss, sigmaEloss);

                const Trk::Surface& surfNew = mid_scatter->trackParameters()->associatedSurface();
                Trk::ScatteringAngles scatNew{0., 0., std::sqrt(sigmaDeltaPhitot2), std::sqrt(sigmaDeltaThetatot2)};

                std::bitset<Trk::MaterialEffectsBase::NumberOfMaterialEffectsTypes> meotPattern(0);
                meotPattern.set(Trk::MaterialEffectsBase::EnergyLossEffects);
                meotPattern.set(Trk::MaterialEffectsBase::ScatteringEffects);

                ATH_MSG_DEBUG(" itsosMiddle " << itsosMiddle << " tsosnr size " << scatter_tsos.size());

<<<<<<< HEAD
                std::unique_ptr<Trk::MaterialEffectsOnTrack> meotNew = std::make_unique<Trk::MaterialEffectsOnTrack>(X0tot, std::move(scatNew), energyLossNew, surfNew, meotPattern);
=======
                auto meotNew = std::make_unique<Trk::MaterialEffectsOnTrack>(
                  X0tot,
                  std::move(scatNew),
                  std::move(energyLossNew),
                  surfNew,
                  meotPattern);
>>>>>>> 49b21447

                std::unique_ptr<Trk::TrackParameters> parsNew = mid_scatter->trackParameters()->uniqueClone();
                std::bitset<Trk::TrackStateOnSurface::NumberOfTrackStateOnSurfaceTypes> typePatternScat(0);
                typePatternScat.set(Trk::TrackStateOnSurface::Scatterer);

                std::unique_ptr<Trk::TrackStateOnSurface> newTSOS =
                    std::make_unique<Trk::TrackStateOnSurface>(nullptr, std::move(parsNew), nullptr, std::move(meotNew), typePatternScat);

                trackStateOnSurfaces.push_back(std::move(newTSOS));
                ATH_MSG_DEBUG(" add new TSOS for ID ");
            }

        }  // end m_addElossID

        // add the 3 surface calo model
        trackStateOnSurfaces.push_back(std::move(innerTSOS));
        trackStateOnSurfaces.push_back(std::move(middleTSOS));
        trackStateOnSurfaces.push_back(std::move(outerTSOS));
        const Trk::TrackParameters* outerTSOSParam = trackStateOnSurfaces.back()->trackParameters();
        // MS entrance perigee
        if (m_perigeeAtSpectrometerEntrance) {
            std::unique_ptr<Trk::TrackStateOnSurface> entranceTSOS = entrancePerigee(ctx, outerTSOSParam);
            if (entranceTSOS) trackStateOnSurfaces.push_back(std::move(entranceTSOS));           
        }

        // leading spectrometer material
        bool haveLeadingMaterial = false;

        Trk::TrackStates::const_iterator mat_it = s;
        for (; mat_it != cmb_end_itr; ++mat_it) {
            if ((*mat_it)->type(Trk::TrackStateOnSurface::Measurement)) break;
            haveLeadingMaterial = true;
        }

        // protection against overruning the end of the vector
        if (mat_it == cmb_end_itr) {
            ATH_MSG_WARNING("At end of TSOS vector");
            return nullptr;
        }

        if (haveLeadingMaterial) appendSelectedTSOS(trackStateOnSurfaces, s, ++mat_it);

        // insert phi pseudo measurement if necessary
        if (addPhiPseudo) {
            std::unique_ptr<Trk::TrackStateOnSurface> tsos = createPhiPseudoMeasurement(ctx, combinedTrack);
            if (tsos) trackStateOnSurfaces.push_back(std::move(tsos));
        }

        // then append the remaining TSOS from the input track
        appendSelectedTSOS(trackStateOnSurfaces, mat_it, cmb_end_itr);

        // create track for refit
        std::unique_ptr<Trk::Track> standaloneTrack =
            std::make_unique<Trk::Track>(combinedTrack.info(), std::move(trackStateOnSurfaces), nullptr);
        standaloneTrack->info().setPatternRecognitionInfo(Trk::TrackInfo::MuidStandaloneRefit);
        if (m_trackQuery->isCombined(*standaloneTrack, ctx)) { ATH_MSG_WARNING(" This should not happen standalone Track has ID hits "); }

        if (msgLevel(MSG::DEBUG)) countAEOTs(standaloneTrack.get(), " in standalone Refit standaloneTrack track before fit ");

        std::unique_ptr<Trk::Track> refittedTrack{fit(ctx, *standaloneTrack, false, Trk::muon)};
        if (!checkTrack("standaloneRefit", refittedTrack.get(), standaloneTrack.get())) { return nullptr; }

        // eventually this whole tool will use unique_ptrs
        // in the meantime, this allows the MuonErrorOptimisationTool and MuonRefitTool to use them
        if (refittedTrack) {
            if (!refittedTrack->fitQuality()) { return nullptr; }

            if (!m_trackQuery->isCaloAssociated(*refittedTrack, ctx)) {
                // fail as calo incorrectly described
                m_messageHelper->printWarning(28);
                return nullptr;
            }

            if (msgLevel(MSG::DEBUG)) countAEOTs(refittedTrack.get(), " standaloneRefit final refittedTrack ");

            // fit with optimized spectrometer errors
            // this should also be inside the "if(refittedTrack) statement
            if (!m_muonErrorOptimizer.empty() && !refittedTrack->info().trackProperties(Trk::TrackInfo::StraightTrack) &&
                countAEOTs(refittedTrack.get(), " before optimize ") == 0) {
                ATH_MSG_VERBOSE(" perform spectrometer error optimization after cleaning ");
                std::unique_ptr<Trk::Track> optimizedTrack = m_muonErrorOptimizer->optimiseErrors(*refittedTrack, ctx);

                if (optimizedTrack && checkTrack("standaloneRefitOpt", optimizedTrack.get(), refittedTrack.get())) {
                    refittedTrack.swap(optimizedTrack);
                    if (msgLevel(MSG::DEBUG)) countAEOTs(refittedTrack.get(), " standaloneRefit alignment errors Track ");
                }
            }
        }

        // have to release it until the whole tool is migrated to unique_ptr
        return refittedTrack;
    }
    std::unique_ptr<Trk::Track> CombinedMuonTrackBuilder::fit(const EventContext& ctx, Trk::Track& track, 
                                                              const Trk::RunOutlierRemoval runOutlier,
                                                              const Trk::ParticleHypothesis particleHypothesis) const {
        ATH_MSG_VERBOSE(" fit() " << m_printer->print(track) << std::endl
                                  << m_printer->printMeasurements(track) << std::endl
                                  << m_printer->printStations(track));
        // check valid particleHypothesis
        if (particleHypothesis != Trk::muon && particleHypothesis != Trk::nonInteracting) {
            // invalid particle hypothesis
            std::stringstream ss;
            ss << particleHypothesis;
            m_messageHelper->printWarning(29, ss.str());
            return nullptr;
        }

        // check if combined or subsystem track
        bool isCombined = m_trackQuery->isCombined(track, ctx);
        // select straightLine fitter when magnets downstream of leading measurement are off
        const Trk::ITrackFitter* fitter = m_fitter.get();
        MagField::AtlasFieldCache fieldCache;
        // Get field cache object

        if (!loadMagneticField(ctx, fieldCache)) return nullptr;

        if (!fieldCache.toroidOn() && !(isCombined && fieldCache.solenoidOn())) {
            fitter = m_fitterSL.get();
            ATH_MSG_VERBOSE(" fit (track refit method): select SL fitter ");
        }

        // redo ROTs:  ID, CROT and MDT specific treatments
        // if (m_redoRots) redoRots(track);

        // perform fit after ensuring calo is associated for combined tracks
        // calo association for combined tracks (WARN if missing from input)
        std::unique_ptr<Trk::Track> fittedTrack;
        if (isCombined && particleHypothesis == Trk::muon && !m_trackQuery->isCaloAssociated(track, ctx)) {
            // about to add the TSOS's describing calorimeter association to a combined muon;
            m_messageHelper->printWarning(30);

            Trk::TrackStates combinedTSOS{};

            combinedTSOS.reserve(track.trackStateOnSurfaces()->size() + 3);
            bool caloAssociated = false;

            // run-2 schema, update default eloss with parametrised value
            if (m_useCaloTG) {
                ATH_MSG_VERBOSE("Updating Calorimeter TSOS in Muon Combined (re)Fit ...");
                m_materialUpdator->updateCaloTSOS(track);
                caloAssociated = true;
            }

            for (const Trk::TrackStateOnSurface* in_tsos : *track.trackStateOnSurfaces()) {
                if (caloAssociated) {
                    combinedTSOS.push_back(in_tsos->clone());
                } else if ((in_tsos->measurementOnTrack() && m_indetVolume->inside(in_tsos->measurementOnTrack()->globalPosition())) ||
                           (in_tsos->trackParameters() && m_indetVolume->inside(in_tsos->trackParameters()->position()))) {
                    combinedTSOS.push_back(in_tsos->clone());
                } else {
                    std::unique_ptr<const Trk::TrackStateOnSurface> tsos = m_caloTSOS->innerTSOS(ctx, *track.perigeeParameters());
                    if (tsos) {
                        combinedTSOS.push_back(std::move(tsos));
                        const Trk::TrackParameters* parameters = combinedTSOS.back()->trackParameters();
                        if (in_tsos->type(Trk::TrackStateOnSurface::CaloDeposit)) {
                            combinedTSOS.push_back(in_tsos->clone());
                            tsos = m_caloTSOS->outerTSOS(ctx, *parameters);
                            if (tsos) combinedTSOS.push_back(std::move(tsos));
                        } else {
                            tsos = m_caloTSOS->middleTSOS(ctx, *parameters);
                            if (tsos) combinedTSOS.push_back(std::move(tsos));
                            tsos = m_caloTSOS->outerTSOS(ctx, *parameters);
                            if (tsos) combinedTSOS.push_back(std::move(tsos));
                            combinedTSOS.push_back(in_tsos->clone());
                        }
                    }
                    caloAssociated = true;
                }
            }

            std::unique_ptr<Trk::Track> combinedTrack = std::make_unique<Trk::Track>(track.info(), std::move(combinedTSOS), nullptr);

            if (msgLevel(MSG::DEBUG)) countAEOTs(combinedTrack.get(), " combinedTrack track before fit ");

            caloAssociated = m_trackQuery->isCaloAssociated(*combinedTrack, ctx);

            // Updates the calo TSOS with the ones from TG+corrections
            if (m_updateWithCaloTG && !m_useCaloTG && particleHypothesis == Trk::muon) {
                ATH_MSG_VERBOSE("Updating Calorimeter TSOS in Muon Combined (re)Fit ...");
                m_materialUpdator->updateCaloTSOS(*combinedTrack);
            }
            // FIT
            fittedTrack = fitter->fit(ctx, *combinedTrack, false, particleHypothesis);
        } else {
            // Updates the calo TSOS with the ones from TG+corrections
            if (m_updateWithCaloTG && !m_useCaloTG && particleHypothesis == Trk::muon) {
                ATH_MSG_VERBOSE("Updating Calorimeter TSOS in Muon Standalone Fit ...");
                m_materialUpdator->updateCaloTSOS(track);
            }

            // FIT
            fittedTrack = fitter->fit(ctx, track, false, particleHypothesis);
        }

        // quit if fit has failed
        if (!fittedTrack) return nullptr;

        if (!checkTrack("fitInterface1", fittedTrack.get(), fittedTrack.get())) { return nullptr; }

        // eventually this whole tool will use unique_ptrs
        // in the meantime, this allows the MuonErrorOptimisationTool and MuonRefitTool to use them
        // track cleaning
        if (runOutlier) {
            // fit with optimized spectrometer errors

            if (!m_muonErrorOptimizer.empty() && !fittedTrack->info().trackProperties(Trk::TrackInfo::StraightTrack) &&
                optimizeErrors(ctx, fittedTrack.get())) {
                ATH_MSG_VERBOSE(" perform spectrometer error optimization after cleaning ");
                std::unique_ptr<Trk::Track> optimizedTrack = m_muonErrorOptimizer->optimiseErrors(*fittedTrack, ctx);

                if (optimizedTrack) {
                    if (checkTrack("fitInterface1Opt", optimizedTrack.get(), fittedTrack.get())) {
                        fittedTrack.swap(optimizedTrack);
                        if (msgLevel(MSG::DEBUG)) countAEOTs(fittedTrack.get(), " re fit scaled errors Track ");
                    }
                }
            }

            // chi2 before clean
            double chi2Before = normalizedChi2(*fittedTrack);

            // muon cleaner
            ATH_MSG_VERBOSE(" perform track cleaning... " << m_printer->print(*fittedTrack) << std::endl
                                                          << m_printer->printStations(*fittedTrack));

            if (msgLevel(MSG::DEBUG)) countAEOTs(fittedTrack.get(), " refit: fitted track before cleaning ");

            std::unique_ptr<Trk::Track> cleanTrack = m_cleaner->clean(*fittedTrack, ctx);

            if (msgLevel(MSG::DEBUG)) countAEOTs(cleanTrack.get(), " refit: after cleaning");

            if (cleanTrack && !checkTrack("fitInterface1Cleaner", cleanTrack.get(), fittedTrack.get())) { cleanTrack.reset(); }

            if (!cleanTrack) {
                if (m_allowCleanerVeto && chi2Before > m_badFitChi2) {
                    ATH_MSG_DEBUG(" cleaner veto A ");
                    ++m_countStandaloneCleanerVeto;
                    fittedTrack.reset();
                } else {
                    ATH_MSG_DEBUG(" keep original standalone track despite cleaner veto ");
                }
            } else if (!(*cleanTrack->perigeeParameters() == *fittedTrack->perigeeParameters())) {
                double chi2After = normalizedChi2(*cleanTrack);

                if (chi2After < m_badFitChi2 || chi2After < chi2Before) {
                    ATH_MSG_VERBOSE(" found and removed spectrometer outlier(s) ");
                    fittedTrack.swap(cleanTrack);
                } else {
                    ATH_MSG_VERBOSE(" keep original track despite cleaning ");
                }
            }

            // FIXME: provide indet cleaner
            if (fittedTrack) {
                ATH_MSG_VERBOSE(" finished track cleaning... " << m_printer->print(*fittedTrack) << std::endl
                                                               << m_printer->printStations(*fittedTrack));
            }
        }

        // have to use release until the whole tool uses unique_ptr
        return fittedTrack;
    }

    std::unique_ptr<Trk::Track> CombinedMuonTrackBuilder::fit(const EventContext& ctx, const Trk::MeasurementSet& measurementSet,
                                                              const Trk::TrackParameters& perigeeStartValue,
                                                              const Trk::RunOutlierRemoval runOutlier,
                                                              const Trk::ParticleHypothesis particleHypothesis) const {
        // check valid particleHypothesis
        if (particleHypothesis != Trk::muon && particleHypothesis != Trk::nonInteracting) {
            // invalid particle hypothesis
            std::stringstream ss;
            ss << particleHypothesis;
            m_messageHelper->printWarning(31, ss.str());
            return nullptr;
        }

        // select straightLine fitter when magnets downstream of leading measurement are off
        MagField::AtlasFieldCache fieldCache;
        // Get field cache object
        if (!loadMagneticField(ctx, fieldCache)) return nullptr;

        const Trk::ITrackFitter* fitter = m_fitter.get();
        if (!fieldCache.toroidOn() || std::abs(perigeeStartValue.position().z()) > m_zECToroid) {
            fitter = m_fitterSL.get();
            ATH_MSG_VERBOSE(" fit (track refit method): select SL fitter ");
        }

        // redo ROTs:  ID, CROT and MDT specific treatments
        // if (m_redoRots) redoRots(track);

        // calo association (if relevant)

        // create Perigee if starting parameters given for a different surface type
        std::unique_ptr<Trk::TrackParameters> perigee = perigeeStartValue.uniqueClone();
        std::unique_ptr<Trk::PerigeeSurface> perigeeSurface;

        if (perigee->surfaceType() != Trk::SurfaceType::Perigee) {
            Amg::Vector3D origin(perigeeStartValue.position());
            perigeeSurface = std::make_unique<Trk::PerigeeSurface>(origin);

            perigee = std::make_unique<Trk::Perigee>(perigeeStartValue.position(), perigeeStartValue.momentum(), perigeeStartValue.charge(),
                                                     *perigeeSurface);
        }

        // FIT
        std::unique_ptr<Trk::Track> fittedTrack(fitter->fit(ctx, measurementSet, *perigee, false, particleHypothesis));

        if (!fittedTrack) return nullptr;

        if (!checkTrack("fitInterface2", fittedTrack.get(), fittedTrack.get())) { return nullptr; }

        // eventually this whole tool will use unique_ptrs
        // in the meantime, this allows the MuonErrorOptimisationTool and MuonRefitTool to use them

        // track cleaning
        if (runOutlier) {
            // fit with optimized spectrometer errors

            if (!m_muonErrorOptimizer.empty() && !fittedTrack->info().trackProperties(Trk::TrackInfo::StraightTrack) &&
                optimizeErrors(ctx, fittedTrack.get())) {
                ATH_MSG_VERBOSE(" perform spectrometer error optimization after cleaning ");
                std::unique_ptr<Trk::Track> optimizedTrack = m_muonErrorOptimizer->optimiseErrors(*fittedTrack, ctx);
                if (optimizedTrack) {
                    if (checkTrack("fitInterface2Opt", optimizedTrack.get(), fittedTrack.get())) {
                        fittedTrack.swap(optimizedTrack);
                        if (msgLevel(MSG::DEBUG)) countAEOTs(fittedTrack.get(), " fit mstSet scaled errors Track ");
                    }
                }
            }

            // chi2 before clean
            double chi2Before = normalizedChi2(*fittedTrack);

            // muon cleaner
            ATH_MSG_VERBOSE(" perform track cleaning... ");

            if (msgLevel(MSG::DEBUG)) countAEOTs(fittedTrack.get(), " fit mstSet before cleaning ");

            std::unique_ptr<Trk::Track> cleanTrack = m_cleaner->clean(*fittedTrack, ctx);

            if (msgLevel(MSG::DEBUG)) countAEOTs(cleanTrack.get(), " fit mstSet clean Track ");

            if (cleanTrack && !checkTrack("fitInterface2Cleaner", cleanTrack.get(), fittedTrack.get())) { cleanTrack.reset(); }

            if (!cleanTrack) {
                if (m_allowCleanerVeto && chi2Before > m_badFitChi2) {
                    ATH_MSG_DEBUG(" cleaner veto B");
                    ++m_countExtensionCleanerVeto;
                    fittedTrack.reset();
                } else {
                    ATH_MSG_DEBUG(" keep original extension track despite cleaner veto ");
                }
            } else if (!(*cleanTrack->perigeeParameters() == *fittedTrack->perigeeParameters())) {
                double chi2After = normalizedChi2(*cleanTrack);
                if (chi2After < m_badFitChi2 || chi2After < chi2Before) {
                    ATH_MSG_VERBOSE(" found and removed spectrometer outlier(s) ");
                    fittedTrack.swap(cleanTrack);
                } else {
                    ATH_MSG_VERBOSE(" keep original track despite cleaning ");
                }
            }

            // FIXME: provide indet cleaner
            ATH_MSG_VERBOSE(" Finished cleaning");
        }
        // have to use release until the whole code uses unique_ptr
        return fittedTrack;
    }

    /**combined muon fit */
    std::unique_ptr<Trk::Track> CombinedMuonTrackBuilder::fit(const EventContext& ctx, const Trk::Track& indetTrack,
                                                              Trk::Track& extrapolatedTrack, const Trk::RunOutlierRemoval runOutlier,
                                                              const Trk::ParticleHypothesis particleHypothesis) const {
        // check valid particleHypothesis
        if (particleHypothesis != Trk::muon && particleHypothesis != Trk::nonInteracting) {
            // invalid particle hypothesis
            std::stringstream ss;
            ss << particleHypothesis;
            m_messageHelper->printWarning(32, ss.str());
            return nullptr;
        }

        // select straightLine fitter when solenoid and toroid are off
        const Trk::ITrackFitter* fitter = m_fitter.get();
        MagField::AtlasFieldCache fieldCache;
        // Get field cache object
        if (!loadMagneticField(ctx, fieldCache)) return nullptr;

        if (!fieldCache.toroidOn() && !fieldCache.solenoidOn()) {
            fitter = m_fitterSL.get();
            ATH_MSG_VERBOSE(" fit (combined muon fit method): select SL fitter ");
        }

        // redo ROTs:  ID, CROT and MDT specific treatments

        // calo association (for now just WARN if missing)
        if (particleHypothesis == Trk::muon && !m_trackQuery->isCaloAssociated(extrapolatedTrack, ctx)) {
            // combined muon track is missing the TSOS's describing calorimeter association
            m_messageHelper->printWarning(33);
        }

        // Updates the calo TSOS with the ones from TG+corrections
        if (m_updateWithCaloTG && !m_useCaloTG && particleHypothesis == Trk::muon) {
            ATH_MSG_VERBOSE("Updating Calorimeter TSOS in Muon Combined Fit ...");
            m_materialUpdator->updateCaloTSOS(indetTrack, extrapolatedTrack);
        }
      
        // FIT
        ATH_MSG_VERBOSE(" perform combined fit... " << std::endl
                                                    << m_printer->print(indetTrack) << std::endl
                                                    << m_printer->print(extrapolatedTrack));
        
        std::unique_ptr<Trk::Track> fittedTrack(fitter->fit(ctx, indetTrack, extrapolatedTrack, false, particleHypothesis));

        if (!fittedTrack) return nullptr;

        // eventually this whole tool will use unique_ptrs
        // in the meantime, this allows the MuonErrorOptimisationTool and MuonRefitTool to use them

        // track cleaning
        if (runOutlier) {
            // fit with optimized spectrometer errors

            if (!m_muonErrorOptimizer.empty() && !fittedTrack->info().trackProperties(Trk::TrackInfo::StraightTrack) &&
                optimizeErrors(ctx, fittedTrack.get())) {
                ATH_MSG_VERBOSE(" perform spectrometer error optimization after cleaning ");
                std::unique_ptr<Trk::Track> optimizedTrack = m_muonErrorOptimizer->optimiseErrors(*fittedTrack, ctx);
                if (optimizedTrack) {
                    fittedTrack.swap(optimizedTrack);
                    if (msgLevel(MSG::DEBUG)) countAEOTs(fittedTrack.get(), " cbfit scaled errors Track ");
                }
            }

            // chi2 before clean
            double chi2Before = normalizedChi2(*fittedTrack.get());

            // muon cleaner
            ATH_MSG_VERBOSE(" perform track cleaning... " << m_printer->print(*fittedTrack) << std::endl
                                                          << m_printer->printStations(*fittedTrack));

            if (msgLevel(MSG::DEBUG)) { countAEOTs(fittedTrack.get(), " cb before clean Track "); }
            std::unique_ptr<Trk::Track> cleanTrack = m_cleaner->clean(*fittedTrack, ctx);
            if (msgLevel(MSG::DEBUG)) { countAEOTs(cleanTrack.get(), " cb after clean Track "); }

            if (!cleanTrack) {
                if (m_allowCleanerVeto && chi2Before > m_badFitChi2) {
                    ATH_MSG_DEBUG(" cleaner veto C");
                    ++m_countCombinedCleanerVeto;
                    fittedTrack.reset();
                } else {
                    ATH_MSG_DEBUG(" keep original combined track despite cleaner veto ");
                }
            } else if (!(*cleanTrack->perigeeParameters() == *fittedTrack->perigeeParameters())) {
                double chi2After = normalizedChi2(*cleanTrack);
                if (chi2After < m_badFitChi2 || chi2After < chi2Before) {
                    ATH_MSG_VERBOSE(" found and removed spectrometer outlier(s) ");
                    fittedTrack.swap(cleanTrack);
                } else {
                    ATH_MSG_VERBOSE(" keep original track despite cleaning ");
                }
            }

            // FIXME: provide indet cleaner
            ATH_MSG_VERBOSE(" finished cleaning");
        }
        // have to use release until the whole code uses unique_ptr
        return fittedTrack;
    }

    /*   private methods follow */

    bool CombinedMuonTrackBuilder::optimizeErrors(const EventContext& ctx, Trk::Track* track) const {
        const Trk::MuonTrackSummary* muonSummary = nullptr;
        const Trk::TrackSummary* summary = track->trackSummary();

        if (summary) {
            muonSummary = summary->muonTrackSummary();
        } else {
            m_trackSummary->updateTrack(ctx, *track);
            summary = track->trackSummary();
            muonSummary = summary->muonTrackSummary();
        }

        if (!muonSummary) return false;

        typedef Trk::MuonTrackSummary::ChamberHitSummary ChamberHitSummary;
        const std::vector<ChamberHitSummary>& chamberHitSummary = muonSummary->chamberHitSummary();

        std::vector<ChamberHitSummary>::const_iterator chit = chamberHitSummary.begin();
        std::vector<ChamberHitSummary>::const_iterator chit_end = chamberHitSummary.end();

        int optimize = 0;
        int nBarrel = 0;
        int nEndcap = 0;
        int nSmall = 0;
        int nLarge = 0;

        for (; chit != chit_end; ++chit) {
            const Identifier& id = chit->chamberId();
            bool isMdt = m_idHelperSvc->isMdt(id);
            if (!isMdt) continue;

            Muon::MuonStationIndex::StIndex stIndex = m_idHelperSvc->stationIndex(id);

            if (stIndex == Muon::MuonStationIndex::BE) { optimize = 1; }

            if (stIndex == Muon::MuonStationIndex::BI && m_idHelperSvc->chamberIndex(id) == Muon::MuonStationIndex::BIS &&
                abs(m_idHelperSvc->stationEta(id)) > 6) {
                optimize = 2;
            }

            if (stIndex == Muon::MuonStationIndex::BI || stIndex == Muon::MuonStationIndex::BM || stIndex == Muon::MuonStationIndex::BO ||
                stIndex == Muon::MuonStationIndex::BE) {
                nBarrel++;
            }

            if (stIndex == Muon::MuonStationIndex::EI || stIndex == Muon::MuonStationIndex::EM || stIndex == Muon::MuonStationIndex::EO ||
                stIndex == Muon::MuonStationIndex::EE) {
                nEndcap++;
            }

            if (m_idHelperSvc->isSmallChamber(id)) {
                nSmall++;
            } else {
                nLarge++;
            }
        }

        if (nBarrel > 0 && nEndcap > 0) { optimize += 10; }

        if (nSmall > 0 && nLarge > 0) { optimize += 100; }

        if (optimize > 0) { ATH_MSG_DEBUG(" OptimizeErrors with value " << optimize); }

        return optimize > 0;
    }

    std::unique_ptr<Trk::Track> CombinedMuonTrackBuilder::addIDMSerrors(const Trk::Track* track) const {
        //
        // take track and correct the two scattering planes in the Calorimeter
        // to take into account m_IDMS_rzSigma and m_IDMS_xySigma
        //
        // returns a new Track or nullptr does not modify the input in any way
        //
        if (!m_addIDMSerrors) { return nullptr; }

        ATH_MSG_DEBUG(" CombinedMuonTrackBuilder addIDMSerrors to track ");

        /// Use pointer in the data vector to refer on the track
        const Trk::TrackStateOnSurface* id_exit = nullptr;
        const Trk::TrackStateOnSurface* calo_entrance = nullptr;
        const Trk::TrackStateOnSurface* calo_exit = nullptr;
        const Trk::TrackStateOnSurface* ms_entrance = nullptr;

        m_alignUncertTool_theta->get_track_state_measures(track, id_exit, calo_entrance, calo_exit, ms_entrance);
        /// it can happen that no Calorimeter Scatterers are found.
        if (!calo_entrance || !calo_exit || !ms_entrance) {
            ATH_MSG_DEBUG(" addIDMSerrors keep original track ");
            return nullptr;
        }

        Trk::TrackStates trackStateOnSurfaces{};
        trackStateOnSurfaces.reserve(track->trackStateOnSurfaces()->size());

        for (const Trk::TrackStateOnSurface* trk_srf : *track->trackStateOnSurfaces()) {
            if (calo_entrance == trk_srf || calo_entrance == trk_srf) {
                if (!trk_srf->materialEffectsOnTrack()) {
                    ATH_MSG_DEBUG("No material effect on track");
                    continue;
                }
                const Trk::MaterialEffectsOnTrack* meot =
                    dynamic_cast<const Trk::MaterialEffectsOnTrack*>(trk_srf->materialEffectsOnTrack());
                if (!meot) {
                    ATH_MSG_WARNING(" This should not happen: no MaterialEffectsOnTrack for scatterer ");
                    continue;
                }
                const Trk::ScatteringAngles* scat = meot->scatteringAngles();
                if (!scat) {
                    ATH_MSG_WARNING(" This should not happen: no Scattering Angles for scatterer ");
                    continue;
                }

                float sigmaDeltaPhi = std::hypot(scat->sigmaDeltaPhi(), m_alignUncertTool_phi->get_uncertainty(track));
                float sigmaDeltaTheta = std::hypot(scat->sigmaDeltaTheta(), m_alignUncertTool_theta->get_uncertainty(track));
                float X0 = trk_srf->materialEffectsOnTrack()->thicknessInX0();
                //
                auto energyLossNew = std::make_unique<Trk::EnergyLoss>(0., 0., 0., 0.);
                auto scatNew = Trk::ScatteringAngles(0., 0., sigmaDeltaPhi, sigmaDeltaTheta);

                const Trk::Surface& surfNew = trk_srf->trackParameters()->associatedSurface();

                std::bitset<Trk::MaterialEffectsBase::NumberOfMaterialEffectsTypes> meotPattern(0);
                meotPattern.set(Trk::MaterialEffectsBase::EnergyLossEffects);
                meotPattern.set(Trk::MaterialEffectsBase::ScatteringEffects);

                auto meotNew = std::make_unique<Trk::MaterialEffectsOnTrack>(
                  X0,
                  std::move(scatNew),
                  std::move(energyLossNew),
                  surfNew,
                  meotPattern);
                auto parsNew = trk_srf->trackParameters()->uniqueClone();

                std::bitset<Trk::TrackStateOnSurface::NumberOfTrackStateOnSurfaceTypes> typePatternScat(0);
                typePatternScat.set(Trk::TrackStateOnSurface::Scatterer);

                const Trk::TrackStateOnSurface* newTSOS =
                    new Trk::TrackStateOnSurface(nullptr, std::move(parsNew), nullptr, std::move(meotNew), typePatternScat);
                trackStateOnSurfaces.push_back(newTSOS);

                ATH_MSG_DEBUG(" old Calo scatterer had sigmaDeltaPhi mrad      " << scat->sigmaDeltaPhi() * 1000 << " sigmaDeltaTheta mrad "
                                                                                 << scat->sigmaDeltaTheta() * 1000 << " X0 " << X0);

                ATH_MSG_DEBUG(" new Calo scatterer made with sigmaDeltaPhi mrad " << sigmaDeltaPhi * 1000 << " sigmaDeltaTheta mrad "
                                                                                  << sigmaDeltaTheta * 1000);

            } else {
                // skip AEOTs
                if (trk_srf->alignmentEffectsOnTrack()) {
                    ATH_MSG_DEBUG(" addIDMSerrors alignmentEffectsOnTrack()  found on track ");
                    continue;
                }
                trackStateOnSurfaces.push_back(trk_srf->clone());
            }
        }
        ATH_MSG_DEBUG(" trackStateOnSurfaces on input track " << track->trackStateOnSurfaces()->size() << " trackStateOnSurfaces found "
                                                              << trackStateOnSurfaces.size());

        std::unique_ptr<Trk::Track> newTrack = std::make_unique<Trk::Track>(track->info(), std::move(trackStateOnSurfaces), nullptr);
        return newTrack;
    }

    void CombinedMuonTrackBuilder::appendSelectedTSOS(Trk::TrackStates& trackStateOnSurfaces, Trk::TrackStates::const_iterator begin,
                                                      Trk::TrackStates::const_iterator end) const {
        // spectrometer measurement selection
        std::vector<const Trk::Surface*> measurementSurfaces;
        measurementSurfaces.reserve(trackStateOnSurfaces.size());
        const Trk::Surface* previousSurface = nullptr;

        Trk::TrackStates::const_iterator s = begin;
        for (; s != end; ++s) {
            const Trk::TrackStateOnSurface& tsos = **s;
            if (tsos.alignmentEffectsOnTrack()) {
                ATH_MSG_VERBOSE("appendSelectedTSOS:: alignmentEffectsOnTrack ");
            }
            // skip non-understood features in iPatFitter
            if (!tsos.measurementOnTrack() && !tsos.materialEffectsOnTrack()) {
                if (tsos.type(Trk::TrackStateOnSurface::Perigee)) {
                    ATH_MSG_VERBOSE("appendSelectedTSOS:: skip a perigee without material and measuremet "<<tsos);
                    continue;
                } else if (!tsos.type(Trk::TrackStateOnSurface::Hole) || !tsos.trackParameters()) {
                    ATH_MSG_VERBOSE("appendSelectedTSOS:: skip unrecognized TSOS " << tsos.dumpType());
                    continue;
                }
            }

            if (tsos.measurementOnTrack()) {
                // skip any pseudo measurements
                if (dynamic_cast<const Trk::PseudoMeasurementOnTrack*>(tsos.measurementOnTrack())) { continue; }

                // skip duplicate measurements on same surface
                const Trk::Surface* surface = &tsos.measurementOnTrack()->associatedSurface();
                if (previousSurface &&
                    std::find(measurementSurfaces.begin(), measurementSurfaces.end(), surface) != measurementSurfaces.end() &&
                    !m_idHelperSvc->isMM(surface->associatedDetectorElementIdentifier())) {
                    std::string type = "";
                    if (dynamic_cast<const Trk::CompetingRIOsOnTrack*>(tsos.measurementOnTrack())) {
                        type = " of type competingROT";
                    } else if (dynamic_cast<const Trk::PlaneSurface*>(surface)) {
                        type = " on a plane surface";
                    } else {
                        type = " of type drift circle";
                    }

                    // skip duplicate measurement
                    m_messageHelper->printWarning(34, type);
                    continue;
                }

                measurementSurfaces.push_back(surface);
                previousSurface = surface;
            }
            trackStateOnSurfaces.push_back(tsos.clone());
        }
    }

    const CaloEnergy* CombinedMuonTrackBuilder::caloEnergyParameters(const Trk::Track* combinedTrack, const Trk::Track* muonTrack,
                                                                     const Trk::TrackParameters*& combinedEnergyParameters,
                                                                     const Trk::TrackParameters*& muonEnergyParameters) const {
        // will also set the caloEnergyParameters (from both combinedTrack and muonTrack)
        combinedEnergyParameters = nullptr;
        muonEnergyParameters = nullptr;

        // quit if missing track
        if (!combinedTrack || !muonTrack) return nullptr;

        // muonTrack: get parameters at CaloDeposit
        Trk::TrackStates::const_iterator s = muonTrack->trackStateOnSurfaces()->begin();

        while (!(**s).type(Trk::TrackStateOnSurface::CaloDeposit)) {
            if (++s == muonTrack->trackStateOnSurfaces()->end()) {
                // muonTrack without caloEnergy association
                m_messageHelper->printWarning(35);
                return nullptr;
            }
        }
        muonEnergyParameters = (**s).trackParameters();

        // find corresponding parameters from combinedTrack
        s = combinedTrack->trackStateOnSurfaces()->begin();
        while (!(**s).type(Trk::TrackStateOnSurface::CaloDeposit)) {
            if (++s == combinedTrack->trackStateOnSurfaces()->end()) {
                // combinedTrack without caloEnergy association
                m_messageHelper->printWarning(36);
                return nullptr;
            }
        }

        combinedEnergyParameters = (**s).trackParameters();
        if (muonEnergyParameters && combinedEnergyParameters) {
            ATH_MSG_DEBUG("muon and combined EnergyParameters: " << muonEnergyParameters->momentum().mag() << " "
                                                                 << combinedEnergyParameters->momentum().mag());
        }
        // success!
        return m_trackQuery->caloEnergy(*combinedTrack);
    }

    std::unique_ptr<Trk::Track> CombinedMuonTrackBuilder::createExtrapolatedTrack(
        const EventContext& ctx, const Trk::Track& spectrometerTrack, const Trk::TrackParameters& parameters,
        Trk::ParticleHypothesis particleHypothesis, Trk::RunOutlierRemoval runOutlier,
        const std::vector<std::unique_ptr<const Trk::TrackStateOnSurface>>& spectrometerTSOS, const Trk::RecVertex* vertex,
        const Trk::RecVertex* mbeamAxis, const Trk::PerigeeSurface* mperigeeSurface, const Trk::Perigee* seedParameters) const {
        ATH_MSG_DEBUG(" createExtrapolatedTrack() - " << __LINE__ << ": pt " << parameters.momentum().perp() << " r "
                                                      << parameters.position().perp() << " z " << parameters.position().z() << " cov "
                                                      << parameters.covariance() << " muonfit " << (particleHypothesis == Trk::muon));

        std::vector<std::unique_ptr<const Trk::TrackStateOnSurface>> caloTSOS, leadingTSOS;

        std::unique_ptr<const Trk::TrackParameters> track_param_owner;
        const Trk::TrackParameters* trackParameters{nullptr};
        const Trk::Perigee* perigee{nullptr};

        if (vertex && m_indetVolume->inside(parameters.position())) { perigee = dynamic_cast<const Trk::Perigee*>(&parameters); }
        if (perigee) {
            ATH_MSG_DEBUG("createExtrapolatedTrack(): Got a perigee ");
            trackParameters = perigee;
        } else {
            ATH_MSG_DEBUG("createExtrapolatedTrack(): no perigee");
            // extrapolate backwards to associate leading material in spectrometer
            // (provided material has already been allocated between measurements)
            const Trk::TrackParameters* leadingParameters = &parameters;
            if (particleHypothesis == Trk::muon) {
                bool haveMaterial{false}, haveLeadingMaterial{false}, firstMSHit{false};

                for (const std::unique_ptr<const Trk::TrackStateOnSurface>& s : spectrometerTSOS) {
                    if (s->materialEffectsOnTrack()) {
                        haveMaterial = true;
                        if (!firstMSHit) haveLeadingMaterial = true;
                    }

                    if (s->measurementOnTrack() && !firstMSHit) { firstMSHit = true; }

                    if (haveMaterial && firstMSHit) { break; }
                }

                // only add leading material if there is no material in fron of first muon measurement

                if (!m_materialAllocator.empty() && haveMaterial && !haveLeadingMaterial) {
                    // protect the momentum to avoid excessive Eloss
                    Amg::VectorX parameterVector = parameters.parameters();

                    constexpr double Emax = 50000.;

                    if (parameterVector[Trk::qOverP] == 0.) {
                        parameterVector[Trk::qOverP] = 1. / Emax;
                    } else {
                        if (std::abs(parameterVector[Trk::qOverP]) * Emax < 1) {
                            parameterVector[Trk::qOverP] = parameters.charge() / Emax;
                        }
                    }
                    std::unique_ptr<Trk::TrackParameters> correctedParameters{parameters.associatedSurface().createUniqueTrackParameters(
                        parameterVector[Trk::loc1], parameterVector[Trk::loc2], parameterVector[Trk::phi], parameterVector[Trk::theta],
                        parameterVector[Trk::qOverP], std::nullopt)};

                    Trk::IMaterialAllocator::Garbage_t garbage;
                    std::unique_ptr<std::vector<const Trk::TrackStateOnSurface*>> lead_tsos_from_alloc{
                        m_materialAllocator->leadingSpectrometerTSOS(*correctedParameters, garbage)};
                    if (lead_tsos_from_alloc) {
                        for (const Trk::TrackStateOnSurface* l_tsos : *lead_tsos_from_alloc) leadingTSOS.emplace_back(l_tsos);
                    }
                    if (!leadingTSOS.empty() && leadingTSOS.front()->trackParameters()) {
                        leadingParameters = leadingTSOS.front()->trackParameters();
                    }
                }
            }

            // extrapolate backwards to associate calorimeter material effects
            bool caloAssociated = false;

            if (particleHypothesis == Trk::muon) {
                ATH_MSG_VERBOSE(" Retrieving Calorimeter TSOS from " << __func__ << " at line " << __LINE__);
                if (m_useCaloTG) {
                    caloTSOS = getCaloTSOSfromMatProvider(*leadingParameters, spectrometerTrack);
                    // Dump CaloTSOS
                    //
                    if (msgLevel(MSG::DEBUG)) {
                        for (std::unique_ptr<const Trk::TrackStateOnSurface>& m : caloTSOS) {
                            if (!m->materialEffectsOnTrack()) continue;
                            const Trk::MaterialEffectsOnTrack* meot =
                                dynamic_cast<const Trk::MaterialEffectsOnTrack*>(m->materialEffectsOnTrack());
                            double pcalo{0.}, deltaP{0.};
                            if (!meot) continue;
                            if (meot->thicknessInX0() <= 20) { continue; }
                            const Trk::ScatteringAngles* scatAngles = meot->scatteringAngles();

                            ATH_MSG_DEBUG(" Calorimeter X0  " << meot->thicknessInX0() << "  pointer scat " << scatAngles);

                            if (!scatAngles) { continue; }
                            pcalo = m->trackParameters()->momentum().mag();

                            const double pullPhi = scatAngles->deltaPhi() / scatAngles->sigmaDeltaPhi();
                            const double pullTheta = scatAngles->deltaTheta() / scatAngles->sigmaDeltaTheta();

                            ATH_MSG_DEBUG(" Calorimeter scatterer deltaPhi " << scatAngles->deltaPhi() << " pull " << pullPhi
                                                                             << " deltaTheta " << scatAngles->deltaTheta() << " pull "
                                                                             << pullTheta);

                            const Trk::EnergyLoss* energyLoss = meot->energyLoss();
                            if (!energyLoss) continue;

                            if (m->trackParameters()) {
                                ATH_MSG_DEBUG("Eloss found r " << (m->trackParameters())->position().perp() << " z "
                                                               << (m->trackParameters())->position().z() << " deltaE "
                                                               << energyLoss->deltaE());
                            }

                            if (m->type(Trk::TrackStateOnSurface::CaloDeposit)) {
                                double caloEloss = std::abs(energyLoss->deltaE());
                                if (m->trackParameters()) { deltaP = m->trackParameters()->momentum().mag() - pcalo; }

                                ATH_MSG_DEBUG(" Calorimeter Deposit " << caloEloss << " pcalo Entrance " << pcalo << " deltaP " << deltaP);
                            }
                        }
                    }
                } else {
                    caloTSOS = m_caloTSOS->caloTSOS(ctx, *leadingParameters);
                }

                if (caloTSOS.size() > 2) {
                    caloAssociated = true;
                } else {
                    ATH_MSG_VERBOSE("Failed to associated calorimeter");
                }
            } else {
                // TDDO Run2 Calo TG
                std::unique_ptr<const Trk::TrackStateOnSurface> tsos = m_caloTSOS->innerTSOS(ctx, parameters);
                if (tsos) {
                    caloTSOS.push_back(std::move(tsos));
                    tsos = m_caloTSOS->outerTSOS(ctx, *caloTSOS.back()->trackParameters());
                    if (tsos) {
                        caloAssociated = true;
                        caloTSOS.push_back(std::move(tsos));
                    }
                }
                ATH_MSG_VERBOSE("Special non-muon case for calo: " << caloAssociated);
            }

            // if association OK, create perigee surface and back-track to it
            if (caloAssociated) {
                MagField::AtlasFieldCache fieldCache;
                // Get field cache object
                if (!loadMagneticField(ctx, fieldCache)) return nullptr;

                if (fieldCache.toroidOn()) {
                    const Trk::TrackParameters* oldParameters = caloTSOS.front()->trackParameters();

                    if (oldParameters && !oldParameters->covariance()) { ATH_MSG_VERBOSE(" createExtrapolatedTrack: no cov (0)"); }
                    // chickened out of sorting out ownership
                    track_param_owner = m_propagator->propagate(ctx, *oldParameters, *mperigeeSurface, Trk::oppositeMomentum, false,
                                                                m_magFieldProperties, Trk::nonInteracting);
                } else {
                    track_param_owner = m_propagatorSL->propagate(ctx, parameters, *mperigeeSurface, Trk::oppositeMomentum, false,
                                                                  m_magFieldProperties, Trk::nonInteracting);
                }
                trackParameters = track_param_owner.get();

                // only accept when perigee in indet tracking volume
                if (trackParameters && !m_indetVolume->inside(trackParameters->position())) {
                    ATH_MSG_DEBUG("  back extrapolation problem: probably outside indet volume ");
                    caloAssociated = false;
                }

                if (trackParameters && !trackParameters->covariance()) { ATH_MSG_VERBOSE(" createExtrapolatedTrack: no cov (1)"); }

                if (trackParameters) {
                    ATH_MSG_VERBOSE(" Seed parameter: r " << trackParameters->position().perp() << " z " << trackParameters->position().z()
                                                          << " pt " << trackParameters->momentum().perp());
                }

            }  // if (caloAssociated) {
            // start from vertex in case of calo association problem
            else if (vertex) {
                ATH_MSG_DEBUG("  back extrapolation problem: retry with tracking out from vertex ");
                // delete any existing calo objects
                caloTSOS.clear();

                // track out from vertex
                const Amg::Vector3D momentum = parameters.position().unit() * Gaudi::Units::TeV;

                track_param_owner = std::make_unique<Trk::Perigee>(vertex->position(), momentum, 1., *mperigeeSurface);
                trackParameters = track_param_owner.get();
                particleHypothesis = Trk::nonInteracting;
                runOutlier = false;

                ATH_MSG_VERBOSE(" Retriving Calorimeter TSOS from " << __func__ << " at line " << __LINE__);

                if (m_useCaloTG) {
                    caloTSOS = getCaloTSOSfromMatProvider(*trackParameters, spectrometerTrack);
                } else {
                    std::unique_ptr<const Trk::TrackStateOnSurface> tsos = m_caloTSOS->innerTSOS(ctx, *trackParameters);
                    if (tsos) {
                        caloTSOS.push_back(std::move(tsos));
                        tsos = m_caloTSOS->outerTSOS(ctx, *trackParameters);
                        if (tsos) {
                            caloTSOS.push_back(std::move(tsos));
                        } else {
                            track_param_owner.reset();
                        }
                    }
                }
                trackParameters = track_param_owner.get();
            }

            // failure in calo association and/or extrapolation to indet
            if (!trackParameters || caloTSOS.empty()) {
                ATH_MSG_DEBUG("  perigee back-extrapolation fails ");
                return nullptr;
            }
        }  // if (perigee) {

        // set seed if provided
        if (seedParameters) { trackParameters = seedParameters; }

        // append TSOS objects into DataVector
        // reserve allows for perigee + vertex + calo + entrancePerigee + spectrometer TSOS
        const unsigned int size = spectrometerTSOS.size() + 3 + caloTSOS.size() + leadingTSOS.size();

        Trk::TrackStates trackStateOnSurfaces{};
        trackStateOnSurfaces.reserve(size);

        // start with perigee TSOS (this just carries the perigee parameters)
        
        if (trackParameters && !trackParameters->covariance()) { ATH_MSG_VERBOSE(" createExtrapolatedTrack: no cov (2)"); }

        if (trackParameters) {
            if (trackParameters->surfaceType() != Trk::SurfaceType::Perigee) {
                ATH_MSG_DEBUG("createExtrapolatedTrack() - Track parameters are not perigee " << (*trackParameters));
            }
            trackStateOnSurfaces.push_back(Muon::MuonTSOSHelper::createPerigeeTSOS(trackParameters->uniqueClone()));
        }

        // optionally append a pseudoMeasurement describing the vertex
        if (vertex && trackParameters) {
            std::unique_ptr<Trk::PseudoMeasurementOnTrack> vertexInFit = vertexOnTrack(*trackParameters, vertex, mbeamAxis);
            if (vertexInFit) {
                ATH_MSG_VERBOSE("Adding vertex constraint ");          
                trackStateOnSurfaces.push_back(Muon::MuonTSOSHelper::createMeasTSOS(std::move(vertexInFit), nullptr, Trk::TrackStateOnSurface::Measurement));
            }
        }

        // append calo TSOS
        for (std::unique_ptr<const Trk::TrackStateOnSurface>& c_tsos : caloTSOS) { trackStateOnSurfaces.push_back(std::move(c_tsos)); }
        caloTSOS.clear();
        // MS entrance perigee
        if (m_perigeeAtSpectrometerEntrance) {
            ATH_MSG_DEBUG("adding perigee at spectrometer entrance");
            const Trk::TrackParameters* mstrackParameters = trackStateOnSurfaces.back()->trackParameters();

            if (!mstrackParameters) { mstrackParameters = spectrometerTSOS.front()->trackParameters(); }

            if (mstrackParameters) {
                std::unique_ptr<Trk::TrackStateOnSurface> entranceTSOS = entrancePerigee(ctx, mstrackParameters);
                if (entranceTSOS) { trackStateOnSurfaces.push_back(std::move(entranceTSOS)); }
            }
        }

        // append leading MS material TSOS
        for (std::unique_ptr<const Trk::TrackStateOnSurface>& c_tsos : leadingTSOS) {
            if (c_tsos->materialEffectsOnTrack()) { trackStateOnSurfaces.push_back(std::move(c_tsos)); }
        }
        leadingTSOS.clear();

        // append the remaining spectrometer TSOS
        for (const auto& s : spectrometerTSOS) {
            if (!s->type(Trk::TrackStateOnSurface::Perigee)) {
                /// Actually I am not certain whether the paramters need a clone or we can move them
                trackStateOnSurfaces.push_back(s->clone());
            }

            if (s->measurementOnTrack() && dynamic_cast<const Trk::PseudoMeasurementOnTrack*>(s->measurementOnTrack())) {
                ATH_MSG_VERBOSE(" MS Pseudo");
            }
        }

        // create track
        std::unique_ptr<Trk::Track> track =
            std::make_unique<Trk::Track>(spectrometerTrack.info(), std::move(trackStateOnSurfaces), nullptr);

        if (!track->perigeeParameters()) {
            ATH_MSG_DEBUG("Reject track without perigee.");
            return nullptr;
        }
        dumpCaloEloss(track.get(), " createExtrapolatedTrack ");
        if (msgLevel(MSG::DEBUG)) countAEOTs(track.get(), " createExtrapolatedTrack before fit ");

        // remove material when curvature badly determined (to remove energy loss uncertainty)
        if (particleHypothesis == Trk::nonInteracting) {
            ATH_MSG_VERBOSE("  remove spectrometer material ");
            removeSpectrometerMaterial(track);
        }

        // fit the track
        ATH_MSG_VERBOSE("  fit SA track with " << track->trackStateOnSurfaces()->size() << " TSOS"
                                               << (particleHypothesis == Trk::nonInteracting ? " using nonInteracting hypothesis"
                                                                                             : "usig interacting hypothesis"));

        std::unique_ptr<Trk::Track> fittedTrack{fit(ctx, *track, runOutlier, particleHypothesis)};
        if (fittedTrack) {
            if (msgLevel(MSG::DEBUG)) countAEOTs(fittedTrack.get(), " createExtrapolatedTrack after fit");

            // only accept when perigee in indet tracking volume
            if (fittedTrack->perigeeParameters() && !m_indetVolume->inside(fittedTrack->perigeeParameters()->position())) {
                ATH_MSG_DEBUG("  back extrapolation problem: fitted perigee outside indet volume ");
                return nullptr;
            }

            // limit momentum for future energy loss allocation
            if (particleHypothesis != Trk::muon) {
                ATH_MSG_VERBOSE("  set momentum limit ");
                removeSpectrometerMaterial(fittedTrack);
            }

            ATH_MSG_VERBOSE(" found track " << m_printer->print(*fittedTrack));
            return fittedTrack;
        }
        // return the unfitted track in case of problem
        return track;
    }

    std::unique_ptr<Trk::Track> CombinedMuonTrackBuilder::createIndetTrack(const Trk::TrackInfo& info,
                                                                           const Trk::TrackStates* tsos) const {
        // create indet track TSOS vector
        Trk::TrackStates trackStateOnSurfaces{};
        Trk::TrackStates::const_iterator begin  = tsos->begin();
        Trk::TrackStates::const_iterator end  = tsos->end();
        

        // set end iterator to be the first TSOS after the indet
        unsigned size = 1;

        Trk::TrackStates::const_iterator s = begin;

        std::unique_ptr<Trk::TrackStateOnSurface> perigeeTSOS {(**s).clone()};

        ++s;  // keep start perigee where-ever!
        for (; s != end; ++s) {
            ++size;
            if (!m_indetVolume->inside((**s).trackParameters()->position())) { break; }
        }
        end = s;

        trackStateOnSurfaces.reserve(size);
        trackStateOnSurfaces.push_back(std::move(perigeeTSOS));

        // then append selected TSOS
        appendSelectedTSOS(trackStateOnSurfaces, begin, end);

        return std::make_unique<Trk::Track>(info, std::move(trackStateOnSurfaces), nullptr);
    }

    std::unique_ptr<Trk::Track> CombinedMuonTrackBuilder::createMuonTrack(const EventContext& ctx, const Trk::Track& muonTrack,
                                                                      const Trk::TrackParameters* parameters, std::unique_ptr<CaloEnergy> caloEnergy,
                                                                      const Trk::TrackStates* tsos) const{
        Trk::TrackStates::const_iterator begin = tsos->begin();
        Trk::TrackStates::const_iterator end = tsos->end();
        size_t size = tsos->size();

        if (msgLevel(MSG::DEBUG)) countAEOTs(&muonTrack, " createMuonTrack ");

        // set iterator to current TSOS on input track to be after the indet
        const Trk::TrackParameters* lastIDtp = nullptr;
        Trk::TrackStates::const_iterator s = begin;
        while ((**s).trackParameters() &&
               (m_indetVolume->inside((**s).trackParameters()->position()) || (**s).type(Trk::TrackStateOnSurface::Perigee))) {
            if (m_indetVolume->inside((**s).trackParameters()->position())) { lastIDtp = (**s).trackParameters(); }
            ++s;
            --size;
        }

        // create muon track TSOS vector
        Trk::TrackStates trackStateOnSurfaces{};

        // redo calo association from inside if requested
        bool redoCaloAssoc = false;
        if (parameters) {
            redoCaloAssoc = true;

            // move current TSOS iterator to be outside the calorimeter
            while ((**s).trackParameters() &&
                   (m_calorimeterVolume->inside((**s).trackParameters()->position()) || (**s).type(Trk::TrackStateOnSurface::Perigee))) {
                ++s;
                --size;
            }

            // associate calo by extrapolation from last ID parameters
            std::vector<std::unique_ptr<const Trk::TrackStateOnSurface>> caloTSOS;
            if (m_useCaloTG) {
                if (!lastIDtp) { lastIDtp = parameters; }
                ATH_MSG_VERBOSE(" Retriving Calorimeter TSOS from " << __func__ << " at line " << __LINE__);
                caloTSOS = getCaloTSOSfromMatProvider(*lastIDtp, muonTrack);
            } else {
                caloTSOS = m_caloTSOS->caloTSOS(ctx, *parameters);
            }

            if (caloTSOS.size() < 3) {
                ATH_MSG_DEBUG(" muonTrack: parameters fail to fully intersect the calorimeter");
                return nullptr;
            }

            size += caloTSOS.size();
            trackStateOnSurfaces.reserve(size + 1);

            // start with the calo TSOS
            for (std::unique_ptr<const Trk::TrackStateOnSurface>& c_tsos : caloTSOS) { trackStateOnSurfaces.push_back(std::move(c_tsos)); }

        } else {
            trackStateOnSurfaces.reserve(size + 1);
        }

        // if requested, replace caloEnergy on appropriate TSOS
        //// Note that this can never happen if parameters are given
        if (caloEnergy && (**s).trackParameters() && m_calorimeterVolume->inside((**s).trackParameters()->position())) {
            const Trk::TrackStateOnSurface* TSOS = (**s).clone();
            trackStateOnSurfaces.push_back(TSOS);
            ++s;

            // create MEOT owning CaloEnergy
            if ((**s).trackParameters() && m_calorimeterVolume->inside((**s).trackParameters()->position())) {
                std::bitset<Trk::MaterialEffectsBase::NumberOfMaterialEffectsTypes> typePattern;
                typePattern.set(Trk::MaterialEffectsBase::EnergyLossEffects);

<<<<<<< HEAD
                std::unique_ptr<Trk::MaterialEffectsOnTrack> materialEffects =
                    std::make_unique<Trk::MaterialEffectsOnTrack>(0., std::move(caloEnergy), (**s).trackParameters()->associatedSurface(), typePattern);
                 
=======
                auto materialEffects =
                  std::make_unique<const Trk::MaterialEffectsOnTrack>(
                    0.,
                    std::unique_ptr<const Trk::EnergyLoss>(caloEnergy),
                    (**s).trackParameters()->associatedSurface(),
                    typePattern);

>>>>>>> 49b21447
                // create TSOS

                std::bitset<Trk::TrackStateOnSurface::NumberOfTrackStateOnSurfaceTypes> type;
                type.set(Trk::TrackStateOnSurface::CaloDeposit);

                TSOS = new Trk::TrackStateOnSurface(nullptr, (**s).trackParameters()->uniqueClone(), nullptr, std::move(materialEffects), type);
                trackStateOnSurfaces.push_back(TSOS);
                ++s;
            } else {
                // should never happen: FSR caloEnergy delete
                m_messageHelper->printWarning(37);               
            }
        }

        // MS entrance perigee
        bool hasAlreadyPerigee = false;
        if (m_perigeeAtSpectrometerEntrance) {
            // copy calorimeter TSOS
            while ((**s).trackParameters() && m_calorimeterVolume->inside((**s).trackParameters()->position())) {
                if (!(**s).type(Trk::TrackStateOnSurface::Perigee)) {
                    const Trk::TrackStateOnSurface* TSOS = (**s).clone();
                    trackStateOnSurfaces.push_back(TSOS);
                }
                ++s;
            }

            // add entrance TSOS if not already present
            std::unique_ptr<Trk::TrackStateOnSurface> entranceTSOS;

            if ((**s).type(Trk::TrackStateOnSurface::Perigee)) { hasAlreadyPerigee = true; }

            if (!hasAlreadyPerigee) {
                if ((**s).trackParameters()) {
                    entranceTSOS = entrancePerigee(ctx, (**s).trackParameters());
                } else {
                    entranceTSOS = entrancePerigee(ctx, trackStateOnSurfaces.back()->trackParameters());
                }
                if (entranceTSOS) {
                    double distance = (entranceTSOS->trackParameters()->position() - (**s).trackParameters()->position()).mag();

                    if (distance > 2000) {
                        ATH_MSG_DEBUG(" Added Muon Entrance "
                                      << " r " << entranceTSOS->trackParameters()->position().perp() << " z "
                                      << entranceTSOS->trackParameters()->position().z() << " track pars r "
                                      << (**s).trackParameters()->position().perp() << " z " << (**s).trackParameters()->position().z());
                    }
                    trackStateOnSurfaces.push_back(std::move(entranceTSOS));
                    hasAlreadyPerigee = true;
                }
            }
        }


        // then append selected TSOS from the extrapolated or spectrometer track
        appendSelectedTSOS(trackStateOnSurfaces, s, end);
        /// Check that the perigee parameters exist
        if (!hasAlreadyPerigee && std::find_if(trackStateOnSurfaces.begin(), trackStateOnSurfaces.end(), 
                [] (const Trk::TrackStateOnSurface* tsos){
                     return tsos->type(Trk::TrackStateOnSurface::Perigee);
        }) == trackStateOnSurfaces.end() && muonTrack.perigeeParameters() ){
            trackStateOnSurfaces.push_back( Muon::MuonTSOSHelper::createPerigeeTSOS(muonTrack.perigeeParameters()->uniqueClone()));
            /// Move the perigee to the front
            std::stable_sort(trackStateOnSurfaces.begin(),trackStateOnSurfaces.end(), 
                    [](const Trk::TrackStateOnSurface* a , const Trk::TrackStateOnSurface* b){
                        return a->type(Trk::TrackStateOnSurface::Perigee) > b->type(Trk::TrackStateOnSurface::Perigee);
                    });
            ATH_MSG_DEBUG(__FILE__<<":"<<__LINE__<<" No track perigee parameters were added. Copy the existing ones from the muon track");            
        }
        std::unique_ptr<Trk::Track> newMuonTrack = std::make_unique<Trk::Track>(muonTrack.info(), std::move(trackStateOnSurfaces), nullptr);
        
        // Updates the calo TSOS with the ones from TG+corrections (if needed)
        if (m_updateWithCaloTG && !m_useCaloTG && redoCaloAssoc) {
            ATH_MSG_VERBOSE("Updating Calorimeter TSOS in CreateMuonTrack ...");
            m_materialUpdator->updateCaloTSOS(*newMuonTrack, parameters);
        }

        return newMuonTrack;
    }

    std::unique_ptr<Trk::TrackStateOnSurface> CombinedMuonTrackBuilder::createPhiPseudoMeasurement(const EventContext& ctx,
                                                                                                   const Trk::Track& track) const {
        auto parameters = m_trackQuery->spectrometerParameters(track, ctx);
        Amg::MatrixX covarianceMatrix(1, 1);
        covarianceMatrix.setZero();
        covarianceMatrix(0, 0) = s_sigmaPhiSector * s_sigmaPhiSector * parameters->position().perp2();

        std::unique_ptr<Trk::PseudoMeasurementOnTrack> pseudo = std::make_unique<Trk::PseudoMeasurementOnTrack>(Trk::LocalParameters(Trk::DefinedParameter(0., Trk::locY)),
                                                                            covarianceMatrix, parameters->associatedSurface());
        
        return Muon::MuonTSOSHelper::createMeasTSOS(std::move(pseudo), std::move(parameters), Trk::TrackStateOnSurface::Measurement);
    }

    std::vector<std::unique_ptr<const Trk::TrackStateOnSurface>> CombinedMuonTrackBuilder::createSpectrometerTSOS(const EventContext& ctx, 
        const Trk::Track& spectrometerTrack) const {
        const Trk::Perigee* measuredPerigee = spectrometerTrack.perigeeParameters();
        std::vector<std::unique_ptr<const Trk::TrackStateOnSurface>> spectrometerTSOS;

        if (!measuredPerigee || !measuredPerigee->covariance() || !Amg::saneCovarianceDiagonal(*measuredPerigee->covariance())) {
            // missing MeasuredPerigee for spectrometer track
            if (!measuredPerigee)
                m_messageHelper->printWarning(38);
            else if (!measuredPerigee->covariance())
                m_messageHelper->printWarning(38);
            else
                ATH_MSG_DEBUG("createSpectrometerTSOS::perigee covariance not valid");
            return spectrometerTSOS;
        }

        double errorPhi = std::sqrt((*measuredPerigee->covariance())(Trk::phi0, Trk::phi0));

        // create the spectrometer TSOS's for the extrapolated fit
        spectrometerTSOS.reserve(spectrometerTrack.trackStateOnSurfaces()->size());

        // start with a 'phi sector constraint' pseudomeasurement when necessary
        unsigned numberPseudo = m_trackQuery->numberPseudoMeasurements(spectrometerTrack);
        if (errorPhi > s_sigmaPhiSector) { ++numberPseudo; }

        if (numberPseudo > 1 && !m_trackQuery->isSectorOverlap(spectrometerTrack)) {
            ATH_MSG_VERBOSE("standaloneFit: add pseudo to constrain phi sector");

            std::unique_ptr<Trk::TrackStateOnSurface> tsos = {createPhiPseudoMeasurement(ctx, spectrometerTrack)};
            if (tsos) { spectrometerTSOS.emplace_back(std::move(tsos)); }
        }

        // make a measurement selection to fixup non-standard TSOS's
        double deltaZ = 0.;
        bool haveMeasurement = false;

        std::vector<const Trk::Surface*> measurementSurfaces;
        measurementSurfaces.reserve(spectrometerTrack.trackStateOnSurfaces()->size());

        unsigned numberMaterial{0}, numberParameters{0};

        const Trk::Surface* previousSurface = nullptr;
        std::unique_ptr<const Trk::TrackStateOnSurface> previousTSOS;

        for (const Trk::TrackStateOnSurface* s : *spectrometerTrack.trackStateOnSurfaces()) {
            // skip any leading material
            if (!haveMeasurement) {
                if (s->measurementOnTrack()) {
                    haveMeasurement = true;
                } else if (s->materialEffectsOnTrack()) {
                    continue;
                }
            }

            // input statistics for VERBOSE
            const Trk::TrackParameters* trackParameters = s->trackParameters();
            if (msgLvl(MSG::VERBOSE)) {
                if (s->materialEffectsOnTrack()) ++numberMaterial;
                if (trackParameters) ++numberParameters;
            }

            // skip unwanted TSOS and non-understood features in iPatFitter
            if (!s->measurementOnTrack() && !s->materialEffectsOnTrack()) {
                // remove holes as they will be reallocated
                if (s->type(Trk::TrackStateOnSurface::Hole)) continue;

                // same for MS perigee
                if (s->type(Trk::TrackStateOnSurface::Perigee)) continue;

                if (s->trackParameters()) {
                    ATH_MSG_DEBUG("createSpectrometerTSOS:: skip unrecognized TSOS " << s->dumpType() << " r "
                                                                                     << s->trackParameters()->position().perp() << " z "
                                                                                     << s->trackParameters()->position().z());
                } else {
                    // skip unrecognized TSOS without TrackParameters
                    m_messageHelper->printWarning(39, s->dumpType());
                }
                continue;
            }

            // several checks applied to  measurements:
            bool trapezoid = false;
            bool rotatedTrap = false;
            if (s->measurementOnTrack()) {
                // skip pseudo
                if (dynamic_cast<const Trk::PseudoMeasurementOnTrack*>(s->measurementOnTrack())) {
                    continue;
                } else {
                    // careful with trapezoid ordering (put trapezoid before
                    // rotatedTrapezoid)
                    const Trk::Surface* surface = &s->measurementOnTrack()->associatedSurface();

                    if (previousSurface) { deltaZ = std::abs(previousSurface->center().z() - surface->center().z()); }

                    if (dynamic_cast<const Trk::PlaneSurface*>(surface)) {
                        if (dynamic_cast<const Trk::TrapezoidBounds*>(&surface->bounds())) {
                            trapezoid = true;
                        } else if (dynamic_cast<const Trk::RotatedTrapezoidBounds*>(&surface->bounds())) {
                            rotatedTrap = true;
                        }
                    }

                    // skip duplicate measurements on same surface
                    if (previousSurface &&
                        std::find(measurementSurfaces.begin(), measurementSurfaces.end(), surface) != measurementSurfaces.end() &&
                        !m_idHelperSvc->isMM(surface->associatedDetectorElementIdentifier())) {
                        std::string type = "";
                        if (dynamic_cast<const Trk::CompetingRIOsOnTrack*>(s->measurementOnTrack())) {
                            type = " of type competingROT";
                        } else if (dynamic_cast<const Trk::PlaneSurface*>(surface)) {
                            type = " on a plane surface";
                        } else {
                            type = " of type drift circle";
                        }
                        // skip duplicate measurement
                        m_messageHelper->printWarning(40, type);
                        continue;
                    }
                    measurementSurfaces.push_back(surface);
                    previousSurface = surface;
                }
            } else if (previousTSOS) {
                spectrometerTSOS.emplace_back(std::move(previousTSOS));
                previousTSOS.reset();
            }

            // trapezoid precedes rotatedTrapezoid
            std::unique_ptr<const Trk::TrackStateOnSurface> TSOS(s->clone());
            if (previousTSOS) {
                if (trapezoid && deltaZ < 1. * Gaudi::Units::mm) {
                    spectrometerTSOS.emplace_back(std::move(TSOS));
                    TSOS = std::move(previousTSOS);
                } else {
                    spectrometerTSOS.emplace_back(std::move(previousTSOS));
                }
            }

            if (rotatedTrap) {
                previousTSOS.swap(TSOS);
                continue;
            }

            spectrometerTSOS.emplace_back(std::move(TSOS));
        }

        if (previousTSOS) spectrometerTSOS.emplace_back(std::move(previousTSOS));

        ATH_MSG_VERBOSE(" input spectrometer track with " << spectrometerTrack.trackStateOnSurfaces()->size() << " TSOS, of which "
                                                          << numberMaterial << " have MaterialEffects and " << numberParameters
                                                          << " have TrackParameters");

        return spectrometerTSOS;
    }

     std::unique_ptr<Trk::TrackStateOnSurface> CombinedMuonTrackBuilder::entrancePerigee(const EventContext& ctx, const Trk::TrackParameters* parameters) const {
        // make sure the spectrometer entrance volume is available
        if (!parameters) return nullptr;
        const Trk::TrackingVolume* spectrometerEntrance = getVolume(ctx, "MuonSpectrometerEntrance");
        if (!spectrometerEntrance) return nullptr;

        std::unique_ptr<Trk::TrackParameters> entranceParameters{
            m_extrapolator->extrapolateToVolume(ctx, *parameters, *spectrometerEntrance, Trk::anyDirection, Trk::nonInteracting)};

        if (!entranceParameters) return nullptr;

        Trk::PerigeeSurface surface(entranceParameters->position());
        std::unique_ptr<Trk::TrackParameters> trackParameters{m_extrapolator->extrapolateDirectly(ctx, *entranceParameters, surface)};

        if (!trackParameters) return nullptr;

        std::unique_ptr<Trk::Perigee> perigee =
            std::make_unique<Trk::Perigee>(trackParameters->position(), trackParameters->momentum(), trackParameters->charge(), std::move(surface));
        return std::unique_ptr<Trk::TrackStateOnSurface>(Muon::MuonTSOSHelper::createPerigeeTSOS(std::move(perigee)));
    }

    std::unique_ptr<Trk::TrackParameters> CombinedMuonTrackBuilder::extrapolatedParameters(
        const EventContext& ctx, bool& badlyDeterminedCurvature, const Trk::Track& spectrometerTrack, const Trk::RecVertex* mvertex,
        const Trk::PerigeeSurface* mperigeeSurface) const {
        badlyDeterminedCurvature = false;
        const Trk::Perigee* measuredPerigee = spectrometerTrack.perigeeParameters();

        if (!measuredPerigee || !measuredPerigee->covariance()) {
            // missing MeasuredPerigee for spectrometer track
            m_messageHelper->printWarning(42);
            return nullptr;
        }

        // set starting parameters and measured momentum error
        auto parameters = m_trackQuery->spectrometerParameters(spectrometerTrack, ctx);
        if (!parameters || !parameters->covariance()) {
            // missing spectrometer parameters on spectrometer track
            m_messageHelper->printWarning(43);
            return nullptr;
        }

        double errorP = std::sqrt(measuredPerigee->momentum().mag2() * (*measuredPerigee->covariance())(Trk::qOverP, Trk::qOverP));

        // corrected parameters ensure the track fitting starts with a projective approximation
        std::unique_ptr<Trk::TrackParameters> correctedParameters{};
        Amg::VectorX parameterVector = parameters->parameters();
        double trackEnergy = 1. / std::abs(parameterVector[Trk::qOverP]);

        // careful: need to reset parameters to have a sensible energy if starting from a lineFit
        if (m_trackQuery->isLineFit(spectrometerTrack)) {
            trackEnergy = m_lineMomentum;
            parameterVector[Trk::qOverP] = parameters->charge() / trackEnergy;

            parameters = parameters->associatedSurface().createUniqueTrackParameters(
                parameterVector[Trk::loc1], parameterVector[Trk::loc2], parameterVector[Trk::phi], parameterVector[Trk::theta],
                parameterVector[Trk::qOverP], AmgSymMatrix(5)(*parameters->covariance()));
        }

        // check if the track curvature is well determined (with sufficient energy to penetrate material)
        //  (i.e. field off or small momentum error, starting parameters upstream of endcap toroid)
        bool curvatureOK = false;

        const Trk::IPropagator* propagator = m_propagator.get();
        MagField::AtlasFieldCache fieldCache;
        // Get field cache object
        if (!loadMagneticField(ctx, fieldCache)) return nullptr;
        if (!fieldCache.toroidOn()) {
            curvatureOK = true;
            propagator = m_propagatorSL.get();
        } else if (std::abs(parameters->position().z()) < m_zECToroid &&
                   (!m_trackQuery->isLineFit(spectrometerTrack) && errorP < m_largeMomentumError)) {
            curvatureOK = true;
        }

        if (curvatureOK) {
            // TDDO Run2 Calo TG
            // energy loss correction
            std::unique_ptr<CaloEnergy> caloEnergy{
                m_caloEnergyParam->energyLoss(ctx, trackEnergy, parameters->position().eta(), parameters->position().phi())};

            if (trackEnergy + caloEnergy->deltaE() < m_minEnergy) {
                ATH_MSG_DEBUG("standaloneFit: trapped in calorimeter");
                return nullptr;
            }
  
            parameterVector[Trk::qOverP] = parameters->charge() / (trackEnergy + caloEnergy->deltaE());
            correctedParameters = parameters->associatedSurface().createUniqueTrackParameters(
                parameterVector[Trk::loc1], parameterVector[Trk::loc2], parameterVector[Trk::phi], parameterVector[Trk::theta],
                parameterVector[Trk::qOverP], AmgSymMatrix(5)(*parameters->covariance()));

            // protect against spectrometer track with unrealistic energy loss
            // check material in spectrometer is not vastly greater than in the calo
            // (there are some very dense spectrometer regions)
            double spectrometerEnergyLoss = 0.;

            Trk::TrackStates::const_iterator s = spectrometerTrack.trackStateOnSurfaces()->begin();
            Trk::TrackStates::const_iterator sEnd = spectrometerTrack.trackStateOnSurfaces()->end();
            for (; s != sEnd; ++s) {
                if (!(**s).materialEffectsOnTrack()) { continue; }

                const Trk::MaterialEffectsOnTrack* meot = dynamic_cast<const Trk::MaterialEffectsOnTrack*>((**s).materialEffectsOnTrack());

                if (meot && meot->energyLoss()) { spectrometerEnergyLoss += meot->energyLoss()->deltaE(); }
            }

            if (std::abs(spectrometerEnergyLoss) > 1.5 * std::abs(caloEnergy->deltaE())) {
                curvatureOK = false;
                ATH_MSG_DEBUG("standaloneFit: excessive energy loss in spectrometer "
                              << std::abs(spectrometerEnergyLoss / Gaudi::Units::GeV) << " GeV"
                              << "  in calo " << std::abs(caloEnergy->deltaE() / Gaudi::Units::GeV) << " GeV");
            }
        }

        // check perigee in indet volume when the curvature is well determined
        // otherwise will assume projectivity for starting parameters
        if (curvatureOK) {
            std::unique_ptr<Trk::TrackParameters> perigee{propagator->propagate(
                ctx, *correctedParameters, *mperigeeSurface, Trk::oppositeMomentum, false, m_magFieldProperties, Trk::nonInteracting)};

            if (!perigee) {
                ATH_MSG_DEBUG("standaloneFit: failed back extrapolation to perigee");
                return nullptr;
            }

            // large impact: set phi to be projective (note iteration)
            if (std::abs(perigee->parameters()[Trk::d0]) < m_largeImpact || !fieldCache.toroidOn()) {
                ATH_MSG_DEBUG("Track d0 perigee: " << std::abs(perigee->parameters()[Trk::d0]) << " which is smaller than "
                                                   << m_largeImpact);
            } else {
                Amg::Vector3D position = correctedParameters->position();

                double deltaPhi = 0.;
                double deltaR = (position - perigee->position()).perp();

                if (std::abs(deltaR * M_PI) > std::abs(perigee->parameters()[Trk::d0])) {
                    deltaPhi = perigee->parameters()[Trk::d0] / deltaR;
                }

                ATH_MSG_DEBUG("standaloneFit:    large perigee impact " << perigee->parameters()[Trk::d0] << "  deltaR, deltaPhi " << deltaR
                                                                        << ", " << deltaPhi);

                parameterVector[Trk::phi0] += deltaPhi;

                if (parameterVector[Trk::phi0] > M_PI) {
                    parameterVector[Trk::phi0] -= 2. * M_PI;
                } else if (parameterVector[Trk::phi0] < -M_PI) {
                    parameterVector[Trk::phi0] += 2. * M_PI;
                }

                correctedParameters = parameters->associatedSurface().createUniqueTrackParameters(
                    parameterVector[Trk::loc1], parameterVector[Trk::loc2], parameterVector[Trk::phi], parameterVector[Trk::theta],
                    parameterVector[Trk::qOverP], AmgSymMatrix(5)(*parameters->covariance()));

                perigee = propagator->propagate(ctx, *correctedParameters, *mperigeeSurface, Trk::oppositeMomentum, false,
                                                m_magFieldProperties, Trk::nonInteracting);

                if (perigee) {
                    deltaPhi = 0.;
                    deltaR = (position - perigee->position()).perp();

                    if (std::abs(deltaR * M_PI) > std::abs(perigee->parameters()[Trk::d0])) {
                        deltaPhi = perigee->parameters()[Trk::d0] / deltaR;
                    }

                    ATH_MSG_VERBOSE("standaloneFit: corrected perigee impact " << perigee->parameters()[Trk::d0] << "  deltaR, deltaPhi "
                                                                               << deltaR << ", " << deltaPhi);

                    parameterVector[Trk::phi0] += deltaPhi;
                    if (parameterVector[Trk::phi0] > M_PI) {
                        parameterVector[Trk::phi0] -= 2. * M_PI;
                    } else if (parameterVector[Trk::phi0] < -M_PI) {
                        parameterVector[Trk::phi0] += 2. * M_PI;
                    }
                    correctedParameters = parameters->associatedSurface().createUniqueTrackParameters(
                        parameterVector[Trk::loc1], parameterVector[Trk::loc2], parameterVector[Trk::phi], parameterVector[Trk::theta],
                        parameterVector[Trk::qOverP], AmgSymMatrix(5)(*parameters->covariance()));

                    perigee = propagator->propagate(ctx, *correctedParameters, *mperigeeSurface, Trk::oppositeMomentum, false,
                                                    m_magFieldProperties, Trk::nonInteracting);
                }

                if (perigee) {
                    ATH_MSG_VERBOSE("standaloneFit:    restart with impact " << perigee->parameters()[Trk::d0] << "   phi0 "
                                                                             << perigee->parameters()[Trk::phi0]);
                }
                parameterVector[Trk::qOverP] = parameters->charge() / trackEnergy;
                correctedParameters = parameters->associatedSurface().createUniqueTrackParameters(
                    parameterVector[Trk::loc1], parameterVector[Trk::loc2], parameterVector[Trk::phi], parameterVector[Trk::theta],
                    parameterVector[Trk::qOverP], AmgSymMatrix(5)(*parameters->covariance()));

                parameters = std::move(correctedParameters);
            }

            // cut if perigee outside indet (but keep endcap halo)
            if (!perigee || !m_indetVolume->inside(perigee->position())) {
                if (perigee && perigee->position().z() * perigee->momentum().z() < 0. && perigee->momentum().eta() > 2.0) {
                    ATH_MSG_DEBUG("standaloneFit: halo candidate, perigee at R  " << perigee->position().perp() << "  Z "
                                                                                  << perigee->position().z());
                } else {
                    ATH_MSG_DEBUG("standaloneFit: perigee outside indet volume");
                    ///  if (haveSpectrometerRefit) delete spectrometerFit;
                    return nullptr;
                }
            }           
        } else {
            // otherwise track out from origin (fix bug #54820)
            badlyDeterminedCurvature = true;
            Amg::Vector3D momentum = parameters->position().unit() * Gaudi::Units::TeV;

            std::unique_ptr<const Trk::TrackParameters> trigParameters{m_trackQuery->triggerStationParameters(spectrometerTrack, ctx)};

            if (trigParameters) { momentum = trigParameters->position().unit() * Gaudi::Units::TeV; }

            if (msgLvl(MSG::VERBOSE)) {
                if (trigParameters) {
                    ATH_MSG_VERBOSE("standaloneFit: imprecise curvature measurement -"
                                    << " start with line from origin to 1st trigger station ");
                } else {
                    ATH_MSG_VERBOSE("standaloneFit: imprecise curvature measurement -"
                                    << " start with line from origin to 1st measurement ");
                }
            }

            std::unique_ptr<Trk::TrackParameters> perigee =
                std::make_unique<Trk::Perigee>(mvertex->position(), momentum, 1., *mperigeeSurface);

            parameters = m_propagator->propagate(ctx, *perigee, perigee->associatedSurface(), Trk::alongMomentum, false,
                                                 m_magFieldProperties, Trk::nonInteracting);

            if (!parameters) {
                ATH_MSG_DEBUG("standaloneFit: failed back extrapolation to perigee");
                return nullptr;
            }
        }

        return parameters;
    }

    void CombinedMuonTrackBuilder::finalTrackBuild(const EventContext& ctx, std::unique_ptr<Trk::Track>& track) const {
        // as a final step:
        //   refit the track if any holes can be recovered,
        //   refit with optimization of the spectrometer hit errors,
        //  add the corresponding TrackSummary to the track
        if (msgLevel(MSG::DEBUG)) countAEOTs(track.get(), " finalTrackBuilt input ");

        if (!m_muonHoleRecovery.empty()) {
            // chi2 before recovery
            double chi2Before = normalizedChi2(*track);

            ATH_MSG_VERBOSE(" perform spectrometer hole recovery procedure... ");

            std::unique_ptr<Trk::Track> recoveredTrack{m_muonHoleRecovery->recover(*track, ctx)};

            if (!recoveredTrack || !recoveredTrack->fitQuality() || !checkTrack("finalTrackBuild1", recoveredTrack.get(), track.get())) {
                // final track lost, this should not happen
                m_messageHelper->printWarning(44);

            } else {
                double chi2After = normalizedChi2(*recoveredTrack);
                if (chi2After < m_badFitChi2 || chi2After < chi2Before + 0.1) {
                    track.swap(recoveredTrack);
                } else {
                    ATH_MSG_VERBOSE(" track rejected by recovery as chi2 " << chi2After << "  compared to " << chi2Before);

                    if (chi2Before > m_badFitChi2) {
                        track.reset();
                        return;
                    }
                }
            }
            ATH_MSG_VERBOSE(" finished hole recovery procedure ");
        }
        // final fit with optimized spectrometer errors
        if (!m_muonErrorOptimizer.empty() && !track->info().trackProperties(Trk::TrackInfo::StraightTrack) &&
            countAEOTs(track.get(), " before optimize ") == 0) {
            ATH_MSG_VERBOSE(" perform spectrometer error optimization... ");
            std::unique_ptr<Trk::Track> optimizedTrack = m_muonErrorOptimizer->optimiseErrors(*track, ctx);
            if (optimizedTrack && checkTrack("finalTrackBuild2", optimizedTrack.get(), track.get())) {
                track.swap(optimizedTrack);
                if (msgLevel(MSG::DEBUG)) countAEOTs(track.get(), " finalTrackBuilt alignment errors Track ");
            }
        }

        // add the track summary
        m_trackSummary->updateTrack(ctx, *track);
    }
    void CombinedMuonTrackBuilder::momentumUpdate(std::unique_ptr<const Trk::TrackParameters>& parameters, double updatedP,
                                                  bool directionUpdate, double deltaPhi, double deltaTheta) const {
        if (!parameters) return;

        std::unique_ptr<const Trk::TrackParameters> updatedParameters;

        // update for angle change
        Amg::Vector3D direction = parameters->momentum().unit();

        if (directionUpdate) {
            double cosDeltaPhi = 0.;
            double sinDeltaPhi = std::sin(deltaPhi);

            if (std::abs(sinDeltaPhi) < 1.) { cosDeltaPhi = std::sqrt(1. - sinDeltaPhi * sinDeltaPhi); }

            double cosDeltaTheta = 0.;
            double sinDeltaTheta = std::sin(deltaTheta);

            if (std::abs(sinDeltaTheta) < 1.) { cosDeltaTheta = std::sqrt(1. - sinDeltaTheta * sinDeltaTheta); }

            double cosTheta = direction.z() * cosDeltaTheta - direction.perp() * sinDeltaTheta;
            if (std::abs(cosTheta) < 1.) {
                direction = Amg::Vector3D(direction.x() * cosDeltaPhi - direction.y() * sinDeltaPhi,
                                          direction.y() * cosDeltaPhi + direction.x() * sinDeltaPhi,
                                          direction.perp() * cosTheta / std::sqrt(1. - cosTheta * cosTheta));

            } else {
                direction = Amg::Vector3D(0., 0., cosTheta);
            }
            direction = direction.unit();
        }

        // update for momentum (magnitude) change
        Amg::Vector3D momentum = updatedP * direction;

        // create updated parameters
        double charge = parameters->charge();
        Amg::Vector3D position = parameters->position();
        std::optional<AmgSymMatrix(5)> covariance =
            parameters->covariance() ? std::optional<AmgSymMatrix(5)>(*(parameters->covariance())) : std::nullopt;
        const Trk::Surface* surface = &(parameters->associatedSurface());
        updatedParameters = surface->createUniqueTrackParameters(position, momentum, charge, covariance);

        if (updatedParameters) {
            parameters = std::move(updatedParameters);
        } else {
            // update failed, keeping original value
            m_messageHelper->printWarning(45);
        }
    }

    double CombinedMuonTrackBuilder::normalizedChi2(const Trk::Track& track) const {
        double chi2 = 999999.;
        if (track.fitQuality()) {
            if (track.fitQuality()->numberDoF()) {
                chi2 = track.fitQuality()->chiSquared() / track.fitQuality()->doubleNumberDoF();
            } else {
                chi2 = m_badFitChi2;
            }
        }

        return chi2;
    }

    std::unique_ptr<Trk::Track> CombinedMuonTrackBuilder::reallocateMaterial(const EventContext& ctx,
                                                                             const Trk::Track& spectrometerTrack) const {
        // build MeasurementSet for the spectrometer
        const Trk::TrackParameters* perigeeStartValue = nullptr;
        double perigeeDistance = 0.;

        Trk::MeasurementSet spectrometerMeasurements;

        Trk::TrackStates::const_iterator s = spectrometerTrack.trackStateOnSurfaces()->begin();
        auto sEnd = spectrometerTrack.trackStateOnSurfaces()->end();
        for (; s != sEnd; ++s) {
            if ((**s).measurementOnTrack() && !(**s).type(Trk::TrackStateOnSurface::Outlier)) {
                // skip pseudo measurement(s)
                // FIXME - need phi pseudo in some cases
                if (dynamic_cast<const Trk::PseudoMeasurementOnTrack*>((**s).measurementOnTrack())) { continue; }

                spectrometerMeasurements.push_back((**s).measurementOnTrack()->clone());
                if (!(**s).trackParameters() || (perigeeStartValue && (**s).trackParameters()->position().mag() > perigeeDistance)) {
                    continue;
                }

                perigeeDistance = (**s).trackParameters()->position().mag();
                perigeeStartValue = (**s).trackParameters();
            }
        }

        // check perigeeStartValue defined
        if (!perigeeStartValue) {
            // FIXME: use spectrometerTrack.perigeeParameters()
            // null perigeeStartValue
            m_messageHelper->printWarning(46);
            return nullptr;
        }

        // fit with various recovery strategies
        std::unique_ptr<Trk::Track> spectrometerFit = fit(ctx, spectrometerMeasurements, *perigeeStartValue, true, Trk::muon);
        if (!spectrometerFit) {
            spectrometerFit = fit(ctx, spectrometerMeasurements, *perigeeStartValue, false, Trk::muon);

            if (!spectrometerFit) {
                spectrometerFit = fit(ctx, spectrometerMeasurements, *perigeeStartValue, false, Trk::nonInteracting);

                if (!spectrometerFit) {
                    // spectrometer refit fails
                    m_messageHelper->printWarning(47);
                }
            }
        }

        if (spectrometerFit) { spectrometerFit->info().addPatternReco(spectrometerTrack.info()); }

        Trk::MeasurementSet::iterator m = spectrometerMeasurements.begin();
        auto mEnd = spectrometerMeasurements.end();
        for (; m != mEnd; ++m) { delete *m; }

        return spectrometerFit;
    }

    void CombinedMuonTrackBuilder::removeSpectrometerMaterial(std::unique_ptr<Trk::Track>& track) const {
        // limit momentum to avoid refit allocating excessive energy loss
        bool limitMomentum = false;
        double momentum = track->perigeeParameters()->momentum().mag();
        double qOverP = 0.;

        if (momentum > m_lowMomentum) {
            const Trk::Perigee* measuredPerigee = track->perigeeParameters();

            if (measuredPerigee) {
                Trk::TrackStates::const_reverse_iterator r = track->trackStateOnSurfaces()->rbegin();

                while (!(**r).trackParameters()) { --r; }

                limitMomentum = true;

                if (!measuredPerigee->covariance()) {
                    ATH_MSG_DEBUG("measuredPerigee has no covariance, qOverP not set");
                    qOverP = (**r).trackParameters()->parameters()[Trk::qOverP];
                } else {
                    qOverP = (**r).trackParameters()->parameters()[Trk::qOverP] +
                             measuredPerigee->charge() * std::sqrt((*measuredPerigee->covariance())(Trk::qOverP, Trk::qOverP));

                    ATH_MSG_DEBUG(" limit momentum to " << 1. / std::abs(qOverP * Gaudi::Units::GeV) << "  from original value "
                                                        << momentum / Gaudi::Units::GeV);
                }
            }
        }

        // remove spectrometer material from track
        std::bitset<Trk::TrackStateOnSurface::NumberOfTrackStateOnSurfaceTypes> defaultType;
        std::bitset<Trk::TrackStateOnSurface::NumberOfTrackStateOnSurfaceTypes> type = defaultType;
        Trk::TrackStates trackStateOnSurfaces{};

        trackStateOnSurfaces.reserve(track->trackStateOnSurfaces()->size());
        bool is_first{true};
        for (const Trk::TrackStateOnSurface* tsos : *track->trackStateOnSurfaces()) {
            // limit perigee
            if (tsos->trackParameters()) {
                if (limitMomentum && is_first && tsos->trackParameters()->covariance() &&
                    tsos->trackParameters()->surfaceType() == Trk::SurfaceType::Perigee) {
                    Amg::VectorX parameterVector = tsos->trackParameters()->parameters();
                    parameterVector[Trk::qOverP] = qOverP;

                    /// aaaaaahhhhh
                    std::unique_ptr<Trk::TrackParameters> parameters =
                        tsos->trackParameters()->associatedSurface().createUniqueTrackParameters(
                            parameterVector[Trk::loc1], parameterVector[Trk::loc2], parameterVector[Trk::phi], parameterVector[Trk::theta],
                            parameterVector[Trk::qOverP], *tsos->trackParameters()->covariance());

                    type = defaultType;
                    type.set(Trk::TrackStateOnSurface::Perigee);

                    std::unique_ptr<Trk::MeasurementBase> measurementBase;
                    if (tsos->measurementOnTrack()) {
                        measurementBase = tsos->measurementOnTrack()->uniqueClone();
                        type.set(Trk::TrackStateOnSurface::Measurement);
                    }
                    trackStateOnSurfaces.push_back(
                        new Trk::TrackStateOnSurface(std::move(measurementBase), std::move(parameters), nullptr, nullptr, type));
                } else {
                    trackStateOnSurfaces.push_back(tsos->clone());
                }
                is_first = false;
                continue;
            }
            is_first = false;

            // material in spectrometer
            if (tsos->materialEffectsOnTrack() &&
                !m_calorimeterVolume->inside(tsos->materialEffectsOnTrack()->associatedSurface().globalReferencePoint())) {
                if (tsos->measurementOnTrack()) {
                    Amg::VectorX parameterVector = tsos->trackParameters()->parameters();
                    if (limitMomentum) { parameterVector[Trk::qOverP] = qOverP; }
                    std::unique_ptr<Trk::TrackParameters> trackParameters =
                        tsos->trackParameters()->associatedSurface().createUniqueTrackParameters(
                            parameterVector[Trk::loc1], parameterVector[Trk::loc2], parameterVector[Trk::phi], parameterVector[Trk::theta],
                            parameterVector[Trk::qOverP],
                            tsos->trackParameters()->covariance() ? std::optional<AmgSymMatrix(5)>(*tsos->trackParameters()->covariance())
                                                                  : std::nullopt);

                    type = defaultType;
                    type.set(Trk::TrackStateOnSurface::Measurement);

                    if (tsos->type(Trk::TrackStateOnSurface::Outlier)) { type.set(Trk::TrackStateOnSurface::Outlier); }
                    std::unique_ptr<Trk::MeasurementBase> measurementBase;
                    measurementBase = tsos->measurementOnTrack()->uniqueClone();
                    trackStateOnSurfaces.push_back(
                        new Trk::TrackStateOnSurface(std::move(measurementBase), std::move(trackParameters), nullptr, nullptr, type));
                }
                continue;
            } else if (!tsos->measurementOnTrack() && tsos->trackParameters() &&
                       !m_calorimeterVolume->inside(tsos->trackParameters()->position())) {
                continue;
            }

            if (limitMomentum && tsos->trackParameters()) {
                Amg::VectorX parameterVector = tsos->trackParameters()->parameters();
                parameterVector[Trk::qOverP] = qOverP;
                std::unique_ptr<Trk::TrackParameters> trackParameters =
                    tsos->trackParameters()->associatedSurface().createUniqueTrackParameters(
                        parameterVector[Trk::loc1], parameterVector[Trk::loc2], parameterVector[Trk::phi], parameterVector[Trk::theta],
                        parameterVector[Trk::qOverP],
                        tsos->trackParameters()->covariance() ? std::optional<AmgSymMatrix(5)>(*tsos->trackParameters()->covariance())
                                                              : std::nullopt);

                type = defaultType;

                std::unique_ptr<Trk::MeasurementBase> measurementBase;
                if (tsos->measurementOnTrack()) {
                    type.set(Trk::TrackStateOnSurface::Measurement);

                    if (tsos->type(Trk::TrackStateOnSurface::Outlier)) { type.set(Trk::TrackStateOnSurface::Outlier); }

                    measurementBase = tsos->measurementOnTrack()->uniqueClone();
                }

                std::unique_ptr<Trk::MaterialEffectsBase> materialEffects;
                if (tsos->materialEffectsOnTrack()) {
                    if (tsos->type(Trk::TrackStateOnSurface::CaloDeposit)) { type.set(Trk::TrackStateOnSurface::CaloDeposit); }
                    if (tsos->type(Trk::TrackStateOnSurface::Scatterer)) { type.set(Trk::TrackStateOnSurface::Scatterer); }

                    materialEffects = tsos->materialEffectsOnTrack()->uniqueClone();
                }
                trackStateOnSurfaces.push_back(new Trk::TrackStateOnSurface(std::move(measurementBase), std::move(trackParameters),
                                                                                  nullptr, std::move(materialEffects), type));
            } else {
                trackStateOnSurfaces.push_back(tsos->clone());
            }
        }

        // replace track
        Trk::TrackInfo trackInfo = track->info();
        Trk::FitQuality* fitQuality = nullptr;
        if (track->fitQuality()) { fitQuality = new Trk::FitQuality(*track->fitQuality()); }

        track = std::make_unique<Trk::Track>(trackInfo, std::move(trackStateOnSurfaces), fitQuality);
    }

    std::unique_ptr<Trk::PseudoMeasurementOnTrack> CombinedMuonTrackBuilder::vertexOnTrack(const Trk::TrackParameters& parameters,
                                                                                           const Trk::RecVertex* vertex,
                                                                                           const Trk::RecVertex* mbeamAxis) {
        // create the corresponding PerigeeSurface, localParameters and covarianceMatrix
        const Trk::PerigeeSurface surface(vertex->position());
        Trk::LocalParameters localParameters;
        Amg::MatrixX covarianceMatrix;
        covarianceMatrix.setZero();

        // transform Cartesian (x,y,z) to beam axis or perigee
        Amg::Vector2D localPosition(0, 0);
        double ptInv = 1. / parameters.momentum().perp();

        if (vertex == mbeamAxis) {
            Trk::DefinedParameter d0(localPosition[Trk::locX], Trk::locX);
            localParameters = Trk::LocalParameters(d0);

            Amg::MatrixX jacobian(1, 3);
            jacobian.setZero();
            jacobian(0, 0) = -ptInv * parameters.momentum().y();
            jacobian(0, 1) = ptInv * parameters.momentum().x();

            const Amg::MatrixX& cov = vertex->covariancePosition();
            covarianceMatrix = cov.similarity(jacobian);
        } else {
            localParameters = Trk::LocalParameters(localPosition);

            Amg::MatrixX jacobian(2, 3);
            jacobian.setZero();
            jacobian(0, 0) = -ptInv * parameters.momentum().y();
            jacobian(0, 1) = ptInv * parameters.momentum().x();
            jacobian(1, 2) = 1.0;

            const Amg::MatrixX& cov = vertex->covariancePosition();
            covarianceMatrix = cov.similarity(jacobian);
        }

        return std::make_unique<Trk::PseudoMeasurementOnTrack>(localParameters, covarianceMatrix, surface);
    }

    int CombinedMuonTrackBuilder::countAEOTs(const Trk::Track* track, const std::string& txt) const {
        if (!track) return 0;
        const Trk::TrackStates* trackTSOS = track->trackStateOnSurfaces();
        int naeots = 0;

        for (const auto* m : *trackTSOS) {
            if (m->alignmentEffectsOnTrack()) naeots++;
        }

        ATH_MSG_DEBUG(" count AEOTs " << txt << " " << naeots);

        // add VEBOSE for checking TSOS order

        Trk::TrackStates::const_iterator it = track->trackStateOnSurfaces()->begin();
        Trk::TrackStates::const_iterator it_end = track->trackStateOnSurfaces()->end();

        int tsos = 0;
        int nperigee = 0;

        for (; it != it_end; ++it) {
            tsos++;

            if ((*it)->type(Trk::TrackStateOnSurface::Perigee)) {
                ATH_MSG_DEBUG("perigee");
                nperigee++;
            }

            if ((*it)->trackParameters()) {
                ATH_MSG_VERBOSE(" check tsos " << tsos << " TSOS tp "
                                               << " r " << (*it)->trackParameters()->position().perp() << " z "
                                               << (*it)->trackParameters()->position().z() << " momentum "
                                               << (*it)->trackParameters()->momentum().mag());
            } else if ((*it)->measurementOnTrack()) {
                ATH_MSG_VERBOSE(" check tsos " << tsos << " TSOS mst "
                                               << " r " << (*it)->measurementOnTrack()->associatedSurface().center().perp() << " z "
                                               << (*it)->measurementOnTrack()->associatedSurface().center().z());
            } else if ((*it)->materialEffectsOnTrack()) {
                ATH_MSG_VERBOSE(" check tsos " << tsos << " TSOS mat "
                                               << " r "
                                               << (*it)->materialEffectsOnTrack()->associatedSurface().globalReferencePoint().perp()
                                               << " z " << (*it)->materialEffectsOnTrack()->associatedSurface().globalReferencePoint().z());
            } else {
                ATH_MSG_VERBOSE(" check tsos other than above " << tsos);
            }
        }

        ATH_MSG_VERBOSE(" track with number of TSOS perigees " << nperigee);

        return naeots;
    }

    void CombinedMuonTrackBuilder::dumpCaloEloss(const Trk::Track* track, const std::string& txt) const {
        // will refit if extrapolated track was definitely bad
        if (!track || !msgLevel(MSG::DEBUG)) return;
        if (!m_trackQuery->isCaloAssociated(*track, Gaudi::Hive::currentContext())) {
            ATH_MSG_DEBUG(txt << " no TSOS in Calorimeter ");
            return;
        }

        const Trk::Track& originalTrack = *track;
        const CaloEnergy* caloEnergy = m_trackQuery->caloEnergy(originalTrack);
        if (caloEnergy) {
            ATH_MSG_DEBUG(txt << " Calorimeter Eloss " << caloEnergy->deltaE());
        } else {
            ATH_MSG_DEBUG(txt << " No Calorimeter Eloss");
        }

        const Trk::TrackStates* trackTSOS = track->trackStateOnSurfaces();

        double Eloss = 0.;
        double idEloss = 0.;
        double caloEloss = 0.;
        double msEloss = 0.;
        double deltaP = 0.;
        double pcalo = 0.;
        double pstart = 0.;
        double eta = 0.;
        double pMuonEntry = 0.;

        for (const auto* m : *trackTSOS) {
            const Trk::MeasurementBase* mot = m->measurementOnTrack();

            if (m->trackParameters()) { pMuonEntry = m->trackParameters()->momentum().mag(); }

            if (mot) {
                Identifier id = Trk::IdentifierExtractor::extract(mot);
                if (id.is_valid()) {
                    // skip after first Muon hit
                    if (m_idHelperSvc->isMuon(id)) { break; }
                }
            }

            if (pstart == 0 && m->trackParameters()) {
                pstart = m->trackParameters()->momentum().mag();
                eta = m->trackParameters()->momentum().eta();

                ATH_MSG_DEBUG("Start pars found eta " << eta << " r " << (m->trackParameters())->position().perp() << " z "
                                                      << (m->trackParameters())->position().z() << " pstart " << pstart);
            }

            if (m->materialEffectsOnTrack()) {
                const Trk::MaterialEffectsOnTrack* meot = dynamic_cast<const Trk::MaterialEffectsOnTrack*>(m->materialEffectsOnTrack());

                if (meot) {
                    if (meot->thicknessInX0() > 20) {
                        const Trk::ScatteringAngles* scatAngles = meot->scatteringAngles();

                        ATH_MSG_DEBUG(" Calorimeter X0  " << meot->thicknessInX0() << "  pointer scat " << scatAngles);

                        if (scatAngles) {
                            pcalo = m->trackParameters()->momentum().mag();
                            double pullPhi = scatAngles->deltaPhi() / scatAngles->sigmaDeltaPhi();
                            double pullTheta = scatAngles->deltaTheta() / scatAngles->sigmaDeltaTheta();

                            ATH_MSG_DEBUG(" Calorimeter scatterer deltaPhi (mrad) "
                                          << 1000 * scatAngles->deltaPhi() << " sigma " << 1000 * scatAngles->sigmaDeltaPhi() << " pull "
                                          << pullPhi << " deltaTheta (mrad) " << 1000 * scatAngles->deltaTheta() << " sigma "
                                          << 1000 * scatAngles->sigmaDeltaTheta() << " pull " << pullTheta);
                        }
                    }

                    const Trk::EnergyLoss* energyLoss = meot->energyLoss();
                    if (energyLoss) {
                        if (m->trackParameters()) {
                            ATH_MSG_DEBUG("Eloss found r " << (m->trackParameters())->position().perp() << " z "
                                                           << (m->trackParameters())->position().z() << " value " << energyLoss->deltaE()
                                                           << " Eloss " << Eloss);
                        }

                        if (m->type(Trk::TrackStateOnSurface::CaloDeposit)) {
                            idEloss = Eloss;
                            caloEloss = std::abs(energyLoss->deltaE());
                            Eloss = 0.;

                            if (m->trackParameters()) { deltaP = m->trackParameters()->momentum().mag() - pcalo; }

                            const Trk::Surface& surface = m->surface();

                            ATH_MSG_DEBUG(" Calorimeter surface " << surface);
                            ATH_MSG_DEBUG(txt << " Calorimeter delta p " << deltaP << " deltaE " << caloEloss
                                              << " delta pID = pcaloEntry-pstart " << pcalo - pstart);

                        } else {
                            Eloss += std::abs(energyLoss->deltaE());
                        }
                    }
                }
            }
        }

        msEloss = Eloss;
        Eloss = idEloss + caloEloss + msEloss;

        ATH_MSG_DEBUG(txt << " eta " << eta << " pstart " << pstart / Gaudi::Units::GeV << " Eloss on TSOS idEloss " << idEloss
                          << " caloEloss " << caloEloss << " msEloss " << msEloss << " Total " << Eloss << " pstart - pMuonEntry "
                          << pstart - pMuonEntry);

        return;
    }

    bool CombinedMuonTrackBuilder::checkTrack(const std::string& txt, const Trk::Track* newTrack, const Trk::Track* track) const {
        if (!newTrack) return false;

        const DataVector<const Trk::TrackParameters>* pars = newTrack->trackParameters();
        if (!pars || pars->empty()) { return false; }

        bool newTrackOK = true;

        DataVector<const Trk::TrackParameters>::const_iterator it = pars->end();
        it = it - 1;

        if ((*it)->position().dot((*it)->momentum().unit()) < 0) {
            newTrackOK = false;
            ATH_MSG_DEBUG(txt << " checkTrack newTrack ALARM position " << (*it)->position() << " direction " << (*it)->momentum().unit());
        } else {
            ATH_MSG_DEBUG(txt << " checkTrack newTrack OK position " << (*it)->position() << " direction " << (*it)->momentum().unit());
        }

        if (!track) { return newTrackOK; }

        for (const Trk::TrackParameters* par : *pars) {
            if (!par->covariance()) { continue; }
            if (!Amg::saneCovarianceDiagonal(*par->covariance())) {
                ATH_MSG_DEBUG(Amg::toString(*par->covariance()));
                ATH_MSG_DEBUG(
                    "covariance matrix has negative diagonal element, "
                    "killing track");
                return false;
            }
        }

        return newTrackOK;
    }

    const Trk::TrackingVolume* CombinedMuonTrackBuilder::getVolume(const EventContext& ctx, const std::string&& vol_name) const {
        /// Tracking geometry is provided by the TrackingGeometryAlg
        SG::ReadCondHandle<Trk::TrackingGeometry> handle(m_trackingGeometryReadKey, ctx);
        if (!handle.isValid()) {
            ATH_MSG_WARNING("Could not retrieve a valid tracking geometry");
            return nullptr;
        }
        return handle.cptr()->trackingVolume(vol_name);
    }
    const AtlasFieldCacheCondObj* CombinedMuonTrackBuilder::getFieldCacheObj(const EventContext& ctx) const {
        SG::ReadCondHandle<AtlasFieldCacheCondObj> readHandle{m_fieldCacheCondObjInputKey, ctx};
        if (!readHandle.isValid()) {
            ATH_MSG_ERROR("Failed to retrieve AtlasFieldCacheCondObj with key " << m_fieldCacheCondObjInputKey.key());
            return nullptr;
        }
        return readHandle.cptr();
    }
    bool CombinedMuonTrackBuilder::loadMagneticField(const EventContext& ctx, MagField::AtlasFieldCache& fieldCache) const {
        const AtlasFieldCacheCondObj* fieldCondObj = getFieldCacheObj(ctx);
        if (!fieldCondObj) return false;
        fieldCondObj->getInitializedCache(fieldCache);
        return true;
    }
    std::vector<std::unique_ptr<const Trk::TrackStateOnSurface>> CombinedMuonTrackBuilder::getCaloTSOSfromMatProvider(
        const Trk::TrackParameters& track_params, const Trk::Track& me_track) const {
        std::vector<std::unique_ptr<const Trk::TrackStateOnSurface>> to_ret;
        std::unique_ptr<std::vector<const Trk::TrackStateOnSurface*>> tsos_vec{m_materialUpdator->getCaloTSOS(track_params, me_track)};
        if (tsos_vec) {
            to_ret.reserve(tsos_vec->size());
            for (const Trk::TrackStateOnSurface* tsos : *tsos_vec) to_ret.emplace_back(tsos);
        }
        return to_ret;
    }

}  // namespace Rec<|MERGE_RESOLUTION|>--- conflicted
+++ resolved
@@ -1626,16 +1626,7 @@
 
                 ATH_MSG_DEBUG(" itsosMiddle " << itsosMiddle << " tsosnr size " << scatter_tsos.size());
 
-<<<<<<< HEAD
                 std::unique_ptr<Trk::MaterialEffectsOnTrack> meotNew = std::make_unique<Trk::MaterialEffectsOnTrack>(X0tot, std::move(scatNew), energyLossNew, surfNew, meotPattern);
-=======
-                auto meotNew = std::make_unique<Trk::MaterialEffectsOnTrack>(
-                  X0tot,
-                  std::move(scatNew),
-                  std::move(energyLossNew),
-                  surfNew,
-                  meotPattern);
->>>>>>> 49b21447
 
                 std::unique_ptr<Trk::TrackParameters> parsNew = mid_scatter->trackParameters()->uniqueClone();
                 std::bitset<Trk::TrackStateOnSurface::NumberOfTrackStateOnSurfaceTypes> typePatternScat(0);
@@ -2787,19 +2778,9 @@
                 std::bitset<Trk::MaterialEffectsBase::NumberOfMaterialEffectsTypes> typePattern;
                 typePattern.set(Trk::MaterialEffectsBase::EnergyLossEffects);
 
-<<<<<<< HEAD
                 std::unique_ptr<Trk::MaterialEffectsOnTrack> materialEffects =
                     std::make_unique<Trk::MaterialEffectsOnTrack>(0., std::move(caloEnergy), (**s).trackParameters()->associatedSurface(), typePattern);
                  
-=======
-                auto materialEffects =
-                  std::make_unique<const Trk::MaterialEffectsOnTrack>(
-                    0.,
-                    std::unique_ptr<const Trk::EnergyLoss>(caloEnergy),
-                    (**s).trackParameters()->associatedSurface(),
-                    typePattern);
-
->>>>>>> 49b21447
                 // create TSOS
 
                 std::bitset<Trk::TrackStateOnSurface::NumberOfTrackStateOnSurfaceTypes> type;
