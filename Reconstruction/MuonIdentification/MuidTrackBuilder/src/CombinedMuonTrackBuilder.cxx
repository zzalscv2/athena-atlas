--- conflicted
+++ resolved
@@ -440,7 +440,6 @@
 
     // match extrapolated indet track to inner calorimeter scattering surface
     // provided momentum defined (solenoid on)
-<<<<<<< HEAD
     MagField::AtlasFieldCache    fieldCache;
     // Get field cache object
     EventContext ctx = Gaudi::Hive::currentContext();
@@ -449,16 +448,12 @@
    
     if (fieldCondObj == nullptr) {
       ATH_MSG_ERROR("SCTSiLorentzAngleCondAlg : Failed to retrieve AtlasFieldCacheCondObj with key " << m_fieldCacheCondObjInputKey.key());
-      return 0;
+      return nullptr;
     }
     fieldCondObj->getInitializedCache (fieldCache);
     
     if (surface && fieldCache.solenoidOn() && !m_updateWithCaloTG) {
-        const Trk::TrackStateOnSurface* innerTSOS = 0;
-=======
-    if (surface && m_magFieldSvc->solenoidOn() && !m_updateWithCaloTG) {
         const Trk::TrackStateOnSurface* innerTSOS = nullptr;
->>>>>>> 9c1b7e07
 
         if (m_useCaloTG) {
             ATH_MSG_VERBOSE(" Retriving Calorimeter TSOS from " << __func__ << " at line " << __LINE__);
@@ -983,13 +978,8 @@
     fieldCondObj->getInitializedCache (fieldCache);
 
     // no SA fit with vertex constraint for Toroid off data
-<<<<<<< HEAD
     if (m_trackQuery->isLineFit(inputSpectrometerTrack) && !fieldCache.toroidOn()) {
-        return 0;
-=======
-    if (m_trackQuery->isLineFit(inputSpectrometerTrack) && !m_magFieldSvc->toroidOn()) {
         return nullptr;
->>>>>>> 9c1b7e07
     }
 
     if (msgLvl(MSG::DEBUG)) {
