--- conflicted
+++ resolved
@@ -47,7 +47,6 @@
 
 namespace Rec {
 
-<<<<<<< HEAD
     CombinedMuonTrackBuilder::~CombinedMuonTrackBuilder() {}
     CombinedMuonTrackBuilder::CombinedMuonTrackBuilder(const std::string& type, const std::string& name, const IInterface* parent) :
         AthAlgTool(type, name, parent),
@@ -142,8 +141,7 @@
     StatusCode CombinedMuonTrackBuilder::initialize() {
         ATH_CHECK(AthAlgTool::initialize());
 
-        ATH_MSG_DEBUG("Initializing CombinedMuonTrackBuilder"
-                      << " - package version " << PACKAGE_VERSION);
+        ATH_MSG_DEBUG("Initializing CombinedMuonTrackBuilder");
         ATH_MSG_DEBUG(" with options: ");
 
         if (m_allowCleanerVeto) ATH_MSG_DEBUG(" AllowCleanerVeto");
@@ -312,277 +310,6 @@
             ATH_CHECK(m_alignUncertTool_theta.retrieve());
             ATH_CHECK(m_alignUncertTool_phi.retrieve());
         }
-=======
-CombinedMuonTrackBuilder::~CombinedMuonTrackBuilder(){}
-CombinedMuonTrackBuilder::CombinedMuonTrackBuilder(const std::string& type, const std::string& name,
-                                                   const IInterface* parent):
-      AthAlgTool(type, name, parent),
-      m_alignUncertTool_theta("Muon::MuonAlignmentUncertTool/MuonAlignmentUncertToolTheta"),
-      m_alignUncertTool_phi("Muon::MuonAlignmentUncertTool/MuonAlignmentUncertToolPhi"),
-      m_magFieldProperties(Trk::FullField),
-      m_allowCleanerVeto(true),
-      m_cleanCombined(true),
-      m_cleanStandalone(true),
-      m_perigeeAtSpectrometerEntrance(false),
-      m_reallocateMaterial(true),
-      m_badFitChi2(2.5),
-      m_largeImpact(100. * Gaudi::Units::mm),
-      m_largeMomentumChange(0.05),
-      m_largeMomentumError(0.15),
-      m_largePhiError(0.020),
-      m_lineMomentum(2. * Gaudi::Units::GeV),
-      m_lowMomentum(10. * Gaudi::Units::GeV),
-      m_maxWarnings(10),  // MessageHelper configuration
-      m_minEnergy(0.3 * Gaudi::Units::GeV),
-      m_numberSigmaFSR(2.5),
-      m_redoRots(false),
-      m_vertex2DSigmaRPhi(100. * Gaudi::Units::mm),
-      m_vertex2DSigmaZ(100. * Gaudi::Units::meter),
-      m_vertex3DSigmaRPhi(6. * Gaudi::Units::mm),
-      m_vertex3DSigmaZ(60. * Gaudi::Units::mm),
-      m_zECToroid(10. * Gaudi::Units::meter),
-      m_indetSlimming(false),
-      m_inputSlimming(false),
-      m_calorimeterVolume(nullptr),
-      m_indetVolume(nullptr),
-      m_beamAxis(nullptr),
-      m_perigeeSurface(nullptr),
-      m_sigmaPhiSector(0),
-      m_vertex(nullptr),
-      m_countAcceptedStandaloneFit(0),
-      m_countBeamAxis(0),
-      m_countCombinedCleanerVeto(0),
-      m_countDegradedStandaloneFit(0),
-      m_countExtensionCleanerVeto(0),
-      m_countStandaloneCleanerVeto(0),
-      m_countVertexRegion(0),
-      m_messageHelper(nullptr),
-      m_updateWithCaloTG(false),
-      m_useCaloTG(false),
-      m_iterateCombinedTrackFit(false),
-      m_refineELossCombinedTrackFit(true),
-      m_refineELossStandAloneTrackFit(true),
-      m_addElossID(true),
-      m_addIDMSerrors(true),
-      m_useRefitTrackError(true) {
-    m_messageHelper = std::make_unique<MessageHelper>(*this);
-
-    declareInterface<ICombinedMuonTrackBuilder>(this);
-    declareProperty("AllowCleanerVeto", m_allowCleanerVeto);
-    declareProperty("CleanCombined", m_cleanCombined);
-    declareProperty("CleanStandalone", m_cleanStandalone);
-    declareProperty("PerigeeAtSpectrometerEntrance", m_perigeeAtSpectrometerEntrance);
-    declareProperty("ReallocateMaterial", m_reallocateMaterial);
-    declareProperty("BadFitChi2", m_badFitChi2);
-    declareProperty("LargeImpact", m_largeImpact);
-    declareProperty("LargeMomentumChange", m_largeMomentumChange);
-    declareProperty("LargeMomentumError", m_largeMomentumError);
-    declareProperty("LargePhiError", m_largePhiError);
-    declareProperty("LineMomentum", m_lineMomentum);
-    declareProperty("LowMomentum", m_lowMomentum);
-    declareProperty("MaxNumberOfWarnings", m_maxWarnings,
-                    "Maximum number of permitted WARNING messages per message type.");
-    declareProperty("MinEnergy", m_minEnergy);
-    declareProperty("NumberSigmaFSR", m_numberSigmaFSR);
-    declareProperty("Vertex2DSigmaRPhi", m_vertex2DSigmaRPhi);
-    declareProperty("Vertex2DSigmaZ", m_vertex2DSigmaZ);
-    declareProperty("Vertex3DSigmaRPhi", m_vertex3DSigmaRPhi);
-    declareProperty("Vertex3DSigmaZ", m_vertex3DSigmaZ);
-    declareProperty("zECToroid", m_zECToroid);
-    declareProperty("AlignmentUncertToolTheta"  , m_alignUncertTool_theta);
-    declareProperty("AlignmentUncertToolPhi"    , m_alignUncertTool_phi);
-
-
-    // deprecated
-    declareProperty("IndetSlimming", m_indetSlimming);
-    declareProperty("InputSlimming", m_inputSlimming);
-
-    declareProperty("UpdateWithCaloTG", m_updateWithCaloTG);
-    declareProperty("UseCaloTG", m_useCaloTG);
-    declareProperty("IterateCombinedTrackFit", m_iterateCombinedTrackFit);
-    declareProperty("RefineELossCombinedTrackFit", m_refineELossCombinedTrackFit);
-    declareProperty("RefineELossStandAloneTrackFit", m_refineELossStandAloneTrackFit);
-    declareProperty("AddElossID", m_addElossID);
-    declareProperty("AddIDMSerrors", m_addIDMSerrors);
-    declareProperty("UseRefitTrackError", m_useRefitTrackError);
-}
-
-
-StatusCode CombinedMuonTrackBuilder::initialize() {
-    ATH_CHECK(AthAlgTool::initialize());
-
-    ATH_MSG_DEBUG("Initializing CombinedMuonTrackBuilder");
-    ATH_MSG_DEBUG(" with options: ");
-
-    if (m_allowCleanerVeto) ATH_MSG_DEBUG(" AllowCleanerVeto");
-    if (m_cleanCombined) ATH_MSG_DEBUG(" CleanCombined");
-    if (m_cleanStandalone) ATH_MSG_DEBUG(" CleanStandalone");
-    if (m_perigeeAtSpectrometerEntrance) ATH_MSG_DEBUG(" PerigeeAtSpectrometerEntrance");
-
-    m_perigeeAtSpectrometerEntranceLocal = m_perigeeAtSpectrometerEntrance;
-
-    if (m_reallocateMaterial) ATH_MSG_DEBUG(" ReallocateMaterial");
-    if (!m_cscRotCreator.empty()) ATH_MSG_DEBUG(" RedoCscRots");
-    if (!m_mdtRotCreator.empty()) ATH_MSG_DEBUG(" RedoMdtRots");
-    if (!m_muonErrorOptimizer.empty()) ATH_MSG_DEBUG(" ErrorOptimisation");
-    if (!m_muonHoleRecovery.empty()) ATH_MSG_DEBUG(" HoleRecovery");
-
-    // fill WARNING messages
-    m_messageHelper->setMaxNumberOfMessagesPrinted(m_maxWarnings);
-    m_messageHelper->setNumberOfMessages(50);
-    m_messageHelper->setMessage(0, "combinedFit:: missing MeasuredPerigee for indet track");
-    m_messageHelper->setMessage(1, "combinedFit:: fail with MS removed by cleaner");
-    m_messageHelper->setMessage(2, "combinedFit:: fail with perigee outside indet");
-    m_messageHelper->setMessage(3, "combinedFit:: fail with missing caloEnergy");
-    m_messageHelper->setMessage(4, "combinedFit:: final combined track lost, this should not happen");
-    m_messageHelper->setMessage(5, "indetExtension:: reject with insufficient MS measurements");
-    m_messageHelper->setMessage(6, "standaloneFit:: input vertex fails dynamic_cast");
-    m_messageHelper->setMessage(7, "standaloneFit:: missing MeasuredPerigee for spectrometer track");
-    m_messageHelper->setMessage(8, "standaloneFit:: missing TrackParameters on prefit");
-    m_messageHelper->setMessage(9, "standaloneFit:: prefit fails parameter extrapolation to calo");
-    m_messageHelper->setMessage(10, "standaloneFit:: extrapolated track missing TrackParameters at calo scatterer");
-    m_messageHelper->setMessage(11, "standaloneFit:: final track lost, this should not happen");
-    m_messageHelper->setMessage(12, "standaloneFit:: fail as calo incorrectly described");
-    m_messageHelper->setMessage(13, "standaloneRefit:: fail track as no TSOS with type CaloDeposit");
-    m_messageHelper->setMessage(14, "standaloneRefit:: no inner material");
-    m_messageHelper->setMessage(15, "standaloneRefit:: no inner parameters");
-    m_messageHelper->setMessage(16, "standaloneRefit:: innerScattering dynamic_cast failed");
-    m_messageHelper->setMessage(17, "standaloneRefit:: no TSOS of type CaloDeposit found");
-    m_messageHelper->setMessage(18, "standaloneRefit:: no inner scattering TSOS found");
-    m_messageHelper->setMessage(19, "standaloneRefit:: no middle material");
-    m_messageHelper->setMessage(20, "standaloneRefit:: no middle parameters");
-    m_messageHelper->setMessage(21, "standaloneRefit:: no CaloDeposit TSOS found");
-    m_messageHelper->setMessage(22, "standaloneRefit:: no outer material");
-    m_messageHelper->setMessage(23, "standaloneRefit:: no outer parameters");
-    m_messageHelper->setMessage(24, "standaloneRefit:: outerScattering dynamic_cast failed");
-    m_messageHelper->setMessage(25, "standaloneRefit:: no outerScattering or CaloDeposit TSOS found");
-    m_messageHelper->setMessage(26, "standaloneRefit:: failed propagation to innerTSOS");
-    m_messageHelper->setMessage(27, "standaloneRefit:: failed propagation to middleTSOS");
-    m_messageHelper->setMessage(28, "standaloneRefit:: fail as calo incorrectly described");
-    m_messageHelper->setMessage(29, "fit:: particle hypothesis must be 0 or 2 (nonInteracting or muon). Requested: ");
-    m_messageHelper->setMessage(30,
-                                "fit:: about to add the TSOS's describing calorimeter association to a combined muon");
-    m_messageHelper->setMessage(31, "fit:: particle hypothesis must be 0 or 2 (nonInteracting or muon). Requested: ");
-    m_messageHelper->setMessage(32, "fit:: particle hypothesis must be 0 or 2 (nonInteracting or muon). Requested: ");
-    m_messageHelper->setMessage(33,
-                                "fit:: combined muon track is missing the TSOS's describing calorimeter association");
-    m_messageHelper->setMessage(34, "appendSelectedTSOS:: skip duplicate measurement");
-    m_messageHelper->setMessage(35, "caloEnergyParameters:: muonTrack without caloEnergy association");
-    m_messageHelper->setMessage(36, "caloEnergyParameters:: combinedTrack without caloEnergy association");
-    m_messageHelper->setMessage(37, "createMuonTrack:: should never happen: FSR caloEnergy delete");
-    m_messageHelper->setMessage(38, "createSpectrometerTSOS:: missing MeasuredPerigee for spectrometer track");
-    m_messageHelper->setMessage(39, "createSpectrometerTSOS:: skip unrecognized TSOS without TrackParameters. Type: ");
-    m_messageHelper->setMessage(40, "createSpectrometerTSOS:: skip duplicate measurement on same Surface. Type: ");
-    m_messageHelper->setMessage(41, "entrancePerigee:: missing TrackingGeometrySvc - no perigee will be added at MS entrance");
-    m_messageHelper->setMessage(42, "extrapolatedParameters:: missing MeasuredPerigee for spectrometer track");
-    m_messageHelper->setMessage(43, "extrapolatedParameters:: missing spectrometer parameters on spectrometer track");
-    m_messageHelper->setMessage(44, "final track lost, this should not happen");
-    m_messageHelper->setMessage(45, "momentumUpdate:: update failed, keeping original value");
-    m_messageHelper->setMessage(46, "reallocateMaterial:: null perigeeStartValue");
-    m_messageHelper->setMessage(47, "reallocateMaterial:: refit fails");
-    m_messageHelper->setMessage(48, "standaloneFit:: insufficient measurements on input spectrometer track");
-    m_messageHelper->setMessage(49, "standaloneFit:: inconsistent TSOS on input spectrometer track");
-
-    ATH_CHECK(m_printer.retrieve());
-
-    ATH_CHECK(m_caloEnergyParam.retrieve());
-    ATH_MSG_DEBUG("Retrieved tool " << m_caloEnergyParam);
-    ATH_CHECK(m_caloTSOS.retrieve());
-    ATH_MSG_DEBUG("Retrieved tool " << m_caloTSOS);
-    ATH_CHECK(m_cleaner.retrieve());
-    ATH_MSG_DEBUG("Retrieved tool " << m_cleaner);
-
-    if (!m_cscRotCreator.empty()) {
-        m_redoRots = true;
-        ATH_CHECK(m_cscRotCreator.retrieve());
-        ATH_MSG_DEBUG("Retrieved tool " << m_cscRotCreator);
-    }
-
-    ATH_CHECK(m_extrapolator.retrieve());
-    ATH_MSG_DEBUG("Retrieved tool " << m_extrapolator);
-    ATH_CHECK(m_fitter.retrieve());
-    ATH_MSG_DEBUG("Retrieved tool " << m_fitter);
-    ATH_CHECK(m_fitterSL.retrieve());
-    ATH_MSG_DEBUG("Retrieved tool " << m_fitterSL);
-    ATH_CHECK(m_idHelperSvc.retrieve());
-    ATH_MSG_DEBUG("Retrieved tool " << m_idHelperSvc);
-    ATH_CHECK(m_intersector.retrieve());
-    ATH_MSG_DEBUG("Retrieved tool " << m_intersector);
-    /// handle to the magnetic field cache
-    ATH_CHECK(m_fieldCacheCondObjInputKey.initialize());
-    ATH_MSG_DEBUG("Setup handle for key " << m_fieldCacheCondObjInputKey);
-
-    if (!m_materialAllocator.empty()) {
-        ATH_CHECK(m_materialAllocator.retrieve());
-        ATH_MSG_DEBUG("Retrieved tool " << m_materialAllocator);
-    }
-
-    if (!m_mdtRotCreator.empty()) {
-        m_redoRots = true;
-        ATH_CHECK(m_mdtRotCreator.retrieve());
-        ATH_MSG_DEBUG("Retrieved tool " << m_mdtRotCreator);
-    }
-
-    if (!m_muonErrorOptimizer.empty()) {
-        ATH_CHECK(m_muonErrorOptimizer.retrieve());
-        ATH_MSG_DEBUG("Retrieved tool " << m_muonErrorOptimizer);
-    }
-
-    if (!m_muonHoleRecovery.empty()) {
-        ATH_CHECK(m_muonHoleRecovery.retrieve());
-        ATH_MSG_DEBUG("Retrieved tool " << m_muonHoleRecovery);
-    }
-
-    ATH_CHECK(m_propagator.retrieve());
-    ATH_MSG_DEBUG("Retrieved tool " << m_propagator);
-    ATH_CHECK(m_propagatorSL.retrieve());
-    ATH_MSG_DEBUG("Retrieved tool " << m_propagatorSL);
-    ATH_CHECK(m_trackQuery.retrieve());
-    ATH_MSG_DEBUG("Retrieved tool " << m_trackQuery);
-    ATH_CHECK(m_trackSummary.retrieve());
-    ATH_MSG_DEBUG("Retrieved tool " << m_trackSummary);
-    ATH_CHECK(m_materialUpdator.retrieve());
-    ATH_MSG_DEBUG("Retrieved tool " << m_materialUpdator);
-
-    if (m_trackingGeometryReadKey.empty()){
-        ATH_CHECK(m_trackingGeometrySvc.retrieve());
-        ATH_MSG_DEBUG("Retrieved Svc " << m_trackingGeometrySvc);
-    } else {
-        ATH_CHECK(m_trackingGeometryReadKey.initialize());
-    }
-    // need to know which TrackingVolume we are in: indet/calo/spectrometer
-    ATH_CHECK(m_trackingVolumesSvc.retrieve());
-    ATH_MSG_DEBUG("Retrieved Svc " << m_trackingVolumesSvc);
-
-    m_calorimeterVolume =
-        std::make_unique<Trk::Volume>(m_trackingVolumesSvc->volume(Trk::ITrackingVolumesSvc::MuonSpectrometerEntryLayer));
-    m_indetVolume = std::make_unique<Trk::Volume>(m_trackingVolumesSvc->volume(Trk::ITrackingVolumesSvc::CalorimeterEntryLayer));
-
-    // sigma of phi sector for pseudo-measurement constraint
-    m_sigmaPhiSector = std::tan(0.125 * M_PI / std::sqrt(12.));
-
-    // create beamAxis and vertexRegion for constrained (projective) track fits
-    Amg::Vector3D origin(0., 0., 0.);
-    m_perigeeSurface = std::make_unique<Trk::PerigeeSurface>(origin);
-
-    AmgSymMatrix(3) beamAxisCovariance;
-    beamAxisCovariance.setZero();
-    (beamAxisCovariance)(0, 0) = m_vertex2DSigmaRPhi * m_vertex2DSigmaRPhi;
-    (beamAxisCovariance)(1, 1) = m_vertex2DSigmaRPhi * m_vertex2DSigmaRPhi;
-    (beamAxisCovariance)(2, 2) = m_vertex2DSigmaZ * m_vertex2DSigmaZ;
-    m_beamAxis                 = std::make_unique<Trk::RecVertex>(origin, beamAxisCovariance);
-
-    AmgSymMatrix(3) vertexRegionCovariance;
-    vertexRegionCovariance.setZero();
-    (vertexRegionCovariance)(0, 0) = m_vertex3DSigmaRPhi * m_vertex3DSigmaRPhi;
-    (vertexRegionCovariance)(1, 1) = m_vertex3DSigmaRPhi * m_vertex3DSigmaRPhi;
-    (vertexRegionCovariance)(2, 2) = m_vertex3DSigmaZ * m_vertex3DSigmaZ;
-    m_vertex                       = std::make_unique<Trk::RecVertex>(origin, vertexRegionCovariance);
-    if (m_addIDMSerrors) {
-        ATH_CHECK(m_alignUncertTool_theta.retrieve());
-        ATH_CHECK(m_alignUncertTool_phi.retrieve());
-    }
->>>>>>> 3df8816f
 #ifndef NDEBUG
         ATH_MSG_DEBUG(" vertex region: ");
         m_vertex->dump(msg(MSG::DEBUG));
