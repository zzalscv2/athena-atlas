--- conflicted
+++ resolved
@@ -18,105 +18,13 @@
 
 namespace MuonCombined {
 
-<<<<<<< HEAD
     MuonCombinedStacoTagTool::MuonCombinedStacoTagTool(const std::string& type, const std::string& name, const IInterface* parent) :
         AthAlgTool(type, name, parent) {
         declareInterface<IMuonCombinedTagTool>(this);
-=======
-  MuonCombinedStacoTagTool::MuonCombinedStacoTagTool(const std::string& type, const std::string& name, const IInterface* parent) :
-    AthAlgTool(type, name, parent)
-  {
-    declareInterface<IMuonCombinedTagTool>(this);
-  }
-
-  StatusCode MuonCombinedStacoTagTool::initialize() {
-    ATH_MSG_INFO( "Initializing MuonCombinedStacoTagTool" );
-    ATH_CHECK(m_printer.retrieve());
-    ATH_CHECK(m_tagTool.retrieve());
-    ATH_CHECK(m_extrapolator.retrieve());
-    ATH_CHECK(m_caloExtTool.retrieve());
-    return StatusCode::SUCCESS;
-  }
-
-  void MuonCombinedStacoTagTool::combine( const MuonCandidate& muonCandidate, const std::vector<const InDetCandidate*>& indetCandidates, InDetCandidateToTagMap& tagMap,
-					  TrackCollection* combTracks, TrackCollection* METracks) const {
-
-    if(!combTracks || !METracks) ATH_MSG_WARNING("No TrackCollection passed");
-
-    // only combine if the back extrapolation was successfull
-    if( !muonCandidate.extrapolatedTrack() ||
-	!muonCandidate.extrapolatedTrack()->perigeeParameters() ||
-	!muonCandidate.extrapolatedTrack()->perigeeParameters()->covariance() ) return;
-
-    std::unique_ptr<const Trk::Perigee> bestPerigee;
-    const InDetCandidate*     bestCandidate = nullptr;
-    double              bestChi2=2e20;
-
-    // loop over ID candidates
-    for( const auto *const idTP : indetCandidates ){
-
-      //skip tracklets
-      if(idTP->isSiliconAssociated()) continue;
-
-      // ensure that also the id has a perigee with covariance
-      if( !idTP->indetTrackParticle().perigeeParameters().covariance() ) continue;
-
-      //ensure that id tp can be extrapolated to something
-      std::unique_ptr<Trk::CaloExtension> caloExtension = m_caloExtTool->caloExtension(idTP->indetTrackParticle());
-      if(!caloExtension) continue;
-      if(caloExtension->caloLayerIntersections().empty()) continue;
-
-      const Trk::Perigee* idPer = &idTP->indetTrackParticle().perigeeParameters();
-      const Trk::Perigee* msPer = muonCandidate.extrapolatedTrack()->perigeeParameters();
-
-      // check that the to perigee surfaces are the same
-      if( idPer->associatedSurface() != msPer->associatedSurface() ){
-
-        // extrapolate to id surface
-        const Trk::TrackParameters* exPars = m_extrapolator->extrapolate(*muonCandidate.extrapolatedTrack(),idPer->associatedSurface());
-        if( !exPars ) {
-          ATH_MSG_WARNING("The ID and MS candidates are not expressed at the same surface: id r "
-                          << idTP->indetTrackParticle().perigeeParameters().associatedSurface().center().perp()
-                          << " z " << idTP->indetTrackParticle().perigeeParameters().associatedSurface().center().z()
-                          << " ms r " << muonCandidate.extrapolatedTrack()->perigeeParameters()->associatedSurface().center().perp()
-                          << " z " << muonCandidate.extrapolatedTrack()->perigeeParameters()->associatedSurface().center().z()
-                          << " and extrapolation failed");
-          continue;
-        }else{
-          msPer = dynamic_cast<const Trk::Perigee*>(exPars);
-          if( !msPer ) {
-            ATH_MSG_WARNING("Extrapolation did not return a perigee!");
-            delete exPars;
-            continue;
-          }
-        }
-      }
-      double chi2 = 0;
-      std::unique_ptr<const Trk::Perigee> perigee = theCombIdMu(idTP->indetTrackParticle().perigeeParameters(),*muonCandidate.extrapolatedTrack()->perigeeParameters(),chi2);
-      if( msPer != muonCandidate.extrapolatedTrack()->perigeeParameters() ) delete msPer;
-      if( !perigee ) {
-	ATH_MSG_DEBUG("Combination failed");
-	continue;
-      }
-      if( chi2 < bestChi2 ){
-	bestChi2 = chi2;
-	bestPerigee = std::move(perigee);
-	bestCandidate = idTP;
-      }
-    }
-    if( bestCandidate ){
-      double outerMatchChi2 = 1e19;
-      if( bestCandidate->indetTrackParticle().trackLink().isValid() ){
-	outerMatchChi2 = m_tagTool->chi2(*bestCandidate->indetTrackParticle().track(),*muonCandidate.extrapolatedTrack());
-      }
-      ATH_MSG_DEBUG("Combined Muon with ID " << m_printer->print(*bestPerigee) << " match chi2 " << bestChi2 << " outer match " << outerMatchChi2 );
-      StacoTag* tag = new StacoTag(muonCandidate,bestPerigee,bestChi2);
-      tagMap.addEntry(bestCandidate,tag);
->>>>>>> 3df8816f
     }
 
     StatusCode MuonCombinedStacoTagTool::initialize() {
-        ATH_MSG_INFO("Initializing MuonCombinedStacoTagTool - package version " << PACKAGE_VERSION);
+        ATH_MSG_INFO("Initializing MuonCombinedStacoTagTool");
         ATH_CHECK(m_printer.retrieve());
         ATH_CHECK(m_tagTool.retrieve());
         ATH_CHECK(m_extrapolator.retrieve());
