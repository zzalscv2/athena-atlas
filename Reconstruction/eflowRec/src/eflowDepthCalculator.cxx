--- conflicted
+++ resolved
@@ -162,105 +162,93 @@
   for (int i = 0; i <= m_nDepth; i++)  m_layerDepth[i] = 0.0;
   eta = fabs(eta);
 
-<<<<<<< HEAD
-
-  if (eta >= 2.5) {
-
-    return nullptr;
-  }
-  else {
-
-=======
->>>>>>> 67ee6a32
-    const double theta = 2.0 * atan( exp(-eta) );
-    const double sinTheta = sin(theta);
-
-    if (theta > thetaEMBbottomRight) {
-      m_layerDepth[EMB1] = m_preEMBat0eta / sinTheta;
-      if (theta < thetaEMEtopLeft) m_layerDepth[EME1] = m_LArGap;
-    }
-    else {
-      m_layerDepth[EME1] = m_preEMEat19eta;
-      if (eta < 1.9) m_layerDepth[EME1] += (1.9 - eta) * (preEMBbottomRight - m_preEMEat19eta) / (1.9 - etaEMBbottomRight);
-    }
-
-    if (theta < thetaHECtopLeft) m_layerDepth[HEC1] = m_preHEC;
-    if (theta < thetaFCALtopLeft) m_layerDepth[FCAL0] = m_preFCAL;
-    if (theta > thetaTileExtBottomRight)  m_layerDepth[Tile1] = m_cryostatAt0eta / sinTheta;
-
+  const double theta = 2.0 * atan( exp(-eta) );
+  const double sinTheta = sin(theta);
+
+  if (theta > thetaEMBbottomRight) {
+    m_layerDepth[EMB1] = m_preEMBat0eta / sinTheta;
+    if (theta < thetaEMEtopLeft) m_layerDepth[EME1] = m_LArGap;
+  }
+  else {
+    m_layerDepth[EME1] = m_preEMEat19eta;
+    if (eta < 1.9) m_layerDepth[EME1] += (1.9 - eta) * (preEMBbottomRight - m_preEMEat19eta) / (1.9 - etaEMBbottomRight);
+  }
+  
+  if (theta < thetaHECtopLeft) m_layerDepth[HEC1] = m_preHEC;
+  if (theta < thetaFCALtopLeft) m_layerDepth[FCAL0] = m_preFCAL;
+  if (theta > thetaTileExtBottomRight)  m_layerDepth[Tile1] = m_cryostatAt0eta / sinTheta;
+  
+  for (int i = 0; i < 3; i++) {
+    m_layerDepth[EMB2+i] = m_EMBlambdaPerUnitLength * lengthThroughBox(theta, m_EMBzMin, m_EMBzMax, m_EMBlayerR[i], m_EMBlayerR[i+1]);
+    m_layerDepth[EME2+i] = m_EMBlambdaPerUnitLength * lengthThroughBox(theta, m_EMElayerZ[i], m_EMElayerZ[i+1], m_EMErMin, m_EMErMax);
+  }
+
+  for (int i = 0; i < 4; i++)  m_layerDepth[HEC2+i] = m_tileLambdaPerUnitLength * lengthThroughBox(theta, m_HEClayerZ[i], m_HEClayerZ[i+1], m_HECrMin, m_HECrMax);
+  for (int i = 0; i < 3; i++)  m_layerDepth[FCAL0+i] = m_fcalLambdaPerUnitLength[i] * lengthThroughBox(theta, m_FCALlayerZ[i], m_FCALlayerZ[i+1], m_FCALrMin, m_FCALrMax);
+
+  if (eta <= 0.7) {
+
+    for (int i = 0; i < 3; i++)
+      m_layerDepth[2*i+TileGap12] = m_tileLambdaPerUnitLength * lengthThroughBox(theta, m_tileBarZmin, m_tileBarZmax, m_tileBarLayerR[i], m_tileBarLayerR[i+1]);
+  }
+  else if (eta < 1.0) {
+    
+    bool haveIncludedGap = false;
+    double tileGap = m_tileGapAt1eta;
+    double tileBar, tileExt, temp;
+    
     for (int i = 0; i < 3; i++) {
-      m_layerDepth[EMB2+i] = m_EMBlambdaPerUnitLength * lengthThroughBox(theta, m_EMBzMin, m_EMBzMax, m_EMBlayerR[i], m_EMBlayerR[i+1]);
-      m_layerDepth[EME2+i] = m_EMBlambdaPerUnitLength * lengthThroughBox(theta, m_EMElayerZ[i], m_EMElayerZ[i+1], m_EMErMin, m_EMErMax);
-    }
-
-    for (int i = 0; i < 4; i++)  m_layerDepth[HEC2+i] = m_tileLambdaPerUnitLength * lengthThroughBox(theta, m_HEClayerZ[i], m_HEClayerZ[i+1], m_HECrMin, m_HECrMax);
-    for (int i = 0; i < 3; i++)  m_layerDepth[FCAL0+i] = m_fcalLambdaPerUnitLength[i] * lengthThroughBox(theta, m_FCALlayerZ[i], m_FCALlayerZ[i+1], m_FCALrMin, m_FCALrMax);
-
-    if (eta <= 0.7) {
-
-      for (int i = 0; i < 3; i++)
-	m_layerDepth[2*i+TileGap12] = m_tileLambdaPerUnitLength * lengthThroughBox(theta, m_tileBarZmin, m_tileBarZmax, m_tileBarLayerR[i], m_tileBarLayerR[i+1]);
-    }
-    else if (eta < 1.0) {
-
-      bool haveIncludedGap = false;
-      double tileGap = m_tileGapAt1eta;
-      double tileBar, tileExt, temp;
-
-      for (int i = 0; i < 3; i++) {
-
-	 tileBar = m_tileLambdaPerUnitLength * lengthThroughBox(theta, m_tileBarZmin, m_tileBarZmax, m_tileBarLayerR[i], m_tileBarLayerR[i+1]);
-	 tileExt = m_tileLambdaPerUnitLength * lengthThroughBox(theta, m_tileExtZmin, m_tileExtZmax, m_tileExtLayerR[i], m_tileExtLayerR[i+1]);
-
-	 if (1 == i)
-	   tileExt += m_tileLambdaPerUnitLength * lengthThroughBox(theta, m_itc1Zmin, m_itc1Zmax, m_itc1Rmin, m_itc1Rmax);
-	 else if (2 == i)
-	   tileExt += m_tileLambdaPerUnitLength * lengthThroughBox(theta, m_itc2Zmin, m_itc2Zmax, m_itc2Rmin, m_itc2Rmax);
-
-	 if (tileBar > 0.0 && tileExt > 0.0) {
-
-	   temp = tileBar + tileExt;
-	   
-	   if (!haveIncludedGap) {
-	     temp += tileGap;
-	     haveIncludedGap = true;
-	   }
-
-	   m_layerDepth[2*i+TileGap12] = temp;
-	 }
-	 else if (tileBar == 0.0 && tileExt > 0.0) {
-
-	   m_layerDepth[2*i+TileGap12] = tileExt;
-	   
-	   if (i > 0 && !haveIncludedGap) {
-	     m_layerDepth[2*i+Tile1] = tileGap;
-	     haveIncludedGap = true;
-	   }
-	 }
-	 else {
-
-	   m_layerDepth[2*i+TileGap12] = tileBar;
-	 }
-      }      
-    }
-    else {
-
-      double temp = 0.0;
-
-      for (int i = ORIGIN; i <= Tile1; i++)  temp += m_layerDepth[i];
-      if (temp < m_inclusivePreTileExt)  m_layerDepth[Tile1] += m_inclusivePreTileExt - temp;
-
-      for (int i = 0; i < 3; i++)
-	m_layerDepth[2*i+TileGap12] = m_tileLambdaPerUnitLength * lengthThroughBox(theta, m_tileExtZmin, m_tileExtZmax, m_tileExtLayerR[i], m_tileExtLayerR[i+1]);
-    }
-
-
-    for (int i = 1; i <= m_nDepth; i++) {
-      if (m_layerDepth[i] == 0.0) m_layerDepth[i] = filler;
-      m_layerDepth[i] += m_layerDepth[i-1];
-    }
-
-
-    return m_layerDepth;
-}
-
+
+      tileBar = m_tileLambdaPerUnitLength * lengthThroughBox(theta, m_tileBarZmin, m_tileBarZmax, m_tileBarLayerR[i], m_tileBarLayerR[i+1]);
+      tileExt = m_tileLambdaPerUnitLength * lengthThroughBox(theta, m_tileExtZmin, m_tileExtZmax, m_tileExtLayerR[i], m_tileExtLayerR[i+1]);
+      
+      if (1 == i)
+	tileExt += m_tileLambdaPerUnitLength * lengthThroughBox(theta, m_itc1Zmin, m_itc1Zmax, m_itc1Rmin, m_itc1Rmax);
+      else if (2 == i)
+	tileExt += m_tileLambdaPerUnitLength * lengthThroughBox(theta, m_itc2Zmin, m_itc2Zmax, m_itc2Rmin, m_itc2Rmax);
+      
+      if (tileBar > 0.0 && tileExt > 0.0) {
+
+	temp = tileBar + tileExt;
+	
+	if (!haveIncludedGap) {
+	  temp += tileGap;
+	  haveIncludedGap = true;
+	}
+	
+	m_layerDepth[2*i+TileGap12] = temp;
+      }
+      else if (tileBar == 0.0 && tileExt > 0.0) {
+	
+	m_layerDepth[2*i+TileGap12] = tileExt;
+	
+	if (i > 0 && !haveIncludedGap) {
+	  m_layerDepth[2*i+Tile1] = tileGap;
+	  haveIncludedGap = true;
+	}
+      }
+      else {
+	
+	m_layerDepth[2*i+TileGap12] = tileBar;
+      }
+    }      
+  }
+  else {
+    
+    double temp = 0.0;
+    
+    for (int i = ORIGIN; i <= Tile1; i++)  temp += m_layerDepth[i];
+    if (temp < m_inclusivePreTileExt)  m_layerDepth[Tile1] += m_inclusivePreTileExt - temp;
+    
+    for (int i = 0; i < 3; i++)
+      m_layerDepth[2*i+TileGap12] = m_tileLambdaPerUnitLength * lengthThroughBox(theta, m_tileExtZmin, m_tileExtZmax, m_tileExtLayerR[i], m_tileExtLayerR[i+1]);
+  }
+  
+  for (int i = 1; i <= m_nDepth; i++) {
+    if (m_layerDepth[i] == 0.0) m_layerDepth[i] = filler;
+    m_layerDepth[i] += m_layerDepth[i-1];
+  }
+  
+  return m_layerDepth;
+}
+
