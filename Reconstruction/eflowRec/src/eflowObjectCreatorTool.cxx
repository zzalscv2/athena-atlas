/*
  Copyright (C) 2002-2017 CERN for the benefit of the ATLAS collaboration
*/

/********************************************************************

NAME:     eflowObjectCreatorTool.h
PACKAGE:  offline/Reconstruction/eflowRec

AUTHORS:  M.Hodgkinson (based on eflowObjectBuilder class written by D.Tovey)
CREATED:  15th August, 2005

********************************************************************/

#include "eflowRec/eflowObjectCreatorTool.h"
#include "eflowRec/eflowRecTrack.h"
#include "eflowRec/eflowRecCluster.h"
#include "eflowRec/eflowTrackClusterLink.h"
#include "eflowRec/eflowCaloObject.h"

#include "FourMomUtils/P4DescendingSorters.h"
#include "xAODPFlow/PFO.h"
#include "xAODPFlow/PFOContainer.h"
#include "xAODPFlow/PFOAuxContainer.h"
#include "xAODPFlow/versions/PFOAttributesAccessor_v1.h"

#include <vector>
#include <iostream>
using namespace std;

namespace EFlow_Fn{ 
  // comparison,  order by Et

  class gtpt_eflow{
  public:
    inline gtpt_eflow() {};
    inline bool operator () (const xAOD::PFO& pf1, const xAOD::PFO& pf2){
      return (pf1.e()/cosh(pf1.eta())) > (pf2.e()/cosh(pf2.eta()));
    }
  };

}

eflowObjectCreatorTool::eflowObjectCreatorTool(const std::string& type, const std::string& name, const IInterface* parent) :
    AthAlgTool(type, name, parent),
    m_PFOOutputName("JetETMiss"),
    m_chargedPFOContainer(0),
    m_neutralPFOContainer(0),
    m_neutralPFOContainer_nonModified(0),
    m_caloClusterName("CaloCalTopoClusters"),
    m_caloClusterContainer(nullptr),
    m_eOverPMode(false),
    m_goldenModeString(""),
    m_debug(0),
    m_LCMode(false),
    m_doDigiTruth(false),
<<<<<<< HEAD
=======
    m_heavyIonMode(false),
    m_trackVertexAssociationTool(""),
    m_vertexContainerName("PrimaryVertices"),
>>>>>>> ddbcb076
    m_useAODReductionMomentList(false)
{
  declareInterface<eflowObjectCreatorTool>(this);
  /* Name of  eflow Container to be created */
  declareProperty("PFOOutputName",m_PFOOutputName);
  declareProperty("EOverPMode", m_eOverPMode);
  declareProperty("goldenModeString",m_goldenModeString,"run in golden match mode only?");
  declareProperty("HeavyIonMode",m_heavyIonMode);
  declareProperty("LCMode", m_LCMode, "Whether we are in LC or EM mode");
  declareProperty("UseAODReductionMomentList",m_useAODReductionMomentList);
  declareProperty("DoDigiHSTruth",m_doDigiTruth);
}

StatusCode eflowObjectCreatorTool::initialize(){

  return StatusCode::SUCCESS;
}

StatusCode eflowObjectCreatorTool::execute(eflowCaloObject *energyFlowCaloObject){

  msg(MSG::DEBUG) << "Executing eflowObjectCreatorTool " << endmsg;

  if (m_eOverPMode){
    /* Loop over charged efos (in practice nClusters currently is either 0 or 1) */
    createChargedEflowObjects(energyFlowCaloObject, true);
    createNeutralEflowObjects(energyFlowCaloObject);
  } else {
    //To preserve frozen tier0 behaviour I make useClusters only true when in HeavyIon running.
    bool useClusters = false;
    if(m_heavyIonMode) useClusters = true;
    createChargedEflowObjects(energyFlowCaloObject, useClusters);
    createNeutralEflowObjects(energyFlowCaloObject);
  }

  return StatusCode::SUCCESS;

}

void eflowObjectCreatorTool::execute(eflowCaloObjectContainer* theEflowCaloObjectContainer) {
  msg(MSG::DEBUG) << "Running eflowObjectCreatorTool on the eflowCaloObjectContainer " << endmsg;

  /* Create PFO containers and register them */
  if( setupPFOContainers().isFailure() ){
    msg(MSG::WARNING) << "Couldn't setup PFO containers. " << endmsg;
    return;
  }

  /* Create PFOs from all eflowCaloObjects */
  unsigned int nEFCaloObs = theEflowCaloObjectContainer->size();
  for (unsigned int iEFCalOb = 0; iEFCalOb < nEFCaloObs; ++iEFCalOb){
    eflowCaloObject* thisEflowCaloObject = theEflowCaloObjectContainer->at(iEFCalOb);
    if (execute(thisEflowCaloObject).isFailure()){
      msg(MSG::WARNING) << "Execute failed for one eflowCaloObject. " << endmsg;
      continue;
    }
  }

  /* Sort clusters and efos by pt TODO: this should be done in eflowObjectCreatorTool */
  //Do we need to sort the objects at all?
  //std::sort(theEflowObjectContainer->begin(),theEflowObjectContainer->end(),EFlow_Fn::gtpt_PFO());
}

StatusCode eflowObjectCreatorTool::finalize(){ return StatusCode::SUCCESS; }

StatusCode eflowObjectCreatorTool::setupPFOContainers() {

  StatusCode gotClusters = evtStore()->retrieve(m_caloClusterContainer, m_caloClusterName);
  if (gotClusters.isFailure() || !m_caloClusterContainer)
  {
    ATH_MSG_WARNING("Cannot retrieve CaloClusterContainer with name " << m_caloClusterName);
    return StatusCode::SUCCESS;
  }

  m_chargedPFOContainer = new xAOD::PFOContainer();
  
  xAOD::PFOAuxContainer* chargedPFOAuxContainer = new xAOD::PFOAuxContainer();
  
  if (evtStore()->contains<xAOD::PFOContainer>(m_PFOOutputName + "ChargedParticleFlowObjects")){
    CHECK( evtStore()->overwrite( m_chargedPFOContainer, m_PFOOutputName + "ChargedParticleFlowObjects"  ) );
    CHECK( evtStore()->overwrite( chargedPFOAuxContainer, m_PFOOutputName + "ChargedParticleFlowObjectsAux." ) );
  }
  else{
    CHECK( evtStore()->record( m_chargedPFOContainer, m_PFOOutputName + "ChargedParticleFlowObjects"  ) );
    CHECK( evtStore()->record( chargedPFOAuxContainer, m_PFOOutputName + "ChargedParticleFlowObjectsAux." ) );
  }
  m_chargedPFOContainer->setStore(chargedPFOAuxContainer);
  
  m_neutralPFOContainer = new xAOD::PFOContainer();
  xAOD::PFOAuxContainer* neutralPFOAuxContainer = new xAOD::PFOAuxContainer();
  
  if (evtStore()->contains<xAOD::PFOContainer>(m_PFOOutputName + "NeutralParticleFlowObjects")){
    CHECK( evtStore()->overwrite( m_neutralPFOContainer, m_PFOOutputName + "NeutralParticleFlowObjects"  ) );
    CHECK( evtStore()->overwrite( neutralPFOAuxContainer, m_PFOOutputName + "NeutralParticleFlowObjectsAux." ) );
  }
  else{
    CHECK( evtStore()->record( m_neutralPFOContainer,  m_PFOOutputName + "NeutralParticleFlowObjects"  ) );
    CHECK( evtStore()->record( neutralPFOAuxContainer,  m_PFOOutputName + "NeutralParticleFlowObjectsAux." ) );
  }
  m_neutralPFOContainer->setStore(neutralPFOAuxContainer);
  
  if (true == m_LCMode){
    m_neutralPFOContainer_nonModified = new xAOD::PFOContainer();
    xAOD::PFOAuxContainer* neutralPFOAuxContainer_nonModified = new xAOD::PFOAuxContainer();
    if (evtStore()->contains<xAOD::PFOContainer>(m_PFOOutputName + "NonModifiedNeutralParticleFlowObjects"  )){
      CHECK( evtStore()->overwrite( m_neutralPFOContainer_nonModified, m_PFOOutputName + "NonModifiedNeutralPFO"   ) );
      CHECK( evtStore()->overwrite( neutralPFOAuxContainer_nonModified, m_PFOOutputName + "NonModifiedNeutralParticleFlowObjectsAux." ) );
    }
    else{
      CHECK( evtStore()->record( m_neutralPFOContainer_nonModified, m_PFOOutputName + "NonModifiedNeutralParticleFlowObjects"  ) );
      CHECK( evtStore()->record( neutralPFOAuxContainer_nonModified, m_PFOOutputName + "NonModifiedNeutralParticleFlowObjectsAux." ) );
    }
    m_neutralPFOContainer_nonModified->setStore(neutralPFOAuxContainer_nonModified);
  }
  return StatusCode::SUCCESS;
}

void eflowObjectCreatorTool::createChargedEflowObjects(eflowCaloObject* energyFlowCaloObject, bool addClusters){
 
  /* Loop over all tracks in the eflowCaloObject */
  int nTracks = energyFlowCaloObject->nTracks();
  for (int iTrack = 0; iTrack < nTracks; ++iTrack) {

    eflowRecTrack* efRecTrack = energyFlowCaloObject->efRecTrack(iTrack);

    /* Skip tracks that haven't been subtracted */
    if (false == m_eOverPMode){
      if (!efRecTrack->isSubtracted()){ continue; }
    }
    
    /* Create new xAOD::PFO */
    xAOD::PFO* myEflowObject = new xAOD::PFO();
    m_chargedPFOContainer->push_back(myEflowObject);

    /* Get the track elementLink and add it to the xAOD:PFO  */
    ElementLink<xAOD::TrackParticleContainer> theTrackLink = efRecTrack->getTrackElemLink();
    bool isSet = myEflowObject->setTrackLink(theTrackLink);
    if (!isSet) { msg(MSG::WARNING) << "Could not set Track B in PFO " << endmsg; }
    myEflowObject->setCharge(efRecTrack->getTrack()->charge());

    
    std::pair<double,double> etaPhi(0.0,0.0);
    
      

    if (m_eOverPMode){
      /* In EOverPMode want charged eflowObjects to have extrapolated eta,phi as coordinates
       * (needed for analysis of EOverP Data) */
        etaPhi = efRecTrack->getTrackCaloPoints().getEM2etaPhi();
        

        /*add information to xAOD*/
        xAOD::PFODetails::PFOAttributes myAttribute_layerHED = xAOD::PFODetails::PFOAttributes::eflowRec_layerHED;
        myEflowObject->setAttribute<int>(myAttribute_layerHED,efRecTrack->getLayerHED() );

        xAOD::PFODetails::PFOAttributes myAttribute_layerVectorCellOrdering = xAOD::PFODetails::PFOAttributes::eflowRec_layerVectorCellOrdering;
        myEflowObject->setAttribute<std::vector<int> >(myAttribute_layerVectorCellOrdering,efRecTrack->getLayerCellOrderVector() );

        
        xAOD::PFODetails::PFOAttributes myAttribute_radiusVectorCellOrdering = xAOD::PFODetails::PFOAttributes::eflowRec_radiusVectorCellOrdering;
       myEflowObject->setAttribute<std::vector<float> >(myAttribute_radiusVectorCellOrdering,efRecTrack->getRadiusCellOrderVector() );

        
        xAOD::PFODetails::PFOAttributes myAttribute_avgEdensityVectorCellOrdering = xAOD::PFODetails::PFOAttributes::eflowRec_avgEdensityVectorCellOrdering;
        myEflowObject->setAttribute<std::vector<float> >(myAttribute_avgEdensityVectorCellOrdering,efRecTrack->getAvgEDensityCellOrderVector() );
        
        
    } else {
      /* In normal mode we want te track eta,phi at the perigee */
      etaPhi.first = efRecTrack->getTrack()->eta();
      etaPhi.second = efRecTrack->getTrack()->phi();
    }
    /* Set the 4-vector of the xAOD::PFO */
    myEflowObject->setP4(efRecTrack->getTrack()->pt(), etaPhi.first, etaPhi.second, efRecTrack->getTrack()->m());

    /* Add the amount of energy the track was expected to deposit in the calorimeter - this is needed to calculate the charged weight in the jet finding */
    xAOD::PFODetails::PFOAttributes myAttribute_tracksExpectedEnergyDeposit = xAOD::PFODetails::PFOAttributes::eflowRec_tracksExpectedEnergyDeposit;
    myEflowObject->setAttribute<float>(myAttribute_tracksExpectedEnergyDeposit,efRecTrack->getEExpect() );
    
    /* Flag if this track was in a dense environment for later checking */
    xAOD::PFODetails::PFOAttributes myAttribute_isInDenseEnvironment = xAOD::PFODetails::PFOAttributes::eflowRec_isInDenseEnvironment;
    //There is some issue using bools - when written to disk they convert to chars. So lets store the bool as an int.
    myEflowObject->setAttribute<int>(myAttribute_isInDenseEnvironment, (efRecTrack->isInDenseEnvironment()));

    /* Optionally we add the links to clusters to the xAOD::PFO */
    if (true == addClusters){
       unsigned int nClusters = energyFlowCaloObject->nClusters();
<<<<<<< HEAD
       for (unsigned int iCluster = 0; iCluster < nClusters; ++iCluster){
	 eflowRecCluster* thisEfRecCluster = energyFlowCaloObject->efRecCluster(iCluster);
	 ElementLink<xAOD::CaloClusterContainer> theClusLink = thisEfRecCluster->getClusElementLink();
	 bool isSet = myEflowObject->addClusterLink(theClusLink);
	 if (!isSet) msg(MSG::WARNING) << "Could not set Cluster in PFO " << endmsg;
=======
      for (unsigned int iCluster = 0; iCluster < nClusters; ++iCluster){
	        eflowRecCluster* thisEfRecCluster = energyFlowCaloObject->efRecCluster(iCluster);
	        ElementLink<xAOD::CaloClusterContainer> theClusLink = thisEfRecCluster->getClusElementLink();
          bool isSet = false;
          if(!m_heavyIonMode) isSet = myEflowObject->addClusterLink(theClusLink);
          else{
            //If in HeavyIons we add a link to the CaloCalTopoCluster
            //This is not done in the p-p case so as to preserve frozen Tier0 for release 21 in p-p.
            const xAOD::CaloCluster *theSisterCluster = (*theClusLink)->getSisterCluster();
            ElementLink<xAOD::CaloClusterContainer> theSisterClusterLink(theSisterCluster, *m_caloClusterContainer);
            isSet = myEflowObject->addClusterLink(theSisterClusterLink);
          }
	        if (!isSet) msg(MSG::WARNING) << "Could not set Cluster in PFO " << endmsg;
>>>>>>> ddbcb076
       }//cluster loop
    }//addClusters is set to true - so we added the clusters to the xAOD::PFO   

  }//loop over the tracks on the 

}

void eflowObjectCreatorTool::createNeutralEflowObjects(eflowCaloObject* energyFlowCaloObject) {
  unsigned int nClusters = energyFlowCaloObject->nClusters();
  for (unsigned int iCluster = 0; iCluster < nClusters; ++iCluster){
    eflowRecCluster* thisEfRecCluster = energyFlowCaloObject->efRecCluster(iCluster);

    /* Skip empty clusters (presumably subtraction remnants) */
    const CaloClusterCellLink* theCellLink = energyFlowCaloObject->efRecCluster(iCluster)->getCluster()->getCellLinks();
    CaloClusterCellLink::const_iterator it=theCellLink->begin();
    CaloClusterCellLink::const_iterator it_e=theCellLink->end();
    if (it == it_e) {
      continue;
    }
    //this vetoes rare examples where only two cells are left, and they have equal and opposite energy
    if (0.0 == energyFlowCaloObject->efRecCluster(iCluster)->getCluster()->e() ) continue;

    /* Create the efo, add the cluster and set the four-momentum, charge and type */

    xAOD::PFO* thisEflowObject = new xAOD::PFO();
    if (m_LCMode) {
      if (thisEfRecCluster->isTouchable()) {
        m_neutralPFOContainer->push_back(thisEflowObject);
      } else {
       m_neutralPFOContainer_nonModified->push_back(thisEflowObject);
      }
    } else {
      m_neutralPFOContainer->push_back(thisEflowObject);
    }

    ElementLink<xAOD::CaloClusterContainer> theClusterLink = thisEfRecCluster->getClusElementLink();
    bool isSet = thisEflowObject->setClusterLink(theClusterLink);
    if (!isSet) { msg(MSG::WARNING) << "Could not set Cluster in PFO " << endmsg; }

    const xAOD::CaloCluster* cluster = thisEfRecCluster->getCluster();
    //be careful here - cluster p4 methods do not store sign. Thus -ve energy clusters have +ve pt and hence +ve energy
    if (!m_LCMode) {
      //in EM->EM/LC mode we use eta,phi at EM scale for both 4-vectors
      thisEflowObject->setP4(cluster->pt(), cluster->rawEta(), cluster->rawPhi(), cluster->m());
      thisEflowObject->setP4EM(cluster->rawE()/cosh(cluster->rawEta()), cluster->rawEta(),cluster->rawPhi(),cluster->rawM());
    }
    else{
      //in LC-> mode we use the LC 4-vector for the LC scale
      thisEflowObject->setP4(cluster->pt(), cluster->eta(), cluster->phi(), cluster->m());
      //we cannot access geometric weights for LC clusters, so we make an approximation of the EM energy by looping over the calocells
      //Then the EM 4-vector uses the energy/pt at this EM scale + eta,phi from LC 4-vector
      const CaloClusterCellLink* theCellLink = cluster->getCellLinks();
      auto theFirstCell = theCellLink->begin();
      auto theLastCell = theCellLink->end();
      float emPt = 0.0;
      for (; theFirstCell != theLastCell; ++theFirstCell){
	const CaloCell* thisCell = *theFirstCell;
	emPt += thisCell->e()/cosh(thisCell->eta());
      }
      thisEflowObject->setP4EM(emPt,cluster->eta(),cluster->phi(),0.0);//mass is always zero at EM scale

    }

    thisEflowObject->setCharge(0);

    //now set the moments for touchable clusters (i.e. ones we modify) in LC mode or all clusters in EM mode
    if ( (m_LCMode && thisEfRecCluster->isTouchable()) || !m_LCMode) {
      this->addMoment(xAOD::CaloCluster::SECOND_R,xAOD::PFODetails::PFOAttributes::eflowRec_SECOND_R,cluster, thisEflowObject);
      this->addMoment(xAOD::CaloCluster::CENTER_LAMBDA,xAOD::PFODetails::PFOAttributes::eflowRec_CENTER_LAMBDA,cluster, thisEflowObject);
      this->addMoment(xAOD::CaloCluster::ENG_BAD_CELLS,xAOD::PFODetails::PFOAttributes::eflowRec_ENG_BAD_CELLS,cluster, thisEflowObject);
      this->addMoment(xAOD::CaloCluster::N_BAD_CELLS,xAOD::PFODetails::PFOAttributes::eflowRec_N_BAD_CELLS,cluster, thisEflowObject);
      this->addMoment(xAOD::CaloCluster::BADLARQ_FRAC,xAOD::PFODetails::PFOAttributes::eflowRec_BADLARQ_FRAC,cluster, thisEflowObject);
      this->addMoment(xAOD::CaloCluster::ENG_POS,xAOD::PFODetails::PFOAttributes::eflowRec_ENG_POS,cluster, thisEflowObject);
      this->addMoment(xAOD::CaloCluster::AVG_LAR_Q,xAOD::PFODetails::PFOAttributes::eflowRec_AVG_LAR_Q,cluster, thisEflowObject);
      this->addMoment(xAOD::CaloCluster::AVG_TILE_Q,xAOD::PFODetails::PFOAttributes::eflowRec_AVG_TILE_Q,cluster, thisEflowObject);
      this->addMoment(xAOD::CaloCluster::ISOLATION,xAOD::PFODetails::PFOAttributes::eflowRec_ISOLATION,cluster, thisEflowObject);

      if(m_doDigiTruth){
        this->addMoment(xAOD::CaloCluster::ENERGY_DigiHSTruth,xAOD::PFODetails::PFOAttributes::eflowRec_ENERGY_DigiHSTruth,cluster, thisEflowObject);
        this->addMoment(xAOD::CaloCluster::PHI_DigiHSTruth,xAOD::PFODetails::PFOAttributes::eflowRec_PHI_DigiHSTruth,cluster, thisEflowObject);
        this->addMoment(xAOD::CaloCluster::ETA_DigiHSTruth,xAOD::PFODetails::PFOAttributes::eflowRec_ETA_DigiHSTruth,cluster, thisEflowObject);
        this->addMoment(xAOD::CaloCluster::SECOND_R_DigiHSTruth,xAOD::PFODetails::PFOAttributes::eflowRec_SECOND_R_DigiHSTruth,cluster, thisEflowObject);
        this->addMoment(xAOD::CaloCluster::CENTER_LAMBDA_DigiHSTruth,xAOD::PFODetails::PFOAttributes::eflowRec_CENTER_LAMBDA_DigiHSTruth,cluster, thisEflowObject);
        this->addMoment(xAOD::CaloCluster::ENG_BAD_CELLS_DigiHSTruth,xAOD::PFODetails::PFOAttributes::eflowRec_ENG_BAD_CELLS_DigiHSTruth,cluster, thisEflowObject);
        this->addMoment(xAOD::CaloCluster::N_BAD_CELLS_DigiHSTruth,xAOD::PFODetails::PFOAttributes::eflowRec_N_BAD_CELLS_DigiHSTruth,cluster, thisEflowObject);
        this->addMoment(xAOD::CaloCluster::BADLARQ_FRAC_DigiHSTruth,xAOD::PFODetails::PFOAttributes::eflowRec_BADLARQ_FRAC_DigiHSTruth,cluster, thisEflowObject);
        this->addMoment(xAOD::CaloCluster::ENG_POS_DigiHSTruth,xAOD::PFODetails::PFOAttributes::eflowRec_ENG_POS_DigiHSTruth,cluster, thisEflowObject);
        this->addMoment(xAOD::CaloCluster::AVG_LAR_Q_DigiHSTruth,xAOD::PFODetails::PFOAttributes::eflowRec_AVG_LAR_Q_DigiHSTruth,cluster, thisEflowObject);
        this->addMoment(xAOD::CaloCluster::AVG_TILE_Q_DigiHSTruth,xAOD::PFODetails::PFOAttributes::eflowRec_AVG_TILE_Q_DigiHSTruth,cluster, thisEflowObject);
        this->addMoment(xAOD::CaloCluster::ISOLATION_DigiHSTruth,xAOD::PFODetails::PFOAttributes::eflowRec_ISOLATION_DigiHSTruth,cluster, thisEflowObject);
      }

      if (false == m_useAODReductionMomentList){
	 this->addMoment(xAOD::CaloCluster::LATERAL,xAOD::PFODetails::PFOAttributes::eflowRec_LATERAL,cluster, thisEflowObject);
	 this->addMoment(xAOD::CaloCluster::LONGITUDINAL,xAOD::PFODetails::PFOAttributes::eflowRec_LONGITUDINAL,cluster, thisEflowObject);
	 this->addMoment(xAOD::CaloCluster::FIRST_ENG_DENS,xAOD::PFODetails::PFOAttributes::eflowRec_FIRST_ENG_DENS,cluster, thisEflowObject);
	 this->addMoment(xAOD::CaloCluster::ENG_FRAC_MAX,xAOD::PFODetails::PFOAttributes::eflowRec_ENG_FRAC_MAX,cluster, thisEflowObject);
	 this->addMoment(xAOD::CaloCluster::SIGNIFICANCE,xAOD::PFODetails::PFOAttributes::eflowRec_SIGNIFICANCE,cluster, thisEflowObject);
      }
      if (true == m_useAODReductionMomentList){
	this->addMoment(xAOD::CaloCluster::SECOND_LAMBDA,xAOD::PFODetails::PFOAttributes::eflowRec_SECOND_LAMBDA,cluster, thisEflowObject);
	this->addMoment(xAOD::CaloCluster::EM_PROBABILITY,xAOD::PFODetails::PFOAttributes::eflowRec_EM_PROBABILITY,cluster, thisEflowObject);
      }
      
    }

    //First set all the layer energies
    float layerEnergy_preSamplerB = cluster->eSample(xAOD::CaloCluster::CaloSample::PreSamplerB);
    xAOD::PFODetails::PFOAttributes myAttribute_layerEnergy_PreSamplerB = xAOD::PFODetails::PFOAttributes::eflowRec_LAYERENERGY_PreSamplerB;
    thisEflowObject->setAttribute( myAttribute_layerEnergy_PreSamplerB, layerEnergy_preSamplerB);

    float layerEnergy_EMB1 = cluster->eSample(xAOD::CaloCluster::CaloSample::EMB1);
    xAOD::PFODetails::PFOAttributes myAttribute_layerEnergy_EMB1 = xAOD::PFODetails::PFOAttributes::eflowRec_LAYERENERGY_EMB1;
    thisEflowObject->setAttribute( myAttribute_layerEnergy_EMB1, layerEnergy_EMB1);

    float layerEnergy_EMB2 = cluster->eSample(xAOD::CaloCluster::CaloSample::EMB2);
    xAOD::PFODetails::PFOAttributes myAttribute_layerEnergy_EMB2 = xAOD::PFODetails::PFOAttributes::eflowRec_LAYERENERGY_EMB2;
    thisEflowObject->setAttribute( myAttribute_layerEnergy_EMB2, layerEnergy_EMB2);

    float layerEnergy_EMB3 = cluster->eSample(xAOD::CaloCluster::CaloSample::EMB3);
    xAOD::PFODetails::PFOAttributes myAttribute_layerEnergy_EMB3 = xAOD::PFODetails::PFOAttributes::eflowRec_LAYERENERGY_EMB3;
    thisEflowObject->setAttribute( myAttribute_layerEnergy_EMB3, layerEnergy_EMB3);

    float layerEnergy_preSamplerE = cluster->eSample(xAOD::CaloCluster::CaloSample::PreSamplerE);
    xAOD::PFODetails::PFOAttributes myAttribute_layerEnergy_PreSamplerE = xAOD::PFODetails::PFOAttributes::eflowRec_LAYERENERGY_PreSamplerE;
    thisEflowObject->setAttribute( myAttribute_layerEnergy_PreSamplerE, layerEnergy_preSamplerE);

    float layerEnergy_EME1 = cluster->eSample(xAOD::CaloCluster::CaloSample::EME1);
    xAOD::PFODetails::PFOAttributes myAttribute_layerEnergy_EME1 = xAOD::PFODetails::PFOAttributes::eflowRec_LAYERENERGY_EME1;
    thisEflowObject->setAttribute( myAttribute_layerEnergy_EME1, layerEnergy_EME1);

    float layerEnergy_EME2 = cluster->eSample(xAOD::CaloCluster::CaloSample::EME2);
    xAOD::PFODetails::PFOAttributes myAttribute_layerEnergy_EME2 = xAOD::PFODetails::PFOAttributes::eflowRec_LAYERENERGY_EME2;
    thisEflowObject->setAttribute( myAttribute_layerEnergy_EME2, layerEnergy_EME2);

    float layerEnergy_EME3 = cluster->eSample(xAOD::CaloCluster::CaloSample::EME3);
    xAOD::PFODetails::PFOAttributes myAttribute_layerEnergy_EME3 = xAOD::PFODetails::PFOAttributes::eflowRec_LAYERENERGY_EME3;
    thisEflowObject->setAttribute( myAttribute_layerEnergy_EME3, layerEnergy_EME3);

    float layerEnergy_HEC0 = cluster->eSample(xAOD::CaloCluster::CaloSample::HEC0);
    xAOD::PFODetails::PFOAttributes myAttribute_layerEnergy_HEC0 = xAOD::PFODetails::PFOAttributes::eflowRec_LAYERENERGY_HEC0;
    thisEflowObject->setAttribute( myAttribute_layerEnergy_HEC0, layerEnergy_HEC0);

    float layerEnergy_HEC1 = cluster->eSample(xAOD::CaloCluster::CaloSample::HEC1);
    xAOD::PFODetails::PFOAttributes myAttribute_layerEnergy_HEC1 = xAOD::PFODetails::PFOAttributes::eflowRec_LAYERENERGY_HEC1;
    thisEflowObject->setAttribute( myAttribute_layerEnergy_HEC1, layerEnergy_HEC1);

    float layerEnergy_HEC2 = cluster->eSample(xAOD::CaloCluster::CaloSample::HEC2);
    xAOD::PFODetails::PFOAttributes myAttribute_layerEnergy_HEC2 = xAOD::PFODetails::PFOAttributes::eflowRec_LAYERENERGY_HEC2;
    thisEflowObject->setAttribute( myAttribute_layerEnergy_HEC2, layerEnergy_HEC2);

    float layerEnergy_HEC3 = cluster->eSample(xAOD::CaloCluster::CaloSample::HEC3);
    xAOD::PFODetails::PFOAttributes myAttribute_layerEnergy_HEC3 = xAOD::PFODetails::PFOAttributes::eflowRec_LAYERENERGY_HEC3;
    thisEflowObject->setAttribute( myAttribute_layerEnergy_HEC3, layerEnergy_HEC3);

    xAOD::PFODetails::PFOAttributes myAttribute_layerEnergy_TileBar0 = xAOD::PFODetails::PFOAttributes::eflowRec_LAYERENERGY_TileBar0;
    thisEflowObject->setAttribute( myAttribute_layerEnergy_TileBar0, cluster->eSample(xAOD::CaloCluster::CaloSample::TileBar0));

    xAOD::PFODetails::PFOAttributes myAttribute_layerEnergy_TileBar1 = xAOD::PFODetails::PFOAttributes::eflowRec_LAYERENERGY_TileBar1;
    thisEflowObject->setAttribute( myAttribute_layerEnergy_TileBar1, cluster->eSample(xAOD::CaloCluster::CaloSample::TileBar1));

    xAOD::PFODetails::PFOAttributes myAttribute_layerEnergy_TileBar2 = xAOD::PFODetails::PFOAttributes::eflowRec_LAYERENERGY_TileBar2;
    thisEflowObject->setAttribute( myAttribute_layerEnergy_TileBar2, cluster->eSample(xAOD::CaloCluster::CaloSample::TileBar2));

    xAOD::PFODetails::PFOAttributes myAttribute_layerEnergy_TileGap1 = xAOD::PFODetails::PFOAttributes::eflowRec_LAYERENERGY_TileGap1;
    thisEflowObject->setAttribute( myAttribute_layerEnergy_TileGap1, cluster->eSample(xAOD::CaloCluster::CaloSample::TileGap1));

    xAOD::PFODetails::PFOAttributes myAttribute_layerEnergy_TileGap2 = xAOD::PFODetails::PFOAttributes::eflowRec_LAYERENERGY_TileGap2;
    thisEflowObject->setAttribute( myAttribute_layerEnergy_TileGap2, cluster->eSample(xAOD::CaloCluster::CaloSample::TileGap2));

    xAOD::PFODetails::PFOAttributes myAttribute_layerEnergy_TileGap3 = xAOD::PFODetails::PFOAttributes::eflowRec_LAYERENERGY_TileGap3;
    thisEflowObject->setAttribute( myAttribute_layerEnergy_TileGap3, cluster->eSample(xAOD::CaloCluster::CaloSample::TileGap3));

    xAOD::PFODetails::PFOAttributes myAttribute_layerEnergy_TileExt0 = xAOD::PFODetails::PFOAttributes::eflowRec_LAYERENERGY_TileExt0;
    thisEflowObject->setAttribute( myAttribute_layerEnergy_TileExt0, cluster->eSample(xAOD::CaloCluster::CaloSample::TileExt0));

    xAOD::PFODetails::PFOAttributes myAttribute_layerEnergy_TileExt1 = xAOD::PFODetails::PFOAttributes::eflowRec_LAYERENERGY_TileExt1;
    thisEflowObject->setAttribute( myAttribute_layerEnergy_TileExt1, cluster->eSample(xAOD::CaloCluster::CaloSample::TileExt1));

    xAOD::PFODetails::PFOAttributes myAttribute_layerEnergy_TileExt2 = xAOD::PFODetails::PFOAttributes::eflowRec_LAYERENERGY_TileExt2;
    thisEflowObject->setAttribute( myAttribute_layerEnergy_TileExt2, cluster->eSample(xAOD::CaloCluster::CaloSample::TileExt2));

    float layerEnergy_FCAL0 = cluster->eSample(xAOD::CaloCluster::CaloSample::FCAL0);
    xAOD::PFODetails::PFOAttributes myAttribute_layerEnergy_FCAL0 = xAOD::PFODetails::PFOAttributes::eflowRec_LAYERENERGY_FCAL0;
    thisEflowObject->setAttribute( myAttribute_layerEnergy_FCAL0, layerEnergy_FCAL0);

    xAOD::PFODetails::PFOAttributes myAttribute_layerEnergy_FCAL1 = xAOD::PFODetails::PFOAttributes::eflowRec_LAYERENERGY_FCAL1;
    thisEflowObject->setAttribute( myAttribute_layerEnergy_FCAL1, cluster->eSample(xAOD::CaloCluster::CaloSample::FCAL1));

    xAOD::PFODetails::PFOAttributes myAttribute_layerEnergy_FCAL2 = xAOD::PFODetails::PFOAttributes::eflowRec_LAYERENERGY_FCAL2;
    thisEflowObject->setAttribute( myAttribute_layerEnergy_FCAL2, cluster->eSample(xAOD::CaloCluster::CaloSample::FCAL2));

    xAOD::PFODetails::PFOAttributes myAttribute_layerEnergy_MINIFCAL0 = xAOD::PFODetails::PFOAttributes::eflowRec_LAYERENERGY_MINIFCAL0;
    thisEflowObject->setAttribute( myAttribute_layerEnergy_MINIFCAL0, cluster->eSample(xAOD::CaloCluster::CaloSample::MINIFCAL0));

    xAOD::PFODetails::PFOAttributes myAttribute_layerEnergy_MINIFCAL1 = xAOD::PFODetails::PFOAttributes::eflowRec_LAYERENERGY_MINIFCAL1;
    thisEflowObject->setAttribute( myAttribute_layerEnergy_MINIFCAL1, cluster->eSample(xAOD::CaloCluster::CaloSample::MINIFCAL1));

    xAOD::PFODetails::PFOAttributes myAttribute_layerEnergy_MINIFCAL2 = xAOD::PFODetails::PFOAttributes::eflowRec_LAYERENERGY_MINIFCAL2;
    thisEflowObject->setAttribute( myAttribute_layerEnergy_MINIFCAL2, cluster->eSample(xAOD::CaloCluster::CaloSample::MINIFCAL2));

    xAOD::PFODetails::PFOAttributes myAttribute_layerEnergy_MINIFCAL3 = xAOD::PFODetails::PFOAttributes::eflowRec_LAYERENERGY_MINIFCAL3;
    thisEflowObject->setAttribute( myAttribute_layerEnergy_MINIFCAL3, cluster->eSample(xAOD::CaloCluster::CaloSample::MINIFCAL3));

    //now set the layer energies for EMB3 and Tile0 - these are needed if we want to run a GSC style jet calibration, which is binned in EMB3 and Tile0 layer energies
    
    float layerEnergy_EM3 = layerEnergy_EMB3 + layerEnergy_EME3;

    xAOD::PFODetails::PFOAttributes myAttribute_layerEnergy_EM3 = xAOD::PFODetails::PFOAttributes::eflowRec_LAYERENERGY_EM3;
    thisEflowObject->setAttribute( myAttribute_layerEnergy_EM3, layerEnergy_EM3);

    float layerEnergy_TileBar0 = cluster->eSample(xAOD::CaloCluster::CaloSample::TileBar0);
    float layerEnergy_TileExt0 = cluster->eSample(xAOD::CaloCluster::CaloSample::TileExt0);
    float layerEnergy_Tile0 = layerEnergy_TileBar0 + layerEnergy_TileExt0;

    xAOD::PFODetails::PFOAttributes myAttribute_layerEnergy_Tile0 = xAOD::PFODetails::PFOAttributes::eflowRec_LAYERENERGY_Tile0;
    thisEflowObject->setAttribute(myAttribute_layerEnergy_Tile0, layerEnergy_Tile0);

    //now set properties that are required for jet cleaning
    float layerEnergy_HEC = layerEnergy_HEC0 + layerEnergy_HEC1 + layerEnergy_HEC2 + layerEnergy_HEC3;

    xAOD::PFODetails::PFOAttributes myAttribute_layerEnergy_HEC = xAOD::PFODetails::PFOAttributes::eflowRec_LAYERENERGY_HEC;
    thisEflowObject->setAttribute(myAttribute_layerEnergy_HEC, layerEnergy_HEC);

    float layerEnergy_EM = layerEnergy_preSamplerB + layerEnergy_preSamplerE + layerEnergy_EMB1 + layerEnergy_EMB2 + layerEnergy_EMB3 + layerEnergy_EME1 + layerEnergy_EME2 + layerEnergy_EME3 + layerEnergy_FCAL0;
    xAOD::PFODetails::PFOAttributes myAttribute_layerEnergy_EM = xAOD::PFODetails::PFOAttributes::eflowRec_LAYERENERGY_EM;
    thisEflowObject->setAttribute(myAttribute_layerEnergy_EM, layerEnergy_EM);
    
    float clusterTiming = cluster->time();

    xAOD::PFODetails::PFOAttributes myAttribute_TIMING = xAOD::PFODetails::PFOAttributes::eflowRec_TIMING;
    thisEflowObject->setAttribute(myAttribute_TIMING, clusterTiming);


    if (m_debug){
      std::cout << "Created neutral EFO with E, eta and phi of " << thisEflowObject->e() << ", " << thisEflowObject->eta() << " and " << thisEflowObject->phi() << std::endl;
    }
  }
}

void eflowObjectCreatorTool::addMoment(xAOD::CaloCluster::MomentType momentType, xAOD::PFODetails::PFOAttributes pfoAttribute, const xAOD::CaloCluster* theCluster, xAOD::PFO* thePFO){
  
  double moment = 0.0;
  bool isRetrieved = theCluster->retrieveMoment(momentType, moment);
  if (true == isRetrieved) {
    xAOD::PFODetails::PFOAttributes myAttribute = pfoAttribute;
    float float_moment = static_cast<float>(moment);
    thePFO->setAttribute(myAttribute, float_moment);
  }
  else if (msgLvl(MSG::WARNING)) msg(MSG::WARNING) << " Could not retrieve moment from the CaloCluster " << endmsg;
  
}<|MERGE_RESOLUTION|>--- conflicted
+++ resolved
@@ -54,12 +54,9 @@
     m_debug(0),
     m_LCMode(false),
     m_doDigiTruth(false),
-<<<<<<< HEAD
-=======
     m_heavyIonMode(false),
     m_trackVertexAssociationTool(""),
     m_vertexContainerName("PrimaryVertices"),
->>>>>>> ddbcb076
     m_useAODReductionMomentList(false)
 {
   declareInterface<eflowObjectCreatorTool>(this);
@@ -246,13 +243,6 @@
     /* Optionally we add the links to clusters to the xAOD::PFO */
     if (true == addClusters){
        unsigned int nClusters = energyFlowCaloObject->nClusters();
-<<<<<<< HEAD
-       for (unsigned int iCluster = 0; iCluster < nClusters; ++iCluster){
-	 eflowRecCluster* thisEfRecCluster = energyFlowCaloObject->efRecCluster(iCluster);
-	 ElementLink<xAOD::CaloClusterContainer> theClusLink = thisEfRecCluster->getClusElementLink();
-	 bool isSet = myEflowObject->addClusterLink(theClusLink);
-	 if (!isSet) msg(MSG::WARNING) << "Could not set Cluster in PFO " << endmsg;
-=======
       for (unsigned int iCluster = 0; iCluster < nClusters; ++iCluster){
 	        eflowRecCluster* thisEfRecCluster = energyFlowCaloObject->efRecCluster(iCluster);
 	        ElementLink<xAOD::CaloClusterContainer> theClusLink = thisEfRecCluster->getClusElementLink();
@@ -266,7 +256,6 @@
             isSet = myEflowObject->addClusterLink(theSisterClusterLink);
           }
 	        if (!isSet) msg(MSG::WARNING) << "Could not set Cluster in PFO " << endmsg;
->>>>>>> ddbcb076
        }//cluster loop
     }//addClusters is set to true - so we added the clusters to the xAOD::PFO   
 
