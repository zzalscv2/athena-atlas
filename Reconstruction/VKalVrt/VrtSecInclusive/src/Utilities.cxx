--- conflicted
+++ resolved
@@ -108,15 +108,12 @@
   
   
   //____________________________________________________________________________________________________
-<<<<<<< HEAD
-=======
   double VrtSecInclusive::distanceBetweenVertices( const WrkVrt& v1, const WrkVrt& v2 ) const {
     return (v2.vertex - v1.vertex).norm();
   }
   
   
   //____________________________________________________________________________________________________
->>>>>>> 7b1d0f73
   StatusCode VrtSecInclusive::disassembleVertex(std::vector<WrkVrt> *workVerticesContainer, const unsigned& iv )
   {
     
@@ -276,7 +273,6 @@
     StatusCode sc = refitVertexWithSuggestion( vertex, vertex.vertex );
     if( sc.isFailure() ) {
       return 0;
-<<<<<<< HEAD
     }
     
     double chi2Probability = TMath::Prob( vertex.Chi2, vertex.ndof() );
@@ -313,44 +309,6 @@
       chi2Probability = TMath::Prob( vertex.Chi2, vertex.ndof() );
     }
     
-=======
-    }
-    
-    double chi2Probability = TMath::Prob( vertex.Chi2, vertex.ndof() );
-    
-    while (chi2Probability < m_jp.improveChi2ProbThreshold ) {
-      if( vertex.nTracksTotal() == 2 ) return chi2Probability;
-      
-      WrkVrt vertex_backup = vertex;
-      
-      auto maxChi2 = std::max_element( vertex.Chi2PerTrk.begin(), vertex.Chi2PerTrk.end() );
-      size_t index   = maxChi2 - vertex.Chi2PerTrk.begin();
-      
-      
-      ATH_MSG_VERBOSE( " >>> " << __FUNCTION__ << ": maxChi2 index = " << index << " / " << vertex.Chi2PerTrk.size() );
-      
-      if( index < vertex.selectedTrackIndices.size() ) {
-        vertex.selectedTrackIndices.erase( vertex.selectedTrackIndices.begin() + index ); //remove track
-      } else {
-        index -= vertex.selectedTrackIndices.size();
-        if( index >= vertex.associatedTrackIndices.size() ) {
-          ATH_MSG_WARNING( " >>> " << __FUNCTION__ << ": invalid index" );
-          break;
-        }
-        vertex.associatedTrackIndices.erase( vertex.associatedTrackIndices.begin() + index ); //remove track
-      }
-      
-      StatusCode sc = refitVertexWithSuggestion( vertex, vertex.vertex );
-      
-      if( sc.isFailure() ) {
-        vertex = vertex_backup;
-        return 0.;
-      }
-      
-      chi2Probability = TMath::Prob( vertex.Chi2, vertex.ndof() );
-    }
-    
->>>>>>> 7b1d0f73
     //if(chi2Probability<0.001) vertex.isGood = false;
     
     ATH_MSG_VERBOSE( " >>> " << __FUNCTION__ << ": end: chi2 = " << vertex.Chi2);
@@ -540,7 +498,6 @@
     for( const auto& index : workVertex.selectedTrackIndices ) {
       ListBaseTracks.emplace_back( m_selectedTracks->at( index ) );
       workVertex.Chi2PerTrk.emplace_back( AlgConsts::chi2PerTrackInitValue );
-<<<<<<< HEAD
     }
     
     for( const auto& index : workVertex.associatedTrackIndices ) {
@@ -548,15 +505,6 @@
       workVertex.Chi2PerTrk.emplace_back( AlgConsts::chi2PerTrackInitValue );
     }
     
-=======
-    }
-    
-    for( const auto& index : workVertex.associatedTrackIndices ) {
-      ListBaseTracks.emplace_back( m_associatedTracks->at( index ) );
-      workVertex.Chi2PerTrk.emplace_back( AlgConsts::chi2PerTrackInitValue );
-    }
-    
->>>>>>> 7b1d0f73
     auto& vertexPos = workVertex.vertex;
         
     m_fitSvc->setApproximateVertex( vertexPos.x(), vertexPos.y(), vertexPos.z() );
@@ -570,7 +518,6 @@
     
     m_fitSvc->setDefault();
     ATH_MSG_VERBOSE( " >>> refitVertex: m_fitSvc is reset." );
-<<<<<<< HEAD
     
     Amg::Vector3D initVertex;
     
@@ -578,15 +525,6 @@
     if(sc.isFailure()) ATH_MSG_DEBUG(" >>> refitVertex: fast crude estimation failed.");
     ATH_MSG_VERBOSE( " >>> refitVertex: Fast VKalVrtFit succeeded. vertex (r,z) = (" << initVertex.perp() << ", " << initVertex.z() << ", " << ")" );
     
-=======
-    
-    Amg::Vector3D initVertex;
-    
-    StatusCode sc = m_fitSvc->VKalVrtFitFast( ListBaseTracks, initVertex );/* Fast crude estimation */
-    if(sc.isFailure()) ATH_MSG_DEBUG(" >>> refitVertex: fast crude estimation failed.");
-    ATH_MSG_VERBOSE( " >>> refitVertex: Fast VKalVrtFit succeeded. vertex (r,z) = (" << initVertex.perp() << ", " << initVertex.z() << ", " << ")" );
-    
->>>>>>> 7b1d0f73
     if( vtxVtxDistance( initVertex, vertexPos ) > 10. ) {
       
       m_fitSvc->setApproximateVertex( vertexPos.x(), vertexPos.y(), vertexPos.z() );
@@ -1117,7 +1055,6 @@
   {
     
     std::unique_ptr<ExtrapolatedPattern> exPattern( extrapolatedPattern( trk ) );
-<<<<<<< HEAD
     
     using LayerCombination = std::vector<int>;
     
@@ -1162,52 +1099,6 @@
     
     enum { position=0, detector=1, bec=2, layer=3, isActive=4 };
     
-=======
-    
-    using LayerCombination = std::vector<int>;
-    
-    static std::map<LayerCombination, unsigned> layerMap;
-    if( layerMap.size() == 0 ) {
-      layerMap[ { 1, 0, 0 } ] = Trk::pixelBarrel0;
-      layerMap[ { 1, 0, 1 } ] = Trk::pixelBarrel1;
-      layerMap[ { 1, 0, 2 } ] = Trk::pixelBarrel2;
-      layerMap[ { 1, 0, 3 } ] = Trk::pixelBarrel3;
-      
-      layerMap[ { 1, 2, 0 } ] = Trk::pixelEndCap0;
-      layerMap[ { 1, 2, 1 } ] = Trk::pixelEndCap1;
-      layerMap[ { 1, 2, 2 } ] = Trk::pixelEndCap2;
-      layerMap[ { 1,-2, 0 } ] = Trk::pixelEndCap0;
-      layerMap[ { 1,-2, 1 } ] = Trk::pixelEndCap1;
-      layerMap[ { 1,-2, 2 } ] = Trk::pixelEndCap2;
-      
-      layerMap[ { 2, 0, 0 } ] = Trk::sctBarrel0;
-      layerMap[ { 2, 0, 1 } ] = Trk::sctBarrel1;
-      layerMap[ { 2, 0, 2 } ] = Trk::sctBarrel2;
-      layerMap[ { 2, 0, 3 } ] = Trk::sctBarrel3;
-
-      layerMap[ { 2, 2, 0 } ] = Trk::sctEndCap0;
-      layerMap[ { 2, 2, 1 } ] = Trk::sctEndCap1;
-      layerMap[ { 2, 2, 2 } ] = Trk::sctEndCap2;
-      layerMap[ { 2, 2, 3 } ] = Trk::sctEndCap3;
-      layerMap[ { 2, 2, 4 } ] = Trk::sctEndCap4;
-      layerMap[ { 2, 2, 5 } ] = Trk::sctEndCap5;
-      layerMap[ { 2, 2, 6 } ] = Trk::sctEndCap6;
-      layerMap[ { 2, 2, 7 } ] = Trk::sctEndCap7;
-      layerMap[ { 2, 2, 8 } ] = Trk::sctEndCap8;
-      layerMap[ { 2,-2, 0 } ] = Trk::sctEndCap0;
-      layerMap[ { 2,-2, 1 } ] = Trk::sctEndCap1;
-      layerMap[ { 2,-2, 2 } ] = Trk::sctEndCap2;
-      layerMap[ { 2,-2, 3 } ] = Trk::sctEndCap3;
-      layerMap[ { 2,-2, 4 } ] = Trk::sctEndCap4;
-      layerMap[ { 2,-2, 5 } ] = Trk::sctEndCap5;
-      layerMap[ { 2,-2, 6 } ] = Trk::sctEndCap6;
-      layerMap[ { 2,-2, 7 } ] = Trk::sctEndCap7;
-      layerMap[ { 2,-2, 8 } ] = Trk::sctEndCap8;
-    }
-    
-    enum { position=0, detector=1, bec=2, layer=3, isActive=4 };
-    
->>>>>>> 7b1d0f73
     // Labmda!
     auto getDetectorType = [&]( const ExtrapolatedPoint& point ) -> unsigned {
       
@@ -1698,123 +1589,5 @@
   }
   
 
-<<<<<<< HEAD
-  //____________________________________________________________________________________________________
-  StatusCode VrtSecInclusive::augmentDVimpactParametersToMuons()
-  {
-    
-    const xAOD::VertexContainer *secondaryVertexContainer( nullptr );
-    ATH_CHECK( evtStore()->retrieve( secondaryVertexContainer, "VrtSecInclusive_" + m_jp.secondaryVerticesContainerName ) );
-    
-    const xAOD::MuonContainer *muonContainer( nullptr );
-    ATH_CHECK( evtStore()->retrieve( muonContainer, "Muons" ) );
-    
-    static SG::AuxElement::Decorator< std::vector<float> > decor_d0wrtSV( "d0_wrtSVs" );
-    static SG::AuxElement::Decorator< std::vector<float> > decor_z0wrtSV( "z0_wrtSVs" );
-    static SG::AuxElement::Decorator< std::vector<ElementLink< xAOD::VertexContainer > > > decor_svLink("svLinks");
-    
-    for( const auto& muon : *muonContainer ) {
-      // Loop over muons
-      
-      const auto& primaryTrackLink = muon->primaryTrackParticleLink();
-      const auto* trk = *primaryTrackLink;
-      if( trk ) {
-        
-        std::map< const xAOD::Vertex*, std::vector<double> > distanceMap;
-      
-        std::vector<float> d0wrtSV;
-        std::vector<float> z0wrtSV;
-        std::vector<ElementLink< xAOD::VertexContainer > > links;
-      
-        for( const auto& vtx : *secondaryVertexContainer ) {
-      
-          std::vector<double> impactParameters;
-          std::vector<double> impactParErrors;
-          
-          m_fitSvc->VKalGetImpact( trk, vtx->position(), static_cast<int>( muon->charge() ), impactParameters, impactParErrors);
-          
-          enum { k_d0, k_z0, k_theta, k_phi, k_qOverP };
-          
-          d0wrtSV.emplace_back( impactParameters.at(k_d0) );
-          z0wrtSV.emplace_back( impactParameters.at(k_z0) );
-          
-          ElementLink<xAOD::VertexContainer> link_SV( *( dynamic_cast<const xAOD::VertexContainer*>( vtx->container() ) ), static_cast<size_t>( vtx->index() ) );
-          
-          links.emplace_back( link_SV );
-          
-        }
-      
-        decor_d0wrtSV( *muon ) = d0wrtSV;
-        decor_z0wrtSV( *muon ) = z0wrtSV;
-        decor_svLink ( *muon ) = links;
-      
-      }
-    }
-    
-    return StatusCode::SUCCESS;
-  }
-
-
-  //____________________________________________________________________________________________________
-  StatusCode VrtSecInclusive::augmentDVimpactParametersToElectrons()
-  {
-    
-    const xAOD::VertexContainer *secondaryVertexContainer( nullptr );
-    ATH_CHECK( evtStore()->retrieve( secondaryVertexContainer, "VrtSecInclusive_" + m_jp.secondaryVerticesContainerName ) );
-    
-    const xAOD::ElectronContainer *electronContainer( nullptr );
-    ATH_CHECK( evtStore()->retrieve( electronContainer, "Electrons" ) );
-    
-    static SG::AuxElement::Decorator< std::vector<float> > decor_d0wrtSV( "d0_wrtSVs" );
-    static SG::AuxElement::Decorator< std::vector<float> > decor_z0wrtSV( "z0_wrtSVs" );
-    static SG::AuxElement::Decorator< std::vector<ElementLink< xAOD::VertexContainer > > > decor_svLink("svLinks");
-    
-    for( const auto& electron : *electronContainer ) {
-      // Loop over electrons
-      
-      if( 0 == electron->nTrackParticles() ) continue;
-      
-      // The first track is the best-matched track
-      const auto* trk = electron->trackParticle(0);
-      if( trk ) {
-        
-        std::map< const xAOD::Vertex*, std::vector<double> > distanceMap;
-      
-        std::vector<float> d0wrtSV;
-        std::vector<float> z0wrtSV;
-        std::vector<ElementLink< xAOD::VertexContainer > > links;
-      
-        for( const auto& vtx : *secondaryVertexContainer ) {
-      
-          std::vector<double> impactParameters;
-          std::vector<double> impactParErrors;
-          
-          m_fitSvc->VKalGetImpact( trk, vtx->position(), static_cast<int>( electron->charge() ), impactParameters, impactParErrors);
-          
-          enum { k_d0, k_z0, k_theta, k_phi, k_qOverP };
-          
-          d0wrtSV.emplace_back( impactParameters.at(k_d0) );
-          z0wrtSV.emplace_back( impactParameters.at(k_z0) );
-          
-          ElementLink<xAOD::VertexContainer> link_SV( *( dynamic_cast<const xAOD::VertexContainer*>( vtx->container() ) ), static_cast<size_t>( vtx->index() ) );
-          
-          links.emplace_back( link_SV );
-          
-        }
-      
-        decor_d0wrtSV( *electron ) = d0wrtSV;
-        decor_z0wrtSV( *electron ) = z0wrtSV;
-        decor_svLink ( *electron ) = links;
-      
-      }
-    }
-    
-    return StatusCode::SUCCESS;
-  }
-
-
-=======
-  
->>>>>>> 7b1d0f73
 } // end of namespace VKalVrtAthena
 
