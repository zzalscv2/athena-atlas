/*
  Copyright (C) 2002-2020 CERN for the benefit of the ATLAS collaboration
*/

// Header include
#include "VrtSecInclusive/VrtSecInclusive.h"
#include "VrtSecInclusive/IntersectionPos.h"
#include "VrtSecInclusive/NtupleVars.h"

#include "TrkTrackSummary/TrackSummary.h"

#include <xAODEventInfo/EventInfo.h>
#include <xAODTruth/TruthParticleContainer.h>
#include <xAODTruth/TruthVertexContainer.h>

#include "TH1D.h"
#include "TNtuple.h"
#include "TTree.h"
#include "TROOT.h"

#include <iostream>
#include <map>
#include <vector>
#include <deque>

//-------------------------------------------------

using namespace std;

namespace Trk {
  extern void dsinv(long int * , double *, long int , long int *);             
}

namespace VKalVrtAthena {
  
  //____________________________________________________________________________________________________
  bool isAssociatedToVertices( const xAOD::TrackParticle *trk, const xAOD::VertexContainer* vertices ) {
    
      bool is_pv_associated = false;
      
      for( auto* vtx : *vertices ) {
        for( size_t iv = 0; iv < vtx->nTrackParticles(); iv++ ) {
          auto* pvtrk = vtx->trackParticle( iv );
          if( trk == pvtrk ) {
            is_pv_associated = true;
            break;
          }
        }
      }
      return is_pv_associated;
  }
  
  //____________________________________________________________________________________________________
  double vtxVtxDistance( const Amg::Vector3D& v1, const Amg::Vector3D& v2 ) {
    return (v1-v2).norm();
  }
  
  
  //____________________________________________________________________________________________________
  double VrtSecInclusive::significanceBetweenVertices( const WrkVrt& v1, const WrkVrt& v2 ) const {
    try {
      const auto distance = v2.vertex - v1.vertex;
      AmgSymMatrix(3) sumCov;
      
      sumCov.fillSymmetric(0, 0, v1.vertexCov.at(0) + v2.vertexCov.at(0));
      sumCov.fillSymmetric(1, 0, v1.vertexCov.at(1) + v2.vertexCov.at(1));
      sumCov.fillSymmetric(1, 1, v1.vertexCov.at(2) + v2.vertexCov.at(2));
      sumCov.fillSymmetric(2, 0, v1.vertexCov.at(3) + v2.vertexCov.at(3));
      sumCov.fillSymmetric(2, 1, v1.vertexCov.at(4) + v2.vertexCov.at(4));
      sumCov.fillSymmetric(2, 2, v1.vertexCov.at(5) + v2.vertexCov.at(5));
      
      const double s2 = distance.transpose() * sumCov.inverse() * distance;
      
      return s2 > 0. ? sqrt( s2 ) : AlgConsts::maxValue;
    } catch(...) {
      ATH_MSG_WARNING( " >>> " << __FUNCTION__ << ": detected covariance matrix broken exception" );
      return AlgConsts::maxValue;
    }
  }
  
  //____________________________________________________________________________________________________
  template<>
  void genSequence( const xAOD::Muon*, std::vector<unsigned>& trackTypes ) {
    trackTypes = { xAOD::Muon::Primary,
                   xAOD::Muon::InnerDetectorTrackParticle,
                   xAOD::Muon::MuonSpectrometerTrackParticle,
                   xAOD::Muon::CombinedTrackParticle,
                   xAOD::Muon::ExtrapolatedMuonSpectrometerTrackParticle
    };
  }
  
  template<>
  void genSequence( const xAOD::Electron* electron, std::vector<unsigned>& trackTypes ) {
    for( size_t i=0; i<electron->nTrackParticles(); i++ ) trackTypes.emplace_back( i );
  }
  
  
  //____________________________________________________________________________________________________
  template<>
  const xAOD::TrackParticle* getLeptonTrackParticle( const xAOD::Muon* muon, const unsigned& trackType ) {
    return muon->trackParticle( static_cast<xAOD::Muon::TrackParticleType>( trackType ) );
  }
  
  template<>
  const xAOD::TrackParticle* getLeptonTrackParticle( const xAOD::Electron* electron, const unsigned& trackType ) {
    return electron->trackParticle( trackType );
  }
  
  
  //____________________________________________________________________________________________________
  double VrtSecInclusive::distanceBetweenVertices( const WrkVrt& v1, const WrkVrt& v2 ) const {
    return (v2.vertex - v1.vertex).norm();
  }
  
  
  //____________________________________________________________________________________________________
  StatusCode VrtSecInclusive::disassembleVertex(std::vector<WrkVrt> *workVerticesContainer, const unsigned& iv )
  {
    
    auto& wrkvrt = workVerticesContainer->at(iv);
    
    ATH_MSG_VERBOSE(" >> disassembleVertex(): begin: disassembling vertex[" << iv << "], workVerticesContainer.size() = " << workVerticesContainer->size() );
    ATH_MSG_VERBOSE(" >> disassembleVertex(): Vertex: r = " << wrkvrt.vertex.perp() << ", z = " << wrkvrt.vertex.z() );

    // Loop over the tracks associated to the vertex and slect the maximum chi2 track
    const auto& ntrk = wrkvrt.selectedTrackIndices.size();
    size_t maxChi2TrackIndex       = AlgConsts::invalidUnsigned;
    
    // If the size of the tracks is less than 2, this algorithm is meaningless.
    if( wrkvrt.selectedTrackIndices.size() <= 2 ) return StatusCode::SUCCESS;
    
    for( auto& index : wrkvrt.selectedTrackIndices ) {
      const xAOD::TrackParticle* trk = m_selectedTracks->at( index );
      
      ATH_MSG_VERBOSE(" >> disassembleVertex(): > track at vertex[" << iv << "]: "
		      << "index = " << trk->index()
		      << ", pT = "  << trk->pt()
		      << ", phi = " << trk->phi()
		      << ", d0 = "  << trk->d0()
		      << ", z0 = "  << trk->z0());
    }
    
    // find the track with the maximum chi2
    const auto& max = std::max_element( wrkvrt.Chi2PerTrk.begin(), wrkvrt.Chi2PerTrk.end() );
    
    if( max == wrkvrt.Chi2PerTrk.end() ) return StatusCode::SUCCESS;
    
    maxChi2TrackIndex = max - wrkvrt.Chi2PerTrk.begin();
    
    // return if no track is found.
    if(maxChi2TrackIndex == AlgConsts::invalidUnsigned ) return StatusCode::SUCCESS;
    
    
    // define work variables
    vector<const xAOD::NeutralParticle*>  dummyNeutrals;
    
    vector<WrkVrt> new_vertices;
    
    // Loop over the tracks associated to the vertex other than the selected tracks
    ATH_MSG_VERBOSE(" >> disassembleVertex(): Loop over the tracks associated to the vertex other than the selected tracks.");
    for(size_t itrk=0; itrk<ntrk; itrk++) {
      
      ATH_MSG_VERBOSE(" >> disassembleVertex(): > Loop itrk = " << itrk << " / " << ntrk );
      
      // reject the selected track
      if( itrk == maxChi2TrackIndex ) {
	ATH_MSG_VERBOSE(" >> disassembleVertex(): > skipped." );
	continue;
      }
      
      const size_t this_trk_id     = wrkvrt.selectedTrackIndices[itrk];
      const size_t selected_trk_id = wrkvrt.selectedTrackIndices[maxChi2TrackIndex];
      
      ATH_MSG_VERBOSE(" >> disassembleVertex(): > this_trk_id  = " << this_trk_id << ", selected_trk_id = " << selected_trk_id << ", alltrks_size = " << m_selectedTracks->size() );
      if( this_trk_id >= m_selectedTracks->size() ) {
	ATH_MSG_VERBOSE(" >> disassembleVertex(): > this_trk_id is invalid. continue!" );
	continue;
      }
      if( selected_trk_id >= m_selectedTracks->size() ) {
	ATH_MSG_VERBOSE(" >> disassembleVertex(): > selected_trk_id is invalid. continue!" );
	continue;
      }
      
      ATH_MSG_VERBOSE(" >> disassembleVertex(): > Storing tracks to ListBaseTracks" );
      ATH_MSG_VERBOSE(" >> disassembleVertex(): > m_selectedTracks->at( this_trk_id ) = " << m_selectedTracks->at( this_trk_id     )->index() );
      ATH_MSG_VERBOSE(" >> disassembleVertex(): > m_selectedTracks->at( this_trk_id ) = " << m_selectedTracks->at( selected_trk_id )->index() );
      
      vector<const xAOD::TrackParticle*>    ListBaseTracks;
      ListBaseTracks.emplace_back( m_selectedTracks->at( this_trk_id     ) );
      ListBaseTracks.emplace_back( m_selectedTracks->at( selected_trk_id ) );
	
      ATH_MSG_VERBOSE(" >> disassembleVertex(): > ListBaseTracks was stored." );
      
      WrkVrt newvrt;
      newvrt.selectedTrackIndices.emplace_back( this_trk_id );
      newvrt.selectedTrackIndices.emplace_back( selected_trk_id );
      
      // Fit the new vertex
      ATH_MSG_VERBOSE(" >> disassembleVertex(): > Fast Fit" );
      
      m_fitSvc->setDefault();
      ATH_CHECK( m_fitSvc->VKalVrtFitFast( ListBaseTracks, newvrt.vertex ) );
      
      ATH_MSG_VERBOSE( " >> disassembleVertex(): > ApproxVertex: r = " << newvrt.vertex.perp() << ", z = " << newvrt.vertex.z() );
      
      if( vtxVtxDistance( wrkvrt.vertex, newvrt.vertex ) > 10. ) 
        {
          m_fitSvc->setApproximateVertex( wrkvrt.vertex[0], wrkvrt.vertex[1], wrkvrt.vertex[2] );
        }
      else
        {
          m_fitSvc->setApproximateVertex( newvrt.vertex[0], newvrt.vertex[1], newvrt.vertex[2] );
        }
      
      ATH_MSG_VERBOSE(" >> disassembleVertex(): > Fit the new vertex" );
      StatusCode sc = m_fitSvc->VKalVrtFit(ListBaseTracks,
                                           dummyNeutrals,
                                           newvrt.vertex,
                                           newvrt.vertexMom,
                                           newvrt.Charge,
                                           newvrt.vertexCov,
                                           newvrt.Chi2PerTrk, 
                                           newvrt.TrkAtVrt,
                                           newvrt.Chi2          );
      
      if( sc.isFailure() ) continue;
      
      newvrt.closestWrkVrtIndex    = 0;
      newvrt.closestWrkVrtValue    = AlgConsts::maxValue;
      
      // register the new vertex to the vertex list
      ATH_MSG_VERBOSE(" >> disassembleVertex(): > register the new vertex to the vertex list" );
      new_vertices.emplace_back( newvrt );
    }
    
    // remove the selected track from the original vertex
    wrkvrt.selectedTrackIndices.erase( wrkvrt.selectedTrackIndices.begin() + maxChi2TrackIndex ); //remove track
    ATH_MSG_VERBOSE(" >> disassembleVertex(): removed the selected track from the original vertex. wrkvrt.selectedTrackIndices.size = " << wrkvrt.selectedTrackIndices.size() );
    
    // refit the original vertex
    ATH_MSG_VERBOSE(" >> disassembleVertex(): refit the original vertex" );

    StatusCode sc = refitVertex( wrkvrt );
    if( sc.isFailure() ) {
        // WARNING CODE ATLASRECTS-3145::001 refitVertex Failure, vertex lost
        //ATH_MSG_WARNING("ATLASRECTS-3145::001" );
        return StatusCode::SUCCESS;
    }
    // end of workaround
    
    for( auto vertex : new_vertices ) {
      ATH_MSG_VERBOSE(" >> disassembleVertex(): > emplace_back new vertex" );
      workVerticesContainer->emplace_back( vertex );
    }
    
    ATH_MSG_VERBOSE(" >> disassembleVertex(): end. workVerticesContainer.size() = " << workVerticesContainer->size() );
    return StatusCode::SUCCESS;
  }

  
  
  //____________________________________________________________________________________________________
  double  VrtSecInclusive::improveVertexChi2( WrkVrt& vertex )
  {
    //
    //  Iterate track removal until vertex get good Chi2
    //
    
    auto fitQuality_begin = vertex.fitQuality();
    
    auto removeCounter = 0;
    
    if( vertex.nTracksTotal() <= 2 ) return 0.;
    
    {
      WrkVrt backup = vertex;
      StatusCode sc = refitVertexWithSuggestion( vertex, vertex.vertex );
      if( sc.isFailure() ) {
        vertex = backup;
        return 0;
      }
    }
    
    double chi2Probability = TMath::Prob( vertex.Chi2, vertex.ndof() );
    
    while (chi2Probability < m_jp.improveChi2ProbThreshold ) {
      if( vertex.nTracksTotal() == 2 ) return chi2Probability;
      
      WrkVrt vertex_backup = vertex;
      
      auto maxChi2 = std::max_element( vertex.Chi2PerTrk.begin(), vertex.Chi2PerTrk.end() );
      size_t index   = maxChi2 - vertex.Chi2PerTrk.begin();
      
      
      ATH_MSG_DEBUG( " >>> " << __FUNCTION__ << ": worst chi2 trk index = " << index << ", #trks = " << vertex.Chi2PerTrk.size() );
      
      if( index < vertex.selectedTrackIndices.size() ) {
        vertex.selectedTrackIndices.erase( vertex.selectedTrackIndices.begin() + index ); //remove track
        removeCounter++;
      } else {
        index -= vertex.selectedTrackIndices.size();
        if( index >= vertex.associatedTrackIndices.size() ) {
          ATH_MSG_WARNING( " >>> " << __FUNCTION__ << ": invalid index" );
          break;
        }
        vertex.associatedTrackIndices.erase( vertex.associatedTrackIndices.begin() + index ); //remove track
        removeCounter++;
      }
      
      StatusCode sc = refitVertexWithSuggestion( vertex, vertex.vertex );
      
      if( sc.isFailure() || vertex_backup.fitQuality() < vertex.fitQuality() ) {
        vertex = vertex_backup;
        chi2Probability = 0;
        break;
      }
      
      chi2Probability = TMath::Prob( vertex.Chi2, vertex.ndof() );
    }
    
    auto fitQuality_end = vertex.fitQuality();
    
    if( 0 == removeCounter ) {
      ATH_MSG_DEBUG( " >>> " << __FUNCTION__ << ": no improvement was found." );
    } else {
      ATH_MSG_DEBUG( " >>> " << __FUNCTION__ << ": Removed " << removeCounter << " tracks; Fit quality improvement: " << fitQuality_begin << " ==> " << fitQuality_end );
    }
    
    return chi2Probability;
  }



  //____________________________________________________________________________________________________
  void VrtSecInclusive::removeTrackFromVertex(std::vector<WrkVrt> *workVerticesContainer, 
					      std::vector< std::deque<long int> > *TrkInVrt,
					      const long int & trackIndexToRemove,
					      const long int & SelectedVertex)
  {
    
    auto& wrkvrt = workVerticesContainer->at(SelectedVertex);
    auto& tracks = wrkvrt.selectedTrackIndices;
    
    {
      auto end = std::remove_if( tracks.begin(), tracks.end(), [&](long int index) { return index == trackIndexToRemove; } );
      tracks.erase( end, tracks.end() );
    }
    
    { 
      for( auto& trks : *TrkInVrt ) {
        auto end = std::remove_if( trks.begin(), trks.end(), [&](long int index) { return index == trackIndexToRemove; } );
        trks.erase( end, trks.end() );
      }
    }


    // Check if track is removed from two-track vertex => then sharing of track left should also be decreased
    if( wrkvrt.selectedTrackIndices.size() == 1 ) {
      
      const auto& leftTrackIndex = *( tracks.begin() );
      auto& list = TrkInVrt->at(leftTrackIndex);
      auto end = std::remove_if( list.begin(), list.end(), [&](long int index) { return index == trackIndexToRemove; } );
      list.erase( end, list.end() );
      
    }

  }
  
  
  
  //____________________________________________________________________________________________________
  double VrtSecInclusive::findMinVerticesPair( std::vector<WrkVrt> *workVerticesContainer, std::pair<unsigned, unsigned>& indexPair, VrtSecInclusive::AlgForVerticesPair algorithm )
  {  
    //
    //  Minimal normalized vertex-vertex distance
    //
    
    for( auto& workVertex : *workVerticesContainer ) {
      workVertex.closestWrkVrtValue = AlgConsts::maxValue;
      workVertex.closestWrkVrtIndex = 0;
    }

    double minValue = AlgConsts::maxValue;
    
    for( auto iv = workVerticesContainer->begin(); iv != workVerticesContainer->end(); ++iv ) {
      if( (*iv).selectedTrackIndices.size()< 2) continue;   /* Bad vertices */
      
      auto i_index = iv - workVerticesContainer->begin();
      
      for( auto jv = std::next(iv); jv != workVerticesContainer->end(); ++jv ) {
        if( (*jv).selectedTrackIndices.size()< 2) continue;   /* Bad vertices */
        
        auto j_index = iv - workVerticesContainer->begin();
        
        double value = (this->*algorithm)( (*iv), (*jv) );
        
        if( value < minValue ){
          minValue = value;
          indexPair.first  = i_index;
          indexPair.second = j_index;
        }
        if( value < (*iv).closestWrkVrtValue ) {(*iv).closestWrkVrtValue = value; (*iv).closestWrkVrtIndex = j_index; }
        if( value < (*jv).closestWrkVrtValue ) {(*jv).closestWrkVrtValue = value; (*jv).closestWrkVrtIndex = i_index; }
      }
    }
    
    return minValue;
  }


  //____________________________________________________________________________________________________
  double VrtSecInclusive::findMinVerticesNextPair( std::vector<WrkVrt> *workVerticesContainer, std::pair<unsigned, unsigned>& indexPair )
  {  
    //   
    // Give minimal distance between nonmodifed yet vertices
    //   

    indexPair.first = 0;
    indexPair.second = 0;
   
    double minValue = AlgConsts::maxValue;
   
    for(unsigned iv=0; iv<workVerticesContainer->size()-1; iv++) {
      auto& vertex = workVerticesContainer->at(iv);
     
      if( vertex.selectedTrackIndices.size() < 2) continue;   /* Bad vertex */
      if( vertex.closestWrkVrtIndex == 0 )        continue;   /* Used vertex */
     
      if( vertex.closestWrkVrtValue < minValue ) {
       
        unsigned jv = vertex.closestWrkVrtIndex;
       
        // Close vertex to given [iv] one is modified already 
        if( workVerticesContainer->at(jv).closestWrkVrtIndex == 0 ) continue;
       
        minValue = vertex.closestWrkVrtValue;
       
        indexPair.first  = iv;
        indexPair.second = jv;
       
      }
    }
   
    return minValue;
  }
  
  
  
  //____________________________________________________________________________________________________
  StatusCode VrtSecInclusive::mergeVertices( WrkVrt& v1, WrkVrt& v2 )
  {
    //
    //  Merge two close vertices into one (first) and set NTr=0 for second vertex
    //
    
    // firstly, take a backup of the original vertices
    auto v1_bak = v1;
    auto v2_bak = v2;
    
    for( auto& index : v2.selectedTrackIndices ) { v1.selectedTrackIndices.emplace_back( index ); }

    // Cleaning
    deque<long int>::iterator TransfEnd;
    sort( v1.selectedTrackIndices.begin(), v1.selectedTrackIndices.end() );
    TransfEnd =  unique(v1.selectedTrackIndices.begin(), v1.selectedTrackIndices.end() );
    v1.selectedTrackIndices.erase( TransfEnd, v1.selectedTrackIndices.end());
    //
    //----------------------------------------------------------
    v2.selectedTrackIndices.clear();             //Clean dropped vertex
    v2.closestWrkVrtValue = AlgConsts::maxValue; //Clean dropped vertex
    v2.closestWrkVrtIndex = 0;                   //Clean dropped vertex
    v2.isGood = false;                           //Clean dropped vertex
    
    v1.closestWrkVrtValue = AlgConsts::maxValue; //Clean new vertex
    v1.closestWrkVrtIndex = 0;                   //Clean new vertex
    v1.isGood = true;                            //Clean new vertex
    
    StatusCode sc = refitVertex( v1 );
    if( sc.isFailure() ) {
      v1 = v1_bak;
      v2 = v2_bak;
      
      ATH_MSG_DEBUG(" >>> " << __FUNCTION__ << ": failure in merging" );
        
      return StatusCode::FAILURE;
    }
    
    return StatusCode::SUCCESS;
  }
  
  
  
  //____________________________________________________________________________________________________
  StatusCode VrtSecInclusive::refitVertex( WrkVrt& workVertex )
  {
    
    //
    vector<const xAOD::NeutralParticle*> dummyNeutrals;
      
    int nth = workVertex.selectedTrackIndices.size();
 
    if(nth<2) {
      workVertex.isGood = false;
      return StatusCode::SUCCESS;
    }

    vector<const xAOD::TrackParticle*>  ListBaseTracks;
    
    workVertex.Chi2PerTrk.clear();
    
    for( const auto& index : workVertex.selectedTrackIndices ) {
      ListBaseTracks.emplace_back( m_selectedTracks->at( index ) );
      workVertex.Chi2PerTrk.emplace_back( AlgConsts::chi2PerTrackInitValue );
    }
    
    for( const auto& index : workVertex.associatedTrackIndices ) {
      ListBaseTracks.emplace_back( m_associatedTracks->at( index ) );
      workVertex.Chi2PerTrk.emplace_back( AlgConsts::chi2PerTrackInitValue );
    }
    
    auto& vertexPos = workVertex.vertex;
        
    m_fitSvc->setApproximateVertex( vertexPos.x(), vertexPos.y(), vertexPos.z() );
    
    ATH_MSG_VERBOSE( " >>> refitVertex: ListBaseTracks.size = " << ListBaseTracks.size()
                   << ", #selectedBaseTracks = " << workVertex.selectedTrackIndices.size()
                   << ", #assocTracks = " << workVertex.associatedTrackIndices.size() );
    for( auto *trk : ListBaseTracks ) {
      ATH_MSG_VERBOSE( " >>> refitVertex: track index = " << trk->index() );
    }
    
    m_fitSvc->setDefault();
    ATH_MSG_VERBOSE( " >>> refitVertex: m_fitSvc is reset." );
    
    Amg::Vector3D initVertex;
    
    StatusCode sc = m_fitSvc->VKalVrtFitFast( ListBaseTracks, initVertex );/* Fast crude estimation */
    if(sc.isFailure()) ATH_MSG_DEBUG(" >>> refitVertex: fast crude estimation failed.");
    ATH_MSG_VERBOSE( " >>> refitVertex: Fast VKalVrtFit succeeded. vertex (r,z) = (" << initVertex.perp() << ", " << initVertex.z() << ", " << ")" );
    
    if( vtxVtxDistance( initVertex, vertexPos ) > 10. ) {
      
      m_fitSvc->setApproximateVertex( vertexPos.x(), vertexPos.y(), vertexPos.z() );
      
    } else {
      
      m_fitSvc->setApproximateVertex( initVertex.x(), initVertex.y(), initVertex.z() );
      
    }
    
    ATH_MSG_VERBOSE( " >>> refitVertex: approx vertex is set. Now going to perform fitting..." );
    
    StatusCode SC=m_fitSvc->VKalVrtFit(ListBaseTracks,dummyNeutrals,
				       workVertex.vertex,
				       workVertex.vertexMom,
				       workVertex.Charge,
				       workVertex.vertexCov,
				       workVertex.Chi2PerTrk, 
				       workVertex.TrkAtVrt,
				       workVertex.Chi2); 

    auto& cov = workVertex.vertexCov;
        
    if(SC.isFailure()) ATH_MSG_DEBUG(" >>> refitVertex: SC in refitVertex returned failure "); 
    ATH_MSG_VERBOSE(" >>> refitVertex "<<SC<<", "<<ListBaseTracks.size()<<","<<workVertex.Chi2PerTrk.size());
    ATH_MSG_VERBOSE( " >>> refitVertex: succeeded in fitting. New vertex pos (r,z) = (" << vertexPos.perp() << ", " << vertexPos.z() << ")" );
    ATH_MSG_VERBOSE( " >>> refitVertex: New vertex cov = (" << cov.at(0) << ", " << cov.at(1) << ", " << cov.at(2) << ", " << cov.at(3) << ", " << cov.at(4) << ", " << cov.at(5) << ")" );

    return SC;
  }
  

  //____________________________________________________________________________________________________
  StatusCode VrtSecInclusive::refitVertexWithSuggestion( WrkVrt& workVertex, const Amg::Vector3D& suggestedPosition )
  {
    
    //
    vector<const xAOD::NeutralParticle*> dummyNeutrals;
      
    int nth = workVertex.selectedTrackIndices.size();
 
    if(nth<2) {
      workVertex.isGood = false;
      return StatusCode::SUCCESS;
    }

    vector<const xAOD::TrackParticle*>  ListBaseTracks;
    
    workVertex.Chi2PerTrk.clear();
    
    for( const auto& index : workVertex.selectedTrackIndices ) {
      ListBaseTracks.emplace_back( m_selectedTracks->at( index ) );
      workVertex.Chi2PerTrk.emplace_back( AlgConsts::chi2PerTrackInitValue );
    }
    
    for( const auto& index : workVertex.associatedTrackIndices ) {
      ListBaseTracks.emplace_back( m_associatedTracks->at( index ) );
      workVertex.Chi2PerTrk.emplace_back( AlgConsts::chi2PerTrackInitValue );
    }
    
    auto& vertexPos = workVertex.vertex;
        
    m_fitSvc->setApproximateVertex( suggestedPosition.x(), suggestedPosition.y(), suggestedPosition.z() );
    
    ATH_MSG_VERBOSE( " >>> " << __FUNCTION__ <<": ListBaseTracks.size = " << ListBaseTracks.size()
                   << ", #selectedBaseTracks = " << workVertex.selectedTrackIndices.size()
                   << ", #assocTracks = " << workVertex.associatedTrackIndices.size() );
    for( auto *trk : ListBaseTracks ) {
      ATH_MSG_VERBOSE( " >>> " << __FUNCTION__ << ": track index = " << trk->index() );
    }
    
    m_fitSvc->setDefault();
    ATH_MSG_VERBOSE( " >>> " << __FUNCTION__ << ": m_fitSvc is reset." );
    
    ATH_MSG_VERBOSE( " >>> " << __FUNCTION__ << ": approx vertex is set. Now going to perform fitting..." );
    
    StatusCode SC=m_fitSvc->VKalVrtFit(ListBaseTracks,dummyNeutrals,
				       workVertex.vertex,
				       workVertex.vertexMom,
				       workVertex.Charge,
				       workVertex.vertexCov,
				       workVertex.Chi2PerTrk, 
				       workVertex.TrkAtVrt,
				       workVertex.Chi2); 

    auto& cov = workVertex.vertexCov;
        
    if( SC.isFailure() ) ATH_MSG_VERBOSE(" >>> " << __FUNCTION__ << ": SC in refitVertex returned failure "); 
    ATH_MSG_VERBOSE(" >>> " << __FUNCTION__ << ": "<<SC<<", "<<ListBaseTracks.size()<<","<<workVertex.Chi2PerTrk.size());
    
    if( SC.isSuccess() ) {
      ATH_MSG_VERBOSE( " >>> " << __FUNCTION__ << ": succeeded in fitting. New vertex pos = (" << vertexPos.x() << ", " << vertexPos.y() << ", " << vertexPos.z() << ")" );
      ATH_MSG_VERBOSE( " >>> " << __FUNCTION__ << ": New vertex cov = (" << cov.at(0) << ", " << cov.at(1) << ", " << cov.at(2) << ", " << cov.at(3) << ", " << cov.at(4) << ", " << cov.at(5) << ")" );
    }

    return SC;
  }
  

  //____________________________________________________________________________________________________
  size_t VrtSecInclusive::nTrkCommon( std::vector<WrkVrt> *workVerticesContainer, const std::pair<unsigned, unsigned>& pairIndex) const
  {
    //
    //  Number of common tracks for 2 vertices
    //
    
    auto& trackIndices1 = workVerticesContainer->at( pairIndex.first ).selectedTrackIndices;
    auto& trackIndices2 = workVerticesContainer->at( pairIndex.second ).selectedTrackIndices;
    
    if( trackIndices1.size() < 2 ) return 0;
    if( trackIndices2.size() < 2 ) return 0;
    
    size_t nTrkCom = 0;
    
    for( auto& index : trackIndices1 ) {
	if( std::find(trackIndices2.begin(),trackIndices2.end(), index) != trackIndices2.end()) nTrkCom++;
    }
    
    return nTrkCom;
  }
  
  
  
  //____________________________________________________________________________________________________
  void VrtSecInclusive::declareProperties() {
    
    declareProperty("GeoModel",                        m_jp.geoModel                        = VKalVrtAthena::GeoModel::Run2 );
    
    declareProperty("TrackLocation",                   m_jp.TrackLocation                   = "InDetTrackParticles"         );
    declareProperty("PrimVrtLocation",                 m_jp.PrimVrtLocation                 = "PrimaryVertices"             );
    declareProperty("McParticleContainer",             m_jp.truthParticleContainerName      = "TruthParticles"              );
    declareProperty("MCEventContainer",                m_jp.mcEventContainerName            = "TruthEvents"                 );
    declareProperty("AugmentingVersionString",         m_jp.augVerString                    = ""                            );
    declareProperty("TruthParticleFilter",             m_jp.truthParticleFilter             = "Rhadron"                     ); // Either "", "Kshort", "Rhadron", "HNL", "HadInt", "Bhadron"
    
    declareProperty("All2trkVerticesContainerName",    m_jp.all2trksVerticesContainerName   = "All2TrksVertices"            );
    declareProperty("SecondaryVerticesContainerName",  m_jp.secondaryVerticesContainerName  = "SecondaryVertices"           );

    declareProperty("FillHist",                        m_jp.FillHist                        = false                         );
    declareProperty("FillNtuple",                      m_jp.FillNtuple                      = false                         );
    declareProperty("FillIntermediateVertices",        m_jp.FillIntermediateVertices        = false                         );
    declareProperty("DoIntersectionPos",               m_jp.doIntersectionPos               = false                         );
    declareProperty("DoMapToLocal",                    m_jp.doMapToLocal                    = false                         );
    declareProperty("DoTruth",                         m_jp.doTruth                         = false                         );
    declareProperty("DoPVcompatibility",               m_jp.doPVcompatibilityCut            = true                          );
    declareProperty("RemoveFake2TrkVrt",               m_jp.removeFakeVrt                   = true                          );
    declareProperty("DoDelayedFakeReject",             m_jp.removeFakeVrtLate               = false                         );
    declareProperty("CheckHitPatternStrategy",         m_checkPatternStrategy               = "Classical"                   ); // Either Classical or Extrapolation
    declareProperty("MCTrackResolution",               m_jp.mcTrkResolution                 = 0.06                          ); // see getTruth for explanation
    declareProperty("TruthTrkLen",                     m_jp.TruthTrkLen                     = 1000                          ); // in [mm]
    declareProperty("ExtrapPV",                        m_jp.extrapPV                        = false                         ); // Leave false. only for testing
    declareProperty("PassThroughTrackSelection",       m_jp.passThroughTrackSelection       = false                         );


    declareProperty("DoTwoTrSoftBtag",                 m_jp.doTwoTrSoftBtag                 = false                         );
    declareProperty("TwoTrVrtAngleCut",                m_jp.twoTrVrtAngleCut                = -10                           );
    declareProperty("TwoTrVrtMinDistFromPVCut",        m_jp.twoTrVrtMinDistFromPV           = 0.                            );

    declareProperty("TruncateListOfWorkingVertices",   m_jp.truncateWrkVertices             = true                           );
    declareProperty("MaxNumberOfWorkingVertices",      m_jp.maxWrkVertices                  = 1500                           );
        
    // default values are set upstream - check top of file
    declareProperty("do_PVvetoCut",                    m_jp.do_PVvetoCut                    = true                          );
    declareProperty("do_d0Cut",                        m_jp.do_d0Cut                        = true                          );
    declareProperty("do_z0Cut",                        m_jp.do_z0Cut                        = true                          );
    declareProperty("do_d0errCut",                     m_jp.do_d0errCut                     = false                         );
    declareProperty("do_z0errCut",                     m_jp.do_z0errCut                     = false                         );
    declareProperty("do_d0signifCut",                  m_jp.do_d0signifCut                  = false                         );
    declareProperty("do_z0signifCut",                  m_jp.do_z0signifCut                  = false                         );
    
    declareProperty("ImpactWrtBL",                     m_jp.ImpactWrtBL                     = true                          ); // false option is going to be deprecated
    declareProperty("a0TrkPVDstMinCut",                m_jp.d0TrkPVDstMinCut                = 0.                            ); // in [mm]
    declareProperty("a0TrkPVDstMaxCut",                m_jp.d0TrkPVDstMaxCut                = 1000.                         ); // in [mm]
    declareProperty("a0TrkPVSignifCut",                m_jp.d0TrkPVSignifCut                = 0.                            ); // in [mm]
    declareProperty("twoTrkVtxFormingD0Cut",           m_jp.twoTrkVtxFormingD0Cut           = 1.                            ); // in [mm]
    declareProperty("zTrkPVDstMinCut",                 m_jp.z0TrkPVDstMinCut                = 0.                            ); // in [mm]
    declareProperty("zTrkPVDstMaxCut",                 m_jp.z0TrkPVDstMaxCut                = 1000.                         ); // in [mm]
    declareProperty("zTrkPVSignifCut",                 m_jp.z0TrkPVSignifCut                = 0.                            ); // in unit of sigma
    declareProperty("TrkA0ErrCut",                     m_jp.d0TrkErrorCut                   = 10000                         ); // in [mm]
    declareProperty("TrkZErrCut",                      m_jp.z0TrkErrorCut                   = 20000                         ); // in [mm]

    declareProperty("SelTrkMaxCutoff",                 m_jp.SelTrkMaxCutoff                 = 50                            ); // max number of tracks
    declareProperty("TrkPtCut",                        m_jp.TrkPtCut                        = 1000.                         ); // low pT threshold. in [MeV]
    declareProperty("TrkChi2Cut",                      m_jp.TrkChi2Cut                      = 3.                            ); // in terms of chi2 / ndof
    declareProperty("PVcompatibilityCut",              m_jp.pvCompatibilityCut              = -20.                          ); // in [mm]
    declareProperty("SelVrtChi2Cut",                   m_jp.SelVrtChi2Cut                   = 4.5                           ); // in terms of chi2 / ndof
    
    declareProperty("CutSctHits",                      m_jp.CutSctHits                      = 0                             );
    declareProperty("CutPixelHits",                    m_jp.CutPixelHits                    = 0                             );
    declareProperty("CutSiHits",                       m_jp.CutSiHits                       = 0                             );
    declareProperty("DoSAloneTRT",                     m_jp.SAloneTRT                       = false                         ); // SAlone = "standalone"
    declareProperty("CutBLayHits",                     m_jp.CutBLayHits                     = 0                             );
    declareProperty("CutSharedHits",                   m_jp.CutSharedHits                   = 0                             );
    declareProperty("doTRTPixCut",                     m_jp.doTRTPixCut                     = false                         ); // mode for R-hadron displaced vertex
    declareProperty("CutTRTHits",                      m_jp.CutTRTHits                      = 0                             );
    declareProperty("CutTightSCTHits",                 m_jp.CutTightSCTHits                 = 7                             );
    declareProperty("CutTightTRTHits",                 m_jp.CutTightTRTHits                 = 20                            );
 
    declareProperty("TrkExtrapolator",                 m_jp.trkExtrapolator                 = 2                             );
    
    declareProperty("doReassembleVertices",            m_jp.doReassembleVertices            = false                         );
    declareProperty("doMergeByShuffling",              m_jp.doMergeByShuffling              = false                         );
    declareProperty("doSuggestedRefitOnMerging",       m_jp.doSuggestedRefitOnMerging       = true                          ); // sub-option of doMergeByShuffling-1
    declareProperty("doMagnetMerging",                 m_jp.doMagnetMerging                 = true                          ); // sub-option of doMergeByShuffling-2
    declareProperty("doWildMerging",                   m_jp.doWildMerging                   = true                          ); // sub-option of doMergeByShuffling-3
    declareProperty("doMergeFinalVerticesDistance",    m_jp.doMergeFinalVerticesDistance    = false                         );
    declareProperty("doAssociateNonSelectedTracks",    m_jp.doAssociateNonSelectedTracks    = false                         );
    declareProperty("doFinalImproveChi2",              m_jp.doFinalImproveChi2              = false                         );
    
    declareProperty("VertexMergeCut",                  m_jp.VertexMergeCut                  = 3                             );
    declareProperty("TrackDetachCut",                  m_jp.TrackDetachCut                  = 6                             );
    declareProperty("associateMinDistanceToPV",        m_jp.associateMinDistanceToPV        = 0.5                           );
    declareProperty("associateMaxD0Signif",            m_jp.associateMaxD0Signif            = 5.                            ); // wrt. DV in unit of sigma
    declareProperty("associateMaxZ0Signif",            m_jp.associateMaxZ0Signif            = 5.                            ); // wrt. DV in unit of sigma
    declareProperty("associatePtCut",                  m_jp.associatePtCut                  = 0.                            ); // in [MeV]
    declareProperty("associateChi2Cut",                m_jp.associateChi2Cut                = 20.                           );
    declareProperty("reassembleMaxImpactParameterD0",  m_jp.reassembleMaxImpactParameterD0  = 1.                            ); // wrt. DV in [mm]
    declareProperty("reassembleMaxImpactParameterZ0",  m_jp.reassembleMaxImpactParameterZ0  = 5.                            ); // wrt. DV in [mm]
    declareProperty("mergeByShufflingMaxSignificance", m_jp.mergeByShufflingMaxSignificance = 100.                          ); // in unit of sigma
    declareProperty("mergeByShufflingAllowance",       m_jp.mergeByShufflingAllowance       = 4.                            ); // in unit of sigma
    declareProperty("VertexMergeFinalDistCut",         m_jp.VertexMergeFinalDistCut         = 1.                            ); // in [mm]
    declareProperty("VertexMergeFinalDistScaling",     m_jp.VertexMergeFinalDistScaling     = 0.                            ); // in [1/mm]
    declareProperty("improveChi2ProbThreshold",        m_jp.improveChi2ProbThreshold        = 1.e-4                         ); 
    
    // A test implementation for muon vertices
    declareProperty("doSelectTracksFromMuons",         m_jp.doSelectTracksFromMuons         = false                         );
    declareProperty("doSelectTracksFromElectrons",     m_jp.doSelectTracksFromElectrons     = false                         );
    
    // Additional dressing option
    declareProperty("doAugmentDVimpactParametersToMuons",     m_jp.doAugmentDVimpactParametersToMuons     = false           );
    declareProperty("doAugmentDVimpactParametersToElectrons", m_jp.doAugmentDVimpactParametersToElectrons = false           );
    
    // Additional ToolHandles
    declareProperty("VertexFitterTool",                m_fitSvc, " Private TrkVKalVrtFitter"                                );
    declareProperty("Extrapolator",                    m_extrapolator                                                       );
    declareProperty("VertexMapper",                    m_vertexMapper                                                       );
    
  }
  
  
  
  
  //____________________________________________________________________________________________________
  StatusCode VrtSecInclusive::processPrimaryVertices() {
    
    //--------------------------------------------------------
    //  Primary vertex extraction from TES
    //
    
    ATH_CHECK( evtStore()->retrieve( m_primaryVertices, "PrimaryVertices") );
    
    if( m_jp.FillNtuple ) m_ntupleVars->get<unsigned int>( "NumPV" ) = 0;
    m_thePV = nullptr;
    
    ATH_MSG_DEBUG( "processPrimaryVertices(): pv_size = " << m_primaryVertices->size() );
    
    // Loop over PV container and get number of tracks of each PV
    
    for( auto *vertex : *m_primaryVertices ) {
      
      // Hide (2015-04-21): xAOD::Vertex may contain several types of vertices
      // e.g. if VertexType==NoVtx, this is a dummy vertex.
      // We only need to extract primary vertices here, and skip otherwise.
      
      if( xAOD::VxType::PriVtx != vertex->vertexType() ) continue;
      
      // Not considering pile-up; pick-up the first PV
      m_thePV = vertex;
      
      if( m_jp.FillNtuple ) {
        
        if( 0 == m_ntupleVars->get<unsigned int>( "NumPV" ) ) {
	
          m_ntupleVars->get<double>( "PVX" ) = vertex->x();
          m_ntupleVars->get<double>( "PVY" ) = vertex->y();
          m_ntupleVars->get<double>( "PVZ" ) = vertex->z();
          m_ntupleVars->get<unsigned int>( "PVType" ) = vertex->vertexType();
	
          // number of tracks associated to the PV
          m_ntupleVars->get<unsigned int>( "NTrksPV" ) = vertex->nTrackParticles();
        }
      
        m_ntupleVars->get<unsigned int>( "NumPV" )++;
      
        m_ntupleVars->get< vector<int> >   ( "NdofTrksPV" ) .emplace_back( vertex->numberDoF() );
        m_ntupleVars->get< vector<double> >( "PVZpile" )    .emplace_back( vertex->position().z() );
      }
      
      ATH_MSG_DEBUG("PrimVertex x/y/z/nDOF "
		    << vertex->x() << ","
		    << vertex->y() << ","
		    << vertex->z() << ","
		    << vertex->numberDoF()     );
      
    }
    
    // Use the dummy PV if no PV is composed
    if( !m_thePV ) {
      ATH_MSG_DEBUG("No Reconstructed PV was found. Using the dummy PV instead.");
      for( auto *vertex : *m_primaryVertices ) {
	if( xAOD::VxType::NoVtx != vertex->vertexType() ) continue;
	
        if( m_jp.FillNtuple ) {
          // Not considering pile-up; pick-up the first PV
          if( 0 == m_ntupleVars->get<unsigned int>( "NumPV" ) ) {
            m_thePV = vertex;
	  
            m_ntupleVars->get<double>( "PVX" ) = vertex->x();
            m_ntupleVars->get<double>( "PVY" ) = vertex->y();
            m_ntupleVars->get<double>( "PVZ" ) = vertex->z();
            m_ntupleVars->get<unsigned int>( "PVType" ) = vertex->vertexType();
	  
            // number of tracks associated to the PV
            m_ntupleVars->get<unsigned int>( "NTrksPV" ) = vertex->nTrackParticles();
          }
        }
      }
    }
    
    // if thePV is null, the PV is not found.
    if( !m_thePV ) {
      ATH_MSG_DEBUG("No PV is found in the PV collection!");
      return StatusCode::FAILURE;
    }
    
    ATH_MSG_DEBUG(" Primary vertex successful. thePV = " << m_thePV );
    
    return StatusCode::SUCCESS;
  }
  
  
  //____________________________________________________________________________________________________
  void VrtSecInclusive::trackClassification(std::vector<WrkVrt> *workVerticesContainer, std::map<long int, std::vector<long int> >& trackToVertexMap )
  { 
    // Fill TrkInVrt with vertex IDs of each track
    
    trackToVertexMap.clear();
    
    for( size_t iv = 0; iv<workVerticesContainer->size(); iv++ ) {
      
      WrkVrt& vertex = workVerticesContainer->at(iv);
      
      auto& trackIndices = vertex.selectedTrackIndices;
      if( !vertex.isGood ) continue;
      if( trackIndices.size() < 2 ) continue;
      
      for( auto& index : trackIndices ) {
	trackToVertexMap[index].emplace_back( iv );
      }
    }
    
    for( auto& pair: trackToVertexMap ) {
      std::string msg = Form("track index [%ld]: vertices = (", pair.first);
      for( auto& v : pair.second ) {
        msg += Form("%ld, ", v);
      }
      msg += ")";
      if( pair.second.size() >=2 ) ATH_MSG_VERBOSE(" >> " << __FUNCTION__ << ": " << msg );
    }
    
  }
  
  
  //____________________________________________________________________________________________________
  double VrtSecInclusive::findWorstChi2ofMaximallySharedTrack(std::vector<WrkVrt> *workVerticesContainer, 
				      std::map<long int, std::vector<long int> >& trackToVertexMap,
				      long int & maxSharedTrack,
				      long int & worstMatchingVertex)
  {

    double worstChi2 = AlgConsts::invalidFloat;
    
    // Find the track index that has the largest shared vertices
    auto maxSharedTrackToVertices = std::max_element( trackToVertexMap.begin(), trackToVertexMap.end(), []( auto& p1, auto& p2 ) { return p1.second.size() < p2.second.size(); } );
    
    if( maxSharedTrackToVertices == trackToVertexMap.end() ) return worstChi2;
    
    ATH_MSG_VERBOSE( " > " << __FUNCTION__ << ": max-shared track index = " << maxSharedTrackToVertices->first << ", number of shared vertices = " << maxSharedTrackToVertices->second.size() );
    
    if( maxSharedTrackToVertices->second.size() < 2 ) return worstChi2;
    
    // map of vertex index and the chi2 of the track for the maxSharedTrack
    std::map<long int, double> vrtChi2Map;
    
    // loop over vertices for the largest shared track
    for( auto& iv : maxSharedTrackToVertices->second ) {
      ATH_MSG_VERBOSE( " > " << __FUNCTION__ << ": loop over vertices: vertex index " << iv );
      
      auto& wrkvrt = workVerticesContainer->at( iv );
      auto& trackIndices = wrkvrt.selectedTrackIndices;
      
      // find the index of the track
      auto index = std::find_if( trackIndices.begin(), trackIndices.end(), [&]( auto& index ) { return index == maxSharedTrackToVertices->first; } );
      if( index == trackIndices.end() ) {
        ATH_MSG_WARNING(" >> " << __FUNCTION__ << ": index not found (algorithm inconsistent)" );
        return worstChi2;
      }
      
      auto& chi2 = wrkvrt.Chi2PerTrk.at( index - trackIndices.begin() );
      
      vrtChi2Map.emplace( std::pair<long int, double>(iv, chi2) );
    }
    
    auto worstVrtChi2Pair = std::max_element( vrtChi2Map.begin(), vrtChi2Map.end(), []( auto& p1, auto& p2 ) { return p1.second < p2.second; } );
    
    if( worstVrtChi2Pair == vrtChi2Map.end() ) {
      ATH_MSG_WARNING(" >> " << __FUNCTION__ << ": max_element of vrtChi2Map not found" );
      return worstChi2;
    }
    
    maxSharedTrack      = maxSharedTrackToVertices->first;
    worstMatchingVertex = worstVrtChi2Pair->first;
    worstChi2           = worstVrtChi2Pair->second;
    
    return worstChi2;
  }


  //____________________________________________________________________________________________________
  void VrtSecInclusive::printWrkSet(const std::vector<WrkVrt> *workVerticesContainer, const std::string name)
  {
    ATH_MSG_DEBUG( " >> " << __FUNCTION__ << ": ===============================================================" );
    ATH_MSG_DEBUG( " >> " << __FUNCTION__ << ": " << name << ": #vertices = " << workVerticesContainer->size() );
    
    std::set<const xAOD::TrackParticle*> usedTracks;
    
    auto concatenateIndicesToString = []( auto indices, auto& collection ) -> std::string {
      if( 0 == indices.size() ) return "";
      return std::accumulate( std::next(indices.begin()), indices.end(), std::to_string( indices.at(0) ),
                              [&collection]( std::string str, auto& index ) { return str + ", " + std::to_string( collection.at(index)->index() ); } );
    };
    
    static std::map<const xAOD::TruthVertex*, bool> matchMap;
    std::map<const xAOD::TruthVertex*, bool> previous;
    
    for( auto& pair : matchMap ) { previous.emplace( pair.first, pair.second ); }
    
    matchMap.clear();
    for( auto* truthVertex : m_tracingTruthVertices ) { matchMap.emplace( truthVertex, false ); }
    
    for(size_t iv=0; iv<workVerticesContainer->size(); iv++) {
      auto& wrkvrt = workVerticesContainer->at(iv);
      
      if( wrkvrt.nTracksTotal() < 2 ) continue;
      
      std::string sels    = concatenateIndicesToString( wrkvrt.selectedTrackIndices,   *m_selectedTracks   );
      std::string assocs  = concatenateIndicesToString( wrkvrt.associatedTrackIndices, *m_associatedTracks );
      
      for( auto& index : wrkvrt.selectedTrackIndices )   { usedTracks.insert( m_selectedTracks->at(index) );   }
      for( auto& index : wrkvrt.associatedTrackIndices ) { usedTracks.insert( m_associatedTracks->at(index) ); }
      
      ATH_MSG_DEBUG( " >> " << __FUNCTION__ << ": " << name << " vertex [" <<  iv << "]: " << &wrkvrt
                     << ", isGood  = "           << (wrkvrt.isGood? "true" : "false")
                     << ", #ntrks(tot, sel, assoc) = (" << wrkvrt.nTracksTotal() << ", " << wrkvrt.selectedTrackIndices.size() << ", " << wrkvrt.associatedTrackIndices.size() << "), "
                     << ", chi2/ndof = "         << wrkvrt.fitQuality()
                     << ", (r, z) = ("           << wrkvrt.vertex.perp()
                     << ", "                     << wrkvrt.vertex.z() << ")"
                     << ", sels = { "            << sels << " }"
                     << ", assocs = { "          << assocs << " }" );
      
      // Truth match condition
      using truthLink = ElementLink<xAOD::TruthParticleContainer>;
      
      for( const auto* truthVertex : m_tracingTruthVertices ) {
        
        
        Amg::Vector3D vTruth( truthVertex->x(), truthVertex->y(), truthVertex->z() );
        Amg::Vector3D vReco ( wrkvrt.vertex.x(), wrkvrt.vertex.y(), wrkvrt.vertex.z() );
        
        const auto distance = vReco - vTruth;
        
        AmgSymMatrix(3) cov;
        cov.fillSymmetric( 0, 0, wrkvrt.vertexCov.at(0) );
        cov.fillSymmetric( 1, 0, wrkvrt.vertexCov.at(1) );
        cov.fillSymmetric( 1, 1, wrkvrt.vertexCov.at(2) );
        cov.fillSymmetric( 2, 0, wrkvrt.vertexCov.at(3) );
        cov.fillSymmetric( 2, 1, wrkvrt.vertexCov.at(4) );
        cov.fillSymmetric( 2, 2, wrkvrt.vertexCov.at(5) );
        
        const double s2 = distance.transpose() * cov.inverse() * distance;
        
        if( distance.norm() < 2.0 || s2 < 100. ) matchMap.at( truthVertex ) = true;
        
      }
      
    }
      
    ATH_MSG_DEBUG( " >> " << __FUNCTION__ << ": number of used tracks = " << usedTracks.size() );
    
    if( previous.size() > 0 && previous.size() == matchMap.size() ) {
      for( auto& pair : matchMap ) {
        if( previous.find( pair.first ) == previous.end() ) continue;
        if( pair.second != previous.at( pair.first ) ) {
          ATH_MSG_DEBUG( " >> " << __FUNCTION__ << ": Match flag has changed: (r, z) = (" << pair.first->perp() << ", " << pair.first->z() << ")" );
        }
      }
    }
    
    if( m_jp.FillHist ) {
      for( auto& pair : matchMap ) {
        if( pair.second ) m_hists["nMatchedTruths"]->Fill( m_vertexingAlgorithmStep+2, pair.first->perp() );
      }
    }
    
    std::string msg;
    for( auto* trk : usedTracks ) { msg += Form("%ld, ", trk->index() ); }
    
    ATH_MSG_DEBUG( " >> " << __FUNCTION__ << ": used tracks = " << msg );
    ATH_MSG_DEBUG( " >> " << __FUNCTION__ << ": ===============================================================" );
    
  }
  
  
  //____________________________________________________________________________________________________
  void VrtSecInclusive::fillTrackSummary( track_summary& summary, const xAOD::TrackParticle *trk ) {
    summary.numIBLHits    = 0;
    summary.numBLayerHits = 0;
    summary.numPixelHits  = 0;
    summary.numSctHits    = 0;
    summary.numTrtHits    = 0;
     
    trk->summaryValue( summary.numIBLHits,    xAOD::numberOfInnermostPixelLayerHits );
    trk->summaryValue( summary.numBLayerHits, xAOD::numberOfNextToInnermostPixelLayerHits );
    trk->summaryValue( summary.numPixelHits,  xAOD::numberOfPixelHits );
    trk->summaryValue( summary.numSctHits,    xAOD::numberOfSCTHits );
    trk->summaryValue( summary.numTrtHits,    xAOD::numberOfTRTHits );
  }
  
  
  
  //____________________________________________________________________________________________________
  VrtSecInclusive::ExtrapolatedPattern* VrtSecInclusive::extrapolatedPattern( const xAOD::TrackParticle* trk, enum Trk::PropDirection direction ) {
    
    auto* pattern = new ExtrapolatedPattern;
    
    const auto* paramsVector = m_extrapolator->extrapolateBlindly( trk->perigeeParameters(), direction );
    
    TVector3 prevPos( AlgConsts::invalidFloat, AlgConsts::invalidFloat, AlgConsts::invalidFloat );
    
    auto nDisabled = 0;
    
    for( auto* params : *paramsVector ) {
      
      const TVector3 position( params->position().x(), params->position().y(), params->position().z() );
      
      if( prevPos == position ) {
        continue;
      }
      
      prevPos = position;
      
      const auto* detElement = params->associatedSurface().associatedDetectorElement();
      
      if( detElement ) {
        
        enum { Pixel = 1, SCT = 2 };
        
        const auto& id = detElement->identify();
<<<<<<< HEAD
        //Flag active = false;
=======
>>>>>>> 708cfdaa
	Flag good = false;
        
        if( m_atlasId->is_pixel(id) ) {
          
          auto idHash = m_pixelId->wafer_hash( id );
<<<<<<< HEAD
          //active = m_pixelCondSummarySvc->isActive( idHash );
	  good = m_pixelCondSummarySvc->isGood( idHash );
          
          pattern->emplace_back( std::make_tuple( position, Pixel, m_pixelId->barrel_ec(id), m_pixelId->layer_disk(id), /*active,*/ good ) );
=======
	  good = m_pixelCondSummarySvc->isGood( idHash );
          
          pattern->emplace_back( std::make_tuple( position, Pixel, m_pixelId->barrel_ec(id), m_pixelId->layer_disk(id), good ) );
>>>>>>> 708cfdaa
          
        } else if( m_atlasId->is_sct(id) ) {
          
          auto idHash = m_sctId->wafer_hash( id );
<<<<<<< HEAD
          //active = m_sctCondSummarySvc->isActive( idHash );
	  good = m_sctCondSummarySvc->isGood( idHash );
          
          pattern->emplace_back( std::make_tuple( position, SCT, m_sctId->barrel_ec(id), m_sctId->layer_disk(id), /*active,*/ good ) );
=======
	  good = m_sctCondSummarySvc->isGood( idHash );
          
          pattern->emplace_back( std::make_tuple( position, SCT, m_sctId->barrel_ec(id), m_sctId->layer_disk(id), good ) );
>>>>>>> 708cfdaa
          
        }
        
        if( pattern->size() > 0 ) {
          
<<<<<<< HEAD
          ATH_MSG_VERBOSE(" >> " << __FUNCTION__ << ", track " << trk << ": position = (" << position.Perp() << ", " << position.z() << ", " << position.Phi() << "), detElement ID = " << id << /*", active = " << active*/ ", good = " << good
                          << ": (det, bec, layer) = (" << std::get<1>( pattern->back() ) << ", " << std::get<2>( pattern->back() ) << ", "  << std::get<3>( pattern->back() ) << ")" );
          
          //if( !active ) nDisabled++;
=======
          ATH_MSG_VERBOSE(" >> " << __FUNCTION__ << ", track " << trk << ": position = (" << position.Perp() << ", " << position.z() << ", " << position.Phi() << "), detElement ID = " << id << ", good = " << good
                          << ": (det, bec, layer) = (" << std::get<1>( pattern->back() ) << ", " << std::get<2>( pattern->back() ) << ", "  << std::get<3>( pattern->back() ) << ")" );
          
>>>>>>> 708cfdaa
	  if( !good ) nDisabled++;
        }
        
      }
      
    }
    
    if( m_jp.FillHist ) {
      m_hists["disabledCount"]->Fill( nDisabled );
    }

    
    // cleanup
    for( auto* params : *paramsVector ) { delete params; }
    delete paramsVector;
    
    return pattern;

  }
  
  
  //____________________________________________________________________________________________________
  bool VrtSecInclusive::checkTrackHitPatternToVertexByExtrapolation( const xAOD::TrackParticle *trk, const Amg::Vector3D& vertex )
  {
    
    if( m_extrapolatedPatternBank.find( trk ) == m_extrapolatedPatternBank.end() ) {
      
      std::unique_ptr<ExtrapolatedPattern> exPattern_along( extrapolatedPattern( trk, Trk::alongMomentum ) );
      std::unique_ptr<ExtrapolatedPattern> exPattern_oppos( extrapolatedPattern( trk, Trk::oppositeMomentum ) );
      
      m_extrapolatedPatternBank.emplace( trk, std::make_pair( std::move(exPattern_along), std::move(exPattern_oppos) ) );
      
    }
    
    auto& exPattern = m_extrapolatedPatternBank.at( trk );
    
    using LayerCombination = std::vector<int>;
    
    static std::map<LayerCombination, unsigned> layerMap;
    if( layerMap.size() == 0 ) {
      layerMap[ { 1, 0, 0 } ] = Trk::pixelBarrel0;
      layerMap[ { 1, 0, 1 } ] = Trk::pixelBarrel1;
      layerMap[ { 1, 0, 2 } ] = Trk::pixelBarrel2;
      layerMap[ { 1, 0, 3 } ] = Trk::pixelBarrel3;
      
      layerMap[ { 1, 2, 0 } ] = Trk::pixelEndCap0;
      layerMap[ { 1, 2, 1 } ] = Trk::pixelEndCap1;
      layerMap[ { 1, 2, 2 } ] = Trk::pixelEndCap2;
      layerMap[ { 1,-2, 0 } ] = Trk::pixelEndCap0;
      layerMap[ { 1,-2, 1 } ] = Trk::pixelEndCap1;
      layerMap[ { 1,-2, 2 } ] = Trk::pixelEndCap2;
      
      layerMap[ { 2, 0, 0 } ] = Trk::sctBarrel0;
      layerMap[ { 2, 0, 1 } ] = Trk::sctBarrel1;
      layerMap[ { 2, 0, 2 } ] = Trk::sctBarrel2;
      layerMap[ { 2, 0, 3 } ] = Trk::sctBarrel3;

      layerMap[ { 2, 2, 0 } ] = Trk::sctEndCap0;
      layerMap[ { 2, 2, 1 } ] = Trk::sctEndCap1;
      layerMap[ { 2, 2, 2 } ] = Trk::sctEndCap2;
      layerMap[ { 2, 2, 3 } ] = Trk::sctEndCap3;
      layerMap[ { 2, 2, 4 } ] = Trk::sctEndCap4;
      layerMap[ { 2, 2, 5 } ] = Trk::sctEndCap5;
      layerMap[ { 2, 2, 6 } ] = Trk::sctEndCap6;
      layerMap[ { 2, 2, 7 } ] = Trk::sctEndCap7;
      layerMap[ { 2, 2, 8 } ] = Trk::sctEndCap8;
      layerMap[ { 2,-2, 0 } ] = Trk::sctEndCap0;
      layerMap[ { 2,-2, 1 } ] = Trk::sctEndCap1;
      layerMap[ { 2,-2, 2 } ] = Trk::sctEndCap2;
      layerMap[ { 2,-2, 3 } ] = Trk::sctEndCap3;
      layerMap[ { 2,-2, 4 } ] = Trk::sctEndCap4;
      layerMap[ { 2,-2, 5 } ] = Trk::sctEndCap5;
      layerMap[ { 2,-2, 6 } ] = Trk::sctEndCap6;
      layerMap[ { 2,-2, 7 } ] = Trk::sctEndCap7;
      layerMap[ { 2,-2, 8 } ] = Trk::sctEndCap8;
    }
    
<<<<<<< HEAD
    enum { position=0, detector=1, bec=2, layer=3, /*isActive=4,*/ isGood=4 };
=======
    enum { position=0, detector=1, bec=2, layer=3, isGood=4 };
>>>>>>> 708cfdaa
    
    // Lambda!
    auto getDetectorType = [&]( const ExtrapolatedPoint& point ) -> unsigned {
      
      const LayerCombination comb { std::get<detector>( point ), std::get<bec>( point ), std::get<layer>( point ) };
      
      for( auto& pair : layerMap ) {
        if( pair.first == comb ) {
          return pair.second;
        }
      }
      
      return AlgConsts::invalidUnsigned;
    };
    
    enum { kShouldNotHaveHit, kShouldHaveHit, kMayHaveHit };
    std::vector<unsigned> expectedHitPattern(Trk::numberOfDetectorTypes, kShouldNotHaveHit);
    
    auto minExpectedRadius = AlgConsts::maxValue;
    
    // Loop over extrapolated points (along direction)
    auto& exPattern_along = *( exPattern.first  );
    
    for( auto itr = exPattern_along.begin(); itr != exPattern_along.end(); ++itr ) {
      if( std::next( itr ) == exPattern_along.end() ) continue;
      
      const auto& point      = *itr;
      const auto& nextPoint  = *( std::next( itr ) );
      
<<<<<<< HEAD
      //ATH_MSG_VERBOSE( " > " <<  __FUNCTION__ << ": isActive = " << std::get<isActive>( point ) );
=======
>>>>>>> 708cfdaa
      ATH_MSG_VERBOSE( " > " <<  __FUNCTION__ << ": isGood = " << std::get<isGood>( point ) );
      
      auto& thisPos = std::get<position>( point );
      auto& nextPos = std::get<position>( nextPoint );
      
      auto sectionVector = nextPos - thisPos;
      auto vertexVector  = TVector3( vertex.x(), vertex.y(), vertex.z() ) - thisPos;
      
      
      const auto& detectorType = getDetectorType( point );
      
      ATH_MSG_VERBOSE( " > " <<  __FUNCTION__ << ": detType = " << detectorType );
      
      if( detectorType == AlgConsts::invalidUnsigned ) continue;
      if( detectorType >= Trk::numberOfDetectorTypes ) continue;
      
      // if the vertex is nearby (within 10 mm), the hit may be presnet ("X")
      if( vertexVector.Mag() < 10. ) {
        expectedHitPattern.at( detectorType ) = kMayHaveHit;
        continue;
      }
      
      // if the front-end module is not active, then the hit is not expected,
      // which means the hit may be present
<<<<<<< HEAD
      //if( false == std::get<isActive>( point ) ) {
=======
>>>>>>> 708cfdaa
      if( false == std::get<isGood>( point ) ) {
        expectedHitPattern.at( detectorType ) = kMayHaveHit;
        continue;
      }
      
      // if the inner product of the above two vectors is positive,
      // then point is inner than the vertex.
      // Else, the point is outer than the vertex and expect to have hits
      // when the track is originated from the vertex.
      
      if( sectionVector.Mag() == 0. ) continue;
      
      ATH_MSG_VERBOSE( " > " <<  __FUNCTION__
                       << ": hitPos = (" << thisPos.Perp() << ", " << thisPos.z() << ", " << thisPos.Phi() << ")"
                       << ", sectionVec = (" << sectionVector.Perp() << ", " << sectionVector.z() << ", " << sectionVector.Phi() << ")"
                       << ", vertexVec = (" << vertexVector.Perp() << ", " << vertexVector.z() << ", " << vertexVector.Phi() << ")"
                       << ", cos(s,v)  = " << sectionVector * vertexVector / ( sectionVector.Mag() * vertexVector.Mag() + AlgConsts::infinitesimal ) );
      
      if( sectionVector * vertexVector > 0. ) continue;
      
      if( minExpectedRadius > thisPos.Perp() ) minExpectedRadius = thisPos.Perp();
      
      // now, the hit is expected to present.
      
      expectedHitPattern.at( detectorType ) = kShouldHaveHit;
    }
    
    // Loop over extrapolated points (opposite direction)
    auto& exPattern_oppos = *( exPattern.second );
    bool oppositeFlag = false;
    
    for( auto itr = exPattern_oppos.begin(); itr != exPattern_oppos.end(); ++itr ) {
      if( std::next( itr ) == exPattern_oppos.end() ) continue;
      
      const auto& point      = *itr;
      const auto& nextPoint  = *( std::next( itr ) );
      
      auto& thisPos = std::get<position>( point );
      auto& nextPos = std::get<position>( nextPoint );
      
      auto sectionVector = nextPos - thisPos;
      auto vertexVector  = TVector3( vertex.x(), vertex.y(), vertex.z() ) - thisPos;
      
      const auto& detectorType = getDetectorType( point );
      
      ATH_MSG_VERBOSE( " > " <<  __FUNCTION__ << ": detType = " << detectorType );
      
      ATH_MSG_DEBUG( " > " <<  __FUNCTION__
                       << ": hitPos = (" << thisPos.Perp() << ", " << thisPos.z() << ", " << thisPos.Phi() << ")"
                       << ", vertex = (" << vertex.perp() << ", " << vertex.z() << ", " << vertex.phi() << ")"
                       << ", cos(s,v)  = " << sectionVector * vertexVector / ( sectionVector.Mag() * vertexVector.Mag() + AlgConsts::infinitesimal ) );
      
      if( detectorType == AlgConsts::invalidUnsigned ) continue;
      if( detectorType >= Trk::numberOfDetectorTypes ) continue;
      
      if( sectionVector * vertexVector < 0. ) {
        oppositeFlag = true;
      }
    }
    
    // If the first expected point's radius is smaller than the vertex radius,
    // it's the case that the vertex was reconstructed in the opposite phi-direction
    // to the track outgoing direction. Such a case should be rejected.
    // bool oppositeFlag = ( minExpectedRadius < vertex.perp() );
    
    std::string msg = "Expected hit pattern: ";
    for( unsigned i=0; i<Trk::numberOfDetectorTypes; i++) {
      msg += Form("%s", expectedHitPattern.at(i) < kMayHaveHit? Form("%u", expectedHitPattern.at(i)) : "X" );
    }
    ATH_MSG_DEBUG( " > " << __FUNCTION__ << ": " << msg );
    
    msg = "Recorded hit pattern: ";
    for( unsigned i=0; i<Trk::numberOfDetectorTypes; i++) {
      msg += Form("%u", ( trk->hitPattern() >> i ) & 1 );
    }
    ATH_MSG_DEBUG( " > " << __FUNCTION__ << ": " << msg );
    
    std::vector<unsigned> matchedLayers;
    
    for( unsigned i=0; i<Trk::numberOfDetectorTypes; i++) {
      const unsigned recordedPattern = ( (trk->hitPattern()>>i) & 1 );
      
      if( expectedHitPattern.at(i) == kMayHaveHit ) {
        matchedLayers.emplace_back( i );
      } else if( expectedHitPattern.at(i) == kShouldHaveHit ) {
        if( expectedHitPattern.at(i) != recordedPattern ) {
          break;
        } else {
          matchedLayers.emplace_back( i );
        }
      } else {
        if( expectedHitPattern.at(i) != recordedPattern ) {
          break;
        }
      }
      
    }
    
    uint8_t PixelHits = 0;
    uint8_t SctHits   = 0; 
    uint8_t TRTHits   = 0;
    if( !(trk->summaryValue( PixelHits, xAOD::numberOfPixelHits ) ) ) PixelHits =0;
    if( !(trk->summaryValue( SctHits,   xAOD::numberOfSCTHits   ) ) ) SctHits   =0;
    if( !(trk->summaryValue( TRTHits,   xAOD::numberOfTRTHits   ) ) ) TRTHits   =0;
    
    auto dphi = trk->phi() - vertex.phi();
    while( dphi >  TMath::Pi() ) dphi -= TMath::TwoPi();
    while( dphi < -TMath::Pi() ) dphi += TMath::TwoPi();
    
    ATH_MSG_DEBUG( " > " << __FUNCTION__ << ": vtx phi = " << vertex.phi() << ", track phi = " << trk->phi() << ", dphi = " << dphi
                   << ", oppositeFlag = " << oppositeFlag
                   << ", nPixelHits = " << static_cast<int>(PixelHits)
                   << ", nSCTHits = " << static_cast<int>(SctHits)
                   << ", nTRTHits = " << static_cast<int>(TRTHits)
                   << ", nMatchedLayers = " << matchedLayers.size() );
    
    if( PixelHits == 0 && vertex.perp() > 300. ) {
      ATH_MSG_DEBUG( " > " << __FUNCTION__ << ": vertex r > 300 mm, w/o no pixel hits" );
    }
    
    
    // Requires the first 2 layers with the hit matches.
    if( matchedLayers.size() < 2 ) return false;
    
    // In case of the first matched layer is not within pixel barrel, requires the first 4 layers with the hit match
    if( matchedLayers.at(0) >= Trk::pixelEndCap0 ) {
      if( matchedLayers.size() < 4 ) return false;
    }
    
    // Sometimes the vertex is reconstructed at the opposite phi direction.
    // In this case, the pattern match may pass.
    // This can be avoided by requiring that the 
    if( oppositeFlag ) return false;
    
    // The following condition should apply for vertices outer than IBL.
    if( false /*matchedLayers.at(0) > Trk::pixelBarrel0*/ ) {
      
      // If the dphi (defined above) is opposite, reject.
      if( fabs( dphi ) > TMath::Pi()/2.0 ) return false;
    
      // If the track is not within the forward hemisphere to the vertex, reject.
      TVector3 trkP; trkP.SetPtEtaPhi( trk->pt(), trk->eta(), trk->phi() );
      TVector3 vtx; vtx.SetXYZ( vertex.x(), vertex.y(), vertex.z() );
      if( trkP.Dot( vtx ) < 0. ) return false;
    
    }
    
    return true;
  }
    

  //____________________________________________________________________________________________________
  bool VrtSecInclusive::patternCheckRun2( const uint32_t& pattern, const Amg::Vector3D& vertex ) {
    
    //
    // rough guesses for active layers:
    // BeamPipe: 23.5-24.3
    // IBL: 31.0-38.4
    // Pix0 (BLayer): 47.7-54.4, Pix1: 85.5-92.2, Pix2: 119.3-126.1
    // Sct0: 290-315, Sct1: 360-390, Sct2: 430-460, Sct3:500-530
    //
      
    const double rad  = vertex.perp();
    const double absz = fabs( vertex.z() );
    
    // vertex area classification
    enum vertexArea {
      insideBeamPipe,
	
      insidePixelBarrel0,
      aroundPixelBarrel0,
	
      outsidePixelBarrel0_and_insidePixelBarrel1,
      aroundPixelBarrel1,
	
      outsidePixelBarrel1_and_insidePixelBarrel2,
      aroundPixelBarrel2,
	
      outsidePixelBarrel2_and_insidePixelBarrel3,
      aroundPixelBarrel3,
	
      outsidePixelBarrel3_and_insideSctBarrel0,
      aroundSctBarrel0,
	
      outsideSctBarrel0_and_insideSctBarrel1,
      aroundSctBarrel1,
    };
      
    // Mutually exclusive vertex position pattern
    int vertex_pattern = 0;
    if( rad < 23.50 ) {
      vertex_pattern = insideBeamPipe;
	
    } else if( rad < 31.0 && absz < 331.5 ) {
      vertex_pattern = insidePixelBarrel0;
	
    } else if( rad < 38.4 && absz < 331.5 ) {
      vertex_pattern = aroundPixelBarrel0;
	
    } else if( rad < 47.7 && absz < 400.5 ) {
      vertex_pattern = outsidePixelBarrel0_and_insidePixelBarrel1;
	
    } else if( rad < 54.4 && absz < 400.5 ) {
      vertex_pattern = aroundPixelBarrel1;
	
    } else if( rad < 85.5 && absz < 400.5 ) {
      vertex_pattern = outsidePixelBarrel1_and_insidePixelBarrel2;
	
    } else if( rad < 92.2 && absz < 400.5 ) {
      vertex_pattern = aroundPixelBarrel2;
	
    } else if( rad < 119.3 && absz < 400.5 ) {
      vertex_pattern = outsidePixelBarrel2_and_insidePixelBarrel3;
	
    } else if( rad < 126.1 && absz < 400.5 ) {
      vertex_pattern = aroundPixelBarrel3;
	
    } else if( rad < 290 && absz < 749.0 ) {
      vertex_pattern = outsidePixelBarrel3_and_insideSctBarrel0;
	
    } else if( rad < 315 && absz < 749.0 ) {
      vertex_pattern = aroundSctBarrel0;
	
    } else if( rad < 360 && absz < 749.0 ) {
      vertex_pattern = outsideSctBarrel0_and_insideSctBarrel1;
	
    } else if( rad < 390 && absz < 749.0 ) {
      vertex_pattern = aroundSctBarrel1;
	
    } else {
    }
    
    unsigned nPixelLayers { 0 };
    {
      nPixelLayers += ( pattern & (1 << Trk::pixelBarrel0) );
      nPixelLayers += ( pattern & (1 << Trk::pixelBarrel1) );
      nPixelLayers += ( pattern & (1 << Trk::pixelBarrel2) );
      nPixelLayers += ( pattern & (1 << Trk::pixelBarrel3) );
      nPixelLayers += ( pattern & (1 << Trk::pixelEndCap0) );
      nPixelLayers += ( pattern & (1 << Trk::pixelEndCap1) );
      nPixelLayers += ( pattern & (1 << Trk::pixelEndCap2) );
    }
    
    //////////////////////////////////////////////////////////////////////////////////
    if( vertex_pattern == insideBeamPipe ) {
	
      if( ! (pattern & (1<<Trk::pixelBarrel0)) ) return false;
      if( nPixelLayers < 3 )                     return false;
	
	
    } else if( vertex_pattern == insidePixelBarrel0 ) {
	
      if( ! (pattern & (1<<Trk::pixelBarrel0)) ) return false;
      if( nPixelLayers < 3 )                     return false;
    }
      
      
    else if( vertex_pattern == aroundPixelBarrel0 ) {
	
      // require nothing for PixelBarrel0
      if( ! (pattern & (1<<Trk::pixelBarrel1)) ) return false;
      if( nPixelLayers < 2 )                     return false;
    }
      
      
    else if( vertex_pattern == outsidePixelBarrel0_and_insidePixelBarrel1 ) {
	
      if(   (pattern & (1<<Trk::pixelBarrel0)) ) return false;
      if( ! (pattern & (1<<Trk::pixelBarrel1)) ) return false;
      if( nPixelLayers < 2 )                     return false;
    }
      
      
    else if( vertex_pattern == aroundPixelBarrel1 ) {
	
      if(   (pattern & (1<<Trk::pixelBarrel0)) ) return false;
      // require nothing for PixelBarrel
      if( ! (pattern & (1<<Trk::pixelBarrel2)) ) return false;
      if( nPixelLayers < 2 )                     return false;
    }
      
      
    else if( vertex_pattern == outsidePixelBarrel1_and_insidePixelBarrel2 ) {
	
      if(   (pattern & (1<<Trk::pixelBarrel0)) ) return false;
      if(   (pattern & (1<<Trk::pixelBarrel1)) ) return false;
      if( ! (pattern & (1<<Trk::pixelBarrel2)) ) return false;
      if( nPixelLayers < 2 )                     return false;
    }
      
      
    else if( vertex_pattern == aroundPixelBarrel2 ) {
	
      if(   (pattern & (1<<Trk::pixelBarrel0)) ) return false;
      if(   (pattern & (1<<Trk::pixelBarrel1)) ) return false;
      // require nothing for PixelBarrel2
      if( ! (pattern & (1<<Trk::pixelBarrel3)) ) return false;
    }
      

    else if( vertex_pattern == outsidePixelBarrel2_and_insidePixelBarrel3 ) {
	
      if(   (pattern & (1<<Trk::pixelBarrel0)) ) return false;
      if(   (pattern & (1<<Trk::pixelBarrel1)) ) return false;
      if(   (pattern & (1<<Trk::pixelBarrel2)) ) return false;
      if( ! (pattern & (1<<Trk::pixelBarrel3)) ) return false;
    }
	
    else if( vertex_pattern == aroundPixelBarrel3 ) {
	
      if(   (pattern & (1<<Trk::pixelBarrel0)) ) return false;
      if(   (pattern & (1<<Trk::pixelBarrel1)) ) return false;
      if(   (pattern & (1<<Trk::pixelBarrel2)) ) return false;
      // require nothing for PixelBarrel3
      if( ! (pattern & (1<<Trk::sctBarrel0)) )   return false;
    }
      
      
    else if( vertex_pattern == outsidePixelBarrel3_and_insideSctBarrel0 ) {
	
      if(   (pattern & (1<<Trk::pixelBarrel0)) ) return false;
      if(   (pattern & (1<<Trk::pixelBarrel1)) ) return false;
      if(   (pattern & (1<<Trk::pixelBarrel2)) ) return false;
      if(   (pattern & (1<<Trk::pixelBarrel3)) ) return false;
      if( ! (pattern & (1<<Trk::sctBarrel0)) ) return false;
    }
      
      
    else if( vertex_pattern == aroundSctBarrel0 ) {
	
      if(   (pattern & (1<<Trk::pixelBarrel0)) ) return false;
      if(   (pattern & (1<<Trk::pixelBarrel1)) ) return false;
      if(   (pattern & (1<<Trk::pixelBarrel2)) ) return false;
      if(   (pattern & (1<<Trk::pixelBarrel3)) ) return false;
      // require nothing for SctBarrel0
      if( ! (pattern & (1<<Trk::sctBarrel1)) ) return false;
    }
      
      
    else if( vertex_pattern == outsideSctBarrel0_and_insideSctBarrel1 ) {
	
      if(   (pattern & (1<<Trk::pixelBarrel0)) ) return false;
      if(   (pattern & (1<<Trk::pixelBarrel1)) ) return false;
      if(   (pattern & (1<<Trk::pixelBarrel2)) ) return false;
      if(   (pattern & (1<<Trk::pixelBarrel3)) ) return false;
      if(   (pattern & (1<<Trk::sctBarrel0)) ) return false;
      if( ! (pattern & (1<<Trk::sctBarrel1)) ) return false;
    }
      
      
    else if( vertex_pattern == aroundSctBarrel1 ) {
      if(   (pattern & (1<<Trk::pixelBarrel0)) ) return false;
      if(   (pattern & (1<<Trk::pixelBarrel1)) ) return false;
      if(   (pattern & (1<<Trk::pixelBarrel2)) ) return false;
      if(   (pattern & (1<<Trk::pixelBarrel3)) ) return false;
      if(   (pattern & (1<<Trk::sctBarrel0)) ) return false;
      // require nothing for SctBarrel1
      if( ! (pattern & (1<<Trk::sctBarrel2)) ) return false;
    }
    //////////////////////////////////////////////////////////////////////////////////
      
    return true;
      
  }
  
  //____________________________________________________________________________________________________
  bool VrtSecInclusive::patternCheckRun2OuterOnly( const uint32_t& pattern, const Amg::Vector3D& vertex ) {
    
    //
    // rough guesses for active layers:
    // BeamPipe: 23.5-24.3
    // IBL: 31.0-38.4
    // Pix0 (BLayer): 47.7-54.4, Pix1: 85.5-92.2, Pix2: 119.3-126.1
    // Sct0: 290-315, Sct1: 360-390, Sct2: 430-460, Sct3:500-530
    //
      
    const double rad  = vertex.perp();
    const double absz = fabs( vertex.z() );
    
    // vertex area classification
    enum vertexArea {
      insideBeamPipe,
	
      insidePixelBarrel0,
      aroundPixelBarrel0,
	
      outsidePixelBarrel0_and_insidePixelBarrel1,
      aroundPixelBarrel1,
	
      outsidePixelBarrel1_and_insidePixelBarrel2,
      aroundPixelBarrel2,
	
      outsidePixelBarrel2_and_insidePixelBarrel3,
      aroundPixelBarrel3,
	
      outsidePixelBarrel3_and_insideSctBarrel0,
      aroundSctBarrel0,
	
      outsideSctBarrel0_and_insideSctBarrel1,
      aroundSctBarrel1,
    };
      
    // Mutually exclusive vertex position pattern
    int vertex_pattern = 0;
    if( rad < 23.50 ) {
      vertex_pattern = insideBeamPipe;
	
    } else if( rad < 31.0 && absz < 331.5 ) {
      vertex_pattern = insidePixelBarrel0;
	
    } else if( rad < 38.4 && absz < 331.5 ) {
      vertex_pattern = aroundPixelBarrel0;
	
    } else if( rad < 47.7 && absz < 400.5 ) {
      vertex_pattern = outsidePixelBarrel0_and_insidePixelBarrel1;
	
    } else if( rad < 54.4 && absz < 400.5 ) {
      vertex_pattern = aroundPixelBarrel1;
	
    } else if( rad < 85.5 && absz < 400.5 ) {
      vertex_pattern = outsidePixelBarrel1_and_insidePixelBarrel2;
	
    } else if( rad < 92.2 && absz < 400.5 ) {
      vertex_pattern = aroundPixelBarrel2;
	
    } else if( rad < 119.3 && absz < 400.5 ) {
      vertex_pattern = outsidePixelBarrel2_and_insidePixelBarrel3;
	
    } else if( rad < 126.1 && absz < 400.5 ) {
      vertex_pattern = aroundPixelBarrel3;
	
    } else if( rad < 290 && absz < 749.0 ) {
      vertex_pattern = outsidePixelBarrel3_and_insideSctBarrel0;
	
    } else if( rad < 315 && absz < 749.0 ) {
      vertex_pattern = aroundSctBarrel0;
	
    } else if( rad < 360 && absz < 749.0 ) {
      vertex_pattern = outsideSctBarrel0_and_insideSctBarrel1;
	
    } else if( rad < 390 && absz < 749.0 ) {
      vertex_pattern = aroundSctBarrel1;
	
    } else {
    }
      
      
    unsigned nPixelLayers { 0 };
    {
      nPixelLayers += ( pattern & (1 << Trk::pixelBarrel0) );
      nPixelLayers += ( pattern & (1 << Trk::pixelBarrel1) );
      nPixelLayers += ( pattern & (1 << Trk::pixelBarrel2) );
      nPixelLayers += ( pattern & (1 << Trk::pixelBarrel3) );
      nPixelLayers += ( pattern & (1 << Trk::pixelEndCap0) );
      nPixelLayers += ( pattern & (1 << Trk::pixelEndCap1) );
      nPixelLayers += ( pattern & (1 << Trk::pixelEndCap2) );
    }
    
    //////////////////////////////////////////////////////////////////////////////////
    if( vertex_pattern == insideBeamPipe ) {
	
      if( ! (pattern & (1<<Trk::pixelBarrel0)) ) return false;
      if( ! (pattern & (1<<Trk::pixelBarrel1)) ) return false;
      if( nPixelLayers < 3                     ) return false;
      
    } else if( vertex_pattern == insidePixelBarrel0 ) {
	
      if( ! (pattern & (1<<Trk::pixelBarrel0)) ) return false;
      if( ! (pattern & (1<<Trk::pixelBarrel1)) ) return false;
      if( nPixelLayers < 3                     ) return false;
      
    }
      
      
    else if( vertex_pattern == aroundPixelBarrel0 ) {
	
      // require nothing for PixelBarrel0
      if( ! (pattern & (1<<Trk::pixelBarrel1)) ) return false;
      if( ! (pattern & (1<<Trk::pixelBarrel2)) ) return false;
      if( nPixelLayers < 3                     ) return false;
    }
      
      
    else if( vertex_pattern == outsidePixelBarrel0_and_insidePixelBarrel1 ) {
	
      if( ! (pattern & (1<<Trk::pixelBarrel1)) ) return false;
      if( ! (pattern & (1<<Trk::pixelBarrel2)) ) return false;
      if( nPixelLayers < 3                     ) return false;
    }
      
      
    else if( vertex_pattern == aroundPixelBarrel1 ) {
	
      // require nothing for PixelBarrel1
      if( ! (pattern & (1<<Trk::pixelBarrel2)) ) return false;
      if( ! (pattern & (1<<Trk::pixelBarrel3)) ) return false;
      if( nPixelLayers < 2                     ) return false;
    }
      
      
    else if( vertex_pattern == outsidePixelBarrel1_and_insidePixelBarrel2 ) {
	
      if( ! (pattern & (1<<Trk::pixelBarrel2)) ) return false;
      if( ! (pattern & (1<<Trk::pixelBarrel3)) ) return false;
      if( nPixelLayers < 2                     ) return false;
    }
      
      
    else if( vertex_pattern == aroundPixelBarrel2 ) {
	
      // require nothing for PixelBarrel2
      if( ! (pattern & (1<<Trk::pixelBarrel3)) ) return false;
    }
      

    else if( vertex_pattern == outsidePixelBarrel2_and_insidePixelBarrel3 ) {
	
      if( ! (pattern & (1<<Trk::pixelBarrel3)) ) return false;
    }
	
    else if( vertex_pattern == aroundPixelBarrel3 ) {
	
      // require nothing for PixelBarrel3
      if( ! (pattern & (1<<Trk::sctBarrel0)) ) return false;
      if( ! (pattern & (1<<Trk::sctBarrel1)) ) return false;
    }
      
      
    else if( vertex_pattern == outsidePixelBarrel3_and_insideSctBarrel0 ) {
	
      if( ! (pattern & (1<<Trk::sctBarrel0)) ) return false;
      if( ! (pattern & (1<<Trk::sctBarrel1)) ) return false;
    }
      
      
    else if( vertex_pattern == aroundSctBarrel0 ) {
	
      // require nothing for SctBarrel0
      if( ! (pattern & (1<<Trk::sctBarrel1)) ) return false;
      if( ! (pattern & (1<<Trk::sctBarrel2)) ) return false;
    }
      
      
    else if( vertex_pattern == outsideSctBarrel0_and_insideSctBarrel1 ) {
      
      if( ! (pattern & (1<<Trk::sctBarrel1)) ) return false;
      if( ! (pattern & (1<<Trk::sctBarrel2)) ) return false;
    }
      
      
    else if( vertex_pattern == aroundSctBarrel1 ) {
      // require nothing for SctBarrel1
      if( ! (pattern & (1<<Trk::sctBarrel2)) ) return false;
      if( ! (pattern & (1<<Trk::sctBarrel3)) ) return false;
    }
    //////////////////////////////////////////////////////////////////////////////////
      
    return true;
      
  }
  
  //____________________________________________________________________________________________________
  bool VrtSecInclusive::patternCheckRun1( const uint32_t& pattern, const Amg::Vector3D& vertex ) {
    //
    // rough guesses for active layers:
    // BeamPipe: 25.0
    // Pix0 (BLayer): 47.7-54.4, Pix1: 85.5-92.2, Pix2: 119.3-126.1
    // Sct0: 290-315, Sct1: 360-390, Sct2: 430-460, Sct3:500-530
    //
      
    const double rad  = vertex.perp();
    const double absz = fabs( vertex.z() );
    
    // vertex area classification
    enum vertexArea {
      insideBeamPipe,
	
      insidePixelBarrel1,
      aroundPixelBarrel1,
	
      outsidePixelBarrel1_and_insidePixelBarrel2,
      aroundPixelBarrel2,
	
      outsidePixelBarrel2_and_insidePixelBarrel3,
      aroundPixelBarrel3,
	
      outsidePixelBarrel3_and_insideSctBarrel0,
      aroundSctBarrel0,
	
      outsideSctBarrel0_and_insideSctBarrel1,
      aroundSctBarrel1,
    };
      
    // Mutually exclusive vertex position pattern
    Int_t vertex_pattern = 0;
    if( rad < 25.00 ) {
      vertex_pattern = insideBeamPipe;
	
    } else if( rad < 47.7 && absz < 400.5 ) {
      vertex_pattern = insidePixelBarrel1;
	
    } else if( rad < 54.4 && absz < 400.5 ) {
      vertex_pattern = aroundPixelBarrel1;
	
    } else if( rad < 85.5 && absz < 400.5 ) {
      vertex_pattern = outsidePixelBarrel1_and_insidePixelBarrel2;
	
    } else if( rad < 92.2 && absz < 400.5 ) {
      vertex_pattern = aroundPixelBarrel2;
	
    } else if( rad < 119.3 && absz < 400.5 ) {
      vertex_pattern = outsidePixelBarrel2_and_insidePixelBarrel3;
	
    } else if( rad < 126.1 && absz < 400.5 ) {
      vertex_pattern = aroundPixelBarrel3;
	
    } else if( rad < 290 && absz < 749.0 ) {
      vertex_pattern = outsidePixelBarrel3_and_insideSctBarrel0;
	
    } else if( rad < 315 && absz < 749.0 ) {
      vertex_pattern = aroundSctBarrel0;
	
    } else if( rad < 360 && absz < 749.0 ) {
      vertex_pattern = outsideSctBarrel0_and_insideSctBarrel1;
	
    } else if( rad < 390 && absz < 749.0 ) {
      vertex_pattern = aroundSctBarrel1;
	
    } else {
    }
      
      
    //////////////////////////////////////////////////////////////////////////////////
    if( vertex_pattern == insideBeamPipe ) {
	
      if( ! (pattern & (1<<Trk::pixelBarrel1)) ) return false;
	
    }
      
      
    else if( vertex_pattern == insidePixelBarrel1 ) {
	
      if( ! (pattern & (1<<Trk::pixelBarrel1)) ) return false;
    }
      
      
    else if( vertex_pattern == aroundPixelBarrel1 ) {
	
      // require nothing for PixelBarrel1
      if( ! (pattern & (1<<Trk::pixelBarrel2)) ) return false;
    }
      
      
    else if( vertex_pattern == outsidePixelBarrel1_and_insidePixelBarrel2 ) {
	
      if(   (pattern & (1<<Trk::pixelBarrel1)) ) return false;
      if( ! (pattern & (1<<Trk::pixelBarrel2)) ) return false;
    }
      
      
    else if( vertex_pattern == aroundPixelBarrel2 ) {
	
      if(   (pattern & (1<<Trk::pixelBarrel1)) ) return false;
      // require nothing for PixelBarrel2
      if( ! (pattern & (1<<Trk::pixelBarrel3)) ) return false;
    }
      

    else if( vertex_pattern == outsidePixelBarrel2_and_insidePixelBarrel3 ) {
	
      if(   (pattern & (1<<Trk::pixelBarrel1)) ) return false;
      if(   (pattern & (1<<Trk::pixelBarrel2)) ) return false;
      if( ! (pattern & (1<<Trk::pixelBarrel3)) ) return false;
    }
	
    else if( vertex_pattern == aroundPixelBarrel3 ) {
	
      if(   (pattern & (1<<Trk::pixelBarrel1)) ) return false;
      if(   (pattern & (1<<Trk::pixelBarrel2)) ) return false;
      // require nothing for PixelBarrel3
      if( ! (pattern & (1<<Trk::sctBarrel0)) ) return false;
    }
      
      
    else if( vertex_pattern == outsidePixelBarrel3_and_insideSctBarrel0 ) {
	
      if(   (pattern & (1<<Trk::pixelBarrel1)) ) return false;
      if(   (pattern & (1<<Trk::pixelBarrel2)) ) return false;
      if(   (pattern & (1<<Trk::pixelBarrel3)) ) return false;
      if( ! (pattern & (1<<Trk::sctBarrel0)) ) return false;
    }
      
      
    else if( vertex_pattern == aroundSctBarrel0 ) {
	
      if(   (pattern & (1<<Trk::pixelBarrel1)) ) return false;
      if(   (pattern & (1<<Trk::pixelBarrel2)) ) return false;
      if(   (pattern & (1<<Trk::pixelBarrel3)) ) return false;
      // require nothing for SctBarrel0
      if( ! (pattern & (1<<Trk::sctBarrel1)) ) return false;
    }
      
      
    else if( vertex_pattern == outsideSctBarrel0_and_insideSctBarrel1 ) {
	
      if(   (pattern & (1<<Trk::pixelBarrel1)) ) return false;
      if(   (pattern & (1<<Trk::pixelBarrel2)) ) return false;
      if(   (pattern & (1<<Trk::pixelBarrel3)) ) return false;
      if(   (pattern & (1<<Trk::sctBarrel0)) ) return false;
      if( ! (pattern & (1<<Trk::sctBarrel1)) ) return false;
    }
      
      
    else if( vertex_pattern == aroundSctBarrel1 ) {
      if(   (pattern & (1<<Trk::pixelBarrel1)) ) return false;
      if(   (pattern & (1<<Trk::pixelBarrel2)) ) return false;
      if(   (pattern & (1<<Trk::pixelBarrel3)) ) return false;
      if(   (pattern & (1<<Trk::sctBarrel0)) ) return false;
      // require nothing for SctBarrel1
      if( ! (pattern & (1<<Trk::sctBarrel2)) ) return false;
    }
    //////////////////////////////////////////////////////////////////////////////////
      
    return true;
  }
  
  //____________________________________________________________________________________________________
  bool VrtSecInclusive::patternCheckRun1OuterOnly( const uint32_t& pattern, const Amg::Vector3D& vertex ) {
    //
    // rough guesses for active layers:
    // BeamPipe: 25.0
    // Pix0 (BLayer): 47.7-54.4, Pix1: 85.5-92.2, Pix2: 119.3-126.1
    // Sct0: 290-315, Sct1: 360-390, Sct2: 430-460, Sct3:500-530
    //
      
    const double rad  = vertex.perp();
    const double absz = fabs( vertex.z() );
    
    // vertex area classification
    enum vertexArea {
      insideBeamPipe,
	
      insidePixelBarrel1,
      aroundPixelBarrel1,
	
      outsidePixelBarrel1_and_insidePixelBarrel2,
      aroundPixelBarrel2,
	
      outsidePixelBarrel2_and_insidePixelBarrel3,
      aroundPixelBarrel3,
	
      outsidePixelBarrel3_and_insideSctBarrel0,
      aroundSctBarrel0,
	
      outsideSctBarrel0_and_insideSctBarrel1,
      aroundSctBarrel1,
    };
      
    // Mutually exclusive vertex position pattern
    Int_t vertex_pattern = 0;
    if( rad < 25.00 ) {
      vertex_pattern = insideBeamPipe;
	
    } else if( rad < 47.7 && absz < 400.5 ) {
      vertex_pattern = insidePixelBarrel1;
	
    } else if( rad < 54.4 && absz < 400.5 ) {
      vertex_pattern = aroundPixelBarrel1;
	
    } else if( rad < 85.5 && absz < 400.5 ) {
      vertex_pattern = outsidePixelBarrel1_and_insidePixelBarrel2;
	
    } else if( rad < 92.2 && absz < 400.5 ) {
      vertex_pattern = aroundPixelBarrel2;
	
    } else if( rad < 119.3 && absz < 400.5 ) {
      vertex_pattern = outsidePixelBarrel2_and_insidePixelBarrel3;
	
    } else if( rad < 126.1 && absz < 400.5 ) {
      vertex_pattern = aroundPixelBarrel3;
	
    } else if( rad < 290 && absz < 749.0 ) {
      vertex_pattern = outsidePixelBarrel3_and_insideSctBarrel0;
	
    } else if( rad < 315 && absz < 749.0 ) {
      vertex_pattern = aroundSctBarrel0;
	
    } else if( rad < 360 && absz < 749.0 ) {
      vertex_pattern = outsideSctBarrel0_and_insideSctBarrel1;
	
    } else if( rad < 390 && absz < 749.0 ) {
      vertex_pattern = aroundSctBarrel1;
	
    } else {
    }
      
      
    //////////////////////////////////////////////////////////////////////////////////
    if( vertex_pattern == insideBeamPipe ) {
	
      if( ! (pattern & (1<<Trk::pixelBarrel1)) ) return false;
	
    }
      
      
    else if( vertex_pattern == insidePixelBarrel1 ) {
	
      if( ! (pattern & (1<<Trk::pixelBarrel1)) ) return false;
    }
      
      
    else if( vertex_pattern == aroundPixelBarrel1 ) {
	
      // require nothing for PixelBarrel1
      if( ! (pattern & (1<<Trk::pixelBarrel2)) ) return false;
    }
      
      
    else if( vertex_pattern == outsidePixelBarrel1_and_insidePixelBarrel2 ) {
	
      if( ! (pattern & (1<<Trk::pixelBarrel2)) ) return false;
    }
      
      
    else if( vertex_pattern == aroundPixelBarrel2 ) {
	
      // require nothing for PixelBarrel2
      if( ! (pattern & (1<<Trk::pixelBarrel3)) ) return false;
    }
      

    else if( vertex_pattern == outsidePixelBarrel2_and_insidePixelBarrel3 ) {
	
      if( ! (pattern & (1<<Trk::pixelBarrel3)) ) return false;
    }
	
    else if( vertex_pattern == aroundPixelBarrel3 ) {
	
      // require nothing for PixelBarrel3
      if( ! (pattern & (1<<Trk::sctBarrel0)) ) return false;
    }
      
      
    else if( vertex_pattern == outsidePixelBarrel3_and_insideSctBarrel0 ) {
	
      if( ! (pattern & (1<<Trk::sctBarrel0)) ) return false;
    }
      
      
    else if( vertex_pattern == aroundSctBarrel0 ) {
	
      // require nothing for SctBarrel0
      if( ! (pattern & (1<<Trk::sctBarrel1)) ) return false;
    }
      
      
    else if( vertex_pattern == outsideSctBarrel0_and_insideSctBarrel1 ) {
	
      if( ! (pattern & (1<<Trk::sctBarrel1)) ) return false;
    }
      
      
    else if( vertex_pattern == aroundSctBarrel1 ) {
      // require nothing for SctBarrel1
      if( ! (pattern & (1<<Trk::sctBarrel2)) ) return false;
    }
    //////////////////////////////////////////////////////////////////////////////////
      
    return true;
  }
  
  //____________________________________________________________________________________________________
  bool VrtSecInclusive::patternCheck( const uint32_t& pattern, const Amg::Vector3D& vertex ) {
    bool flag = false;
    
    if( m_jp.geoModel == VKalVrtAthena::GeoModel::Run2 ) {
      flag = patternCheckRun2( pattern, vertex );
    } else if( m_jp.geoModel == VKalVrtAthena::GeoModel::Run1 ) {
      flag = patternCheckRun1( pattern, vertex );
    }
    
    return flag;
  }

  //____________________________________________________________________________________________________
  bool VrtSecInclusive::patternCheckOuterOnly( const uint32_t& pattern, const Amg::Vector3D& vertex ) {
    bool flag = false;
    
    if( m_jp.geoModel == VKalVrtAthena::GeoModel::Run2 ) {
      flag = patternCheckRun2OuterOnly( pattern, vertex );
    } else if( m_jp.geoModel == VKalVrtAthena::GeoModel::Run1 ) {
      flag = patternCheckRun1OuterOnly( pattern, vertex );
    }
    
    return flag;
  }

  //____________________________________________________________________________________________________
  bool VrtSecInclusive::checkTrackHitPatternToVertex( const xAOD::TrackParticle *trk, const Amg::Vector3D& vertex )
  {
    
    const uint32_t pattern = trk->hitPattern();
    
    return patternCheck( pattern, vertex );
	
  }
  

  //____________________________________________________________________________________________________
  bool VrtSecInclusive::checkTrackHitPatternToVertexOuterOnly( const xAOD::TrackParticle *trk, const Amg::Vector3D& vertex )
  {
    
    const uint32_t pattern = trk->hitPattern();
    
    return patternCheckOuterOnly( pattern, vertex );
	
  }
  

  //____________________________________________________________________________________________________
  bool VrtSecInclusive::checkTrackHitPatternToVertexByExtrapolationAssist( const xAOD::TrackParticle *trk, const Amg::Vector3D& vertex )
  {
    
    if( m_extrapolatedPatternBank.find( trk ) == m_extrapolatedPatternBank.end() ) {
      
      std::unique_ptr<ExtrapolatedPattern> exPattern_along( extrapolatedPattern( trk, Trk::alongMomentum ) );
      
      m_extrapolatedPatternBank.emplace( trk, std::make_pair( std::move(exPattern_along), nullptr ) );
      
    }
    
    if( vertex.perp() < 31.0 ) {
      double dphi = trk->phi() - vertex.phi();
      while( dphi >  TMath::Pi() ) { dphi -= TMath::TwoPi(); }
      while( dphi < -TMath::Pi() ) { dphi += TMath::TwoPi(); }
      if( cos(dphi) < -0.8 ) return false;
    }
    
    auto& exPattern = m_extrapolatedPatternBank.at( trk );
    
    using LayerCombination = std::vector<int>;
    
    static std::map<LayerCombination, unsigned> layerMap;
    if( layerMap.size() == 0 ) {
      layerMap[ { 1, 0, 0 } ] = Trk::pixelBarrel0;
      layerMap[ { 1, 0, 1 } ] = Trk::pixelBarrel1;
      layerMap[ { 1, 0, 2 } ] = Trk::pixelBarrel2;
      layerMap[ { 1, 0, 3 } ] = Trk::pixelBarrel3;
      
      layerMap[ { 1, 2, 0 } ] = Trk::pixelEndCap0;
      layerMap[ { 1, 2, 1 } ] = Trk::pixelEndCap1;
      layerMap[ { 1, 2, 2 } ] = Trk::pixelEndCap2;
      layerMap[ { 1,-2, 0 } ] = Trk::pixelEndCap0;
      layerMap[ { 1,-2, 1 } ] = Trk::pixelEndCap1;
      layerMap[ { 1,-2, 2 } ] = Trk::pixelEndCap2;
      
      layerMap[ { 2, 0, 0 } ] = Trk::sctBarrel0;
      layerMap[ { 2, 0, 1 } ] = Trk::sctBarrel1;
      layerMap[ { 2, 0, 2 } ] = Trk::sctBarrel2;
      layerMap[ { 2, 0, 3 } ] = Trk::sctBarrel3;

      layerMap[ { 2, 2, 0 } ] = Trk::sctEndCap0;
      layerMap[ { 2, 2, 1 } ] = Trk::sctEndCap1;
      layerMap[ { 2, 2, 2 } ] = Trk::sctEndCap2;
      layerMap[ { 2, 2, 3 } ] = Trk::sctEndCap3;
      layerMap[ { 2, 2, 4 } ] = Trk::sctEndCap4;
      layerMap[ { 2, 2, 5 } ] = Trk::sctEndCap5;
      layerMap[ { 2, 2, 6 } ] = Trk::sctEndCap6;
      layerMap[ { 2, 2, 7 } ] = Trk::sctEndCap7;
      layerMap[ { 2, 2, 8 } ] = Trk::sctEndCap8;
      layerMap[ { 2,-2, 0 } ] = Trk::sctEndCap0;
      layerMap[ { 2,-2, 1 } ] = Trk::sctEndCap1;
      layerMap[ { 2,-2, 2 } ] = Trk::sctEndCap2;
      layerMap[ { 2,-2, 3 } ] = Trk::sctEndCap3;
      layerMap[ { 2,-2, 4 } ] = Trk::sctEndCap4;
      layerMap[ { 2,-2, 5 } ] = Trk::sctEndCap5;
      layerMap[ { 2,-2, 6 } ] = Trk::sctEndCap6;
      layerMap[ { 2,-2, 7 } ] = Trk::sctEndCap7;
      layerMap[ { 2,-2, 8 } ] = Trk::sctEndCap8;
    }
    
<<<<<<< HEAD
    enum { position=0, detector=1, bec=2, layer=3, /*isActive=4,*/ isGood=4 };
=======
    enum { position=0, detector=1, bec=2, layer=3, isGood=4 };
>>>>>>> 708cfdaa
    
    // Lambda!
    auto getDetectorType = [&]( const ExtrapolatedPoint& point ) -> unsigned {
      
      const LayerCombination comb { std::get<detector>( point ), std::get<bec>( point ), std::get<layer>( point ) };
      
      for( auto& pair : layerMap ) {
        if( pair.first == comb ) {
          return pair.second;
        }
      }
      
      return AlgConsts::invalidUnsigned;
    };
    
    uint32_t disabledPattern { 0 };
    
    // Loop over extrapolated points (along direction)
    auto& exPattern_along = *( exPattern.first  );
    
    for( auto itr = exPattern_along.begin(); itr != exPattern_along.end(); ++itr ) {
      if( std::next( itr ) == exPattern_along.end() ) continue;
      
      const auto& point = *itr;
      
<<<<<<< HEAD
      ATH_MSG_VERBOSE( " > " <<  __FUNCTION__ << /*": isActive = " << std::get<isActive>( point ) <<*/ ": isGood = " << std::get<isGood>( point ) );
=======
      ATH_MSG_VERBOSE( " > " <<  __FUNCTION__ << ": isGood = " << std::get<isGood>( point ) );
>>>>>>> 708cfdaa
      
      if( !std::get<isGood>( point ) ) {
        const auto& detectorType = getDetectorType( point );
        disabledPattern += (1 << detectorType);
      }
    }
    
    uint32_t hitPattern      = trk->hitPattern();
    uint32_t modifiedPattern = disabledPattern | hitPattern;
    
    std::string msg = "Disabled hit pattern: ";
    for( unsigned i=0; i<Trk::numberOfDetectorTypes; i++) {
      msg += Form("%u", ( disabledPattern >> i ) & 1 );
    }
    ATH_MSG_DEBUG( " > " << __FUNCTION__ << ": " << msg ); 
<<<<<<< HEAD
    // CO: temporary for debugging, should be removed
    if (disabledPattern != 0) {
      ATH_MSG_WARNING( " > " << __FUNCTION__ << ": " << msg ); 
    }
=======
>>>>>>> 708cfdaa
    
    msg = "Recorded hit pattern: ";
    for( unsigned i=0; i<Trk::numberOfDetectorTypes; i++) {
      msg += Form("%u", ( hitPattern >> i ) & 1 );
    }
    ATH_MSG_DEBUG( " > " << __FUNCTION__ << ": " << msg );
    
    return patternCheck( modifiedPattern, vertex );
    
  }
  
  
  //____________________________________________________________________________________________________
  bool VrtSecInclusive::passedFakeReject( const Amg::Vector3D& FitVertex,
					  const xAOD::TrackParticle *itrk,
					  const xAOD::TrackParticle *jtrk  )
  {
    
    const bool& check_itrk = ( this->*m_patternStrategyFuncs[m_checkPatternStrategy] )( itrk, FitVertex );
    const bool& check_jtrk = ( this->*m_patternStrategyFuncs[m_checkPatternStrategy] )( jtrk, FitVertex );
    
    return ( check_itrk && check_jtrk );
    
  }    
  

  //____________________________________________________________________________________________________
  void VrtSecInclusive::removeInconsistentTracks( WrkVrt& wrkvrt )
  {
    
    const auto& vertex = wrkvrt.vertex;
    
    std::map< std::deque<long int>*, std::vector<const xAOD::TrackParticle*>& > indexMap
    {
      { &(wrkvrt.selectedTrackIndices), *m_selectedTracks }, { &(wrkvrt.associatedTrackIndices), *m_associatedTracks } 
    };
    
    for( auto& pair : indexMap ) {
      
      auto* indices = pair.first;
      auto& tracks  = pair.second;
    
      auto newEnd = std::remove_if( indices->begin(), indices->end(),
                                    [&]( auto& index ) {
                                      bool isConsistent = (this->*m_patternStrategyFuncs[m_checkPatternStrategy] )( tracks.at(index), vertex );
                                      return !isConsistent;
                                    } );
      
      indices->erase( newEnd, indices->end() );
      
    }
    
  }
  
  
  //____________________________________________________________________________________________________
  void VrtSecInclusive::dumpTruthInformation() {
    
    const xAOD::EventInfo*              eventInfo      { nullptr };
    const xAOD::TruthParticleContainer* truthParticles { nullptr };
    const xAOD::TruthVertexContainer*   truthVertices  { nullptr };
    
    auto sc0 = evtStore()->retrieve( eventInfo, "EventInfo" );
    if( sc0.isFailure() ) { return; }
    
    if( !eventInfo->eventType( xAOD::EventInfo::IS_SIMULATION ) ) {
      return;
    }
    
    auto sc1 = evtStore()->retrieve( truthParticles, "TruthParticles" );
    if( sc1.isFailure() ) { return; }
    
    auto sc2 = evtStore()->retrieve( truthVertices, "TruthVertices" );
    if( sc2.isFailure() ) { return; }
    
    if( !truthParticles ) { return; }
    if( !truthVertices  ) { return; }
    
    m_tracingTruthVertices.clear();
    
    std::vector<const xAOD::TruthParticle*> truthSvTracks;
    
    // truth particle selection functions
    
    auto selectNone = [](const xAOD::TruthVertex*) ->bool { return false; };
    
    auto selectRhadron = [](const xAOD::TruthVertex* truthVertex ) -> bool {
      if( truthVertex->nIncomingParticles() != 1 )                      return false;
      if( !truthVertex->incomingParticle(0) )                           return false;
      if( abs(truthVertex->incomingParticle(0)->pdgId()) < 1000000 )    return false;
      if( abs(truthVertex->incomingParticle(0)->pdgId()) > 1000000000 ) return false; // Nuclear codes, e.g. deuteron
      // neutralino in daughters
      bool hasNeutralino = false;
      for( unsigned ip = 0; ip < truthVertex->nOutgoingParticles(); ip++ ) {
        auto* p = truthVertex->outgoingParticle(ip);
        if( abs( p->pdgId() ) == 1000022 ) {
          hasNeutralino = true;
          break;
        }
      }
      if( !hasNeutralino ) return false;
      return true;
    };
  
    auto selectHNL = [](const xAOD::TruthVertex* truthVertex ) -> bool {
      if( truthVertex->nIncomingParticles() != 1 )                      return false;
      if( !truthVertex->incomingParticle(0) )                           return false;
      if( abs(truthVertex->incomingParticle(0)->pdgId()) != 50 )        return false;
      return true;
    };
    
    auto selectKshort = [](const xAOD::TruthVertex* truthVertex ) -> bool {
      if( truthVertex->nIncomingParticles() != 1 )                      return false;
      if( !truthVertex->incomingParticle(0) )                           return false;
      if( abs(truthVertex->incomingParticle(0)->pdgId()) != 310 )       return false;
      return true;
    };
    
    auto selectBhadron = [](const xAOD::TruthVertex* truthVertex ) -> bool {
      if( truthVertex->nIncomingParticles() != 1 )                      return false;
      if( !truthVertex->incomingParticle(0) )                           return false;
      if( !( abs(truthVertex->incomingParticle(0)->pdgId()) > 500 && abs(truthVertex->incomingParticle(0)->pdgId()) < 600 ) ) return false;
      return true;
    };
    
    auto selectHadInt = [](const xAOD::TruthVertex* truthVertex ) -> bool {
      if( truthVertex->nIncomingParticles() != 1 )                      return false;
      if( !truthVertex->incomingParticle(0) )                           return false;
      
      auto* parent = truthVertex->incomingParticle(0);
      if( parent->isLepton() )                                          return false;
      
      TLorentzVector p4sum_in;
      TLorentzVector p4sum_out;
      for( unsigned ip = 0; ip < truthVertex->nIncomingParticles(); ip++ ) {
        auto* particle = truthVertex->incomingParticle(ip);
        TLorentzVector p4; p4.SetPtEtaPhiM( particle->pt(), particle->eta(), particle->phi(), particle->m() );
        p4sum_in += p4;
      }
      for( unsigned ip = 0; ip < truthVertex->nOutgoingParticles(); ip++ ) {
        auto* particle = truthVertex->outgoingParticle(ip);
        TLorentzVector p4; p4.SetPtEtaPhiM( particle->pt(), particle->eta(), particle->phi(), particle->m() );
        p4sum_out += p4;
      }
      if( p4sum_out.E() - p4sum_in.E() < 100. )                         return false;
      return true;
    };
    
    
    
    using ParticleSelectFunc = bool (*)(const xAOD::TruthVertex*);
    std::map<std::string, ParticleSelectFunc> selectFuncs { { "",        selectNone    },
                                                            { "Kshort",  selectKshort  },
                                                            { "Bhadron", selectBhadron },
                                                            { "Rhadron", selectRhadron },
                                                            { "HNL",     selectHNL     },
                                                            { "HadInt",  selectHadInt  }  };
    
    
    if( selectFuncs.find( m_jp.truthParticleFilter ) == selectFuncs.end() ) {
      ATH_MSG_WARNING( " > " << __FUNCTION__ << ": invalid function specification: " << m_jp.truthParticleFilter );
      return;
    }
    
    auto selectFunc = selectFuncs.at( m_jp.truthParticleFilter );
    
    // loop over truth vertices
    for( const auto *truthVertex : *truthVertices ) {
      if( selectFunc( truthVertex ) ) {
        m_tracingTruthVertices.emplace_back( truthVertex );
        std::string msg;
        msg += Form("pdgId = %d, (r, z) = (%.2f, %.2f), ", truthVertex->incomingParticle(0)->pdgId(), truthVertex->perp(), truthVertex->z());
        msg += Form("nOutgoing = %lu, ", truthVertex->nOutgoingParticles() );
        msg += Form("mass = %.3f GeV, pt = %.3f GeV", truthVertex->incomingParticle(0)->m()/1.e3, truthVertex->incomingParticle(0)->pt()/1.e3 );
        ATH_MSG_DEBUG( " > " << __FUNCTION__ << ": " << msg );
      }
    }
    
    if( m_jp.FillHist ) {
      for( auto* truthVertex : m_tracingTruthVertices ) {
        m_hists["nMatchedTruths"]->Fill( 0., truthVertex->perp() );
      }
    }
    
  }
  
} // end of namespace VKalVrtAthena

<|MERGE_RESOLUTION|>--- conflicted
+++ resolved
@@ -1096,54 +1096,29 @@
         enum { Pixel = 1, SCT = 2 };
         
         const auto& id = detElement->identify();
-<<<<<<< HEAD
-        //Flag active = false;
-=======
->>>>>>> 708cfdaa
 	Flag good = false;
         
         if( m_atlasId->is_pixel(id) ) {
           
           auto idHash = m_pixelId->wafer_hash( id );
-<<<<<<< HEAD
-          //active = m_pixelCondSummarySvc->isActive( idHash );
-	  good = m_pixelCondSummarySvc->isGood( idHash );
-          
-          pattern->emplace_back( std::make_tuple( position, Pixel, m_pixelId->barrel_ec(id), m_pixelId->layer_disk(id), /*active,*/ good ) );
-=======
 	  good = m_pixelCondSummarySvc->isGood( idHash );
           
           pattern->emplace_back( std::make_tuple( position, Pixel, m_pixelId->barrel_ec(id), m_pixelId->layer_disk(id), good ) );
->>>>>>> 708cfdaa
           
         } else if( m_atlasId->is_sct(id) ) {
           
           auto idHash = m_sctId->wafer_hash( id );
-<<<<<<< HEAD
-          //active = m_sctCondSummarySvc->isActive( idHash );
-	  good = m_sctCondSummarySvc->isGood( idHash );
-          
-          pattern->emplace_back( std::make_tuple( position, SCT, m_sctId->barrel_ec(id), m_sctId->layer_disk(id), /*active,*/ good ) );
-=======
 	  good = m_sctCondSummarySvc->isGood( idHash );
           
           pattern->emplace_back( std::make_tuple( position, SCT, m_sctId->barrel_ec(id), m_sctId->layer_disk(id), good ) );
->>>>>>> 708cfdaa
           
         }
         
         if( pattern->size() > 0 ) {
           
-<<<<<<< HEAD
-          ATH_MSG_VERBOSE(" >> " << __FUNCTION__ << ", track " << trk << ": position = (" << position.Perp() << ", " << position.z() << ", " << position.Phi() << "), detElement ID = " << id << /*", active = " << active*/ ", good = " << good
-                          << ": (det, bec, layer) = (" << std::get<1>( pattern->back() ) << ", " << std::get<2>( pattern->back() ) << ", "  << std::get<3>( pattern->back() ) << ")" );
-          
-          //if( !active ) nDisabled++;
-=======
           ATH_MSG_VERBOSE(" >> " << __FUNCTION__ << ", track " << trk << ": position = (" << position.Perp() << ", " << position.z() << ", " << position.Phi() << "), detElement ID = " << id << ", good = " << good
                           << ": (det, bec, layer) = (" << std::get<1>( pattern->back() ) << ", " << std::get<2>( pattern->back() ) << ", "  << std::get<3>( pattern->back() ) << ")" );
           
->>>>>>> 708cfdaa
 	  if( !good ) nDisabled++;
         }
         
@@ -1221,11 +1196,7 @@
       layerMap[ { 2,-2, 8 } ] = Trk::sctEndCap8;
     }
     
-<<<<<<< HEAD
-    enum { position=0, detector=1, bec=2, layer=3, /*isActive=4,*/ isGood=4 };
-=======
     enum { position=0, detector=1, bec=2, layer=3, isGood=4 };
->>>>>>> 708cfdaa
     
     // Lambda!
     auto getDetectorType = [&]( const ExtrapolatedPoint& point ) -> unsigned {
@@ -1255,10 +1226,6 @@
       const auto& point      = *itr;
       const auto& nextPoint  = *( std::next( itr ) );
       
-<<<<<<< HEAD
-      //ATH_MSG_VERBOSE( " > " <<  __FUNCTION__ << ": isActive = " << std::get<isActive>( point ) );
-=======
->>>>>>> 708cfdaa
       ATH_MSG_VERBOSE( " > " <<  __FUNCTION__ << ": isGood = " << std::get<isGood>( point ) );
       
       auto& thisPos = std::get<position>( point );
@@ -1283,10 +1250,6 @@
       
       // if the front-end module is not active, then the hit is not expected,
       // which means the hit may be present
-<<<<<<< HEAD
-      //if( false == std::get<isActive>( point ) ) {
-=======
->>>>>>> 708cfdaa
       if( false == std::get<isGood>( point ) ) {
         expectedHitPattern.at( detectorType ) = kMayHaveHit;
         continue;
@@ -2268,11 +2231,7 @@
       layerMap[ { 2,-2, 8 } ] = Trk::sctEndCap8;
     }
     
-<<<<<<< HEAD
-    enum { position=0, detector=1, bec=2, layer=3, /*isActive=4,*/ isGood=4 };
-=======
     enum { position=0, detector=1, bec=2, layer=3, isGood=4 };
->>>>>>> 708cfdaa
     
     // Lambda!
     auto getDetectorType = [&]( const ExtrapolatedPoint& point ) -> unsigned {
@@ -2298,11 +2257,7 @@
       
       const auto& point = *itr;
       
-<<<<<<< HEAD
-      ATH_MSG_VERBOSE( " > " <<  __FUNCTION__ << /*": isActive = " << std::get<isActive>( point ) <<*/ ": isGood = " << std::get<isGood>( point ) );
-=======
       ATH_MSG_VERBOSE( " > " <<  __FUNCTION__ << ": isGood = " << std::get<isGood>( point ) );
->>>>>>> 708cfdaa
       
       if( !std::get<isGood>( point ) ) {
         const auto& detectorType = getDetectorType( point );
@@ -2318,13 +2273,6 @@
       msg += Form("%u", ( disabledPattern >> i ) & 1 );
     }
     ATH_MSG_DEBUG( " > " << __FUNCTION__ << ": " << msg ); 
-<<<<<<< HEAD
-    // CO: temporary for debugging, should be removed
-    if (disabledPattern != 0) {
-      ATH_MSG_WARNING( " > " << __FUNCTION__ << ": " << msg ); 
-    }
-=======
->>>>>>> 708cfdaa
     
     msg = "Recorded hit pattern: ";
     for( unsigned i=0; i<Trk::numberOfDetectorTypes; i++) {
