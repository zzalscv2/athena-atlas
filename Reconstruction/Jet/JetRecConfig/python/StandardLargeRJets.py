# Copyright (C) 2002-2022 CERN for the benefit of the ATLAS collaboration

from JetRecConfig.StandardJetConstits import stdConstitDic as cst
from .JetDefinition import  JetDefinition
from .JetGrooming import  JetTrimming, JetSoftDrop

# needed to ensure the smallR VR jets are defined
import JetRecConfig.StandardSmallRJets # noqa: F401

# *********************************************************
# Ghost-associated particles for the standard large R jets 
# *********************************************************
standardghosts =  ["Track","MuonSegment","Truth"]


flavourghosts = [ "BHadronsFinal","CHadronsFinal",
                  "WBosons", "ZBosons", "HBosons", "TQuarksFinal",
                  "Partons",]





# *********************************************************
# Modifiers for the standard large R jets 
# *********************************************************
# (use tuples rather than lists to prevent accidental modification)
standardrecomods = (
    "Sort",
    "Width",
    "ConstitFourMom"
)
clustermods      = ("ECPSFrac","ClusterMoments",) 
truthmods        = ("PartonTruthLabel","TruthPartonDR",)
pflowmods        = ()

truthlabels = ("JetTaggingTruthLabel:R10TruthLabel_R21Consolidated","JetTaggingTruthLabel:R10TruthLabel_R21Precision","JetTaggingTruthLabel:R10TruthLabel_R21Precision_2022v1","JetTaggingTruthLabel:R10TruthLabel_R22v1")
truthlabels_SD = ("JetTaggingTruthLabel:R10TruthLabel_R21Precision","JetTaggingTruthLabel:R10TruthLabel_R21Precision_2022v1","JetTaggingTruthLabel:R10TruthLabel_R22v1")

substrmods = ("nsubjettiness", "nsubjettinessR", "ktsplitter",
              "ecorr", "ecorrR", "qw",
              # ... others ?
)

#Variables used for trimmed large-R jets
lctopo_trimmed_mods = ("planarflow","angularity","comshapes","ktdr","TrackSumMoments","softdropobs")
ufo_softdrop_mods = ("planarflow","angularity","comshapes","ktdr","ecorrgeneral","ecorrgeneralratios","softdropobs")

# *********************************************************
# Standard large R jets definitions
# *********************************************************


AntiKt10LCTopo = JetDefinition("AntiKt",1.0,cst.LCTopoOrigin,
                               ghostdefs = standardghosts+flavourghosts+["AntiKtVR30Rmax4Rmin02PV0TrackJets"] ,
                               modifiers = ("Sort", "Filter:50000","TrackMoments","JetGhostLabel"),
                               standardRecoMode = True,                               
                               lock = True
)

#Remove VR track jets from ghosts for core reco
AntiKt10LCTopo_noVR = AntiKt10LCTopo.clone(
    ghostdefs = standardghosts+flavourghosts
)

AntiKt10LCTopo_withmoms = AntiKt10LCTopo.clone(
    modifiers = ("Sort", "Filter:50000", "Width", "TrackMoments", "TrackSumMoments","JetDeltaRLabel:5000")+clustermods+truthmods,
    # NOT all moments from old AntiKt10LCTopo config here yet. 
)

AntiKt10LCTopoTrimmed = JetTrimming(AntiKt10LCTopo,
                                    modifiers = ("Calib:CombinedMass:mc","Filter:100000")+standardrecomods+substrmods+lctopo_trimmed_mods+truthlabels,
                                    PtFrac = 0.05, RClus = 0.2,                                    
                                    )

AntiKt10LCTopoTrimmed_trigger = JetTrimming(AntiKt10LCTopo_noVR,
                                            modifiers = ("Calib:CombinedMass:mc","Filter:50000","Sort","ConstitFourMom"),
                                            PtFrac = 0.05, RClus = 0.2,
)

AntiKt10LCTopoSoftDrop = JetSoftDrop(AntiKt10LCTopo,
                                     modifiers = standardrecomods+substrmods,
                                     Beta = 1., ZCut= 0.1,
                                     )


AntiKt10UFOCHS = JetDefinition("AntiKt",1.0,cst.UFO,
                               standardRecoMode = True)


AntiKt10UFOCSSK = JetDefinition("AntiKt",1.0,cst.UFOCSSK,
                                ghostdefs = standardghosts+flavourghosts+["AntiKtVR30Rmax4Rmin02PV0TrackJets"] ,
                                modifiers = ("Sort", "Filter:50000","TrackMoments", "JetGhostLabel"),
                                standardRecoMode = True,                               
                                )

AntiKt10UFOCSSKSoftDrop = JetSoftDrop(AntiKt10UFOCSSK,
<<<<<<< HEAD
                                      modifiers = ("Calib:SoftDrop:mc","Filter:100000","JetGhostLabel")+standardrecomods+substrmods+ufo_softdrop_mods+truthlabels_SD,
=======
                                      modifiers = ("JetGhostLabel",)+standardrecomods+substrmods+ufo_softdrop_mods+truthlabels_SD,
>>>>>>> a4bd5735
                                      Beta = 1., ZCut= 0.1,
                                     )



AntiKt10Truth = JetDefinition("AntiKt",1.0,cst.Truth,
                               ghostdefs = flavourghosts , 
                               modifiers = ("Sort", "Filter:50000","ktsplitter"),
                               standardRecoMode = True,                               
                               lock = True
)


AntiKt10TruthTrimmed = JetTrimming(AntiKt10Truth,
                                   modifiers = ("Sort",)+substrmods+truthmods,
                                   PtFrac = 0.05, RClus = 0.2,                                    
                                   )

AntiKt10TruthSoftDrop = JetSoftDrop(AntiKt10Truth,
                                    modifiers = ("Sort",)+substrmods+truthmods,
                                    Beta = 1., ZCut= 0.1,
                                    )

AntiKt10TruthGEN = JetDefinition("AntiKt",1.0, cst.TruthGEN,
                                ptmin = 5000, 
                                ghostdefs = [],
                                modifiers = ("Sort", )+truthmods,
                                ghostarea = 0.,
                                lock = True,
)
AntiKt10TruthGENWZ = AntiKt10TruthGEN.clone(inputdef=cst.TruthGENWZ)






        <|MERGE_RESOLUTION|>--- conflicted
+++ resolved
@@ -95,11 +95,7 @@
                                 )
 
 AntiKt10UFOCSSKSoftDrop = JetSoftDrop(AntiKt10UFOCSSK,
-<<<<<<< HEAD
-                                      modifiers = ("Calib:SoftDrop:mc","Filter:100000","JetGhostLabel")+standardrecomods+substrmods+ufo_softdrop_mods+truthlabels_SD,
-=======
                                       modifiers = ("JetGhostLabel",)+standardrecomods+substrmods+ufo_softdrop_mods+truthlabels_SD,
->>>>>>> a4bd5735
                                       Beta = 1., ZCut= 0.1,
                                      )
 
