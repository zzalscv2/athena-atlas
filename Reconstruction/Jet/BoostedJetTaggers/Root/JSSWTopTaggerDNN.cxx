/*
  Copyright (C) 2002-2019 CERN for the benefit of the ATLAS collaboration
*/

#include "BoostedJetTaggers/JSSWTopTaggerDNN.h"

#include "PathResolver/PathResolver.h"

#include "TEnv.h"
#include "TF1.h"
#include "TSystem.h"

#define APP_NAME "JSSWTopTaggerDNN"

JSSWTopTaggerDNN::JSSWTopTaggerDNN( const std::string& name ) :
  JSSTaggerBase( name ),
  m_name(name),
  m_APP_NAME(APP_NAME),
  m_lwnn(nullptr),
  m_dec_mcutL("mcutL"),
  m_dec_mcutH("mcutH"),
  m_dec_scoreCut("scoreCut"),
  m_dec_scoreValue("scoreValue"),
  m_dec_weight("weightdec")
  {

    declareProperty( "ConfigFile",   m_configFile="");
    declareProperty( "Decoration",   m_decorationName="XX");
    declareProperty( "DecorateJet",  m_decorate = true);

    declareProperty( "JetEtaMax",             m_jetEtaMax = 2.0);

    declareProperty( "TaggerType",    m_tagType="XXX");

    declareProperty( "CalibArea",      m_calibarea = "");
    declareProperty( "CalibAreaKeras", m_calibarea_keras = "BoostedJetTaggers/JSSWTopTaggerDNN/Boost2017/");
    declareProperty( "KerasConfigFile", m_kerasConfigFileName="XXX");
    declareProperty( "KerasOutput",     m_kerasConfigOutputName="XXX");

    // tagging scale factors
    declareProperty( "CalcSF",                    m_calcSF = false);
    declareProperty( "WeightDecorationName",      m_weightdecorationName = "SF");
    declareProperty( "WeightFile",                m_weightFileName = "");
    declareProperty( "WeightHistogramName",       m_weightHistogramName = "");
    declareProperty( "WeightFlavors",             m_weightFlavors = "");
    declareProperty( "TruthLabelDecorationName",  m_truthLabelDecorationName = "FatjetTruthLabel");
    declareProperty( "TruthJetContainerName",   m_truthJetContainerName="AntiKt10TruthTrimmedPtFrac5SmallR20Jets");
    declareProperty( "TruthParticleContainerName",   m_truthParticleContainerName="TruthParticles");
    declareProperty( "TruthWBosonContainerName",   m_truthWBosonContainerName="TruthBosonWithDecayParticles");
    declareProperty( "TruthZBosonContainerName",   m_truthZBosonContainerName="TruthBosonWithDecayParticles");
    declareProperty( "TruthTopQuarkContainerName",   m_truthTopQuarkContainerName="TruthTopQuarkWithDecayParticles");

    declareProperty( "DSID",             m_DSID = -1);

}

JSSWTopTaggerDNN::~JSSWTopTaggerDNN() {}

StatusCode JSSWTopTaggerDNN::initialize(){

  /* Initialize the DNN tagger tool */
  ATH_MSG_INFO( (m_APP_NAME+": Initializing JSSWTopTaggerDNN tool").c_str() );
  ATH_MSG_INFO( (m_APP_NAME+": Using config file :"+m_configFile).c_str() );

  if( ! m_configFile.empty() ) {
    ATH_MSG_INFO( "Using config file : "<< m_configFile );
    // check for the existence of the configuration file
    std::string configPath;

    if ( m_calibarea.compare("Local") == 0 ){
      configPath = PathResolverFindCalibFile(("$WorkDir_DIR/data/BoostedJetTaggers/"+m_configFile).c_str());
    } else {
      configPath = PathResolverFindCalibFile(("BoostedJetTaggers/"+m_calibarea+"/"+m_configFile).c_str());
    }

    /* https://root.cern.ch/root/roottalk/roottalk02/5332.html */
    FileStat_t fStats;
    int fSuccess = gSystem->GetPathInfo(configPath.c_str(), fStats);
    if(fSuccess != 0){
      ATH_MSG_ERROR("Recommendations file could not be found : ");
      return StatusCode::FAILURE;
    }
    else {
      ATH_MSG_DEBUG("Recommendations file was found : "<<configPath);
    }


    TEnv configReader;
    if(configReader.ReadFile( configPath.c_str(), EEnvLevel(0) ) != 0 ) {
      ATH_MSG_ERROR( "Error while reading config file : "<< configPath );
      return StatusCode::FAILURE;
    }

    // get tagger type
    m_tagType = configReader.GetValue("TaggerType" ,"");

    // get the CVMFS calib area where stuff is stored
    // if this is set to "Local" then it will look for the config file in the share space
    m_calibarea_keras = configReader.GetValue("CalibAreaKeras" ,"");

    // get the name/path of the JSON config
    m_kerasConfigFileName = configReader.GetValue("KerasConfigFile" ,"");

    // get the name of the Keras output node
    m_kerasConfigOutputName = configReader.GetValue("KerasOutput" ,"");

    // get the configured cut values
    m_strMassCutLow  = configReader.GetValue("MassCutLow" ,"");
    m_strMassCutHigh = configReader.GetValue("MassCutHigh" ,"");
    m_strScoreCut    = configReader.GetValue("ScoreCut" ,"");

    // get min and max jet pt
    m_jetPtMin = configReader.GetValue("pTCutLow", 350.0);
    m_jetPtMax = configReader.GetValue("pTCutHigh", 4000.0);

    // get the decoration name
    m_decorationName = configReader.GetValue("DecorationName" ,"");

    // get the scale factor configuration
    m_calcSF = configReader.GetValue("CalcSF", false);
    if(m_calcSF){
      m_weightdecorationName = configReader.GetValue("WeightDecorationName", "");
      m_weightFileName = configReader.GetValue("WeightFile", "");
      m_weightHistogramName = configReader.GetValue("WeightHistogramName", "");
      m_weightFlavors = configReader.GetValue("WeightFlavors", "");
      m_truthLabelDecorationName = configReader.GetValue("TruthLabelDecorationName", "");
    }

    // print out the configuration parameters for viewing
    ATH_MSG_INFO( "Configurations Loaded  :");
    ATH_MSG_INFO( "tagType                : "<<m_tagType );
    ATH_MSG_INFO( "calibarea_keras        : "<<m_calibarea_keras );
    ATH_MSG_INFO( "kerasConfigFileName    : "<<m_kerasConfigFileName );
    ATH_MSG_INFO( "kerasConfigOutputName  : "<<m_kerasConfigOutputName );
    ATH_MSG_INFO( "strMassCutLow          : "<<m_strMassCutLow );
    ATH_MSG_INFO( "strMassCutHigh         : "<<m_strMassCutHigh );
    ATH_MSG_INFO( "pTCutLow               : "<<m_jetPtMin );
    ATH_MSG_INFO( "pTCutHigh              : "<<m_jetPtMax );
    ATH_MSG_INFO( "strScoreCut            : "<<m_strScoreCut );
    ATH_MSG_INFO( "decorationName         : "<<m_decorationName );
    if(m_calcSF){
      ATH_MSG_INFO( "weightdecorationName    : "<<m_weightdecorationName );
      ATH_MSG_INFO( "weightFile              : "<<m_weightFileName );
      ATH_MSG_INFO( "weightHistogramName     : "<<m_weightHistogramName );
      ATH_MSG_INFO( "weightFlavors           : "<<m_weightFlavors );
      ATH_MSG_INFO( "truthLabelDecorationName: "<<m_truthLabelDecorationName );
    }
  }
  else { // no config file
    // Assume the cut functions have been set through properties.
    // check they are non empty
    if((m_kerasConfigFileName.empty() ||
        m_kerasConfigOutputName.empty() ||
        m_strScoreCut.empty() ||
        m_strMassCutLow.empty() ||
        m_strMassCutHigh.empty() ||
        m_decorationName.empty() || 
	m_weightFileName.empty()) ||
       ((m_weightdecorationName.empty() ||
	 m_weightHistogramName.empty() ||
	 m_weightFlavors.empty()) && m_calcSF) ) {
      ATH_MSG_ERROR( "No config file provided OR you haven't manually specified all needed parameters" ) ;
      ATH_MSG_ERROR( "Please read the TWiki for this tool" );
      return StatusCode::FAILURE;
    }

  }

  // initialize decorators as decorationName+_decorator
  ATH_MSG_INFO( "Decorators that will be attached to jet :" );
  std::string dec_name;

  dec_name = m_decorationName+"_Cut_mlow";
  ATH_MSG_INFO( "  "<<dec_name<<" : lower mass cut for tagger choice" );
  m_dec_mcutL      = SG::AuxElement::Decorator<float>((dec_name).c_str());
  dec_name = m_decorationName+"_Cut_mhigh";
  ATH_MSG_INFO( "  "<<dec_name<<" : upper mass cut for tagger choice" );
  m_dec_mcutH      = SG::AuxElement::Decorator<float>((dec_name).c_str());
  dec_name = m_decorationName+"_Cut_score";
  ATH_MSG_INFO( "  "<<dec_name<<" : MVA score cut for tagger choice" );
  m_dec_scoreCut   = SG::AuxElement::Decorator<float>((dec_name).c_str());
  dec_name = m_decorationName+"_Score";
  ATH_MSG_INFO( "  "<<dec_name<<" : evaluated MVA score" );
  m_dec_scoreValue = SG::AuxElement::Decorator<float>((dec_name).c_str());
  if(m_calcSF){
    dec_name = m_decorationName+"_"+m_weightdecorationName;
    ATH_MSG_INFO( "  "<<dec_name<<" : tagging SF" );
    m_dec_weight     = SG::AuxElement::Decorator<float>((dec_name).c_str());
  }

  // transform these strings into functions
  m_funcMassCutLow   = new TF1("strMassCutLow",  m_strMassCutLow.c_str(),  0, 14000);
  m_funcMassCutHigh  = new TF1("strMassCutHigh", m_strMassCutHigh.c_str(), 0, 14000);
  m_funcScoreCut     = new TF1("strScoreCut",      m_strScoreCut.c_str(),      0, 14000);

  ATH_MSG_INFO( "DNN Tagger tool initialized" );
  ATH_MSG_INFO( "  Mass cut low   : "<< m_strMassCutLow );
  ATH_MSG_INFO( "  Mass cut High  : "<< m_strMassCutHigh );
  ATH_MSG_INFO( "  Score cut low    : "<< m_strScoreCut );

  // if the calibarea is specified to be "Local" then it looks in the same place as the top level configs
  std::cout << "a " << m_calibarea_keras << " " << m_calibarea << std::endl; // aaa
  if( m_calibarea_keras.empty() ){
    ATH_MSG_INFO( (m_APP_NAME+": You need to specify where the calibarea is as either being Local or on CVMFS") );
    return StatusCode::FAILURE;
  }
  else if(m_calibarea.compare("Local")==0){
    std::string localCalibArea = "${WorkDir_DIR}/data/BoostedJetTaggers/JSSWTopTaggerDNN/";
    ATH_MSG_INFO( (m_APP_NAME+": Using Local calibarea "+localCalibArea ));
    // convert the JSON config file name to the full path
    m_kerasConfigFilePath = PathResolverFindCalibFile(localCalibArea+m_kerasConfigFileName);
    if(m_calcSF)
      m_weightConfigPath = PathResolverFindCalibFile(localCalibArea+m_weightFileName);
  }
  else{
    ATH_MSG_INFO( (m_APP_NAME+": Using CVMFS calibarea") );
    // get the config file from CVMFS
    // necessary because xml files are too large to house on the data space
    m_kerasConfigFilePath = PathResolverFindCalibFile( (m_calibarea_keras+m_kerasConfigFileName).c_str() );
    if(m_calcSF)
      m_weightConfigPath = PathResolverFindCalibFile( (m_calibarea+m_weightFileName).c_str());
  }

  // read json file for DNN weights
  ATH_MSG_INFO( (m_APP_NAME+": DNN Tagger configured with: "+m_kerasConfigFilePath.c_str() ));

  std::ifstream input_cfg( m_kerasConfigFilePath.c_str() );

  if(input_cfg.is_open()==false){
    ATH_MSG_INFO( (m_APP_NAME+": Error openning config file : "+m_kerasConfigFilePath.c_str() ));
    ATH_MSG_INFO( (m_APP_NAME+": Are you sure that the file exists at this path?" ));
    return StatusCode::FAILURE;
  }

  lwt::JSONConfig cfg = lwt::parse_json( input_cfg );

  ATH_MSG_INFO( (m_APP_NAME+": Keras Network NLayers : "+std::to_string(cfg.layers.size()).c_str() ));

  m_lwnn = std::unique_ptr<lwt::LightweightNeuralNetwork>
              (new lwt::LightweightNeuralNetwork(cfg.inputs, cfg.layers, cfg.outputs) );


  // set internal tagger type
  size_t pos1;
  size_t pos2;

  pos1 = m_tagType.find("Top");
  pos2 = m_tagType.find("W");

  if(pos1!=std::string::npos){
    ATH_MSG_DEBUG( "This is a top quark tagger" );
    m_TagClass = TAGCLASS::TopQuark;
  }
  else if(pos2!=std::string::npos){
    ATH_MSG_DEBUG( "This is a W boson tagger" );
    m_TagClass = TAGCLASS::WBoson;
  }
  else{
    ATH_MSG_ERROR( "Your configuration is invalid because from it, I can't tell if it is for W tagging or top quark tagging." );
    return StatusCode::FAILURE;
  }


  //setting the possible states that the tagger can be left in after the JSSTaggerBase::tag() function is called
  m_accept.addCut( "ValidPtRangeHigh"    , "True if the jet is not too high pT"  );
  m_accept.addCut( "ValidPtRangeLow"     , "True if the jet is not too low pT"   );
  m_accept.addCut( "ValidEtaRange"       , "True if the jet is not too forward"     );
  m_accept.addCut( "ValidJetContent"     , "True if the jet is alright technically (e.g. all attributes necessary for tag)"        );

  if(m_tagType.compare("WBoson")==0 || m_tagType.compare("ZBoson")==0){
    m_accept.addCut( "PassMassLow"         , "mJet > mCutLow"       );
    m_accept.addCut( "PassMassHigh"        , "mJet < mCutHigh"      );
    m_accept.addCut( "PassScore"           , "ScoreJet > ScoreCut"         );
  }
  if(m_tagType.compare("TopQuark")==0){
    m_accept.addCut( "PassMassLow"         , "mJet > mCutLow"       );
    m_accept.addCut( "PassScore"           , "ScoreJet > ScoreCut"         );
  }
  //loop over and print out the cuts that have been configured
  ATH_MSG_INFO( "After tagging, you will have access to the following cuts as a Root::TAccept : (<NCut>) <cut> : <description>)" );
  showCuts();

  // setup scale factors
  if(m_calcSF){
    TFile* weightConfig=new TFile( m_weightConfigPath.c_str(), "OPEN" );
    if( !weightConfig ) {
      ATH_MSG_INFO( (m_APP_NAME+": Error openning config file : "+m_weightConfigPath.c_str()) );
      return StatusCode::FAILURE;
    }

    // install histograms for tagging SF
    std::stringstream ss{m_weightFlavors};
    std::string flavor;
    while(std::getline(ss, flavor, ',')){
      m_weightHistograms_nominal.insert( std::make_pair( flavor, (TH2D*)weightConfig->Get((m_weightHistogramName+"_"+flavor).c_str()) ) );
      std::cout << "Tagging SF histogram for " << flavor << " is installed." << std::endl;
    }
    m_weightHistograms = m_weightHistograms_nominal;
  }

  ATH_MSG_INFO( (m_APP_NAME+": DNN Tagger tool initialized").c_str() );

  return StatusCode::SUCCESS;
}

Root::TAccept JSSWTopTaggerDNN::tag(const xAOD::Jet& jet) const{

  ATH_MSG_DEBUG( ": Obtaining DNN result" );

  // decorate truth label for SF provider
  decorateTruthLabel(jet, m_truthLabelDecorationName);

  //clear all accept values
  m_accept.clear();

  // set the jet validity bits to 1 by default
  m_accept.setCutResult( "ValidPtRangeHigh", true);
  m_accept.setCutResult( "ValidPtRangeLow" , true);
  m_accept.setCutResult( "ValidEtaRange"   , true);
  m_accept.setCutResult( "ValidJetContent" , true);

  // counter for pt range warnings
  const static int maxNWarn = 10;
  static int nWarn = 0;

  // check basic kinematic selection
  if (std::fabs(jet.eta()) > m_jetEtaMax) {
    ATH_MSG_DEBUG("Jet does not pass basic kinematic selection (|eta| < " << m_jetEtaMax << "). Jet eta = " << jet.eta());
    m_accept.setCutResult("ValidEtaRange", false);
<<<<<<< HEAD
    if(m_decorate)
      decorateJet(jet, -1., -1., -1., -666., 1.0);
=======
>>>>>>> f0551a41
  }
  if (jet.pt()/1.e3 < m_jetPtMin) {
    ATH_MSG_DEBUG("Jet does not pass basic kinematic selection (pT > " << m_jetPtMin << "). Jet pT = " << jet.pt()/1.e3);
    m_accept.setCutResult("ValidPtRangeLow", false);
<<<<<<< HEAD
    if(m_decorate)
      decorateJet(jet, -1., -1., -1., -666., 1.0);
=======
>>>>>>> f0551a41
  }
  if (jet.pt()/1.e3 > m_jetPtMax) {
    if(nWarn++ < maxNWarn) ATH_MSG_WARNING("Jet does not pass basic kinematic selection (pT < " << m_jetPtMax << "). Jet pT = " << jet.pt()/1.e3);
    else ATH_MSG_DEBUG("Jet does not pass basic kinematic selection (pT < " << m_jetPtMax << "). Jet pT = " << jet.pt()/1.e3);
    m_accept.setCutResult("ValidPtRangeHigh", false);
<<<<<<< HEAD
    if(m_decorate)
      decorateJet(jet, -1., -1., -1., -666., 1.0);
=======
>>>>>>> f0551a41
  }

  // get the relevant attributes of the jet
  // mass and pt - note that this will depend on the configuration of the calibration used
  float jet_pt   = jet.pt()/1000.0;
  float jet_mass = jet.m()/1000.0;

  // get DNN score for the jet
  float jet_score = getScore(jet);

  // evaluate the values of the upper and lower mass bounds and the d2 cut
  float cut_mass_low  = m_funcMassCutLow ->Eval(jet_pt);
  float cut_mass_high = m_funcMassCutHigh->Eval(jet_pt);
  float cut_score     = m_funcScoreCut   ->Eval(jet_pt);

  float jet_weight=1.0;
  if( (jet_score > cut_score) && m_calcSF) {
    SG::AuxElement::ConstAccessor<FatjetTruthLabel> FatjetTruthLabel(m_truthLabelDecorationName);
    try{
      FatjetTruthLabel(jet);
      jet_weight = getWeight(jet);
    } catch (...) {
      ATH_MSG_FATAL("If you want to calculate SF (calcSF=true), please call decorateTruthLabel(...) function or decorate \"FatjetTruthLabel\" to your jet before calling tag(..)");
    }
  }

  // decorate the cut value if needed;
  if(m_decorate){
    ATH_MSG_DEBUG("Decorating with score");
    decorateJet(jet, cut_mass_high, cut_mass_low, cut_score, jet_score, jet_weight);
  }

  // evaluate the cut criteria on mass and score
  ATH_MSG_VERBOSE(": CutsValues : MassWindow=["<<std::to_string(cut_mass_low)<<","<<std::to_string(cut_mass_high)<<"]  ,  scoreCut="<<std::to_string(cut_score) );
  ATH_MSG_VERBOSE(": JetValues  : JetMass="<<std::to_string(jet_mass)<<"  ,  score="<<std::to_string(jet_score)<<"  ,  SF="<<std::to_string(jet_weight) );

  //set the TAccept depending on whether it is a W/Z or a top tag
  if(m_tagType.compare("WBoson")==0 || m_tagType.compare("ZBoson")==0){
    ATH_MSG_VERBOSE("Determining WZ tag return");
    if( jet_mass>cut_mass_low )
      m_accept.setCutResult( "PassMassLow"  , true );
    if( jet_mass<cut_mass_high )
      m_accept.setCutResult( "PassMassHigh" , true );
    if( jet_score > cut_score )
      m_accept.setCutResult( "PassScore"    , true );
  }
  else if(m_tagType.compare("TopQuark")==0){
    ATH_MSG_VERBOSE("Determining TopQuark tag return");
    if( jet_mass>cut_mass_low )
      m_accept.setCutResult( "PassMassLow"  , true );
    if( jet_score > cut_score )
      m_accept.setCutResult( "PassScore"    , true );
  }

  // return the TAccept object that you created and filled
  return m_accept;
}

double JSSWTopTaggerDNN::getScore(const xAOD::Jet& jet) const{

    // create input dictionary map<string,double> for argument to lwtnn
    std::map<std::string,double> DNN_inputValues = getJetProperties(jet);

    // evaluate the network
    lwt::ValueMap discriminant = m_lwnn->compute(DNN_inputValues);

    // obtain the output associated with the single output node
    double DNNscore(-666.);

    if(m_undefInput){
      ATH_MSG_WARNING("One (or more) tagger input variable has an undefined value (NaN), setting score to -666");      
      return DNNscore;
    }

    DNNscore = discriminant[m_kerasConfigOutputName];

    return DNNscore;
}

double JSSWTopTaggerDNN::getWeight(const xAOD::Jet& jet) const {
    if ( jet.pt() < 200e3 || fabs(jet.eta())>2.0 ) return 1.0;

    std::string truthLabelStr;
    FatjetTruthLabel jetContainment=jet.auxdata<FatjetTruthLabel>(m_truthLabelDecorationName);
    if( jetContainment==FatjetTruthLabel::t ){
      truthLabelStr="t_qqb";
    }else if( jetContainment==FatjetTruthLabel::W || jetContainment==FatjetTruthLabel::Z){
      truthLabelStr="V_qq";
    }else{
      truthLabelStr="q";
    }

    double jetPt=(jet.pt()<1e6)?jet.pt():999e3; // set pt=1TeV if pT>1TeV
    //std::cout << "debug " << truthLabelStr << " " << jet.pt()*0.001 << " " << log10(jet.m()/jet.pt()) << std::endl;
    int pt_mPt_bin=(m_weightHistograms.find(truthLabelStr.c_str())->second)->FindBin(jetPt*0.001, log10(jet.m()/jet.pt()));
    double SF=(m_weightHistograms.find(truthLabelStr.c_str())->second)->GetBinContent(pt_mPt_bin);

    if ( SF < 1e-3 ) return 1.0;
    else return SF;
}

void JSSWTopTaggerDNN::decorateJet(const xAOD::Jet& jet, float mcutH, float mcutL, float scoreCut, float scoreValue, float weightValue) const{
    /* decorate jet with attributes */

    m_dec_mcutH(jet)      = mcutH;
    m_dec_mcutL(jet)      = mcutL;
    m_dec_scoreCut(jet)   = scoreCut;
    m_dec_scoreValue(jet) = scoreValue;
    m_dec_weight(jet)     = weightValue;
}

std::map<std::string,double> JSSWTopTaggerDNN::getJetProperties(const xAOD::Jet& jet) const{

  // flag for if the input is nonsense
  m_undefInput = false;

  // Update the jet substructure variables for this jet
  std::map<std::string,double> DNN_inputValues;


  if(m_TagClass == TAGCLASS::WBoson){
    ATH_MSG_DEBUG("Loading variables for W boson tagger");

    //mass and pT
    //it is assumed that these are the combined and calibrated mass and pT
    DNN_inputValues["CaloTACombinedMassUncorrelated"] = jet.m();
    DNN_inputValues["JetpTCorrByCombinedMass"] = jet.pt();

    // Splitting Scales
    DNN_inputValues["Split12"] = jet.getAttribute<float>("Split12");

    // Energy Correlation Functions
    float ecf1(0.0);
    float ecf2(0.0);
    float ecf3(0.0);
    jet.getAttribute("ECF1", ecf1);
    jet.getAttribute("ECF2", ecf2);
    jet.getAttribute("ECF3", ecf3);
    if (!jet.isAvailable<float>("C2"))
        DNN_inputValues["C2"] = ecf3 * ecf1 / pow(ecf2, 2.0);
    else
        DNN_inputValues["C2"] = jet.getAttribute<float>("C2");
    if (!jet.isAvailable<float>("D2"))
        DNN_inputValues["D2"] = ecf3 * pow(ecf1, 3.0) / pow(ecf2, 3.0);
    else
        DNN_inputValues["D2"] = jet.getAttribute<float>("D2");

    // N-subjettiness
    float tau1wta = jet.getAttribute<float>("Tau1_wta");
    float tau2wta = jet.getAttribute<float>("Tau2_wta");

    if(!jet.isAvailable<float>("Tau21_wta")){
      double tau21wta = tau2wta / tau1wta;
      if(std::isnan(tau21wta)){
        m_undefInput = true;
      }
      DNN_inputValues["Tau21_wta"] = tau21wta;
    }
    else{
      DNN_inputValues["Tau21_wta"] = jet.getAttribute<float>("Tau21_wta");
    }

    // Qw observable for top tagging

    DNN_inputValues["FoxWolfram20"] = jet.getAttribute<float>("FoxWolfram2") / jet.getAttribute<float>("FoxWolfram0");
    DNN_inputValues["PlanarFlow"] = jet.getAttribute<float>("PlanarFlow");
    DNN_inputValues["Angularity"] = jet.getAttribute<float>("Angularity");
    DNN_inputValues["Aplanarity"] = jet.getAttribute<float>("Aplanarity");
    DNN_inputValues["ZCut12"] = jet.getAttribute<float>("ZCut12");
    DNN_inputValues["KtDR"] = jet.getAttribute<float>("KtDR");
  }
  else if(m_TagClass == TAGCLASS::TopQuark){
    ATH_MSG_DEBUG("Loading variables for top quark tagger");

    //mass and pT
    //it is assumed that these are the combined and calibrated mass and pT
    DNN_inputValues["CaloTACombinedMassUncorrelated"] = jet.m();
    DNN_inputValues["JetpTCorrByCombinedMass"] = jet.pt();

    // Splitting Scales
    DNN_inputValues["Split12"] = jet.getAttribute<float>("Split12");
    DNN_inputValues["Split23"] = jet.getAttribute<float>("Split23");

    // Energy Correlation Functions
    float ecf1(0.0);
    float ecf2(0.0);
    float ecf3(0.0);
    jet.getAttribute("ECF1", ecf1);
    jet.getAttribute("ECF2", ecf2);
    jet.getAttribute("ECF3", ecf3);
    if (!jet.isAvailable<float>("C2"))
        DNN_inputValues["C2"] = ecf3 * ecf1 / pow(ecf2, 2.0);
    else
        DNN_inputValues["C2"] = jet.getAttribute<float>("C2");
    if (!jet.isAvailable<float>("D2"))
        DNN_inputValues["D2"] = ecf3 * pow(ecf1, 3.0) / pow(ecf2, 3.0);
    else
        DNN_inputValues["D2"] = jet.getAttribute<float>("D2");

    // e3 := normalized ECF3/ECF1**3
    float e3(0.0);
    e3 = ecf3/pow(ecf1,3.0);
    DNN_inputValues["e3"] = e3;

    // N-subjettiness
    float tau1wta = jet.getAttribute<float>("Tau1_wta");
    float tau2wta = jet.getAttribute<float>("Tau2_wta");
    float tau3wta = jet.getAttribute<float>("Tau3_wta");
    DNN_inputValues["Tau1_wta"] = tau1wta;
    DNN_inputValues["Tau2_wta"] = tau2wta;
    DNN_inputValues["Tau3_wta"] = tau3wta;

    m_undefInput = false;

    if(!jet.isAvailable<float>("Tau21_wta")){
      double tau21wta = tau2wta / tau1wta;
      if(std::isnan(tau21wta)){
        m_undefInput = true;
      }
      DNN_inputValues["Tau21_wta"] = tau21wta;
    }
    else{
      DNN_inputValues["Tau21_wta"] = jet.getAttribute<float>("Tau21_wta");
    }

    if(!jet.isAvailable<float>("Tau32_wta")){
      double tau32wta = tau3wta / tau2wta;
      if(std::isnan(tau32wta)){
        m_undefInput = true;
      }
      DNN_inputValues["Tau32_wta"] = tau32wta;
    }
    else{
      DNN_inputValues["Tau32_wta"] = jet.getAttribute<float>("Tau32_wta");
    }

    // Qw observable for top tagging
    DNN_inputValues["Qw"] = jet.getAttribute<float>("Qw");
  }
  else{
    ATH_MSG_ERROR( "Loading variables failed because the tagger you are using is not clear to me");
  }

  return DNN_inputValues;
}

StatusCode JSSWTopTaggerDNN::finalize(){
    // Delete or clear anything
    return StatusCode::SUCCESS;
}


<|MERGE_RESOLUTION|>--- conflicted
+++ resolved
@@ -327,30 +327,21 @@
   if (std::fabs(jet.eta()) > m_jetEtaMax) {
     ATH_MSG_DEBUG("Jet does not pass basic kinematic selection (|eta| < " << m_jetEtaMax << "). Jet eta = " << jet.eta());
     m_accept.setCutResult("ValidEtaRange", false);
-<<<<<<< HEAD
     if(m_decorate)
       decorateJet(jet, -1., -1., -1., -666., 1.0);
-=======
->>>>>>> f0551a41
   }
   if (jet.pt()/1.e3 < m_jetPtMin) {
     ATH_MSG_DEBUG("Jet does not pass basic kinematic selection (pT > " << m_jetPtMin << "). Jet pT = " << jet.pt()/1.e3);
     m_accept.setCutResult("ValidPtRangeLow", false);
-<<<<<<< HEAD
     if(m_decorate)
       decorateJet(jet, -1., -1., -1., -666., 1.0);
-=======
->>>>>>> f0551a41
   }
   if (jet.pt()/1.e3 > m_jetPtMax) {
     if(nWarn++ < maxNWarn) ATH_MSG_WARNING("Jet does not pass basic kinematic selection (pT < " << m_jetPtMax << "). Jet pT = " << jet.pt()/1.e3);
     else ATH_MSG_DEBUG("Jet does not pass basic kinematic selection (pT < " << m_jetPtMax << "). Jet pT = " << jet.pt()/1.e3);
     m_accept.setCutResult("ValidPtRangeHigh", false);
-<<<<<<< HEAD
     if(m_decorate)
       decorateJet(jet, -1., -1., -1., -666., 1.0);
-=======
->>>>>>> f0551a41
   }
 
   // get the relevant attributes of the jet
