--- conflicted
+++ resolved
@@ -195,13 +195,8 @@
     ATH_MSG_INFO( (m_APP_NAME+": You need to specify where the calibarea is as either being Local or on CVMFS") );
     return StatusCode::FAILURE;
   }
-<<<<<<< HEAD
   else if(m_calibarea.compare("Local")==0){
     std::string localCalibArea = "${WorkDir_DIR}/data/BoostedJetTaggers/JSSWTopTaggerDNN/";
-=======
-  else if(m_calibarea_keras.compare("Local")==0){
-    std::string localCalibArea = "BoostedJetTaggers/JSSWTopTaggerDNN/";
->>>>>>> 8e210e50
     ATH_MSG_INFO( (m_APP_NAME+": Using Local calibarea "+localCalibArea ));
     // convert the JSON config file name to the full path
     m_kerasConfigFilePath = PathResolverFindCalibFile(localCalibArea+m_kerasConfigFileName);
@@ -212,13 +207,9 @@
     ATH_MSG_INFO( (m_APP_NAME+": Using CVMFS calibarea") );
     // get the config file from CVMFS
     // necessary because xml files are too large to house on the data space
-<<<<<<< HEAD
     m_kerasConfigFilePath = PathResolverFindCalibFile( (m_calibarea+m_kerasConfigFileName).c_str() );
     if(m_calcSF)
       m_weightConfigPath = PathResolverFindCalibFile( (m_calibarea+m_weightFileName).c_str());
-=======
-    m_kerasConfigFilePath = PathResolverFindCalibFile( (m_calibarea_keras+m_kerasConfigFileName).c_str() );
->>>>>>> 8e210e50
   }
 
   // read json file for DNN weights
