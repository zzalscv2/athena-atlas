/*
  Copyright (C) 2002-2023 CERN for the benefit of the ATLAS collaboration
*/

#include "BoostedJetTaggers/SmoothedWZTagger.h"

#include "xAODTracking/VertexContainer.h"

SmoothedWZTagger::SmoothedWZTagger( const std::string& name ) :
  JSSTaggerBase( name )
{

  /// Functional forms for cuts
  declareProperty( "MassCutLowFunc",  m_strMassCutLow = "",  "Lower mass cut");
  declareProperty( "MassCutHighFunc", m_strMassCutHigh = "", "Higher mass cut");
  declareProperty( "D2CutFunc",       m_strD2Cut = "",       "Upper cut on D2");
  declareProperty( "NtrkCutFunc",     m_strNtrkCut = "",     "Upper cut on Ntrk");

}

StatusCode SmoothedWZTagger::initialize() {

  ATH_MSG_INFO( "Initializing SmoothedWZTagger tool" );

  /// Pt values are defined in GeV
  m_ptGeV = true;

  /// Use mass cut
  m_useMassCut = true;

  if ( ! m_configFile.empty() ) {

    /// Get configReader
    ATH_CHECK( getConfigReader() );

    if ( m_wkpt.empty() ) {
      m_strMassCutLow = m_configReader.GetValue("MassCutLow", "");
      m_strMassCutHigh = m_configReader.GetValue("MassCutHigh", "");
      m_strD2Cut = m_configReader.GetValue("D2Cut", "");
      m_strNtrkCut = m_configReader.GetValue("NtrkCut", "");
    }
    else {
      m_strMassCutLow = m_configReader.GetValue((m_wkpt+".MassCutLow").c_str(), "");
      m_strMassCutHigh = m_configReader.GetValue((m_wkpt+".MassCutHigh").c_str(), "");
      m_strD2Cut = m_configReader.GetValue((m_wkpt+".D2Cut").c_str(), "");
      m_strNtrkCut = m_configReader.GetValue((m_wkpt+".NtrkCut").c_str(), "");
    }

    /// Get min and max jet pt
    m_jetPtMin = m_configReader.GetValue("pTCutLow", 200.0);
    m_jetPtMax = m_configReader.GetValue("pTCutHigh", 4000.0);

    /// Get the decoration name
    m_decorationName = m_configReader.GetValue("DecorationName", "");

    /// Get the scale factor configuration
    m_calcSF = m_configReader.GetValue("CalcSF", false);
    if ( m_calcSF ) {
      m_weightDecorationName = m_configReader.GetValue("WeightDecorationName", "");
      m_weightFileName = m_configReader.GetValue("WeightFile", "");
      m_weightHistogramName = m_configReader.GetValue("WeightHistogramName", "");
      m_efficiencyHistogramName = m_configReader.GetValue("EfficiencyHistogramName", "");
      m_weightFlavors = m_configReader.GetValue("WeightFlavors", "");

      /// Get truth label name information
      m_truthLabelName = m_configReader.GetValue("TruthLabelName", "R10TruthLabel_R21Consolidated");

      if ( m_calibArea.compare("Local") == 0 ) {
        m_weightConfigPath = PathResolverFindCalibFile(("$WorkDir_DIR/data/BoostedJetTaggers/SmoothedWZTaggers/"+m_weightFileName).c_str());
      }
      else if ( m_calibArea.find("eos") != std::string::npos ) {
        m_weightConfigPath = PathResolverFindCalibFile((m_calibArea+"/"+m_weightFileName).c_str());
      }
      else {
        m_weightConfigPath = PathResolverFindCalibFile(("BoostedJetTaggers/"+m_calibArea+"/"+m_weightFileName).c_str());
      }
    }

  }
  else { /// No config file
    /// Assume the cut functions have been set through properties.
    /// Check they are non empty
    if( m_strD2Cut.empty() || m_strMassCutLow.empty() || m_strMassCutHigh.empty() ||
        ((m_weightDecorationName.empty() ||
          m_weightHistogramName.empty() ||
	  m_weightFlavors.empty()) && m_calcSF) ) {
      ATH_MSG_ERROR( "No config file provided AND no parameters specified." ) ;
      return StatusCode::FAILURE;
    }
  }

  /// Set flag to indicate if Ntrk cut is used
  m_useNtrk = !m_strNtrkCut.empty();

  /// Transform these strings into functions
  m_funcD2Cut = std::make_unique<TF1>("strD2Cut", m_strD2Cut.c_str(), 0, 14000);
  if ( m_useNtrk ) m_funcNtrkCut = std::make_unique<TF1>("strNtrkCut", m_strNtrkCut.c_str(), 0, 14000);

  ATH_MSG_INFO( "Smoothed WZ Tagger tool initialized" );
  ATH_MSG_INFO( "  Mass cut low      : " << m_strMassCutLow );
  ATH_MSG_INFO( "  Mass cut High     : " << m_strMassCutHigh );
  ATH_MSG_INFO( "  D2 cut low        : " << m_strD2Cut );
  if ( m_useNtrk )
    ATH_MSG_INFO( "  Ntrk cut low      : " << m_strNtrkCut );
  ATH_MSG_INFO( "  DecorationName    : " << m_decorationName );
  if ( m_calcSF ) {
    ATH_MSG_INFO( "weightDecorationName    : " << m_weightDecorationName );
    ATH_MSG_INFO( "weightFile              : " << m_weightFileName );
    ATH_MSG_INFO( "weightHistogramName     : " << m_weightHistogramName );
    ATH_MSG_INFO( "efficiencyHistogramName : " << m_efficiencyHistogramName );
    ATH_MSG_INFO( "weightFlavors           : " << m_weightFlavors );
    ATH_MSG_INFO( "TruthLabelName          : " << m_truthLabelName );
  }
  ATH_MSG_INFO( "  Pt cut low        : " << m_jetPtMin );
  ATH_MSG_INFO( "  Pt cut high       : " << m_jetPtMax );

  /// Set the possible states that the tagger can be left in after the JSSTaggerBase::tag() function is called
  m_acceptInfo.addCut( "PassMassLow", "mJet > mCutLow" );
  m_acceptInfo.addCut( "PassMassHigh", "mJet < mCutHigh" );
  m_acceptInfo.addCut( "PassD2", "D2Jet < D2Cut" );
  if ( m_useNtrk ) {
    m_acceptInfo.addCut( "PassNtrk", "NtrkJet < NtrkCut" );
  }

  /// Loop over and print out the cuts that have been configured
  printCuts();

  /// Call base class initialize
  ATH_CHECK( JSSTaggerBase::initialize() );

  /// Initialize additional decorators
  ATH_MSG_INFO( "Additional decorators that will be attached to jet :" );

  m_decPassD2Key = m_containerName + "." + m_decorationName + "_" + m_decPassD2Key.key();
  m_decCutD2Key = m_containerName + "." + m_decorationName + "_" + m_decCutD2Key.key();

  ATH_CHECK( m_decPassD2Key.initialize() );
  ATH_CHECK( m_decCutD2Key.initialize() );

  ATH_MSG_INFO( "  " << m_decPassD2Key.key() << " : pass D2 cut" );
  ATH_MSG_INFO( "  " << m_decCutD2Key.key() << " : D2 cut" );

  m_decPassNtrkKey = m_containerName + "." + m_decorationName + "_" + m_decPassNtrkKey.key();
  m_decCutNtrkKey = m_containerName + "." + m_decorationName + "_" + m_decCutNtrkKey.key();
<<<<<<< HEAD
  
  ATH_CHECK( m_decPassNtrkKey.initialize() );
  ATH_CHECK( m_decCutNtrkKey.initialize() );
  
  ATH_MSG_INFO( "  " << m_decPassNtrkKey.key() << " : pass Ntrk cut" );
  ATH_MSG_INFO( "  " << m_decCutNtrkKey.key() << " : Ntrk cut" );
=======

  ATH_CHECK( m_decPassNtrkKey.initialize() );
  ATH_CHECK( m_decCutNtrkKey.initialize() );

  ATH_MSG_INFO( "  " << m_decPassNtrkKey.key() << " : pass Ntrk cut" );
  ATH_MSG_INFO( "  " << m_decCutNtrkKey.key() << " : Ntrk cut" );

  m_decAcceptKey = m_containerName + "." + m_decorationName + "_" + m_decAcceptKey.key();
  ATH_CHECK( m_decAcceptKey.initialize() );

#ifndef XAOD_STANDALONE
  if (m_suppressOutputDependence) {
    renounce(m_decPassMassKey);
    renounce(m_decPassD2Key);
    renounce(m_decTaggedKey);
    renounce(m_decCutMLowKey);
    renounce(m_decCutMHighKey);
    renounce(m_decCutD2Key);
    renounce(m_decValidJetContentKey);
    renounce(m_decValidEventContentKey);
    renounce(m_decPassNtrkKey);
    renounce(m_decCutNtrkKey);
  }
#endif
>>>>>>> c5ca8461

  m_decAcceptKey = m_containerName + "." + m_decorationName + "_" + m_decAcceptKey.key();
  ATH_CHECK( m_decAcceptKey.initialize() );
  
  return StatusCode::SUCCESS;

}

StatusCode SmoothedWZTagger::tag( const xAOD::Jet& jet ) const {

  ATH_MSG_DEBUG( "Obtaining Smooth WZ result" );

  /// Create asg::AcceptData object
  asg::AcceptData acceptData( &m_acceptInfo );

  /// Reset the AcceptData cut results
  ATH_CHECK( resetCuts( acceptData ) );

  /// Check basic kinematic selection
  ATH_CHECK( checkKinRange( jet, acceptData ) );

  /// Get the relevant attributes of the jet
  /// Mass and pt - note that this will depend on the configuration of the calibration used
  float jet_pt   = jet.pt()/1000.0;
  float jet_mass = jet.m()/1000.0;

  /// Initialize d2 to 0.  This probably gets used when the jet has one constituent, so it will fail the mass cut anyways
  float jet_d2 = 0;

  /// Calculate NSubjettiness and ECF ratios
  calculateJSSRatios(jet);

  /// Create D2 read decor handle
  SG::ReadDecorHandle<xAOD::JetContainer, float> readD2(m_readD2Key);

  /// Get D2 value
  jet_d2 = readD2(jet);

  /// Evaluate the values of the upper and lower mass bounds and the d2 cut
  float cut_mass_low  = m_funcMassCutLow ->Eval(jet_pt);
  float cut_mass_high = m_funcMassCutHigh->Eval(jet_pt);
  float cut_d2        = m_funcD2Cut      ->Eval(jet_pt);

  /// Decorate the cut values

  /// Create WriteDecorHandles
  SG::WriteDecorHandle<xAOD::JetContainer, bool> decPassMass(m_decPassMassKey);
  SG::WriteDecorHandle<xAOD::JetContainer, bool> decPassD2(m_decPassD2Key);
  SG::WriteDecorHandle<xAOD::JetContainer, bool> decTagged(m_decTaggedKey);
  SG::WriteDecorHandle<xAOD::JetContainer, float> decCutMLow(m_decCutMLowKey);
  SG::WriteDecorHandle<xAOD::JetContainer, float> decCutMHigh(m_decCutMHighKey);
  SG::WriteDecorHandle<xAOD::JetContainer, float> decCutD2(m_decCutD2Key);

  /// Decorate values
  decCutMLow(jet) = cut_mass_low;
  decCutMHigh(jet) = cut_mass_high;
  decCutD2(jet) = cut_d2;

  /// Evaluate the cut criteria on mass and d2
  ATH_MSG_VERBOSE( "Cut Values : MassWindow = [" << cut_mass_low << "," << cut_mass_high << "], D2Cut = " << cut_d2 );
  ATH_MSG_VERBOSE( "Cut Values : JetMass = " << jet_mass << ", D2 = " << jet_d2 );

  if ( jet_mass >= cut_mass_low ) acceptData.setCutResult( "PassMassLow", true );

  if ( jet_mass <= cut_mass_high ) acceptData.setCutResult( "PassMassHigh", true );

  if ( jet_d2 < cut_d2 ) acceptData.setCutResult( "PassD2", true );

  decPassMass(jet) = acceptData.getCutResult( "PassMassLow" ) && acceptData.getCutResult( "PassMassHigh" );
  decPassD2(jet) = acceptData.getCutResult( "PassD2" );

  bool passCuts = acceptData.getCutResult( "PassMassLow" ) && acceptData.getCutResult( "PassMassHigh" );
  passCuts = passCuts && acceptData.getCutResult( "PassD2" );

  /// Check if it's a smooth three-variable tagger (ntrk)
  if ( m_useNtrk ) {

    float cut_ntrk = m_funcNtrkCut->Eval(jet_pt);

    /// Decorate Ntrk cut value

    /// Create WriteDecorHandles
    SG::WriteDecorHandle<xAOD::JetContainer, bool> decValidJetContent(m_decValidJetContentKey);
    SG::WriteDecorHandle<xAOD::JetContainer, bool> decValidEventContent(m_decValidEventContentKey);
    SG::WriteDecorHandle<xAOD::JetContainer, bool> decPassNtrk(m_decPassNtrkKey);
    SG::WriteDecorHandle<xAOD::JetContainer, float> decCutNtrk(m_decCutNtrkKey);

    /// Decorate values
    decCutNtrk(jet) = cut_ntrk;

    int pv_location = findPV();

    if(pv_location != -1){

      if( GetUnGroomTracks(jet, pv_location).isSuccess()){

	SG::ReadDecorHandle<xAOD::JetContainer, int> readNtrk500(m_readNtrk500Key);

	int jet_ntrk = readNtrk500(jet);

	if ( jet_ntrk < cut_ntrk ) acceptData.setCutResult( "PassNtrk", true );
	decPassNtrk(jet) = acceptData.getCutResult( "PassNtrk" );
	passCuts = passCuts && acceptData.getCutResult( "PassNtrk" );

      }
      else{
	acceptData.setCutResult( "ValidJetContent", false );
	decValidJetContent(jet) = false;
	return StatusCode::FAILURE;
      }
    }
    else {
      acceptData.setCutResult( "ValidEventContent", false );
    }

    decValidJetContent(jet) = acceptData.getCutResult( "ValidJetContent" );
    decValidEventContent(jet) = acceptData.getCutResult( "ValidEventContent" );

  }

  /// Decorate jet with tagging summary
  decTagged(jet) = passCuts;

  /// Get enum to decorate acceptData state if only using 2-var tagger
  TagResult::TypeEnum myCutResultForSF = TagResult::UNKNOWN;
  if ( !m_useNtrk ) {
    /// Pass mass cut
    if ( acceptData.getCutResult("PassMassLow") && acceptData.getCutResult("PassMassHigh") ) {
      if ( acceptData.getCutResult("PassD2") ) {
        myCutResultForSF = TagResult::passMpassD2_2Var;
      }
      else {
        myCutResultForSF = TagResult::passMfailD2_2Var;
      }
    }
    /// Fail mass cut
    else {
      if ( acceptData.getCutResult("PassD2") ) {
        myCutResultForSF = TagResult::failMpassD2_2Var;
      }
      else {
        myCutResultForSF = TagResult::failMfailD2_2Var;
      }
    }
  }

  /// Get SF weight
  ATH_CHECK( getWeight( jet, (bool)acceptData, acceptData ) );

  if ( m_calcSF ) {

    /// Create WriteDecorHandles
    SG::WriteDecorHandle<xAOD::JetContainer, float> decAccept(m_decAcceptKey);

    /// Decorate values
    decAccept(jet) = myCutResultForSF;

  }

  return StatusCode::SUCCESS;

}<|MERGE_RESOLUTION|>--- conflicted
+++ resolved
@@ -142,14 +142,6 @@
 
   m_decPassNtrkKey = m_containerName + "." + m_decorationName + "_" + m_decPassNtrkKey.key();
   m_decCutNtrkKey = m_containerName + "." + m_decorationName + "_" + m_decCutNtrkKey.key();
-<<<<<<< HEAD
-  
-  ATH_CHECK( m_decPassNtrkKey.initialize() );
-  ATH_CHECK( m_decCutNtrkKey.initialize() );
-  
-  ATH_MSG_INFO( "  " << m_decPassNtrkKey.key() << " : pass Ntrk cut" );
-  ATH_MSG_INFO( "  " << m_decCutNtrkKey.key() << " : Ntrk cut" );
-=======
 
   ATH_CHECK( m_decPassNtrkKey.initialize() );
   ATH_CHECK( m_decCutNtrkKey.initialize() );
@@ -174,7 +166,6 @@
     renounce(m_decCutNtrkKey);
   }
 #endif
->>>>>>> c5ca8461
 
   m_decAcceptKey = m_containerName + "." + m_decorationName + "_" + m_decAcceptKey.key();
   ATH_CHECK( m_decAcceptKey.initialize() );
