/*
  Copyright (C) 2002-2022 CERN for the benefit of the ATLAS collaboration
*/

#include "BoostedJetTaggers/JSSTaggerBase.h"

#include "ParticleJetTools/LargeRJetLabelEnum.h"

#include <TSystem.h>

JSSTaggerBase::JSSTaggerBase(const std::string &name) :
  asg::AsgTool(name),
  m_calibArea(""),
  m_jetPtMin(200000.),
  m_jetPtMax(3000000.),
  m_jetEtaMax(2.0),
  m_strMassCutLow(""),
  m_strMassCutHigh(""),
  m_strScoreCut("")
{

  /// Tagger configuration properties
  declareProperty( "ContainerName", m_containerName = "AntiKt10UFOCSSKSoftDropBeta100Zcut10Jets",     "Name of jet container" );
  declareProperty( "ConfigFile",    m_configFile = "",        "Name of config file" );
  declareProperty( "CalibArea",     m_calibArea = "",         "Path to config file" );
  declareProperty( "CalcSF",        m_calcSF = false,         "Flag to calculate the efficiency SF"  );
  declareProperty( "WorkingPoint",  m_wkpt = "",              "If specified, name of working point is added to the variable names" );
  declareProperty( "TaggerType",    m_tagType = "XXX",        "Tagger type (e.g. SmoothedWZTagger, JSSWTopTaggerDNN, etc.)" );
  declareProperty( "Decoration",    m_decorationName = "XX",  "Prefix for the variables decorated to xAOD::Jet" );
  declareProperty( "IsMC",          m_isMC = true,            "Flag to identify data or MC" );

  /// Jet kinematics properties
  declareProperty( "JetEtaMax", m_jetEtaMax = 2.0, "Eta cut to define fiducial phase space for the tagger");

  /// Truth labeling properties
  declareProperty( "UseTRUTH3",                     m_truthLabelUseTRUTH3 = true,
		   "Flag to use TRUTH3 containers. If false, TRUTH1 format is used." );
  declareProperty( "TruthParticleContainerName",    m_truthParticleContainerName = "TruthParticles",
		   "Name of truth-particle container (with UseTRUTH3=false). TruthParticles by default" );
  declareProperty( "TruthBosonContainerName",       m_truthBosonContainerName = "TruthBosonsWithDecayParticles",
		   "Name of truth-boson container (with UseTRUTH3=true). TruthBosonWithDecayParticles by default" );
  declareProperty( "TruthTopQuarkContainerName",    m_truthTopQuarkContainerName = "TruthTopQuarkWithDecayParticles",
		   "Name of truth-top container (with UseTRUTH3=true). TruthTopQuarkWithDecayParticles by default" );

  /// Keras properties
  declareProperty( "CalibAreaKeras",  m_kerasCalibArea = "BoostedJetTaggers/TopoclusterTopTagger/Boost2017/",
		   "Path to json file to configure ML-taggers (Keras)" );
  declareProperty( "KerasConfigFile", m_kerasConfigFileName = "XXX",
		   "Name of json file to configure ML-taggers (Keras)" );
  declareProperty( "KerasOutput",     m_kerasConfigOutputName = "XXX",
		   "Name of output variable by the ML-tagger (Keras)" );

  /// TMVA properties
  declareProperty( "CalibAreaTMVA",  m_tmvaCalibArea = "BoostedJetTaggers/JSSWTopTaggerBDT/Boost2017/",
		   "Path to xml file to configure ML-taggers (TMVA)" );
  declareProperty( "TMVAConfigFile", m_tmvaConfigFileName = "XXX",
		   "Name of xml file to configure ML-taggers (TMVA)" );

  /// Tagging scale factors
  declareProperty( "WeightDecorationName",      m_weightDecorationName = "SF",
		   "Name of SF variable decorated to xAOD::Jet" );
  declareProperty( "WeightFile",                m_weightFileName = "",
		   "Name of config ROOT file for SF calculation" );
  declareProperty( "WeightHistogramName",       m_weightHistogramName = "",
		   "Name of SF histograms in the ROOT file" );
  declareProperty( "EfficiencyHistogramName",   m_efficiencyHistogramName = "",
		   "Name of efficiency histograms in the ROOT file" );
  declareProperty( "WeightFlavors",             m_weightFlavors = "",
		   "List of jet flavours for which the SF is available. Divided by comma" );
  declareProperty( "SuppressOutputDependence", m_suppressOutputDependence = false );
}

StatusCode JSSTaggerBase::initialize() {

  /// Make sure jet container is set
  if ( m_containerName.empty() ) {
    ATH_MSG_ERROR( "ContainerName has not been set. Exiting" );
    return StatusCode::FAILURE;
  }

  /// Initialize warning counters
  m_nWarnVar = 0;

  /// Define common tagger states
  m_acceptInfo.addCut( "ValidPtRangeHigh"  , "True if the jet is not too high pT" );
  m_acceptInfo.addCut( "ValidPtRangeLow"   , "True if the jet is not too low pT" );
  m_acceptInfo.addCut( "ValidEtaRange"     , "True if the jet is not too forward" );

  m_acceptInfo.addCut( "ValidJetContent"   , "True if the jet is alright technically (e.g. all attributes necessary for tag)" );
  m_acceptInfo.addCut( "ValidEventContent" , "True if the event is alright technically (e.g. primary vertices)" );

  /// Initialize decorators
  ATH_MSG_INFO( "Decorators that will be attached to jet :" );

  m_decTaggedKey = m_containerName + "." + m_decorationName + "_" + m_decTaggedKey.key();
  m_decValidPtRangeHighKey = m_containerName + "." + m_decorationName + "_" + m_decValidPtRangeHighKey.key();
  m_decValidPtRangeLowKey = m_containerName + "." + m_decorationName + "_" + m_decValidPtRangeLowKey.key();
  m_decValidEtaRangeKey = m_containerName + "." + m_decorationName + "_" + m_decValidEtaRangeKey.key();
  m_decValidKinRangeKey = m_containerName + "." + m_decorationName + "_" + m_decValidKinRangeKey.key();
  m_decValidJetContentKey = m_containerName + "." + m_decorationName + "_" + m_decValidJetContentKey.key();
  m_decValidEventContentKey = m_containerName + "." + m_decorationName + "_" + m_decValidEventContentKey.key();

  m_decTau21WTAKey = m_containerName + "." + m_decTau21WTAKey.key();
  m_decTau32WTAKey = m_containerName + "." + m_decTau32WTAKey.key();
  m_decTau42WTAKey = m_containerName + "." + m_decTau42WTAKey.key();
  m_decC2Key = m_containerName + "." + m_decC2Key.key();
  m_decD2Key = m_containerName + "." + m_decD2Key.key();
  m_decE3Key = m_containerName + "." + m_decE3Key.key();
  m_decL2Key = m_containerName + "." + m_decL2Key.key();
  m_decL3Key = m_containerName + "." + m_decL3Key.key();

  m_readTau1WTAKey = m_containerName + "." + m_readTau1WTAKey.key();
  m_readTau2WTAKey = m_containerName + "." + m_readTau2WTAKey.key();
  m_readTau3WTAKey = m_containerName + "." + m_readTau3WTAKey.key();
  m_readTau4WTAKey = m_containerName + "." + m_readTau4WTAKey.key();
  m_readTau21WTAKey = m_containerName + "." + m_readTau21WTAKey.key();
  m_readTau32WTAKey = m_containerName + "." + m_readTau32WTAKey.key();
  m_readTau42WTAKey = m_containerName + "." + m_readTau42WTAKey.key();
  m_readECF1Key = m_containerName + "." + m_readECF1Key.key();
  m_readECF2Key = m_containerName + "." + m_readECF2Key.key();
  m_readECF3Key = m_containerName + "." + m_readECF3Key.key();
  m_readC2Key = m_containerName + "." + m_readC2Key.key();
  m_readD2Key = m_containerName + "." + m_readD2Key.key();
  m_readE3Key = m_containerName + "." + m_readE3Key.key();
  m_readSplit12Key = m_containerName + "." + m_readSplit12Key.key();
  m_readSplit23Key = m_containerName + "." + m_readSplit23Key.key();
  m_readQwKey = m_containerName + "." + m_readQwKey.key();
  m_readThrustMajKey = m_containerName + "." + m_readThrustMajKey.key();
  m_readSphericityKey = m_containerName + "." + m_readSphericityKey.key();
  m_readL2Key = m_containerName + "." + m_readL2Key.key();
  m_readL3Key = m_containerName + "." + m_readL3Key.key();
  m_readECFG331Key = m_containerName + "." + m_readECFG331Key.key();
  m_readECFG311Key = m_containerName + "." + m_readECFG311Key.key();
  m_readECFG212Key = m_containerName + "." + m_readECFG212Key.key();

  ATH_CHECK( m_decTau21WTAKey.initialize() );
  ATH_CHECK( m_decTau32WTAKey.initialize() );
  ATH_CHECK( m_decTau42WTAKey.initialize() );
  ATH_CHECK( m_decC2Key.initialize() );
  ATH_CHECK( m_decD2Key.initialize() );
  ATH_CHECK( m_decE3Key.initialize() );
  ATH_CHECK( m_decL2Key.initialize() );
  ATH_CHECK( m_decL3Key.initialize() );

  ATH_CHECK( m_readTau1WTAKey.initialize() );
  ATH_CHECK( m_readTau2WTAKey.initialize() );
  ATH_CHECK( m_readTau3WTAKey.initialize() );
  ATH_CHECK( m_readTau4WTAKey.initialize() );
  ATH_CHECK( m_readTau21WTAKey.initialize() );
  ATH_CHECK( m_readTau32WTAKey.initialize() );
  ATH_CHECK( m_readTau42WTAKey.initialize() );
  ATH_CHECK( m_readECF1Key.initialize() );
  ATH_CHECK( m_readECF2Key.initialize() );
  ATH_CHECK( m_readECF3Key.initialize() );
  ATH_CHECK( m_readC2Key.initialize() );
  ATH_CHECK( m_readD2Key.initialize() );
  ATH_CHECK( m_readE3Key.initialize() );
  ATH_CHECK( m_readSplit12Key.initialize() );
  ATH_CHECK( m_readSplit23Key.initialize() );
  ATH_CHECK( m_readQwKey.initialize() );
  ATH_CHECK( m_readThrustMajKey.initialize() );
  ATH_CHECK( m_readSphericityKey.initialize() );
  ATH_CHECK( m_readL2Key.initialize() );
  ATH_CHECK( m_readL3Key.initialize() );
  ATH_CHECK( m_readECFG331Key.initialize() );
  ATH_CHECK( m_readECFG311Key.initialize() );
  ATH_CHECK( m_readECFG212Key.initialize() );

  m_readParentKey = m_containerName + "." + m_readParentKey.key();
  ATH_CHECK( m_readParentKey.initialize() );

  m_decNtrk500Key = m_containerName + "." + m_decNtrk500Key.key();
  ATH_CHECK( m_decNtrk500Key.initialize() );

  m_readNtrk500Key = m_containerName + "." + m_readNtrk500Key.key();
  ATH_CHECK( m_readNtrk500Key.initialize() );

  ATH_CHECK( m_decTaggedKey.initialize() );
  ATH_CHECK( m_decValidPtRangeHighKey.initialize() );
  ATH_CHECK( m_decValidPtRangeLowKey.initialize() );
  ATH_CHECK( m_decValidEtaRangeKey.initialize() );
  ATH_CHECK( m_decValidKinRangeKey.initialize() );
  ATH_CHECK( m_decValidJetContentKey.initialize() );
  ATH_CHECK( m_decValidEventContentKey.initialize() );

  ATH_MSG_INFO( "  " << m_decTaggedKey.key() << " : pass tagging criteria" );
  ATH_MSG_INFO( "  " << m_decValidPtRangeHighKey.key() << " : pass upper pt range" );
  ATH_MSG_INFO( "  " << m_decValidPtRangeLowKey.key() << " : pass lower pt range" );
  ATH_MSG_INFO( "  " << m_decValidEtaRangeKey.key() << " : pass eta range" );
  ATH_MSG_INFO( "  " << m_decValidKinRangeKey.key() << " : pass kinematic range" );
  ATH_MSG_INFO( "  " << m_decValidJetContentKey.key() << " : has valid jet content" );
  ATH_MSG_INFO( "  " << m_decValidEventContentKey.key() << " : has valid event content" );


  m_decPassMassKey = m_containerName + "." + m_decorationName + "_" + m_decPassMassKey.key();
  m_decCutMLowKey = m_containerName + "." + m_decorationName + "_" + m_decCutMLowKey.key();
  m_decCutMHighKey = m_containerName + "." + m_decorationName + "_" + m_decCutMHighKey.key();

  ATH_CHECK( m_decPassMassKey.initialize() );
  ATH_CHECK( m_decCutMLowKey.initialize() );
  ATH_CHECK( m_decCutMHighKey.initialize() );

  ATH_MSG_INFO( "  " << m_decPassMassKey.key() << " : pass mass cut" );
  ATH_MSG_INFO( "  " << m_decCutMLowKey.key() << " : lower mass cut" );
  ATH_MSG_INFO( "  " << m_decCutMHighKey.key() << " : upper mass cut" );


  m_decPassScoreKey = m_containerName + "." + m_decorationName + "_" + m_decPassScoreKey.key();
  m_decScoreCutKey = m_containerName + "." + m_decorationName + "_" + m_decScoreCutKey.key();
  m_decScoreValueKey = m_containerName + "." + m_decorationName + "_" + m_decScoreValueKey.key();

  ATH_CHECK( m_decPassScoreKey.initialize() );
  ATH_CHECK( m_decScoreCutKey.initialize() );
  ATH_CHECK( m_decScoreValueKey.initialize() );

  ATH_MSG_INFO( "  " << m_decPassScoreKey.key() << " : pass MVA score cut" );
  ATH_MSG_INFO( "  " << m_decScoreCutKey.key() << " : MVA score cut" );
  ATH_MSG_INFO( "  " << m_decScoreValueKey.key() << " : evaluated MVA score" );


  m_decWeightKey = m_containerName + "." + m_decorationName + "_" + m_weightDecorationName;
  m_decEfficiencyKey = m_containerName + "." + m_decorationName + "_" + m_decEfficiencyKey.key();
  m_decEffSFKey = m_containerName + "." +m_decorationName + "_" + m_decEffSFKey.key();
  m_decSigeffSFKey = m_containerName + "." +m_decorationName + "_" + m_decSigeffSFKey.key();

  ATH_CHECK( m_decWeightKey.initialize() );
  ATH_CHECK( m_decEfficiencyKey.initialize() );
  ATH_CHECK( m_decEffSFKey.initialize() );
  ATH_CHECK( m_decSigeffSFKey.initialize() );

  ATH_MSG_INFO( "  " << m_decWeightKey.key() << " : tagging SF" );

  m_readTruthLabelKey = m_containerName + "." + m_truthLabelName;
  ATH_CHECK( m_readTruthLabelKey.initialize() );

<<<<<<< HEAD
=======
#ifndef XAOD_STANDALONE
  if (m_suppressOutputDependence) {
    renounce(m_decValidPtRangeHighKey);
    renounce(m_decValidPtRangeLowKey);
    renounce(m_decValidEtaRangeKey);
    renounce(m_decValidKinRangeKey);
    renounce(m_decTau21WTAKey);
    renounce(m_decTau32WTAKey);
    renounce(m_decTau42WTAKey);
    renounce(m_decC2Key);
    renounce(m_decD2Key);
    renounce(m_decE3Key);
    renounce(m_decL2Key);
    renounce(m_decL3Key);
    renounce(m_decNtrk500Key);
  }
#endif
>>>>>>> c5ca8461

  /// Initialize SFs if they are needed
  if ( m_calcSF ) {

    /// Get weight config file
    m_weightConfig = std::make_unique<TFile>( m_weightConfigPath.c_str() );
    if( !m_weightConfig ) {
      ATH_MSG_ERROR( "SmoothedWZTagger: Error openning config file : " << m_weightConfigPath );
      return StatusCode::FAILURE;
    }

    /// Install histograms for tagging SFs
    std::stringstream ss{m_weightFlavors};
    std::string flavor;
    while ( std::getline(ss, flavor, ',') ) {
      m_weightHistograms.insert( std::make_pair( flavor, (TH2D*)m_weightConfig->Get((m_weightHistogramName+"_"+flavor).c_str()) ) );
      if ( !m_efficiencyHistogramName.empty() ) {
        m_efficiencyHistograms.insert( std::make_pair( flavor, (TH2D*)m_weightConfig->Get((m_efficiencyHistogramName+"_"+flavor).c_str()) ) );
      }
      ATH_MSG_INFO( "Tagging SF histogram for " << flavor << " is installed." );
    }

  }

  /// Initialize the TF1 functions
  if ( !m_strMassCutLow.empty() ) m_funcMassCutLow = std::make_unique<TF1>("strMassCutLow", m_strMassCutLow.c_str(), 0, 14000);
  if ( !m_strMassCutHigh.empty() ) m_funcMassCutHigh = std::make_unique<TF1>("strMassCutHigh", m_strMassCutHigh.c_str(), 0, 14000);
  if ( !m_strScoreCut.empty() ) m_funcScoreCut = std::make_unique<TF1>("strScoreCut", m_strScoreCut.c_str(), 0, 14000);

  return StatusCode::SUCCESS;

}

/// Loop over jet collection and decorate each jet
StatusCode JSSTaggerBase::decorate( const xAOD::JetContainer& jets ) const {

  for ( auto jet : jets ) {
    ATH_CHECK( tag(*jet) );
  }

  return StatusCode::SUCCESS;

}

/// Get configReader TEnv
StatusCode JSSTaggerBase::getConfigReader() {

  ATH_MSG_INFO( "Using config file : " << m_configFile );

  /// Check for the existence of the configuration file
  std::string configPath;

  if ( m_calibArea.compare("Local") == 0 ) {
    configPath = PathResolverFindCalibFile(("$WorkDir_DIR/data/BoostedJetTaggers/"+m_configFile).c_str());
  }
  else if ( m_calibArea.find("eos") != std::string::npos) {
    configPath = PathResolverFindCalibFile((m_calibArea+"/"+m_configFile).c_str());
  }
  else {
    configPath = PathResolverFindCalibFile(("BoostedJetTaggers/"+m_calibArea+"/"+m_configFile).c_str());
  }

  /// https://root.cern.ch/root/roottalk/roottalk02/5332.html
  FileStat_t fStats;
  int fSuccess = gSystem->GetPathInfo(configPath.c_str(), fStats);
  if ( fSuccess ) {
    ATH_MSG_ERROR( "Recommendations file " << m_configFile << " could not be found" );
    return StatusCode::FAILURE;
  }
  else {
    ATH_MSG_DEBUG( "Recommendations file was found : " << configPath );
  }

  if ( m_configReader.ReadFile( configPath.c_str(), EEnvLevel(0) ) ) {
    ATH_MSG_ERROR( "Error while reading config file : "<< configPath );
    return StatusCode::FAILURE;
  }

  return StatusCode::SUCCESS;

}

/// Reset cuts
StatusCode JSSTaggerBase::resetCuts( asg::AcceptData &acceptData ) const {

  /// Reset the AcceptData cut results to false
  acceptData.clear();

  /// Initialize common cuts to true by default
  acceptData.setCutResult( "ValidJetContent", true );
  acceptData.setCutResult( "ValidEventContent", true );

  acceptData.setCutResult( "ValidPtRangeHigh", true );
  acceptData.setCutResult( "ValidPtRangeLow" , true );
  acceptData.setCutResult( "ValidEtaRange"   , true );

  return StatusCode::SUCCESS;

}

/// Check if jet passes kinematic constraints
bool JSSTaggerBase::passKinRange( const xAOD::Jet &jet ) const {

  float scale = 1.0;
  if ( m_ptGeV ) scale = 1.e3;

  if ( jet.pt() < m_jetPtMin * scale ) return false;
  if ( jet.pt() > m_jetPtMax * scale ) return false;
  if ( std::abs( jet.eta() ) > m_jetEtaMax ) return false;

  return true;

}

/// Check and record if jet passes kinematic constraints
StatusCode JSSTaggerBase::checkKinRange( const xAOD::Jet &jet, asg::AcceptData &acceptData ) const {

  float scale = 1.0;
  if ( m_ptGeV ) scale = 1.e3;

  bool passKinRange = true;

  /// Check each kinematic constraint
  /// Print warnings using counters
  if ( std::abs(jet.eta()) > m_jetEtaMax ) {
    ATH_MSG_VERBOSE( "Jet does not pass basic kinematic selection (|eta| < " << m_jetEtaMax << "). Jet eta = " << jet.eta() );
    acceptData.setCutResult( "ValidEtaRange", false );
    passKinRange = false;
  }

  if ( jet.pt() < m_jetPtMin * scale ) {
    ATH_MSG_VERBOSE( "Jet does not pass basic kinematic selection (pT > " << m_jetPtMin * scale / 1.e3 << "). Jet pT = " << jet.pt() / 1.e3 << " GeV" );
    acceptData.setCutResult( "ValidPtRangeLow", false );
    passKinRange = false;
  }

  if ( jet.pt() > m_jetPtMax * scale ) {
    ATH_MSG_VERBOSE( "Jet does not pass basic kinematic selection (pT < " << m_jetPtMax * scale / 1.e3 << "). Jet pT = " << jet.pt() / 1.e3 << " GeV" );
    acceptData.setCutResult( "ValidPtRangeHigh", false );
    passKinRange = false;
  }

  /// Create write decor handles
  SG::WriteDecorHandle<xAOD::JetContainer, bool> decValidPtRangeHigh(m_decValidPtRangeHighKey);
  SG::WriteDecorHandle<xAOD::JetContainer, bool> decValidPtRangeLow(m_decValidPtRangeLowKey);
  SG::WriteDecorHandle<xAOD::JetContainer, bool> decValidEtaRange(m_decValidEtaRangeKey);
  SG::WriteDecorHandle<xAOD::JetContainer, bool> decValidKinRange(m_decValidKinRangeKey);

  /// Decorate kinematic pass information
  decValidPtRangeHigh(jet) = acceptData.getCutResult( "ValidPtRangeHigh" );
  decValidPtRangeLow(jet) = acceptData.getCutResult( "ValidPtRangeLow" );
  decValidEtaRange(jet) = acceptData.getCutResult( "ValidEtaRange" );
  decValidKinRange(jet) = passKinRange;

  return StatusCode::SUCCESS;

}

/// Calculate JSS moment ratios in case they are not already saved
/// These are calculated by hand here because JetSubStructureMomentTools
/// does not operate on const jets. This should be changed in the future
int JSSTaggerBase::calculateJSSRatios( const xAOD::Jet &jet ) const {

  int result = 0;

  /// Create write decor handles
  SG::WriteDecorHandle<xAOD::JetContainer, float> decTau21WTA(m_decTau21WTAKey);
  SG::WriteDecorHandle<xAOD::JetContainer, float> decTau32WTA(m_decTau32WTAKey);
  SG::WriteDecorHandle<xAOD::JetContainer, float> decTau42WTA(m_decTau42WTAKey);
  SG::WriteDecorHandle<xAOD::JetContainer, float> decC2(m_decC2Key);
  SG::WriteDecorHandle<xAOD::JetContainer, float> decD2(m_decD2Key);
  SG::WriteDecorHandle<xAOD::JetContainer, float> decE3(m_decE3Key);
  SG::WriteDecorHandle<xAOD::JetContainer, float> decL2(m_decL2Key);
  SG::WriteDecorHandle<xAOD::JetContainer, float> decL3(m_decL3Key);

  /// Create read decor handles
  SG::ReadDecorHandle<xAOD::JetContainer, float> readTau1WTA(m_readTau1WTAKey);
  SG::ReadDecorHandle<xAOD::JetContainer, float> readTau2WTA(m_readTau2WTAKey);
  SG::ReadDecorHandle<xAOD::JetContainer, float> readTau3WTA(m_readTau3WTAKey);
  SG::ReadDecorHandle<xAOD::JetContainer, float> readTau4WTA(m_readTau4WTAKey);

  SG::ReadDecorHandle<xAOD::JetContainer, float> readECF1(m_readECF1Key);
  SG::ReadDecorHandle<xAOD::JetContainer, float> readECF2(m_readECF2Key);
  SG::ReadDecorHandle<xAOD::JetContainer, float> readECF3(m_readECF3Key);

  SG::ReadDecorHandle<xAOD::JetContainer, float> readECFG331(m_readECFG331Key);
  SG::ReadDecorHandle<xAOD::JetContainer, float> readECFG311(m_readECFG311Key);
  SG::ReadDecorHandle<xAOD::JetContainer, float> readECFG212(m_readECFG212Key);

  SG::ReadDecorHandle<xAOD::JetContainer, float> readL2(m_readL2Key);
  SG::ReadDecorHandle<xAOD::JetContainer, float> readL3(m_readL3Key);


  /// WTA N-subjettiness ratios
  float tau21_wta = -999.0;
  float tau32_wta = -999.0;
  float tau42_wta = -999.0;

  float tau1_wta = readTau1WTA(jet);
  float tau2_wta = readTau2WTA(jet);
  float tau3_wta = readTau3WTA(jet);
  float tau4_wta = -999.0;
  if(readTau4WTA.isAvailable()){
    tau4_wta = readTau4WTA(jet);
  }

  if ( tau1_wta > 1e-8 ) {
    tau21_wta = tau2_wta / tau1_wta;
  }
  else result = 1;

  if ( tau2_wta > 1e-8 ) {
    tau32_wta = tau3_wta / tau2_wta;
    if(readTau4WTA.isAvailable()){
      tau42_wta = tau4_wta / tau2_wta;
    }
  }
  else result = 1;

  decTau21WTA(jet) = tau21_wta;
  decTau32WTA(jet) = tau32_wta;
  decTau42WTA(jet) = tau42_wta;

  /// ECF ratios
  float C2 = -999.0;
  float D2 = -999.0;
  float e3 = -999.0;

  float ECF1 = readECF1(jet);
  float ECF2 = readECF2(jet);
  float ECF3 = readECF3(jet);

  if ( ECF2 > 1e-8 ) {
    C2 = ECF3 * ECF1 / std::pow( ECF2, 2.0 );
    D2 = ECF3 * std::pow( ECF1, 3.0 ) / std::pow( ECF2, 3.0 );
  }
  else result = 1;

  e3 = ECF3 / std::pow( ECF1, 3.0 );

  decC2(jet) = C2;
  decD2(jet) = D2;
  decE3(jet) = e3;

  // L-series for UFO top taggers
  float L2 = -999.0;
  float L3 = -999.0;

  if(!readL2.isAvailable()){
    if(readECFG331.isAvailable() && readECFG212.isAvailable()){
      if(readECFG212(jet) > 1e-8){
	L2 = readECFG331(jet) / pow(readECFG212(jet), (3.0/2.0));
      }
      else result = 1;
    }
    decL2(jet) = L2;
  }

  if(!readL3.isAvailable()){
    if(readECFG331.isAvailable() && readECFG311.isAvailable()){
      if(readECFG331(jet) > 1e-8){
	L3 = readECFG311(jet) / pow(readECFG331(jet), (1.0/3.0));
      }
      else result = 1;
    }
    decL3(jet) = L3;
  }

  // TODO: Add ECFG for ANN tagger whenever it is defined

  return result;

}

int JSSTaggerBase::findPV() const{

  int indexPV = -1;

  const xAOD::VertexContainer* vxCont = 0;
  if ( evtStore()->retrieve( vxCont, "PrimaryVertices" ).isFailure() ) {
    ATH_MSG_WARNING( "Unable to retrieve primary vertex container PrimaryVertices" );
  }
  else {
    int vtx_counter = 0;
    for ( const auto *vx : *vxCont ) {
      if ( vx->vertexType()==xAOD::VxType::PriVtx ) {
	indexPV = vtx_counter;
        break;
      }
      vtx_counter++;
    }
  }

  return indexPV;

}

/// Retrieve the Ntrk variable from the ungroomed parent jet
StatusCode JSSTaggerBase::GetUnGroomTracks( const xAOD::Jet &jet, int indexPV ) const {

  SG::WriteDecorHandle<xAOD::JetContainer, int> decNtrk500(m_decNtrk500Key);

  SG::ReadDecorHandle<xAOD::JetContainer, ElementLink<xAOD::JetContainer> > readParent(m_readParentKey);

  const xAOD::Jet * ungroomedJet = 0;
  if ( readParent.isAvailable() ) {
    ElementLink<xAOD::JetContainer> linkToUngroomed = readParent(jet);
    if ( linkToUngroomed.isValid() ) {
      ungroomedJet = *linkToUngroomed;

      static const SG::AuxElement::ConstAccessor< std::vector<int> >acc_Ntrk("NumTrkPt500");

      if ( acc_Ntrk.isAvailable(*ungroomedJet) ) {

	const std::vector<int> NTrkPt500 = acc_Ntrk(*ungroomedJet);

	int jet_ntrk = NTrkPt500.at(indexPV);
	decNtrk500(jet) = jet_ntrk;

      }
      else {
	ATH_MSG_ERROR("WARNING: Unable to retrieve Ntrk of the ungroomed parent jet. Please make sure this variable is in your derivations!!!");
	return StatusCode::FAILURE;
      }
    }
    else {
      ATH_MSG_ERROR("WARNING: Unable to retrieve the parent ungroomed jet. Please make sure this variable is in your derivations!!!");
      return StatusCode::FAILURE;
    }
  }
  else {
    ATH_MSG_ERROR("WARNING: Unable to retrieve the link to the parent ungroomed jet. Please make sure this variable is in your derivations!!!");
    return StatusCode::FAILURE;
  }

  return StatusCode::SUCCESS;

}


/// Get SF weight
StatusCode JSSTaggerBase::getWeight( const xAOD::Jet& jet, bool passSel, asg::AcceptData &acceptData ) const {
  if ( !m_calcSF ) return StatusCode::SUCCESS;

  float weight = 1.0;
  float effSF = 1.0;
  float sigeffSF = 1.0;
  float efficiency = 1.0;

  if ( m_isMC ) {

    std::string truthLabelStr = getTruthLabelStr( jet, acceptData );
    std::tie(effSF, efficiency) = getSF( jet, truthLabelStr );

    // calculate signal efficiency SF
    if ( m_weightHistograms.count("t_qqb") ) {
      sigeffSF = getSF(jet, "t_qqb").first;
    } else if ( m_weightHistograms.count("V_qq") ) {
      sigeffSF = getSF(jet, "V_qq").first;
    } else if ( m_weightHistograms.count("t") ){
      sigeffSF = getSF(jet, "t").first;
    } else {
      sigeffSF = 1.0;
    }

    /// Inefficiency SF is directly used
    if ( m_weightFlavors.find("fail") != std::string::npos ) {
      weight = effSF;
    }

    else {

      /// Efficiency SF
      if ( passSel ) {
        weight = effSF;
      }

      /// Calculate inefficiency SF
      else {
        /// If inefficiency SF is not available, SF is always 1.0
        if ( m_efficiencyHistogramName.empty() ) {
          weight = 1.0;
        }
        else if ( efficiency < 1.0 ) {
          weight = ( 1. - effSF * efficiency ) / ( 1. - efficiency );
        }
        else {
          weight = 1.0;
        }
      }
    }

  }

  else {
    weight = 1.0;
  }

  /// Create write decor handles
  SG::WriteDecorHandle<xAOD::JetContainer, float> decWeight(m_decWeightKey);
  SG::WriteDecorHandle<xAOD::JetContainer, float> decEfficiency(m_decEfficiencyKey);
  SG::WriteDecorHandle<xAOD::JetContainer, float> decEffSF(m_decEffSFKey);
  SG::WriteDecorHandle<xAOD::JetContainer, float> decSigeffSF(m_decSigeffSFKey);

  /// Decorate values
  decWeight(jet) = weight;
  decEfficiency(jet) = efficiency;
  decEffSF(jet) = effSF;
  decSigeffSF(jet) = sigeffSF;

  return StatusCode::SUCCESS;

}

/// Get scale factor and efficiency
std::pair<double, double> JSSTaggerBase::getSF( const xAOD::Jet& jet, std::string truthLabelStr ) const {

  if ( !passKinRange(jet) ) return std::make_pair( 1.0, 1.0 );


  double logmOverPt = std::log(jet.m()/jet.pt());
  if ( m_decorationName.find("SmoothZ") != std::string::npos ||
       m_decorationName.find("SmoothInclusiveZ") != std::string::npos ) {
    /// To apply W-tagging efficiency SF to Z-tagger, jet mass is shifted by 10.803 GeV
    const double WtoZmassShift = 10803;
    logmOverPt = std::log((jet.m()-WtoZmassShift)/jet.pt());
  }

  if ( logmOverPt > 0 ) logmOverPt = 0;

  double SF = 1.0;
  double eff = 1.0;

  if ( m_weightHistograms.count(truthLabelStr.c_str()) ) {

    int pt_mPt_bin = (m_weightHistograms.find(truthLabelStr.c_str())->second)->FindBin(jet.pt()*0.001, logmOverPt);
    SF = (m_weightHistograms.find(truthLabelStr.c_str())->second)->GetBinContent(pt_mPt_bin);

    if ( !m_efficiencyHistogramName.empty() ) {
      eff = (m_efficiencyHistograms.find(truthLabelStr.c_str())->second)->GetBinContent(pt_mPt_bin);
    }

  }
  else {
    // set the efficiency for "Other" category to be the signal efficiency
    std::string signal_truthLabel="";
    if ( m_weightHistograms.count("t_qqb") ) {
      signal_truthLabel="t_qqb";
    }else if ( m_weightHistograms.count("V_qq") ){
      signal_truthLabel="V_qq";
    }else if ( m_weightHistograms.count("t") ){
      signal_truthLabel="t";
    }
    if ( signal_truthLabel != "" && !m_efficiencyHistogramName.empty() ){
      int pt_mPt_bin = (m_weightHistograms.find(signal_truthLabel.c_str())->second)->FindBin(jet.pt()*0.001, logmOverPt);
      eff = (m_efficiencyHistograms.find(signal_truthLabel.c_str())->second)->GetBinContent(pt_mPt_bin);
    }

    return std::make_pair( 1.0, eff );
  }

  if ( SF < 1e-3 ) {
    ATH_MSG_DEBUG( "(pt, m/pt) (" << jet.pt()/1.e3 << ", " << jet.m()/jet.pt() << ") is out of range for SF calculation. Returning 1.0" );
    return std::make_pair( 1.0, 1.0 );
  }
  else {
    return std::make_pair( SF, eff );
  }

}



std::string JSSTaggerBase::getTruthLabelStr( const xAOD::Jet& jet, asg::AcceptData &acceptData ) const {
  /// Truth label string
  std::string truthLabelStr;

  /// Truth label value
  SG::ReadDecorHandle<xAOD::JetContainer, int> readTruthLabel(m_readTruthLabelKey);
  LargeRJetTruthLabel::TypeEnum jetContainment = LargeRJetTruthLabel::intToEnum(readTruthLabel(jet));

  /// Contained top tagger
  if ( m_weightHistograms.count("t_qqb") ) {

    /// Contained top
    if ( jetContainment==LargeRJetTruthLabel::tqqb ) {
      truthLabelStr = "t_qqb";
    }
    /// QCD
    else if ( jetContainment==LargeRJetTruthLabel::notruth || jetContainment==LargeRJetTruthLabel::qcd ) {
      truthLabelStr = "q";
    }

  }
  /// TCC W/Z 2-var tagger
  else if ( m_weightHistograms.count("V_qq_passMpassD2") ) {

    /// Top
    if ( jetContainment==LargeRJetTruthLabel::tqqb || jetContainment==LargeRJetTruthLabel::other_From_t ) {
      truthLabelStr = "t_";
    }
    /// W/Z
    else if ( jetContainment==LargeRJetTruthLabel::Wqq || jetContainment==LargeRJetTruthLabel::Zqq || jetContainment==LargeRJetTruthLabel::Wqq_From_t ) {
      truthLabelStr = "V_qq_";
    }
    /// QCD
    else if ( jetContainment==LargeRJetTruthLabel::notruth || jetContainment==LargeRJetTruthLabel::qcd ) {
      truthLabelStr = "q_";
    }

    /// Pass mass and D2
    if ( acceptData.getCutResult("PassMassLow") && acceptData.getCutResult("PassMassHigh") && acceptData.getCutResult("PassD2") ) {
      truthLabelStr += "passMpassD2";
    }
    /// Fail mass, pass D2
    else if ( !(acceptData.getCutResult("PassMassLow") && acceptData.getCutResult("PassMassHigh")) && acceptData.getCutResult("PassD2") ) {
      truthLabelStr += "failMpassD2";
    }
    /// Pass mass, fail D2
    else if ( acceptData.getCutResult("PassMassLow") && acceptData.getCutResult("PassMassHigh") && !acceptData.getCutResult("PassD2") ) {
      truthLabelStr += "passMfailD2";
    }
    /// Fail mass and D2
    else{
      truthLabelStr += "failMfailD2";
    }

  }

  /// W/Z tagger
  else if ( m_weightHistograms.count("V_qq") ) {

    /// Top
    if ( jetContainment==LargeRJetTruthLabel::tqqb || jetContainment==LargeRJetTruthLabel::other_From_t ) {
      truthLabelStr = "t";
    }
    /// W/Z
    else if ( jetContainment==LargeRJetTruthLabel::Wqq || jetContainment==LargeRJetTruthLabel::Zqq || jetContainment==LargeRJetTruthLabel::Wqq_From_t ) {
      truthLabelStr = "V_qq";
    }
    /// QCD
    else if ( jetContainment==LargeRJetTruthLabel::notruth || jetContainment==LargeRJetTruthLabel::qcd ) {
      truthLabelStr = "q";
    }
  }

  // inclusive top tagger
  else {
    /// Top
    if ( jetContainment==LargeRJetTruthLabel::tqqb || jetContainment==LargeRJetTruthLabel::other_From_t || jetContainment==LargeRJetTruthLabel::Wqq_From_t ) {
      truthLabelStr = "t";
    }
    /// QCD
    else if ( jetContainment==LargeRJetTruthLabel::notruth || jetContainment==LargeRJetTruthLabel::qcd ) {
      truthLabelStr = "q";
    }

  }

  return truthLabelStr;
}

void JSSTaggerBase::printCuts() const {
  ATH_MSG_INFO( "After tagging, you will have access to the following cuts as an asg::AcceptData : (<NCut>) <cut> : <description>)" );
  int nCuts = m_acceptInfo.getNCuts();
  for ( int iCut=0; iCut < nCuts; iCut++ ) {
    std::string cut_string = "";
    cut_string += "  (";
    cut_string += std::to_string(iCut);
    cut_string += ")  ";
    cut_string += m_acceptInfo.getCutName(iCut).data();
    cut_string += " : ";
    cut_string += m_acceptInfo.getCutDescription(iCut).data();
    ATH_MSG_INFO( cut_string );
  }
}<|MERGE_RESOLUTION|>--- conflicted
+++ resolved
@@ -233,8 +233,6 @@
   m_readTruthLabelKey = m_containerName + "." + m_truthLabelName;
   ATH_CHECK( m_readTruthLabelKey.initialize() );
 
-<<<<<<< HEAD
-=======
 #ifndef XAOD_STANDALONE
   if (m_suppressOutputDependence) {
     renounce(m_decValidPtRangeHighKey);
@@ -252,7 +250,6 @@
     renounce(m_decNtrk500Key);
   }
 #endif
->>>>>>> c5ca8461
 
   /// Initialize SFs if they are needed
   if ( m_calcSF ) {
