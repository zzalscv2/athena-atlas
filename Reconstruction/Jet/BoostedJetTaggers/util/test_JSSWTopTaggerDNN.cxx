--- conflicted
+++ resolved
@@ -195,21 +195,15 @@
     // Loop over jet container
     for(const xAOD::Jet* jet : * myJets ){      
 
-<<<<<<< HEAD
       if(verbose) std::cout<<"Testing DNN W/top Tagger "<<std::endl;
 
-      const Root::TAccept& res = m_Tagger->tag( *jet ); 
-      if(verbose) std::cout<<"RunningTag : "<<res<<std::endl;
-      truthLabel = (int)jet->auxdata<WTopLabel>("WTopContainmentTruthLabel");
-=======
-      if(verbose) std::cout<<"Testing W Tagger "<<std::endl;
       const Root::TAccept& res = m_Tagger->tag( *jet );
       if(verbose) std::cout<<"jet pt              = "<<jet->pt()<<std::endl;
       if(verbose) std::cout<<"RunningTag : "<<res<<std::endl;
       if(verbose) std::cout<<"Printing jet score : " << jet->auxdata<float>("DNNTaggerTopQuark80_Score") << std::endl;
       if(verbose) std::cout<<"result masspasslow  = "<<res.getCutResult("PassMassLow")<<std::endl;
       if(verbose) std::cout<<"result masspasshigh = "<<res.getCutResult("PassMassHigh")<<std::endl;
->>>>>>> da297dee
+      truthLabel = (int)jet->auxdata<WTopLabel>("WTopContainmentTruthLabel");
 
       pass = res;
       sf = jet->auxdata<float>("DNNTaggerTopQuark80_SF");
