--- conflicted
+++ resolved
@@ -35,6 +35,9 @@
 
   std::map<TString, float*> m_availableVars; //!< addresses of the floats below
   
+  // HACK HACK HACK: Use to get nVtxPU, AuxElement::ConstAccessor doesn't work
+  const xAOD::VertexContainer* m_xVertexContainer; //!
+  
   // MVA input variables (provide all variables in float)
   float m_mu; //!
   float m_nVtxPU; //!
@@ -57,28 +60,18 @@
   float m_PFOEngRelDiff; //!
   
   // Spectators
-<<<<<<< HEAD
   float m_truthPtVis; //!
   float m_pt; //!
   float m_ptPanTauCellBased; //!
   float m_ptDetectorAxis; //!
   float m_truthDecayMode; //!
   float m_PanTau_DecayMode; //!
-=======
-  float truthPtVis; //!
-  float pt; //!
-  float ptPanTauCellBased; //!
-  // ptDetectorAxis is a primary input for online MVA TES
-  float ptDetectorAxis; //!
-  float truthDecayMode; //!
-  float PanTau_DecayMode; //!
 
   // for online calibration
-  float etaDetectorAxis; //!
-  float upsilon_cluster; //!
-  float lead_cluster_frac; //!
+  float m_etaDetectorAxis; //!
+  float m_upsilon_cluster; //!
+  float m_lead_cluster_frac; //!
 
->>>>>>> 491cc3e5
 };
 
 #endif // TAURECTOOLSDEV_MVATESEVALUATOR_H