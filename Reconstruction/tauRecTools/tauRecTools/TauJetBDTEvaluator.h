--- conflicted
+++ resolved
@@ -40,8 +40,7 @@
   Gaudi::Property<std::string> m_weightsFile{this, "weightsFile", ""};
   Gaudi::Property<std::string> m_outputVarName{this, "outputVarName", "BDTJetScore"};
 
-<<<<<<< HEAD
-  std::unique_ptr<tauRecTools::TRTBDT> m_myBdt;
+  std::unique_ptr<tauRecTools::BDTHelper> m_mvaBDT;
   Gaudi::Property<int> m_minNTracks{this, "minNTracks", 0};
   Gaudi::Property<int> m_maxNTracks{this, "maxNTracks", 999};
   Gaudi::Property<float> m_minAbsTrackEta{this, "minAbsTrackEta", -1};
@@ -49,13 +48,5 @@
   Gaudi::Property<float> m_dummyValue{this, "defaultValue", -1111, "if no weightsFile, then set all taus to this value nTrack/eta ignored"}; // in case no configs are set, set a dummy value.
 
   Gaudi::Property<bool> m_isGrad{this, "GradiantBoost", true, "Gradiant if true, else AdaBoost Classification"};
-=======
-  std::unique_ptr<tauRecTools::BDTHelper> m_mvaBDT;
-  int m_minNTracks;
-  int m_maxNTracks;
-  float m_minAbsTrackEta;
-  float m_maxAbsTrackEta;
-  float m_dummyValue;// in case no configs are set, set a dummy value.
->>>>>>> 6d871388
 };
 #endif