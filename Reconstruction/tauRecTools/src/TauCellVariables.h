/*
  Copyright (C) 2002-2020 CERN for the benefit of the ATLAS collaboration
*/

#ifndef TAUREC_TAUCELLVARIABLES_H
#define	TAUREC_TAUCELLVARIABLES_H

#include "tauRecTools/TauRecToolBase.h"

/**
 @brief Calculate tau calorimeter variables from cell information.
 @warning Cells are selected relative to the tau intermediate axis. There are no checks. 
 @authors  Srini Rajagopalan, Anna Kaczmarska, Felix Friedrich
 */

class TauCellVariables : public TauRecToolBase {

  public:
    
    ASG_TOOL_CLASS2(TauCellVariables, TauRecToolBase, ITauToolBase);
   
    /** @brief Constructor */ 
    TauCellVariables(const std::string& name);
    
    /** @brief Destructor */
    ~TauCellVariables();
<<<<<<< HEAD

    StatusCode initialize() override;
    StatusCode finalize() override;
    StatusCode execute(xAOD::TauJet& pTau) const override;
=======
    
    /** @brief Initialization of this tool */
    virtual StatusCode initialize() override;

    /** @brief Finalization of this tool */
    virtual StatusCode finalize() override;

    /** @brief Perform the calculation of cell variables for each tau candidate */
    virtual StatusCode execute(xAOD::TauJet& pTau) override;
>>>>>>> 98b9df31

  private:
    
    /** @brief Check whether the CaloSample is a EM layer */ 
    bool isEMLayer(const CaloSampling::CaloSample& calo) const;

    /** @brief Check whether the CaloSample is a Strip layer */
    bool isStripLayer(const CaloSampling::CaloSample& calo) const;

    Gaudi::Property<double> m_cellEthr {this, "CellEthreshold", 0.2 * Gaudi::Units::GeV, "energy threshould of EM cell"};
    Gaudi::Property<double> m_stripEthr {this, "StripEthreshold", 0.2 * Gaudi::Units::GeV, "energy threshould for strip cell"};
    Gaudi::Property<double> m_cellCone {this, "CellCone", 0.2, "outer cone for cells used in calculation"};
    Gaudi::Property<bool> m_doVertexCorrection {this, "VertexCorrection", true, "switch of vertex correction"};
    Gaudi::Property<bool> m_incShowerSubtr {this, "IncShowerSubtr", true, "use shower subtracted clusters in calo calculations"};
};



inline bool TauCellVariables::isEMLayer(const CaloSampling::CaloSample& calo) const {
  if ((calo == CaloSampling::PreSamplerB) ||
      (calo == CaloSampling::PreSamplerE) ||
      (calo == CaloSampling::EMB1) ||
      (calo == CaloSampling::EME1) ||
      (calo == CaloSampling::EMB2) ||
      (calo == CaloSampling::EME2)) {
    return true;
  }
  else {
    return false;
  }
}



inline bool TauCellVariables::isStripLayer(const CaloSampling::CaloSample& calo) const {
  if ((calo == CaloSampling::EMB1) ||
      (calo == CaloSampling::EME1)) {
    return true;
  }
  else {
    return false;
  }
}

#endif	/* TAUREC_TAUCELLVARIABLES_H */
<|MERGE_RESOLUTION|>--- conflicted
+++ resolved
@@ -24,12 +24,6 @@
     
     /** @brief Destructor */
     ~TauCellVariables();
-<<<<<<< HEAD
-
-    StatusCode initialize() override;
-    StatusCode finalize() override;
-    StatusCode execute(xAOD::TauJet& pTau) const override;
-=======
     
     /** @brief Initialization of this tool */
     virtual StatusCode initialize() override;
@@ -38,8 +32,7 @@
     virtual StatusCode finalize() override;
 
     /** @brief Perform the calculation of cell variables for each tau candidate */
-    virtual StatusCode execute(xAOD::TauJet& pTau) override;
->>>>>>> 98b9df31
+    virtual StatusCode execute(xAOD::TauJet& pTau) const override;
 
   private:
     
