# Copyright (C) 2002-2020 CERN for the benefit of the ATLAS collaboration

from AthenaConfiguration.ComponentFactory import CompFactory

#################################################################################
# Define some default values

defaultInputKey = {
   'Ele'      :'Electrons',
   'Gamma'    :'Photons',
   'Tau'      :'TauJets',
   'Jet'      :'AntiKt4EMTopoJets',
   'Muon'     :'Muons',
   'SoftTrk'  :'InDetTrackParticles',
   'SoftClus' :'CaloCalTopoClusters',
   'SoftPFlow':'JetETMissNeutralParticleFlowObjects',
   'PrimaryVx':'PrimaryVertices',
   'Truth'    :'TruthEvents',
   'Calo'     :'AllCalo',
   'LCOCSoftClus':'LCOriginTopoClusters',
   'EMOCSoftClus':'EMOriginTopoClusters',
   }

defaultOutputKey = {
    'Ele'      :'RefEle',
    'Gamma'    :'RefGamma',
    'Tau'      :'RefTau',
    'Jet'      :'RefJet',
    'Muon'     :'Muons',
    'SoftTrk'  :'SoftTrk',
    'SoftClus' :'SoftClus',
    'SoftPFlow':'SoftPFlow',
    'Total'    :'Final',
    'Truth'    :'Truth',
    'Calo'     :'Calo'
    }

prefix = 'METRecoConfig:   '

#################################################################################
# Configuration of builders

class BuildConfig:
    def __init__(self,objType='',outputKey='',inputKey=''):
        self.objType = objType
        self.outputKey = outputKey
        self.inputKey = inputKey

def getBuilder(config,suffix,doTracks,doCells,doTriggerMET,doOriginCorrClus):
    tool = None
    # Construct tool and set defaults for case-specific configuration
    if config.objType == 'SoftTrk':
        tool = CompFactory.getComp("met::METSoftTermsTool")('MET_SoftTrkTool_'+suffix)
        tool.InputComposition = 'Tracks'
    if config.objType.endswith('SoftClus'):
        tool = CompFactory.getComp("met::METSoftTermsTool")('MET_SoftClusTool_'+suffix)
        tool.InputComposition = 'Clusters'
    if config.objType == 'SoftPFlow':
        tool = CompFactory.getComp("met::METSoftTermsTool")('MET_SoftPFlowTool_'+suffix)
        tool.InputComposition = 'PFlow'
        pfotool = CompFactory.RetrievePFOTool('MET_PFOTool_'+suffix)
        tool.PFOTool = pfotool
    if suffix == 'Truth':
        tool = CompFactory.getComp("met::METTruthTool")('MET_TruthTool_'+config.objType)
        tool.InputComposition = config.objType
        config.inputKey = defaultInputKey['Truth']
        config.outputKey = config.objType
    if suffix == 'Calo':
        from CaloTools.CaloNoiseCondAlg import CaloNoiseCondAlg
        CaloNoiseCondAlg ('totalNoise')
        tool = CompFactory.getComp("met::METCaloRegionsTool")('MET_CaloRegionsTool')
        if doCells:
            tool.UseCells     = True
            tool.DoTriggerMET = doTriggerMET
            config.inputKey   = defaultInputKey['Calo'] 
        else:
            tool.UseCells     = False                   
            tool.DoTriggerMET = False
            config.inputKey   = defaultInputKey['SoftClus']
        config.outputKey = config.objType

    # set input/output key names
    if config.inputKey == '':
        tool.InputCollection = defaultInputKey[config.objType]
        config.inputKey = tool.InputCollection
    else:
        tool.InputCollection = config.inputKey
    if not suffix=='Calo':
        if config.outputKey == '':
            tool.MissingETKey = defaultOutputKey[config.objType]
            config.outputKey = tool.MissingETKey
        else:
            tool.MissingETKey = config.outputKey
    return tool

#################################################################################
# Configuration of refiners

class RefConfig:
    def __init__(self,myType='',outputKey=''):
        self.type = myType
        self.outputKey = outputKey

def getRefiner(config,suffix,trkseltool=None,trkvxtool=None,trkisotool=None,caloisotool=None):
    tool = None

    if config.type == 'TrackFilter':
        tool = CompFactory.getComp("met::METTrackFilterTool")('MET_TrackFilterTool_'+suffix)
        tool.InputPVKey = defaultInputKey['PrimaryVx']
        tool.TrackSelectorTool=trkseltool
        tool.TrackVxAssocTool=trkvxtool
        #
        tool.UseIsolationTools = False #True
        tool.TrackIsolationTool = trkisotool
        tool.CaloIsolationTool = caloisotool
        from METReconstruction.METRecoFlags import metFlags
        tool.DoPVSel = metFlags.UseTracks()
        tool.DoVxSep = metFlags.UseTracks()
    tool.MissingETKey = config.outputKey
    return tool

#################################################################################
# Region tools are a special case of refiners

def getRegions(config,suffix):
    if suffix == 'Truth':
        config.outputKey = config.objType
    tool = CompFactory.getComp("met::METRegionsTool")('MET_'+config.outputKey+'Regions_'+suffix)
    tool.InputMETContainer = 'MET_'+suffix
    tool.InputMETMap = 'METMap_'+suffix
    tool.InputMETKey = config.outputKey
    tool.RegionValues = [ 1.5, 3.2, 10 ]
    return tool

#################################################################################
# Top level MET configuration

class METConfig:
    def outputCollection(self):
        return 'MET_'+self.suffix
    #
    def outputMap(self):
        return 'METMap_'+self.suffix
    #
    def setupBuilders(self,buildconfigs):
        print("{} Setting up builders for MET config {}".format(prefix,self.suffix))
        for config in buildconfigs:
            if config.objType in self.builders:
                print("{} Config {} already contains a builder of type {}".format(prefix,self.suffix,config.objType))
                raise LookupError
            else:
                builder = getBuilder(config,self.suffix,self.doTracks,self.doCells,
                                     self.doTriggerMET,self.doOriginCorrClus)
                self.builders[config.objType] = builder
                self.buildlist.append(builder)
                print("{} Added {} tool named {}".format(prefix,config.objType,builder.name))
    #
    def setupRefiners(self,refconfigs):
        print("{} Setting up refiners for MET config {}".format(prefix,self.suffix))
        for config in refconfigs:
            # need to enforce this?
            if config.type in self.refiners:
                print("Config {} already contains a refiner of type {}".format(self.suffix,config.type))
                raise LookupError
            else:
                refiner = getRefiner(config=config,suffix=self.suffix,
                                     trkseltool=self.trkseltool,trkvxtool=self.trkvxtool,
                                     trkisotool=self.trkisotool,caloisotool=self.caloisotool)
                self.refiners[config.type] = refiner
                self.reflist.append(refiner)
                print("{} Added {} tool named {}".format(prefix,config.type,refiner.name))
    #
    def setupRegions(self,buildconfigs):
        print("{} Setting up regions for MET config {}".format(prefix,self.suffix))
        for config in buildconfigs:
            if config.objType in self.regions:
                print("{} Config {} already contains a region tool of type {}".format(prefix,self.suffix,config.objType))
                raise LookupError
            else:
                regions = getRegions(config,self.suffix)
                self.regions[config.objType] = regions
                self.reglist.append(regions)
                print("{} Added {} region tool named {}".format(prefix,config.objType,regions.name))
    #
    def __init__(self,suffix,inputFlags,buildconfigs=[],refconfigs=[],
                 doTracks=False,doSum=False,doRegions=False,
                 doCells=False,doTriggerMET=True,duplicateWarning=True,
                 doOriginCorrClus=False):
        print("{} Creating MET config {}".format(prefix,suffix))
        self.suffix = suffix
        self.doSum = doSum
        self.doTracks = doTracks
        self.doRegions = doRegions
        self.doCells = doCells,
        self.doOriginCorrClus = doOriginCorrClus
        self.doTriggerMET = doTriggerMET
        self.duplicateWarning = duplicateWarning
        #
        self.builders = {}
        self.buildlist = [] # need an ordered list
        #
        self.refiners = {}
        self.reflist = [] # need an ordered list
        #
        self.regions = {}
        self.reglist = [] # need an ordered list
        if doRegions:
            self.setupRegions(buildconfigs)
        #
        from AthenaConfiguration.ComponentFactory import CompFactory
        # TODO: These Z0 and D0 cuts are left over from R21. The track vertex association can now use looser ones.
        #       To be investigated and possibly updated by the MET group.
        self.trkseltool=CompFactory.getComp("InDet::InDetTrackSelectionTool")("IDTrkSel_MET",
                                                              CutLevel="TightPrimary",
                                                              maxZ0SinTheta=3,
                                                              maxD0=2,
                                                              minPt=500)
        #
<<<<<<< HEAD
        from AthenaConfiguration.ComponentAccumulator import ComponentAccumulator
        components = ComponentAccumulator()
        from TrackVertexAssociationTool.TTVAToolConfig import TTVAToolCfg
        self.trkvxtool=components.popToolsAndMerge(TTVAToolCfg(inputFlags, "TrackVertexAssociationTool_MET",addDecoAlg=True, WorkingPoint="Nominal"))
=======
        self.trkvxtool=CompFactory.getComp("CP::TrackVertexAssociationTool")("TrackVertexAssociationTool_MET", WorkingPoint="Nonprompt_All_MaxWeight")
>>>>>>> 8c0c86b8
        #
        self.trkisotool = CompFactory.getComp("xAOD::TrackIsolationTool")("TrackIsolationTool_MET")
        self.trkisotool.TrackSelectionTool = self.trkseltool # As configured above
        ###
        from TrkConfig.AtlasExtrapolatorConfig import AtlasExtrapolatorCfg
        extrapCfg = AtlasExtrapolatorCfg(inputFlags)
        CaloExtensionTool= CompFactory.getComp("Trk::ParticleCaloExtensionTool")(Extrapolator = extrapCfg.popPrivateTools())
        CaloCellAssocTool = CompFactory.getComp("Rec::ParticleCaloCellAssociationTool")(ParticleCaloExtensionTool = CaloExtensionTool)
        self.caloisotool = CompFactory.getComp("xAOD::CaloIsolationTool")("CaloIsolationTool_MET",
                                                          saveOnlyRequestedCorrections=True,
                                                          ParticleCaloExtensionTool = CaloExtensionTool,
                                                          ParticleCaloCellAssociationTool = CaloCellAssocTool)

        self.setupBuilders(buildconfigs)
        self.setupRefiners(refconfigs)

# Set up a top-level tool with mostly defaults
def getMETRecoTool(topconfig):
    recoTool = CompFactory.getComp("met::METRecoTool")('MET_RecoTool_'+topconfig.suffix,
                                       METBuilders = topconfig.buildlist,
                                       METRefiners = topconfig.reflist,
                                       METContainer = topconfig.outputCollection(),
                                       METComponentMap = topconfig.outputMap(),
                                       WarnIfDuplicate = topconfig.duplicateWarning,
                                       TimingDetail=0)
    if topconfig.doSum:
        recoTool.METFinalName = defaultOutputKey['Total']    

    return recoTool

# Set up a METRecoTool that builds MET regions
def getRegionRecoTool(topconfig):
    regTool = CompFactory.getComp("met::METRecoTool")('MET_RegionTool_'+topconfig.suffix,
                                       METBuilders = [],
                                       METRefiners = topconfig.reglist,
                                       METContainer = topconfig.outputCollection()+'Regions',
                                       METComponentMap = topconfig.outputMap()+'Regions',
                                       WarnIfDuplicate = topconfig.duplicateWarning)
    return regTool

# Allow user to configure reco tools directly or get more default configurations
def getMETRecoAlg(algName='METReconstruction',configs={}):
    recoTools = []
    for key,conf in configs.items():
        print("{} Generate METRecoTool for MET_{}".format(prefix,key))
        recotool = getMETRecoTool(conf)
        recoTools.append(recotool)
        if conf.doRegions:
            regiontool = getRegionRecoTool(conf)
            recoTools.append(regiontool)
    for tool in recoTools:
        print("{} Added METRecoTool {} to alg {}".format(prefix,tool.name,algName))
    recoAlg = CompFactory.getComp("met::METRecoAlg")(name=algName,RecoTools=recoTools)
    return recoAlg<|MERGE_RESOLUTION|>--- conflicted
+++ resolved
@@ -216,14 +216,10 @@
                                                               maxD0=2,
                                                               minPt=500)
         #
-<<<<<<< HEAD
         from AthenaConfiguration.ComponentAccumulator import ComponentAccumulator
         components = ComponentAccumulator()
         from TrackVertexAssociationTool.TTVAToolConfig import TTVAToolCfg
-        self.trkvxtool=components.popToolsAndMerge(TTVAToolCfg(inputFlags, "TrackVertexAssociationTool_MET",addDecoAlg=True, WorkingPoint="Nominal"))
-=======
-        self.trkvxtool=CompFactory.getComp("CP::TrackVertexAssociationTool")("TrackVertexAssociationTool_MET", WorkingPoint="Nonprompt_All_MaxWeight")
->>>>>>> 8c0c86b8
+        self.trkvxtool=components.popToolsAndMerge(TTVAToolCfg(inputFlags, "TrackVertexAssociationTool_MET",addDecoAlg=True, WorkingPoint="Nonprompt_All_MaxWeight"))
         #
         self.trkisotool = CompFactory.getComp("xAOD::TrackIsolationTool")("TrackIsolationTool_MET")
         self.trkisotool.TrackSelectionTool = self.trkseltool # As configured above
