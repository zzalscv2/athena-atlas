--- conflicted
+++ resolved
@@ -1,17 +1,20 @@
 # Copyright (C) 2002-2019 CERN for the benefit of the ATLAS collaboration
 
-from TrigT2CaloEgamma.TrigT2CaloEgammaConf import EgammaSamp1Fex as _EgammaSamp1Fex
-from TrigT2CaloEgamma.TrigT2CaloEgammaConf import EgammaSamp2Fex as _EgammaSamp2Fex
-from TrigT2CaloEgamma.TrigT2CaloEgammaConf import EgammaEmEnFex as _EgammaEmEnFex
-from TrigT2CaloEgamma.TrigT2CaloEgammaConf import EgammaHadEnFex as _EgammaHadEnFex
-from TrigT2CaloEgamma.TrigT2CaloEgammaConf import RingerFex as _RingerFex
-from TrigT2CaloEgamma.TrigT2CaloEgammaConf import EgammaAllFex as _EgammaAllFex
-from TrigT2CaloEgamma.TrigT2CaloEgammaConf import EgammaReSamp1Fex
-from TrigT2CaloEgamma.TrigT2CaloEgammaConf import EgammaReSamp2Fex
-from TrigT2CaloEgamma.TrigT2CaloEgammaConf import EgammaReEmEnFex
-from TrigT2CaloEgamma.TrigT2CaloEgammaConf import EgammaReHadEnFex
-from TrigT2CaloEgamma.TrigT2CaloEgammaConf import RingerReFex
-from TrigT2CaloEgamma.TrigT2CaloEgammaConf import T2CaloEgamma
+from AthenaConfiguration.ComponentFactory import CompFactory
+_EgammaSamp1Fex=CompFactory.EgammaSamp1Fex
+_EgammaSamp2Fex=CompFactory.EgammaSamp2Fex
+_EgammaEmEnFex=CompFactory.EgammaEmEnFex 
+_EgammaHadEnFex=CompFactory.EgammaHadEnFex
+_RingerFex=CompFactory.RingerFex
+_EgammaAllFex=CompFactory.EgammaAllFex
+
+#from TrigT2CaloEgamma.TrigT2CaloEgammaConf import EgammaReSamp1Fex
+#from TrigT2CaloEgamma.TrigT2CaloEgammaConf import EgammaReSamp2Fex
+#from TrigT2CaloEgamma.TrigT2CaloEgammaConf import EgammaReEmEnFex
+#from TrigT2CaloEgamma.TrigT2CaloEgammaConf import EgammaReHadEnFex
+#from TrigT2CaloEgamma.TrigT2CaloEgammaConf import RingerReFex
+#from TrigT2CaloEgamma.TrigT2CaloEgammaConf import T2CaloEgamma
+#from TrigT2CaloEgamma.TrigT2CaloEgammaConf import T2CaloEgammaReFastAlgo
 
 
 from TrigT2CaloCalibration.EgammaCalibrationConfig import EgammaHitsCalibrationBarrelConfig, EgammaHitsCalibrationEndcapConfig, EgammaGapCalibrationConfig
@@ -53,21 +56,21 @@
    def __init__ (self, name="RingerFex"):
        super(RingerFex, self).__init__(name)
 
-class EgammaSamp2FexConfig (EgammaSamp2Fex):
+class EgammaSamp2FexConfig (CompFactory.EgammaSamp2Fex):
    __slots__ = []
    def __init__ (self, name="EgammaSamp2FexConfig"):
        super(EgammaSamp2FexConfig, self).__init__(name)
        self.MaxDetaHotCell=0.15
        self.MaxDphiHotCell=0.15
 
-class EgammaReSamp2FexConfig (EgammaReSamp2Fex):
+class EgammaReSamp2FexConfig (CompFactory.EgammaReSamp2Fex):
    __slots__ = []
    def __init__ (self, name="EgammaReSamp2FexConfig", *args, **kwargs):
        super(EgammaReSamp2FexConfig, self).__init__(name, *args, **kwargs)
        self.MaxDetaHotCell=0.15
        self.MaxDphiHotCell=0.15
 
-class EgammaSamp2FexNoTimerConfig (EgammaSamp2Fex):
+class EgammaSamp2FexNoTimerConfig (CompFactory.EgammaSamp2Fex):
    __slots__ = []
    def __init__ (self, name="EgammaSamp2FexNoTimerConfig"):
        super(EgammaSamp2FexNoTimerConfig, self).__init__(name)
@@ -75,39 +78,39 @@
        self.MaxDphiHotCell=0.15
        self.TrigTimerSvc=""
 
-class EgammaReSamp1FexConfig (EgammaReSamp1Fex):
+class EgammaReSamp1FexConfig (CompFactory.EgammaReSamp1Fex):
    __slots__ = []
    def __init__ (self, name="EgammaReSamp1Fex", *args, **kwargs):
        super(EgammaReSamp1FexConfig, self).__init__(name, *args, **kwargs)
 
-class EgammaSamp1FexNoTimerConfig (EgammaSamp1Fex):
+class EgammaSamp1FexNoTimerConfig (CompFactory.EgammaSamp1Fex):
    __slots__ = []
    def __init__ (self, name="EgammaSamp1Fex"):
        super(EgammaSamp1FexNoTimerConfig, self).__init__(name)
        self.TrigTimerSvc=""
 
-class EgammaReEmEnFexConfig (EgammaReEmEnFex):
+class EgammaReEmEnFexConfig (CompFactory.EgammaReEmEnFex):
    __slots__ = []
    def __init__ (self, name="EgammaReEmEnFex", *args, **kwargs):
        super(EgammaReEmEnFexConfig, self).__init__(name, *args, **kwargs)
 
-class EgammaEmEnFexNoTimerConfig (EgammaEmEnFex):
+class EgammaEmEnFexNoTimerConfig (CompFactory.EgammaEmEnFex):
    __slots__ = []
    def __init__ (self, name="EgammaEmEnFex"):
        super(EgammaEmEnFexNoTimerConfig, self).__init__(name)
        self.TrigTimerSvc=""
 
-class EgammaReHadEnFexConfig (EgammaReHadEnFex):
+class EgammaReHadEnFexConfig (CompFactory.EgammaReHadEnFex):
    __slots__ = []
    def __init__ (self, name="EgammaReHadEnFex", *args, **kwargs):
        super(EgammaReHadEnFexConfig, self).__init__(name, *args, **kwargs)
 
-class EgammaHadEnFexConfig (EgammaHadEnFex):
+class EgammaHadEnFexConfig (CompFactory.EgammaHadEnFex):
    __slots__ = []
    def __init__ (self, name="EgammaHadEnFex"):
        super(EgammaHadEnFexConfig, self).__init__(name)
 
-class T2CaloEgamma_eGamma (T2CaloEgamma):
+class T2CaloEgamma_eGamma (CompFactory.T2CaloEgamma):
    __slots__ = []
    def __init__ (self, name="T2CaloEgamma_eGamma"):
        super(T2CaloEgamma_eGamma, self).__init__(name)
@@ -181,7 +184,7 @@
        self.IncludeHad=True
 
 
-class T2CaloEgamma_All (T2CaloEgamma):
+class T2CaloEgamma_All (CompFactory.T2CaloEgamma):
    __slots__ = []
    def __init__ (self, name="T2CaloEgamma_All"):
        super(T2CaloEgamma_All, self).__init__(name)
@@ -197,7 +200,7 @@
                                 TrigT2CaloEgammaAllTimeMonitoring()]
        self.doTiming=True
 
-class T2CaloEgamma_AllEm (T2CaloEgamma):
+class T2CaloEgamma_AllEm (CompFactory.T2CaloEgamma):
    __slots__ = []
    def __init__ (self, name="T2CaloEgamma_AllEm"):
        super(T2CaloEgamma_AllEm, self).__init__(name)
@@ -213,7 +216,7 @@
                                 TrigT2CaloEgammaAllTimeMonitoring()]
        self.doTiming=True
 
-class T2CaloEgamma_cells (T2CaloEgamma):
+class T2CaloEgamma_cells (CompFactory.T2CaloEgamma):
    __slots__ = []
    def __init__ (self, name="T2CaloEgamma_cells"):
        super(T2CaloEgamma_cells, self).__init__(name)
@@ -251,7 +254,7 @@
        self.doTiming=True
 
 
-class T2CaloEgamma_eGamma_NoHad (T2CaloEgamma):
+class T2CaloEgamma_eGamma_NoHad (CompFactory.T2CaloEgamma):
    __slots__ = []
    def __init__ (self, name="T2CaloEgamma_eGamma_NoHad"):
        super(T2CaloEgamma_eGamma_NoHad, self).__init__(name)
@@ -280,7 +283,7 @@
        self.CalibListEndcap+=[EgammaGapCalibrationConfig()]
 
 # for single-beam chains starting from MBTS+BPTX
-class T2CaloEgamma_MBTSA (T2CaloEgamma):
+class T2CaloEgamma_MBTSA (CompFactory.T2CaloEgamma):
    __slots__ = []
    def __init__ (self, name="T2CaloEgamma_MBTSA"):
        super(T2CaloEgamma_MBTSA, self).__init__(name)
@@ -302,7 +305,7 @@
                                 TrigT2CaloEgammaCosmicMonitoring(),
                                 TrigT2CaloEgammaOnMonitoring()]
 
-class T2CaloEgamma_MBTSC (T2CaloEgamma):
+class T2CaloEgamma_MBTSC (CompFactory.T2CaloEgamma):
    __slots__ = []
    def __init__ (self, name="T2CaloEgamma_MBTSC"):
        super(T2CaloEgamma_MBTSC, self).__init__(name)
@@ -325,7 +328,7 @@
                                 TrigT2CaloEgammaOnMonitoring()]
 
 
-class RingerFexConfig( RingerFex ):
+class RingerFexConfig( CompFactory.RingerFex ):
   __slots__ = []
   def __init__(self, name = "RingerFexConfig"):
     super(RingerFexConfig, self).__init__(name)
@@ -354,12 +357,12 @@
     self.NMaxCells = [320, 512, 272, 128, 128, 128, 128]
 
 
-class RingerReFexConfig( RingerReFex ):
+class RingerReFexConfig( CompFactory.RingerReFex ):
 
   __slots__ = []
 
   def __init__(self, name = "RingerReMaker"):
-    super(RingerReFex, self).__init__(name)
+    super(RingerReFexConfig, self).__init__(name)
     self.EtaBins              = [0.0000, 999.999] # bin pairs: min < eta <= max, PS,barrel,crack,endcap
     self.GlobalCenter         = False
     self.RingerKey            = "L2CaloRings"
@@ -398,72 +401,8 @@
         self.TimerNtuple="T2CaloEgamma.T2CaEgtTotRinger"
         self.AthenaMonTools += [TrigT2CaloEgammaRingerTimeMonitoring()]
 
-<<<<<<< HEAD
-from AthenaConfiguration.ComponentFactory import CompFactory
+
 class T2CaloEgamma_ReFastAlgo (CompFactory.T2CaloEgammaReFastAlgo):
-   __slots__ = []
-   def __init__ (self, name="T2CaloEgamma_ReFastAlgo", ClustersName="HLT_L2CaloEMClusters", doRinger=False, RingerKey="HLT_L2CaloRinger"):
-       super(T2CaloEgamma_ReFastAlgo, self).__init__(name)
-       # here put your customizations
-       from AthenaCommon.AppMgr import ServiceMgr as svcMgr
-       if not hasattr(svcMgr,'TrigCaloDataAccessSvc'):
-         from TrigT2CaloCommon.TrigT2CaloCommonConfig import TrigCaloDataAccessSvc
-         svcMgr += TrigCaloDataAccessSvc()
-       samp2 = EgammaReSamp2FexConfig(name="ReFaAlgoSamp2FexConfig",
-                                      trigDataAccessMT=svcMgr.TrigCaloDataAccessSvc,
-                                      ExtraInputs=[( 'LArOnOffIdMapping' , 'ConditionStore+LArOnOffIdMap' )])
-       samp1 = EgammaReSamp1FexConfig("ReFaAlgoSamp1FexConfig",
-                                      trigDataAccessMT=svcMgr.TrigCaloDataAccessSvc,
-                                      ExtraInputs=[( 'LArOnOffIdMapping' , 'ConditionStore+LArOnOffIdMap' )])
-       sampe = EgammaReEmEnFexConfig("ReFaAlgoEmEnFexConfig",
-                                     trigDataAccessMT=svcMgr.TrigCaloDataAccessSvc,
-                                     ExtraInputs=[( 'LArOnOffIdMapping' , 'ConditionStore+LArOnOffIdMap' )])
-       samph = EgammaReHadEnFexConfig("ReFaAlgoHadEnFexConfig",
-                                      trigDataAccessMT=svcMgr.TrigCaloDataAccessSvc,
-                                      ExtraInputs=[( 'LArOnOffIdMapping' , 'ConditionStore+LArOnOffIdMap' )])
-       
-       samph.ExtraInputs=[('TileEMScale','ConditionStore+TileEMScale'),('TileBadChannels','ConditionStore+TileBadChannels')]
-       
-       self.IReAlgToolList = [ samp2, samp1, sampe, samph ]
-       
-       if doRinger:
-         from TrigT2CaloEgamma.TrigT2CaloEgammaConfig import RingerReFexConfig
-         ringer = RingerReFexConfig('ReFaAlgoRingerFexConfig')
-         #ringer.RingsKey= recordable("L2CaloRinger")
-         ringer.RingerKey= RingerKey #"HLT_L2CaloRinger"
-         ringer.trigDataAccessMT=svcMgr.TrigCaloDataAccessSvc
-         ringer.ClustersName = ClustersName
-         #ToolSvc+=ringer
-         self.IReAlgToolList+= [ringer]
- 
-
-       self.EtaWidth = 0.2
-       self.PhiWidth = 0.2
-       #self.EtaWidthForID = 0.1
-       #self.PhiWidthForID = 0.1
-       #self.TrigEMClusterKey="TrigT2CaloEgamma"
-       self.CalibListEndcap=[EgammaSshapeCalibrationEndcapConfig()]
-       self.CalibListBarrel=[EgammaSshapeCalibrationBarrelConfig()]
-       self.CalibListBarrel+=[EgammaHitsCalibrationBarrelConfig()]
-       self.CalibListBarrel+=[EgammaGapCalibrationConfig()]
-       self.CalibListBarrel+=[EgammaTransitionRegionsConfig()]
-       self.CalibListEndcap+=[EgammaHitsCalibrationEndcapConfig()]
-       self.CalibListEndcap+=[EgammaGapCalibrationConfig()]
-
-       from AthenaMonitoringKernel.GenericMonitoringTool import GenericMonitoringTool
-       monTool = GenericMonitoringTool('MonTool')
-       monTool.defineHistogram('TrigEMCluster_eT', path='EXPERT', type='TH1F', title="T2Calo Egamma E_T; E_T [ GeV ] ; Nclusters", xbins=80, xmin=0.0, xmax=80.0)
-       monTool.defineHistogram('TrigEMCluster_had1', path='EXPERT', type='TH1F', title="T2Calo Egamma had E_T samp1; had E_T samp1 [ GeV ] ; Nclusters", xbins=80, xmin=0.0, xmax=8.0)
-       monTool.defineHistogram('TrigEMCluster_eta', path='EXPERT', type='TH1F', title="T2Calo Egamma #eta; #eta ; Nclusters", xbins=100, xmin=-2.5, xmax=2.5)
-       monTool.defineHistogram('TrigEMCluster_phi', path='EXPERT', type='TH1F', title="T2Calo Egamma #phi; #phi ; Nclusters", xbins=128, xmin=-3.2, xmax=3.2)
-       monTool.defineHistogram('TrigEMCluster_rEta', path='EXPERT', type='TH1F', title="T2Calo Egamma rEta; rEta (e237/e277) ; Nclusters", xbins=140, xmin=-0.2, xmax=1.2)
-       monTool.defineHistogram('TIME_exec', path='EXPERT', type='TH1F', title="T2Calo Egamma time; time [ us ] ; Nruns", xbins=80, xmin=0.0, xmax=8000.0)
-       monTool.defineHistogram('TrigEMCluster_eta,TIME_exec', path='EXPERT', type='TH2F', title="T2Calo Egamma time vs #eta ; #eta ; time [ us ]", xbins=100, xmin=-2.5, xmax=2.5, ybins=80, ymin=0.0, ymax=8000.0)
-
-       self.MonTool = monTool
-=======
-
-class T2CaloEgamma_ReFastAlgo (T2CaloEgammaReFastAlgo):
     __slots__ = []
     def __init__ (self, name="T2CaloEgamma_ReFastAlgo", ClustersName="HLT_L2CaloEMClusters", doRinger=False, RingerKey="HLT_FastCaloRinger"):
         super(T2CaloEgamma_ReFastAlgo, self).__init__(name)
@@ -522,4 +461,3 @@
         monTool.defineHistogram('TrigEMCluster_eta,TIME_exec', path='EXPERT', type='TH2F', title="T2Calo Egamma time vs #eta ; #eta ; time [ us ]", xbins=100, xmin=-2.5, xmax=2.5, ybins=80, ymin=0.0, ymax=8000.0)
 
         self.MonTool = monTool
->>>>>>> a5b6349c
