--- conflicted
+++ resolved
@@ -73,15 +73,9 @@
     return (fastCaloInViewSequence, sequenceOut)
 
 
-<<<<<<< HEAD
-def fastCaloEVCreator():   
-    InViewRoIs="EMCaloRoIs"     
-    fastCaloViewsMaker = CompFactory.EventViewCreatorAlgorithm( "IMfastCalo" )
-=======
 def fastCaloEVCreator():
     InViewRoIs="EMCaloRoIs"
-    fastCaloViewsMaker = EventViewCreatorAlgorithm( "IMfastCalo" )
->>>>>>> a5b6349c
+    fastCaloViewsMaker = CompFactory.EventViewCreatorAlgorithm( "IMfastCalo" )
     fastCaloViewsMaker.ViewFallThrough = True
     fastCaloViewsMaker.RoIsLink = "initialRoI"
     fastCaloViewsMaker.RoITool = CompFactory.ViewCreatorInitialROITool()
