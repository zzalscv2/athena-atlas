--- conflicted
+++ resolved
@@ -194,11 +194,7 @@
   
   /** Errors */
   declareMonitoredStdContainer("EF_track_errors",m_track_errors);
-<<<<<<< HEAD
-    
-=======
-  
->>>>>>> 5480ef9b
+
   // RNN inputs
   // scalar
   declareMonitoredVariable("EF_RNN_scalar_ptRatioEflowApprox", m_RNN_scalar_ptRatioEflowApprox);
