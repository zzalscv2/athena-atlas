# Copyright (C) 2002-2020 CERN for the benefit of the ATLAS collaboration

from AthenaCommon.SystemOfUnits import GeV

from HIJetRec.HIJetRecFlags import HIJetFlags
from TrigHLTJetRec.TrigHLTJetRecConf import TrigHLTJetRecFromCluster

#def _getTriggerHIPseudoJetGetter(hicluster_name):
#    # Build a new list of jet inputs. original: mygetters = [jtm.lcget]
#
#    # declare jtm as global as this function body may modify it
#    # with the += operator
#    global jtm
#
#    label = hicluster_name
#    pjg_name = 'triggerPseudoJetGetter_%s' % label
#
#    try:
#        triggerPseudoJetGetter = getattr(jtm, pjg_name)
#    except AttributeError:
#        # Add TriggerPSeudoJetGetter to the JetTool Manager,
#        # which pushes it to the ToolSvc in __iadd__
#        # This is done in the same as PseudoJetGetter is added in
#        # JetRecStandardTools.py.
#        # The 'Label' must be one of the values found in JetContainerInfo.h
#        pjg = TriggerPseudoJetGetter(pjg_name, Label=label)
#
#        # adds arg to Tool Service and returns arg
#        jtm.add(pjg)
#        triggerPseudoJetGetter = getattr(jtm, pjg_name)
#
#    return triggerPseudoJetGetter


def _getHIJetBuildTool(merge_param,
                     ptmin=20000.,
                     ptminFilter=20000.,
                     jet_calib='jes',
                     cluster_calib='EM',
                     hicluster_name='HICluster',
                     name=''):

    global jtm

    msg = 'Naming convention breaks with merge param %d' % merge_param
    int_merge_param = int(10 * merge_param)
    assert 10 * merge_param == int_merge_param, msg
    assert merge_param > 0.

    if not name:
        name = 'TrigAntiKt%dHIJets' % int_merge_param

    EventShapeKey = "HLT_xAOD__HIEventShapeContainer_TrigHIEventShape" #jobproperties.HIGlobalFlags.EventShapeKey()
    #EventShapeKey = "HIEventShapeContainer_HIUE"
    #EventShapeKey = "TrigHIEventShape"
    ClusterKey = hicluster_name

    # Plug in directly tools from HIJetTools.py e.g. to avoid PseudoJetGetter which is different at HLT and for other reasons
    # -------------------------------------------------------------------------------------------------------------------------

    #jet filters
    from JetRec.JetRecConf import JetFilterTool
    jetfil5=JetFilterTool("HLT_a"+str(int_merge_param)+"jetfil5", PtMin = 5000)
    jtm.add(jetfil5)
    jetfil8=JetFilterTool("HLT_a"+str(int_merge_param)+"jetfil8", PtMin = 8000)
    jtm.add(jetfil8)
    jetfil20=JetFilterTool("HLT_a"+str(int_merge_param)+"jetfil20", PtMin = 20000)
    jtm.add(jetfil20)

    #DR association- form element links for all clusters w/in DR of each jet
#    DR=HIJetFlags.ClusterDRAssociation()
#    from HIJetRec.HIJetRecConf import HIJetDRAssociationTool
#    assoc=HIJetDRAssociationTool("HLT_a"+str(int_merge_param)+"HIJetDRAssociation")
#    assoc.ContainerKey=ClusterKey
#    assoc.DeltaR=DR
#    #assoc.AssociationName="%s_DR%dAssoc" % (ClusterKey,int(10*DR))
#    assoc.AssociationName="HLT_a"+str(int_merge_param)+"HIClDR%dAssoc" % (int(10*DR))
#    #assoc.AssociationName="GhostTrack"
#    jtm.add(assoc)
#
#    assoc_name=assoc.AssociationName

    #calculate discriminants as moments
    from HIJetRec.HIJetRecConf import HIJetMaxOverMeanTool
    max_over_mean=HIJetMaxOverMeanTool("HLT_a"+str(int_merge_param)+"HIJetMaxOverMean")
    jtm.add(max_over_mean)

    #discriminants for jet filtering
    from HIJetRec.HIJetRecConf import HIJetDiscriminatorTool
    discrim=HIJetDiscriminatorTool("HLT_a"+str(int_merge_param)+"HIJetDiscriminator")
    discrim.MaxOverMeanCut=HIJetFlags.DCutMaxOverMean()
    discrim.MinimumETMaxCut=HIJetFlags.DCutMax()
    jtm.add(discrim)
    #jtm.trigjetrecs += [discr]

    #null modulator
    #tname="HLT_a"+str(int_merge_param)+"NullUEModulator"
    #if hasattr(jtm,tname) : return getattr(jtm,tname)
    from HIJetRec.HIJetRecConf import HIUEModulatorTool
    mod_tool=HIUEModulatorTool("HLT_a"+str(int_merge_param)+"NullUEModulator")
    mod_tool.EventShapeKey='NULL'
    for n in [2,3,4] : setattr(mod_tool,'DoV%d' % n,False)
    jtm.add(mod_tool)

    # subtraction
    from HIJetRec.HIJetRecConf import HIJetCellSubtractorTool
    cell_subtr=HIJetCellSubtractorTool("HLT_a"+str(int_merge_param)+"HIJetSubtractor")
    jtm.add(cell_subtr)

    # calibration
    from JetCalibTools.JetCalibToolsConf import JetCalibrationTool
    #calib_tool=JetCalibrationTool("HLT_a"+str(int_merge_param)+"HICalibTool",JetCollection="AntiKt4TopoEM",ConfigFile="JES_Full2012dataset_Preliminary_Jan13.config",CalibSequence="AbsoluteEtaJES")
    #calib_tool=JetCalibrationTool("HLT_a"+str(int_merge_param)+"HICalibTool",JetCollection="AntiKt4EMTopo",ConfigFile="JES_Full2012dataset_May2014.config",CalibSequence="JetArea_Residual_Origin_EtaJES_GSC",IsData=False)
    #calib_tool=JetCalibrationTool("HLT_a"+str(int_merge_param)+"HICalibTool",JetCollection="AntiKt4EMTopo",ConfigFile="JES_MC15Prerecommendation_April2015.config",CalibSequence="EtaJES", IsData=False)
    calib_tool=JetCalibrationTool("HLT_a"+str(int_merge_param)+"HICalibTool",JetCollection="AntiKt4EMTopo",ConfigFile="JES_Full2012dataset_Preliminary_Jan13.config",CalibSequence="AbsoluteEtaJES", IsData=False)


    jtm.add(calib_tool)

    from  TrigHLTJetRec.TrigHLTJetRecConfig import _getTriggerPseudoJetGetter

    # -------------------------------------------------------------------------------------------------

    a2_unsubtracted_name = "TrigAntiKt2HIJets_Unsubtracted_a"+str(int_merge_param)
    seed_finder = jtm.addJetFinder(a2_unsubtracted_name,
                                  "AntiKt",
                                  0.2,
                                  #gettersin=[_getTriggerHIPseudoJetGetter(hicluster_name)],
                                  gettersin=[_getTriggerPseudoJetGetter(cluster_calib)],
                                  #modifiersin=[assoc,max_over_mean,jetfil5], # jtm.modifiersMap['HI_Unsubtr'],	# may think about TrigHI_Unsubtracted with just max_over_mean
                                  modifiersin=[max_over_mean,jetfil5], # jtm.modifiersMap['HI_Unsubtr'],	# may think about TrigHI_Unsubtracted with just max_over_mean
                                  #modifiersin=[assoc,max_over_mean,jetfil5,discrim], # jtm.modifiersMap['HI_Unsubtr'],	# may think about TrigHI_Unsubtracted with just max_over_mean
                                  #consumers=None, ivtxin=None,
                                  ghostArea=0.0,
                                  isTrigger=True,
                                  ptmin = 5000,
                                  ptminFilter= 5000)

    seeds0_name = "TrigAntiKt2HIJets_seeds0_a"+str(int_merge_param)
    seeds0=jtm.addJetCopier(seeds0_name,a2_unsubtracted_name,[discrim],isTrigger=True,shallow=False)
    #seeds0 = seed_finder



    #from HIJetRec.HIJetRecConf import HIEventShapeJetIterationHLT
    from TrigHIRec.TrigHIRecConf import TrigHIEventShapeJetIteration
    iter0_name = "a"+str(int_merge_param)+"iter0"
    iter0=TrigHIEventShapeJetIteration(iter0_name)
    iter0.InputEventShapeKey=EventShapeKey
    iter0.OutputEventShapeKey=EventShapeKey+"_"+iter0_name
    #iter0.AssociationKey=assoc_name
    iter0.InputClustersKey=ClusterKey
    #iter0.SeedContainerKeys=[seeds0.OutputContainer]
    iter0.SeedContainerKey=seeds0.OutputContainer
    #if not hasattr(jtm,"HLT_a"+str(int_merge_param)+"HIJetSubtractor") :
    #    from HIJetRec.HIJetRecConf import HIJetCellSubtractorTool
    #    cell_subtr=HIJetCellSubtractorTool("HLT_a"+str(int_merge_param)+"HIJetSubtractor")
    #    jtm.add(cell_subtr)
    #iter0.Subtractor=jtm.HIJetSubtractor
    iter0.Subtractor=cell_subtr
    from HIEventUtils.HIEventUtilsConf import HIEventShapeMapTool
    iter0.EventShapeMapTool=HIEventShapeMapTool()
    jtm.add(iter0)
    jtm.jetrecs += [iter0]

    #subtr1=MakeSubtractionTool(iter0.OutputEventShapeKey,moment_name="subtr1")
    from HIJetRec.HIJetRecConf import HIJetConstituentSubtractionTool
    subtr1=HIJetConstituentSubtractionTool("HIConstituentSubtractor_%s" % iter0.OutputEventShapeKey)
    subtr1.EventShapeKey=iter0.OutputEventShapeKey
    subtr1.SetMomentOnly=False
    subtr1.MomentName="JetSubtractedScaleMomentum" #"subtr1"
    #subtr1.Subtractor=jtm.HIJetSubtractor
    subtr1.Subtractor=cell_subtr
    subtr1.Modulator=mod_tool
    jtm.add(subtr1)

    seeds1_name = "TrigAntiKt2HIJets_seeds1_a"+str(int_merge_param)
    seeds1=jtm.addJetCopier(seeds1_name,a2_unsubtracted_name,[subtr1,calib_tool,jetfil8],isTrigger=True,shallow=False) #add calib tool

    iter1_name = "a"+str(int_merge_param)+"iter1"
    iter1=TrigHIEventShapeJetIteration(iter1_name)
    iter1.InputEventShapeKey=EventShapeKey
    iter1.OutputEventShapeKey=EventShapeKey+"_"+iter1_name
    #iter1.AssociationKey=assoc_name
    iter1.InputClustersKey=ClusterKey
    #iter1.SeedContainerKeys=[seeds1.OutputContainer]
    iter1.SeedContainerKey=seeds1.OutputContainer
    #iter1.Subtractor=jtm.HIJetSubtractor
    iter1.Subtractor=cell_subtr
    #iter1.ModulationScheme=1;
    #iter1.RemodulateUE=remodulate
    #iter1.Modulator=mod_tool
    #iter1.ModulationEventShapeKey=mod_tool.EventShapeKey
    jtm.add(iter1)
    jtm.jetrecs += [iter1]

    #subtr2=MakeSubtractionTool(iter1.OutputEventShapeKey,moment_name="subtr2")
    from HIJetRec.HIJetRecConf import HIJetConstituentSubtractionTool
    subtr2=HIJetConstituentSubtractionTool("HIConstituentSubtractor_%s" % iter1.OutputEventShapeKey)
    subtr2.EventShapeKey=iter1.OutputEventShapeKey
    subtr2.MomentName="JetSubtractedScaleMomentum"
    subtr2.SetMomentOnly=False
    #subtr2.Subtractor=jtm.HIJetSubtractor
    subtr2.Subtractor=cell_subtr
    subtr2.Modulator=mod_tool
    jtm.add(subtr2)


    finder=jtm.addJetFinder(name+"_finder",
                            "AntiKt",
                            merge_param,
                            #gettersin=[_getTriggerHIPseudoJetGetter(hicluster_name)],
                            gettersin=[_getTriggerPseudoJetGetter(cluster_calib)],
                            modifiersin=[subtr2,calib_tool],
                            #consumers=None, ivtxin=None,
                            ghostArea=0.0,
                            rndseed=0,
                            isTrigger=True,
                            ptmin=ptmin,
                            ptminFilter=ptminFilter)

    exe_tools=[seed_finder,seeds0,iter0,seeds1,iter1,finder]
    from JetRec.JetRecConf import JetToolRunner
    runner=JetToolRunner("jetrunHI_a"+str(int_merge_param),Tools=exe_tools)
    jtm.add(runner)

    builder=jtm.addJetCopier(name,name+"_finder",[],isTrigger=True,shallow=False)
    builder.unlock()
    builder.InputTool=runner
    builder.lock()

    jetBuildTool = builder

    ## we could also add to hi_modifiers the calibration as defined below:

    #_is_calibration_supported(int_merge_param, jet_calib, cluster_calib)

    # # tell the offline code which calibration is requested
    #calib_str = {'jes': 'calib:j:triggerNoPileup:HLTKt4',
    #             'subjes': 'calib:aj:trigger:HLTKt4',
    #             'sub': 'calib:a:trigger:HLTKt4'}.get(jet_calib, '')

    #myMods = [calib_str] if calib_str else []

    return jetBuildTool



class TrigHLTHIJetRecFromHICluster(TrigHLTJetRecFromCluster):

    def __init__(self,
                 name,
                 alg="AntiKt",
                 merge_param="04",
                 #r_values=[0.2,0.4],
                 ptmin=8.0 * GeV,
                 ptminFilter=8.0 * GeV,
                 jet_calib='jes',
                 cluster_calib='EM',	# not needed (our clusters are made of towers at EM scale)
                 output_collection_label='HIJetsWithSubtraction',
                 pseudojet_labelindex_arg='PseudoJetLabelMapTriggerFromCombinedTower',
                 ):

       #TrigHLTJetRecConf.
       TrigHLTJetRecFromCluster.__init__(self, name=name)

       hicluster_name = "TrigHIClusterMaker_hijet_ionlcwFS"

       doSubtraction = True
       doHIClusters = True

       from  TrigHLTJetRec.TrigHLTJetRecConfig import _getTriggerPseudoJetGetter

       if (doHIClusters) :
         #self.pseudoJetGetter = _getTriggerPseudoJetGetter(hicluster_name)
         self.pseudoJetGetter = _getTriggerPseudoJetGetter(cluster_calib)
       else :
         self.pseudoJetGetter = _getTriggerPseudoJetGetter(cluster_calib)
         hicluster_name = "TrigCaloClusterMaker_topo_tcemFS"
         if (doSubtraction) :
            hicluster_name = "TrigCaloClusterMaker_topo_ionemFS"

       from  TrigHLTJetRec.TrigHLTJetRecConfig import _getPseudoJetSelectorAll		#_getIParticleSelectorAll

       #self.iParticleSelector = _getIParticleSelectorAll(
       #    'iParticleSelectorAll')

       self.iPseudoJetSelector = _getPseudoJetSelectorAll(
           'iPseudoJetSelectorAll')

       if (doSubtraction) :
          jetBuildTool = _getHIJetBuildTool(
             float(int(merge_param))/10.,
             ptmin=ptmin,
             ptminFilter=ptminFilter,
             jet_calib=jet_calib,
             hicluster_name=hicluster_name,
             name=name
             )
          #self.inputTool = inputTool
          #self.doInputs = False
<<<<<<< HEAD
          self.jetBuildTool = jetBuildTool
          print (jetBuildTool)
=======
          self.jetBuildTool = jetBuildTool 
>>>>>>> c6de6367
       else :
          from  TrigHLTJetRec.TrigHLTJetRecConfig import _getJetBuildTool
          self.jetBuildTool = _getJetBuildTool(
             float(int(merge_param))/10.,
             ptmin=ptmin,
             ptminFilter=ptminFilter,
             jet_calib=jet_calib,
             cluster_calib=cluster_calib,
             do_minimalist_setup=True,
             name=name
             )

       self.output_collection_label = output_collection_label
       self.pseudojet_labelindex_arg = pseudojet_labelindex_arg<|MERGE_RESOLUTION|>--- conflicted
+++ resolved
@@ -299,12 +299,7 @@
              )
           #self.inputTool = inputTool
           #self.doInputs = False
-<<<<<<< HEAD
-          self.jetBuildTool = jetBuildTool
-          print (jetBuildTool)
-=======
           self.jetBuildTool = jetBuildTool 
->>>>>>> c6de6367
        else :
           from  TrigHLTJetRec.TrigHLTJetRecConfig import _getJetBuildTool
           self.jetBuildTool = _getJetBuildTool(
