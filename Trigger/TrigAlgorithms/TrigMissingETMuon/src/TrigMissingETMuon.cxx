/*
  Copyright (C) 2002-2018 CERN for the benefit of the ATLAS collaboration
*/

// ********************************************************************
//
// NAME:     TrigMissingETMuon.cxx
// PACKAGE:  Trigger/TrigAlgorithms/TrigMissingETMuon
//
// AUTHOR:   Hongtao Yang
// CREATED:  Nov 18, 2011
//
// Xin Chen: Add muon pt cut (>5 GeV) to be consistent with offline 
//           and remove double counting of the same muComb muon (Apr. 24, 2012)
//
// Description: MissingET AllTEAlgo (FEX) algorithm. Adds
//              L2 or EF muon correction
//
// ********************************************************************

#include "TrigMissingETMuon/TrigMissingETMuon.h"

#include "xAODMuon/MuonContainer.h"

#include "CLHEP/Units/SystemOfUnits.h"
#include "TrigT1Interfaces/RecEnergyRoI.h"
#include "TrigSteeringEvent/Enums.h"
#include "TrigMissingEtEvent/TrigMissingET.h"
#include "TrigNavigation/Navigation.h"
#include "CxxUtils/sincos.h"
#include "CxxUtils/sincosf.h"

#include "EventInfo/EventInfo.h"
#include "EventInfo/EventID.h"
#include "eformat/DetectorMask.h"
#include "eformat/SourceIdentifier.h"

#include <cmath>
#include <cstdio>

TrigMissingETMuon::TrigMissingETMuon(const std::string& name, ISvcLocator* pSvcLocator)
  : HLT::AllTEAlgo(name, pSvcLocator),
    m_useCachedResult(false),
    m_cachedTE(0)
{

  declareProperty("METLabel", m_featureLabel = "T2MissingET", "label for the MET feature in the HLT Navigation");
  declareProperty("MuonPtCut", m_muonptcut = 5.0, "Muon Pt threshold");

  declareMonitoredVariable("Muon_Ex",     m_mu_ex);
  declareMonitoredVariable("Muon_Ey",     m_mu_ey);
  declareMonitoredVariable("Muon_SumEt",    m_mu_set);

  declareMonitoredVariable("Muon_Ex_log",      m_mu_ex_log);
  declareMonitoredVariable("Muon_Ey_log",      m_mu_ey_log);
  declareMonitoredVariable("Muon_SumEt_log",    m_mu_set_log);

  /** definition of the meaning for the component flag bits **/
  m_maskErrMuon            = 0x0004; // bit  2
  m_maskCompErrors         = 0x8000; // bit 15
  //   m_maskGlobErrors           = 0x80000000; // bit 31
  m_met=NULL;
}


//////////////////////////////////////////////////////////
HLT::ErrorCode TrigMissingETMuon::hltExecute(std::vector<std::vector<HLT::TriggerElement*> >& tes_in, unsigned int type_out)
{
  // CACHING
  // first check whether we executed this instance before:
  if (m_useCachedResult) {
    ATH_MSG_DEBUG("Executing this xAOD::TrigMissingETMuon " << name() << " in cached mode");
    // Only count MET as an input TE (for seeding relation of navigation structure)
    HLT::TEVec allTEs;
    if ( (tes_in.size()>0) && (tes_in[0].size()>0) ) allTEs.push_back( tes_in[0][0] );
    // Create an output TE seeded by the inputs
    HLT::TriggerElement* outputTE = config()->getNavigation()->addNode(allTEs, type_out);
    outputTE->setActiveState(true);

    // save (cached) met feature to output TE:
    m_config->getNavigation()->copyAllFeatures( m_cachedTE, outputTE );

    return HLT::OK;
  }

  // event status flag
  int flag=0;

  // start monitoring
  beforeExecMonitors().ignore();

  m_mu_ex = -9e9;
  m_mu_ey = -9e9;
  m_mu_set = -9e9;

  m_mu_ex_log = -9e9;
  m_mu_ey_log = -9e9;
  m_mu_set_log = -9e9;

  ATH_MSG_DEBUG("Executing xAOD::TrigMissingETMuon::hltExecute()" );
  ATH_MSG_DEBUG("REGTEST: tes_in.size() = " );
  for (unsigned u=0; u<tes_in.size(); ++u) {
    ATH_MSG_DEBUG("REGTEST: tes_in[" << u << "].size() = " << tes_in[u].size());
  }

<<<<<<< HEAD
  if(msgLvl() <= MSG::WARNING) {
    msg() << MSG::WARNING << "Executing xAOD::TrigMissingETMuon::hltExecute()" << endmsg;
  }

  if (msgLvl() <= MSG::DEBUG) {
    msg() << MSG::DEBUG << "REGTEST: tes_in.size() = " << tes_in_size << endmsg;

    for (unsigned u=0; u<tes_in_size; ++u) {
      msg() << MSG::DEBUG << "REGTEST: tes_in[" << u << "].size() = " << tes_in[u].size() << endmsg;
    }
  }
  if(msgLvl() <= MSG::WARNING) {
    msg() << MSG::WARNING << "tes_in_size" << tes_in_size << endmsg;
  }
=======
>>>>>>> 95a27ff9
  //algorithm is muon seeded, therefore:
  //    algorithm has TrigMissingET as only seed if in unseeded mode
  //                  muon as second seed of in seeded mode  
  //so number of TEs must be 1 or 2 
  // ======================================================
<<<<<<< HEAD
  switch (tes_in_size) {

  case 1: // unseeded mode with TrigMissingET.
      msg() << MSG::WARNING << "Running in unseeded mode" << endmsg;

    if (msgLvl() <= MSG::DEBUG) {
      msg() << MSG::DEBUG << "Running in unseeded mode" << endmsg;
      msg() << MSG::DEBUG
	    << "No muon feature found: skipping muon correction" << endmsg;
    }
    tes_in0_size=tes_in[0].size();
    if (tes_in0_size != 1) {
      msg() << MSG::WARNING // ERROR
	    << "Configuration error: expecting exactly 1 TrigMissingET object.  Aborting chain" << endmsg;
      return HLT::ErrorCode(HLT::Action::ABORT_CHAIN, HLT::Reason::BAD_JOB_SETUP);
    }
    else{
      std::vector<const xAOD::TrigMissingET*> vectorOfMET;
      for (HLT::TEVec::const_iterator met_it = tes_in[0].begin(); met_it != tes_in[0].end(); ++met_it) {
      	HLT::ErrorCode status = getFeatures( (*met_it) , vectorOfMET);
      	if(status != HLT::OK) {
      	  msg() << MSG::ERROR 
      		<< "no TrigMissingET object found for this TE ... ?!?"
      		<< endmsg;
      	  return HLT::NAV_ERROR;
      	}
      }
      if (msgLvl() <= MSG::WARNING) {
      	msg() << MSG::WARNING << "REGTEST: No muon input. Will save the input TE without updating it " << endmsg;
      }

      // Check if EDM is there
      if(vectorOfMET.size() == 0) 
        return HLT::NAV_ERROR;      
      
      const xAOD::TrigMissingET *met_temp=vectorOfMET[0];
      m_met = const_cast<xAOD::TrigMissingET *>(met_temp);      
      HLT::ErrorCode status = makeOutputTE(tes_in, type_out);
      return status;
    }
  case 2:			// Seeded mode
      msg() << MSG::WARNING << "Running seeded mode" << endmsg;

    muonIndex=1;

    tes_in0_size=tes_in[0].size();
    tes_in1_size=tes_in[1].size();

    if (tes_in0_size != 1) {
      msg() << MSG::WARNING // ERROR
	    << "Configuration error: expecting exactly 1 L2 or EF result.  Aborting chain" << endmsg;
      return HLT::ErrorCode(HLT::Action::ABORT_CHAIN, HLT::Reason::BAD_JOB_SETUP);
    }
    if (tes_in1_size == 0) {
      if (msgLvl() <= MSG::DEBUG){
      	msg() << MSG::DEBUG
	      << "No muon feature found: skipping muon correction" << endmsg;
      }

      // Save ouput TE before leaving.
      std::vector<const xAOD::TrigMissingET*> vectorOfMET;
      for (HLT::TEVec::const_iterator met_it = tes_in[0].begin(); met_it != tes_in[0].end(); ++met_it) {
      	HLT::ErrorCode status = getFeatures( (*met_it) , vectorOfMET);
      	if(status != HLT::OK) {
      	  msg() << MSG::ERROR 
      		<< "no TrigMissingET object found for this TE ... ?!?"
      		<< endmsg;
      	  return HLT::NAV_ERROR;
      	}
      }

      // Check if EDM is there
      if(vectorOfMET.size() == 0) 
        return HLT::NAV_ERROR;
   	  
      const xAOD::TrigMissingET *met_temp=vectorOfMET[0];
      m_met = const_cast<xAOD::TrigMissingET *>(met_temp);      
      HLT::ErrorCode status = makeOutputTE(tes_in, type_out);
      return status;
    }
    break;
=======
  bool seeded = false;
  switch(tes_in.size()){
    case 1: seeded = false; ATH_MSG_DEBUG("Running in unseeded mode"); break;
    case 2: seeded = true; ATH_MSG_DEBUG("Running in seeded mode"); break;
    default:
      ATH_MSG_WARNING ( "Configuration error: tes_in.size() is " << tes_in.size()
        << " but can only be 2 in seeded mode or 1 in unseeded mode.  Aborting chain");
        return HLT::ErrorCode(HLT::Action::ABORT_CHAIN, HLT::Reason::BAD_JOB_SETUP);

  }
>>>>>>> 95a27ff9

  // 0th element in this tes_in vector must have exactly one object
  if (tes_in[0].size() != 1) {
    ATH_MSG_WARNING("Configuration error: expecting exactly 1 TrigMissingET object. Aborting chain");
    return HLT::ErrorCode(HLT::Action::ABORT_CHAIN, HLT::Reason::BAD_JOB_SETUP);
  }

  // Muon features? Not present if unseeded, or seeded but tes_in[1].size==0.
  if(!seeded || (seeded && tes_in[1].size()==0))
  {
    ATH_MSG_DEBUG("No muon feature found: skipping muon correction");
    HLT::ErrorCode status = makeOutputTE(tes_in, type_out);
    return status;
  }

  /* If muon features are present,
     then get the stuff and start doing the stuff
   */

  // Retrieve the TrigMissingET object
  std::vector<const xAOD::TrigMissingET*> vectorOfMET;
  for (HLT::TEVec::const_iterator met_it = tes_in[0].begin(); met_it != tes_in[0].end(); ++met_it) {
    HLT::ErrorCode status = getFeatures( (*met_it) , vectorOfMET);
    if(status != HLT::OK) {
      ATH_MSG_ERROR("no TrigMissingET object found for this TE ... ?!?");
      return HLT::NAV_ERROR;
    }
  }

  // Check if EDM is there
  if(vectorOfMET.size() == 0) {
    ATH_MSG_ERROR("vectorOfMET.size() == 0 !");
    return HLT::NAV_ERROR;      
  }

  msg() << MSG::WARNING << "vectorOfMET.size()=" << vectorOfMET.size() << endmsg;
  msg() << MSG::WARNING << "i\t vectorOfMET[i][component] \t vectorOfMET[i][component][componentName] " << endmsg;
  for(uint i=0; i<vectorOfMET.size(); i++){
    msg() << MSG::WARNING << i << endmsg;
    for(uint comp=0; comp<vectorOfMET[i]->getNumberOfComponents(); comp++)
      msg() << MSG::WARNING << '\t' << comp << '\t' << vectorOfMET[i]->nameOfComponent(comp) << endmsg;
  }

  // ++++++++++++++++++++++++++++++++++++++++++
  const xAOD::TrigMissingET *met_temp=vectorOfMET[0];
  m_met = const_cast<xAOD::TrigMissingET *>(met_temp);
  // ++++++++++++++++++++++++++++++++++++++++++
<<<<<<< HEAD
  msg() << MSG::WARNING << "xAOD::TrigMissingET object retrieved." <<endmsg;

  flag=m_met->flag();
  msg() << MSG::WARNING << "Flag got." <<endmsg;
=======
  ATH_MSG_DEBUG("xAOD::TrigMissingET object retrieved.");

  flag=m_met->flag();
  ATH_MSG_DEBUG("Flag got.");
>>>>>>> 95a27ff9

  // Now we loop over all the muons
  float muon_ex=0;
  float muon_ey=0;
  float muon_ez=0;
  float muon_sum_et=0;
  float muon_sum_e=0;
  //int muon_charge=0;
  unsigned int nMuons=0;
  bool MuonError=false;

<<<<<<< HEAD
  msg() << MSG::WARNING << "REGTEST: Ready to access xAOD::MuonContainer  muons " << endmsg;

  std::vector<const xAOD::TrackParticle*> vecOfMuonTrk;

  if (msgLvl() <= MSG::DEBUG) {
    msg() << MSG::DEBUG
        << "REGTEST: Using muon pt threshold "<<m_muonptcut<<" GeV."<< endmsg;
  }

  for (HLT::TEVec::const_iterator muon_it = tes_in[muonIndex].begin();muon_it != tes_in[muonIndex].end(); ++muon_it) 
  {
=======
  ATH_MSG_DEBUG("REGTEST: Ready to access xAOD::MuonContainer  muons ");

  std::vector<const xAOD::TrackParticle*> vecOfMuonTrk;

  ATH_MSG_DEBUG("REGTEST: Using muon pt threshold "<<m_muonptcut<<" GeV.");
>>>>>>> 95a27ff9

  // Muon TE in tes_in[1] // for some reason \_( )_/
  for (HLT::TEVec::const_iterator muon_it = tes_in[1].begin(); muon_it != tes_in[1].end(); ++muon_it) 
  {
    // Get the muon container linked to the TE
    const xAOD::MuonContainer* muonContainer(0);

    HLT::ErrorCode status = getFeature( (*muon_it) , muonContainer);
  
    if(status != HLT::OK || muonContainer==0) 
    {
      ATH_MSG_DEBUG( "no MuonContainer found for this TE ... ?!?");
      continue;
    }

    // Check that there is at least one muon in TrigMuonEFInfoContainer
    if (muonContainer->size() == 0)
    {
      ATH_MSG_DEBUG("Size of vectorOfMuons is 0. Skipping muon correction");
      MuonError=true;
      continue;
      //       return HLT::NAV_ERROR;
    }

    unsigned int kk=0;
    for(auto muon : *muonContainer) 
    {
      ATH_MSG_DEBUG("Looking at muon " << ++kk << "pt = " << muon->pt() << "eta= " << muon->eta() << "phi= " << muon->phi());

      // combined or segment tagged muon
      if(muon->muonType() == xAOD::Muon::MuonType::Combined 
          || muon->muonType() == xAOD::Muon::MuonType::SegmentTagged ) 
      { 

        // Minimum pt cut
        float Et = fabs(muon->pt());
        if (Et/CLHEP::GeV < m_muonptcut) continue;

        // Reject muons without IDtracks
        const xAOD::TrackParticle* idtrk = muon->trackParticle( xAOD::Muon::TrackParticleType::InnerDetectorTrackParticle );
        if (!idtrk) continue;

        // Skip double counted muons
        bool doubleCounted=false;
        for(auto existingMuonTrk : vecOfMuonTrk)
          if (existingMuonTrk == idtrk)
          {
            doubleCounted = true;
            break;
          }
        if(doubleCounted) continue;

        vecOfMuonTrk.push_back(idtrk);  // store for double counting prevention

        float eta = muon->eta();
        float phi = muon->phi();
        float cosPhi, sinPhi;
        sincosf(phi, &sinPhi, &cosPhi);
        float Ex = Et*cosPhi;
        float Ey = Et*sinPhi;
        float Ez = Et*sinhf(eta);
        float E = sqrtf(Et*Et + Ez*Ez);

        muon_ex     -= Ex;
        muon_ey     -= Ey;
        muon_ez     -= Ez;
        muon_sum_et += Et;
        muon_sum_e  += E;
        ++nMuons;

        ATH_MSG_DEBUG("REGTEST: Adding muon with pT = " << Et << " MeV, phi = " << phi << " rad, eta = " << eta );
      } // end if muonType
    } // end for(muon : muonContainer)
  } // end for(te : muonTE's)

  m_mu_ex = muon_ex;
  m_mu_ey = muon_ey;
  m_mu_set = muon_sum_et;
  
  ATH_MSG_DEBUG("Muon correction calculated.");

  ATH_MSG_DEBUG("Setting energies and flag");

<<<<<<< HEAD
  msg() << MSG::WARNING << "Before we go into the inevitable crash, let's take a look at what the MET components are: "  << endmsg;
  msg() << MSG::WARNING << "m_met i" << '\t' << "m_met->nameOfComponent(i)" << endmsg;
  for (uint i=0; i < m_met->getNumberOfComponents(); i++)
  {
    msg() << MSG::WARNING << i << '\t' << m_met->nameOfComponent(i) << endmsg;
  }

  if ( msgLvl() <= MSG::DEBUG ) msg()  << MSG::DEBUG << "Setting energies and flag" << endmsg;
  unsigned int muonComp = m_met->getNumberOfComponents() - 1;
  // Suggested by Diego: Checking the component name of the input
  msg() << MSG::WARNING << "MET component number: " << muonComp << endmsg;
  msg() << MSG::WARNING << "MET component name: " << m_met->nameOfComponent(muonComp) << endmsg;
  if( (m_met->nameOfComponent(muonComp)).substr(0,4)!="Muon") {
    msg() << MSG::ERROR << "Could not find MET container with muon information!!! Exit..." << endmsg;
    msg() << MSG::ERROR << "MET component number: " << muonComp << endmsg;
    msg() << MSG::ERROR << "MET component name: " << m_met->nameOfComponent(muonComp) << endmsg;
=======
  unsigned int muonComp = m_met->getNumberOfComponents() - 1; // Muons are always the last component \_( )_/
  // Suggested by Diego: Checking the component name of the input
  // Turns out to be a good test 
  if( (m_met->nameOfComponent(muonComp)).substr(0,4)!="Muon") 
  {
    ATH_MSG_ERROR("Could not find MET container with muon information!!! Exit...");
>>>>>>> 95a27ff9
    return HLT::ErrorCode(HLT::Action::ABORT_CHAIN, HLT::Reason::BAD_JOB_SETUP);    
  }
  // Fetch Muon Components and set muon variables
  m_met->setExComponent(muonComp,muon_ex);
  m_met->setEyComponent(muonComp,muon_ey);
  m_met->setEzComponent(muonComp,muon_ez);
  m_met->setSumEtComponent(muonComp,muon_sum_et);
  m_met->setSumEComponent(muonComp,muon_sum_e);
  m_met->setUsedChannelsComponent(muonComp, nMuons);

  if (MuonError){ // set muon error bit 
    flag |= m_maskErrMuon; flag |= m_maskCompErrors;
  }
  m_met->setFlag(flag);
  ATH_MSG_DEBUG( "Setting energies and flag done.");

  if (msgLvl() <= MSG::DEBUG) {
    char buff[128];
    std::snprintf(buff,128,"REGTEST: (Muon FEX) Event status = 0x%08x", (unsigned)flag);
    ATH_MSG_DEBUG( buff );
    ATH_MSG_DEBUG( "REGTEST: (Muon FEX) nMuons = " << nMuons );
    if (nMuons>0) {
      ATH_MSG_DEBUG( "REGTEST: (Muon FEX) muon_ex = " << muon_ex*1e-3 << " GeV" );
      ATH_MSG_DEBUG( "REGTEST: (Muon FEX) muon_ey = " << muon_ey*1e-3 << " GeV" );
      ATH_MSG_DEBUG( "REGTEST: (Muon FEX) muon_ez = " << muon_ez*1e-3 << " GeV" );
      ATH_MSG_DEBUG( "REGTEST: (Muon FEX) muon_sum_et = " << muon_sum_et*1e-3 << " GeV" );
      ATH_MSG_DEBUG( "REGTEST: (Muon FEX) muon_sum_e = " << muon_sum_e*1e-3 << " GeV" );
    }
  }

  // monitoring: log-scale quantities
  float epsilon = 1e-6;  // 1 keV
  m_mu_ex_log  = fabsf( m_mu_ex)>epsilon ? copysign(log10(fabsf( m_mu_ex)),  m_mu_ex) : 0;
  m_mu_ey_log  = fabsf( m_mu_ey)>epsilon ? copysign(log10(fabsf( m_mu_ey)),  m_mu_ey) : 0;
  m_mu_set_log = fabsf(m_mu_set)>epsilon ? copysign(log10(fabsf(m_mu_set)), m_mu_set) : 0;

  HLT::ErrorCode status = makeOutputTE(tes_in, type_out);
  if(status != HLT::OK) return status;
  // stop monitoring
  afterExecMonitors().ignore();

  return HLT::OK;
}

//////////////////////////////////////////////////////////
HLT::ErrorCode TrigMissingETMuon::makeOutputTE(std::vector<std::vector<HLT::TriggerElement*> >& tes_in, unsigned int type_out) {

  // Only count MET as an input TE (for seeding relation of navigation structure)
  HLT::TEVec allTEs;
  if ( (tes_in.size()>0) && (tes_in[0].size()>0) ) allTEs.push_back( tes_in[0][0] );

  // create output TE:
  // Create an output TE seeded by the inputs
  HLT::TriggerElement* outputTE = config()->getNavigation()->addNode(allTEs, type_out);
  HLT::ErrorCode status = HLT::OK;
  m_config->getNavigation()->copyAllFeatures(tes_in[0][0], outputTE);
  if (status != HLT::OK){
    ATH_MSG_ERROR("Write of xAOD::TrigMissingET feature into outputTE failed");
    return status;
  }

  ATH_MSG_DEBUG("We assume success, set TE with label active to signal positive result.");


  // CACHING
  // if we got here, everything was okay. so, we cache the feature for further execution of this instance in e.g. other MET Sequences:
  ATH_MSG_DEBUG("Updated feature copied to output TE.");
  m_useCachedResult = true;
  m_cachedTE = outputTE;

  return HLT::OK;
}
<|MERGE_RESOLUTION|>--- conflicted
+++ resolved
@@ -103,111 +103,11 @@
     ATH_MSG_DEBUG("REGTEST: tes_in[" << u << "].size() = " << tes_in[u].size());
   }
 
-<<<<<<< HEAD
-  if(msgLvl() <= MSG::WARNING) {
-    msg() << MSG::WARNING << "Executing xAOD::TrigMissingETMuon::hltExecute()" << endmsg;
-  }
-
-  if (msgLvl() <= MSG::DEBUG) {
-    msg() << MSG::DEBUG << "REGTEST: tes_in.size() = " << tes_in_size << endmsg;
-
-    for (unsigned u=0; u<tes_in_size; ++u) {
-      msg() << MSG::DEBUG << "REGTEST: tes_in[" << u << "].size() = " << tes_in[u].size() << endmsg;
-    }
-  }
-  if(msgLvl() <= MSG::WARNING) {
-    msg() << MSG::WARNING << "tes_in_size" << tes_in_size << endmsg;
-  }
-=======
->>>>>>> 95a27ff9
   //algorithm is muon seeded, therefore:
   //    algorithm has TrigMissingET as only seed if in unseeded mode
   //                  muon as second seed of in seeded mode  
   //so number of TEs must be 1 or 2 
   // ======================================================
-<<<<<<< HEAD
-  switch (tes_in_size) {
-
-  case 1: // unseeded mode with TrigMissingET.
-      msg() << MSG::WARNING << "Running in unseeded mode" << endmsg;
-
-    if (msgLvl() <= MSG::DEBUG) {
-      msg() << MSG::DEBUG << "Running in unseeded mode" << endmsg;
-      msg() << MSG::DEBUG
-	    << "No muon feature found: skipping muon correction" << endmsg;
-    }
-    tes_in0_size=tes_in[0].size();
-    if (tes_in0_size != 1) {
-      msg() << MSG::WARNING // ERROR
-	    << "Configuration error: expecting exactly 1 TrigMissingET object.  Aborting chain" << endmsg;
-      return HLT::ErrorCode(HLT::Action::ABORT_CHAIN, HLT::Reason::BAD_JOB_SETUP);
-    }
-    else{
-      std::vector<const xAOD::TrigMissingET*> vectorOfMET;
-      for (HLT::TEVec::const_iterator met_it = tes_in[0].begin(); met_it != tes_in[0].end(); ++met_it) {
-      	HLT::ErrorCode status = getFeatures( (*met_it) , vectorOfMET);
-      	if(status != HLT::OK) {
-      	  msg() << MSG::ERROR 
-      		<< "no TrigMissingET object found for this TE ... ?!?"
-      		<< endmsg;
-      	  return HLT::NAV_ERROR;
-      	}
-      }
-      if (msgLvl() <= MSG::WARNING) {
-      	msg() << MSG::WARNING << "REGTEST: No muon input. Will save the input TE without updating it " << endmsg;
-      }
-
-      // Check if EDM is there
-      if(vectorOfMET.size() == 0) 
-        return HLT::NAV_ERROR;      
-      
-      const xAOD::TrigMissingET *met_temp=vectorOfMET[0];
-      m_met = const_cast<xAOD::TrigMissingET *>(met_temp);      
-      HLT::ErrorCode status = makeOutputTE(tes_in, type_out);
-      return status;
-    }
-  case 2:			// Seeded mode
-      msg() << MSG::WARNING << "Running seeded mode" << endmsg;
-
-    muonIndex=1;
-
-    tes_in0_size=tes_in[0].size();
-    tes_in1_size=tes_in[1].size();
-
-    if (tes_in0_size != 1) {
-      msg() << MSG::WARNING // ERROR
-	    << "Configuration error: expecting exactly 1 L2 or EF result.  Aborting chain" << endmsg;
-      return HLT::ErrorCode(HLT::Action::ABORT_CHAIN, HLT::Reason::BAD_JOB_SETUP);
-    }
-    if (tes_in1_size == 0) {
-      if (msgLvl() <= MSG::DEBUG){
-      	msg() << MSG::DEBUG
-	      << "No muon feature found: skipping muon correction" << endmsg;
-      }
-
-      // Save ouput TE before leaving.
-      std::vector<const xAOD::TrigMissingET*> vectorOfMET;
-      for (HLT::TEVec::const_iterator met_it = tes_in[0].begin(); met_it != tes_in[0].end(); ++met_it) {
-      	HLT::ErrorCode status = getFeatures( (*met_it) , vectorOfMET);
-      	if(status != HLT::OK) {
-      	  msg() << MSG::ERROR 
-      		<< "no TrigMissingET object found for this TE ... ?!?"
-      		<< endmsg;
-      	  return HLT::NAV_ERROR;
-      	}
-      }
-
-      // Check if EDM is there
-      if(vectorOfMET.size() == 0) 
-        return HLT::NAV_ERROR;
-   	  
-      const xAOD::TrigMissingET *met_temp=vectorOfMET[0];
-      m_met = const_cast<xAOD::TrigMissingET *>(met_temp);      
-      HLT::ErrorCode status = makeOutputTE(tes_in, type_out);
-      return status;
-    }
-    break;
-=======
   bool seeded = false;
   switch(tes_in.size()){
     case 1: seeded = false; ATH_MSG_DEBUG("Running in unseeded mode"); break;
@@ -218,7 +118,6 @@
         return HLT::ErrorCode(HLT::Action::ABORT_CHAIN, HLT::Reason::BAD_JOB_SETUP);
 
   }
->>>>>>> 95a27ff9
 
   // 0th element in this tes_in vector must have exactly one object
   if (tes_in[0].size() != 1) {
@@ -254,29 +153,14 @@
     return HLT::NAV_ERROR;      
   }
 
-  msg() << MSG::WARNING << "vectorOfMET.size()=" << vectorOfMET.size() << endmsg;
-  msg() << MSG::WARNING << "i\t vectorOfMET[i][component] \t vectorOfMET[i][component][componentName] " << endmsg;
-  for(uint i=0; i<vectorOfMET.size(); i++){
-    msg() << MSG::WARNING << i << endmsg;
-    for(uint comp=0; comp<vectorOfMET[i]->getNumberOfComponents(); comp++)
-      msg() << MSG::WARNING << '\t' << comp << '\t' << vectorOfMET[i]->nameOfComponent(comp) << endmsg;
-  }
-
   // ++++++++++++++++++++++++++++++++++++++++++
   const xAOD::TrigMissingET *met_temp=vectorOfMET[0];
   m_met = const_cast<xAOD::TrigMissingET *>(met_temp);
   // ++++++++++++++++++++++++++++++++++++++++++
-<<<<<<< HEAD
-  msg() << MSG::WARNING << "xAOD::TrigMissingET object retrieved." <<endmsg;
-
-  flag=m_met->flag();
-  msg() << MSG::WARNING << "Flag got." <<endmsg;
-=======
   ATH_MSG_DEBUG("xAOD::TrigMissingET object retrieved.");
 
   flag=m_met->flag();
   ATH_MSG_DEBUG("Flag got.");
->>>>>>> 95a27ff9
 
   // Now we loop over all the muons
   float muon_ex=0;
@@ -288,25 +172,11 @@
   unsigned int nMuons=0;
   bool MuonError=false;
 
-<<<<<<< HEAD
-  msg() << MSG::WARNING << "REGTEST: Ready to access xAOD::MuonContainer  muons " << endmsg;
+  ATH_MSG_DEBUG("REGTEST: Ready to access xAOD::MuonContainer  muons ");
 
   std::vector<const xAOD::TrackParticle*> vecOfMuonTrk;
 
-  if (msgLvl() <= MSG::DEBUG) {
-    msg() << MSG::DEBUG
-        << "REGTEST: Using muon pt threshold "<<m_muonptcut<<" GeV."<< endmsg;
-  }
-
-  for (HLT::TEVec::const_iterator muon_it = tes_in[muonIndex].begin();muon_it != tes_in[muonIndex].end(); ++muon_it) 
-  {
-=======
-  ATH_MSG_DEBUG("REGTEST: Ready to access xAOD::MuonContainer  muons ");
-
-  std::vector<const xAOD::TrackParticle*> vecOfMuonTrk;
-
   ATH_MSG_DEBUG("REGTEST: Using muon pt threshold "<<m_muonptcut<<" GeV.");
->>>>>>> 95a27ff9
 
   // Muon TE in tes_in[1] // for some reason \_( )_/
   for (HLT::TEVec::const_iterator muon_it = tes_in[1].begin(); muon_it != tes_in[1].end(); ++muon_it) 
@@ -390,31 +260,12 @@
 
   ATH_MSG_DEBUG("Setting energies and flag");
 
-<<<<<<< HEAD
-  msg() << MSG::WARNING << "Before we go into the inevitable crash, let's take a look at what the MET components are: "  << endmsg;
-  msg() << MSG::WARNING << "m_met i" << '\t' << "m_met->nameOfComponent(i)" << endmsg;
-  for (uint i=0; i < m_met->getNumberOfComponents(); i++)
-  {
-    msg() << MSG::WARNING << i << '\t' << m_met->nameOfComponent(i) << endmsg;
-  }
-
-  if ( msgLvl() <= MSG::DEBUG ) msg()  << MSG::DEBUG << "Setting energies and flag" << endmsg;
-  unsigned int muonComp = m_met->getNumberOfComponents() - 1;
-  // Suggested by Diego: Checking the component name of the input
-  msg() << MSG::WARNING << "MET component number: " << muonComp << endmsg;
-  msg() << MSG::WARNING << "MET component name: " << m_met->nameOfComponent(muonComp) << endmsg;
-  if( (m_met->nameOfComponent(muonComp)).substr(0,4)!="Muon") {
-    msg() << MSG::ERROR << "Could not find MET container with muon information!!! Exit..." << endmsg;
-    msg() << MSG::ERROR << "MET component number: " << muonComp << endmsg;
-    msg() << MSG::ERROR << "MET component name: " << m_met->nameOfComponent(muonComp) << endmsg;
-=======
   unsigned int muonComp = m_met->getNumberOfComponents() - 1; // Muons are always the last component \_( )_/
   // Suggested by Diego: Checking the component name of the input
   // Turns out to be a good test 
   if( (m_met->nameOfComponent(muonComp)).substr(0,4)!="Muon") 
   {
     ATH_MSG_ERROR("Could not find MET container with muon information!!! Exit...");
->>>>>>> 95a27ff9
     return HLT::ErrorCode(HLT::Action::ABORT_CHAIN, HLT::Reason::BAD_JOB_SETUP);    
   }
   // Fetch Muon Components and set muon variables
