# Copyright (C) 2002-2017 CERN for the benefit of the ATLAS collaboration

from TrigEFMissingET.TrigEFMissingETConf import EFMissingET

from TrigEFMissingET.TrigEFMissingETConf import EFMissingETFromFEBHeader
from TrigEFMissingET.TrigEFMissingETConf import EFMissingETFromCells
from TrigEFMissingET.TrigEFMissingETConf import EFMissingETFromClusters
from TrigEFMissingET.TrigEFMissingETConf import EFMissingETFromClustersPS
from TrigEFMissingET.TrigEFMissingETConf import EFMissingETFromClustersPUC
from TrigEFMissingET.TrigEFMissingETConf import EFMissingETFromJets
from TrigEFMissingET.TrigEFMissingETConf import EFMissingETFlags
from TrigEFMissingET.TrigEFMissingETConf import EFMissingETFromHelper

# Import CaloNoiseToolDefault for EFMissingETFromCells
from CaloTools.CaloNoiseToolDefault import CaloNoiseToolDefault
theCaloNoiseTool=CaloNoiseToolDefault()
from AthenaCommon.AppMgr import ToolSvc
ToolSvc+=theCaloNoiseTool

from AthenaCommon.Constants import VERBOSE,DEBUG,INFO
from AthenaCommon.SystemOfUnits import GeV
from AthenaCommon.SystemOfUnits import nanosecond

from TriggerJobOpts.TriggerFlags import TriggerFlags

class EFMissingETBase (EFMissingET):
    __slots__ = []
    def __init__(self, name):
        super( EFMissingETBase, self ).__init__(name)



##### loop over cells, no noise suppression #####
class EFMissingET_Fex_allCells (EFMissingETBase):
    __slots__ = []
    def __init__ (self, name="EFMissingET_Fex_allCells"):
        super(EFMissingET_Fex_allCells, self).__init__(name)

        # name of TrigMissingET object
        self.MissingETOutputKey = "TrigEFMissingET"

        # tools
        febTool =    EFMissingETFromFEBHeader("TheFEBTool")
        cellTool =   EFMissingETFromCells("TheCellTool")
        flagTool =   EFMissingETFlags("TheFlagsTool")
        helperTool = EFMissingETFromHelper("TheHelperTool")
        #
        febTool.ParentFexName = name
        cellTool.ParentFexName = name
        flagTool.ParentFexName = name
        helperTool.ParentFexName = name
        #
        cellTool.CaloNoiseTool=theCaloNoiseTool
        cellTool.DoCellNoiseSuppression = False

        #### settings for robustness checks:
        # |energy| thresholds to make cell-level robustness checks = 2 rms
        cellTool.MinCellSNratio = []
        cellTool.MinCellSNratio += [ 5.0,5.0,5.0,5.0 ] # PreSamplB, EMB1, EMB2, EMB3
        cellTool.MinCellSNratio += [ 5.0,5.0,5.0,5.0 ] # PreSamplE, EME1, EME2, EME3
        cellTool.MinCellSNratio += [ 5.0,5.0,5.0,5.0 ] # HEC0, HEC1, HEC2, HEC3
        cellTool.MinCellSNratio += [ 5.0,5.0,5.0 ] # TileBar0, TileBar1, TileBar2
        cellTool.MinCellSNratio += [ 5.0,5.0,5.0 ] # TileGap0, TileGap1, TileGap2
        cellTool.MinCellSNratio += [ 5.0,5.0,5.0 ] # TileExt0, TileExt1, TileExt2
        cellTool.MinCellSNratio += [ 5.0,5.0,5.0 ] # FCalEM, FCalHad1, FCalHad2
        # fraction of energy deposited in EM samplings
        flagTool.MaxEMfraction = 1.0
        flagTool.MinEMfraction = 0.0
        flagTool.MaxTileGapEratio = 1.0
        # max/min energy ratios from each subdet.
        flagTool.MaxSumEratioInEMB = 1.0
        flagTool.MaxSumEratioInEME = 1.0
        flagTool.MaxSumEratioInHEC = 1.0
        flagTool.MaxSumEratioInTileBar = 1.0
        flagTool.MaxSumEratioInTileGap = 1.0
        flagTool.MaxSumEratioInTileExt = 1.0
        flagTool.MaxSumEratioInFCal = 1.0
        flagTool.MinSumEratioInEMB = 0.0
        flagTool.MinSumEratioInEME = 0.0
        flagTool.MinSumEratioInHEC = 0.0
        flagTool.MinSumEratioInTileBar = 0.0
        flagTool.MinSumEratioInTileGap = 0.0
        flagTool.MinSumEratioInTileExt = 0.0
        flagTool.MinSumEratioInTileExt = 0.0
        # max/min comp energies
        flagTool.MaxCompE = []
        flagTool.MaxCompE += [ 1e4*GeV,1e4*GeV,1e4*GeV,1e4*GeV ] # PreSamplB, EMB1, EMB2, EMB3
        flagTool.MaxCompE += [ 1e4*GeV,1e4*GeV,1e4*GeV,1e4*GeV ] # PreSamplE, EME1, EME2, EME3
        flagTool.MaxCompE += [ 1e4*GeV,1e4*GeV,1e4*GeV,1e4*GeV ] # HEC0, HEC1, HEC2, HEC3
        flagTool.MaxCompE += [ 1e4*GeV,1e4*GeV,1e4*GeV ] # TileBar0, TileBar1, TileBar2
        flagTool.MaxCompE += [ 1e4*GeV,1e4*GeV,1e4*GeV ] # TileGap0, TileGap1, TileGap2
        flagTool.MaxCompE += [ 1e4*GeV,1e4*GeV,1e4*GeV ] # TileExt0, TileExt1, TileExt2
        flagTool.MaxCompE += [ 1e4*GeV,1e4*GeV,1e4*GeV ] # FCalEM, FCalHad1, FCalHad2
        flagTool.MinCompE = []
        flagTool.MinCompE += [ 0.0*GeV,0.0*GeV,0.0*GeV,0.0*GeV ] # PreSamplB, EMB1, EMB2, EMB3
        flagTool.MinCompE += [ 0.0*GeV,0.0*GeV,0.0*GeV,0.0*GeV ] # PreSamplE, EME1, EME2, EME3
        flagTool.MinCompE += [ 0.0*GeV,0.0*GeV,0.0*GeV,0.0*GeV ] # HEC0, HEC1, HEC2, HEC3
        flagTool.MinCompE += [ 0.0*GeV,0.0*GeV,0.0*GeV ] # TileBar0, TileBar1, TileBar2
        flagTool.MinCompE += [ 0.0*GeV,0.0*GeV,0.0*GeV ] # TileGap0, TileGap1, TileGap2
        flagTool.MinCompE += [ 0.0*GeV,0.0*GeV,0.0*GeV ] # TileExt0, TileExt1, TileExt2
        flagTool.MinCompE += [ 0.0*GeV,0.0*GeV,0.0*GeV ] # FCalEM, FCalHad1, FCalHad2
        # max/min cell energies
        flagTool.MaxCellE = []
        flagTool.MaxCellE += [ 1e4*GeV,1e4*GeV,1e4*GeV,1e4*GeV ] # PreSamplB, EMB1, EMB2, EMB3
        flagTool.MaxCellE += [ 1e4*GeV,1e4*GeV,1e4*GeV,1e4*GeV ] # PreSamplE, EME1, EME2, EME3
        flagTool.MaxCellE += [ 1e4*GeV,1e4*GeV,1e4*GeV,1e4*GeV ] # HEC0, HEC1, HEC2, HEC3
        flagTool.MaxCellE += [ 1e4*GeV,1e4*GeV,1e4*GeV ] # TileBar0, TileBar1, TileBar2
        flagTool.MaxCellE += [ 1e4*GeV,1e4*GeV,1e4*GeV ] # TileGap0, TileGap1, TileGap2
        flagTool.MaxCellE += [ 1e4*GeV,1e4*GeV,1e4*GeV ] # TileExt0, TileExt1, TileExt2
        flagTool.MaxCellE += [ 1e4*GeV,1e4*GeV,1e4*GeV ] # FCalEM, FCalHad1, FCalHad2
        flagTool.MinCellE = []
        flagTool.MinCellE += [ 0.0*GeV,0.0*GeV,0.0*GeV,0.0*GeV ] # PreSamplB, EMB1, EMB2, EMB3
        flagTool.MinCellE += [ 0.0*GeV,0.0*GeV,0.0*GeV,0.0*GeV ] # PreSamplE, EME1, EME2, EME3
        flagTool.MinCellE += [ 0.0*GeV,0.0*GeV,0.0*GeV,0.0*GeV ] # HEC0, HEC1, HEC2, HEC3
        flagTool.MinCellE += [ 0.0*GeV,0.0*GeV,0.0*GeV ] # TileBar0, TileBar1, TileBar2
        flagTool.MinCellE += [ 0.0*GeV,0.0*GeV,0.0*GeV ] # TileGap0, TileGap1, TileGap2
        flagTool.MinCellE += [ 0.0*GeV,0.0*GeV,0.0*GeV ] # TileExt0, TileExt1, TileExt2
        flagTool.MinCellE += [ 0.0*GeV,0.0*GeV,0.0*GeV ] # FCalEM, FCalHad1, FCalHad2
        # max/min cell times
        flagTool.MaxCellTime = []
        flagTool.MaxCellTime += [ +10*nanosecond,+10*nanosecond,+10*nanosecond,+10*nanosecond ] # PreSamplB, EMB1, EMB2, EMB3
        flagTool.MaxCellTime += [ +10*nanosecond,+10*nanosecond,+10*nanosecond,+10*nanosecond ] # PreSamplE, EME1, EME2, EME3
        flagTool.MaxCellTime += [ +10*nanosecond,+10*nanosecond,+10*nanosecond,+10*nanosecond ] # HEC0, HEC1, HEC2, HEC3
        flagTool.MaxCellTime += [ +10*nanosecond,+10*nanosecond,+10*nanosecond ] # TileBar0, TileBar1, TileBar2
        flagTool.MaxCellTime += [ +10*nanosecond,+10*nanosecond,+10*nanosecond ] # TileGap0, TileGap1, TileGap2
        flagTool.MaxCellTime += [ +10*nanosecond,+10*nanosecond,+10*nanosecond ] # TileExt0, TileExt1, TileExt2
        flagTool.MaxCellTime += [ +10*nanosecond,+10*nanosecond,+10*nanosecond ] # FCalEM, FCalHad1, FCalHad2
        flagTool.MinCellTime = []
        flagTool.MinCellTime += [ -10*nanosecond,-10*nanosecond,-10*nanosecond,-10*nanosecond ] # PreSamplB, EMB1, EMB2, EMB3
        flagTool.MinCellTime += [ -10*nanosecond,-10*nanosecond,-10*nanosecond,-10*nanosecond ] # PreSamplE, EME1, EME2, EME3
        flagTool.MinCellTime += [ -10*nanosecond,-10*nanosecond,-10*nanosecond,-10*nanosecond ] # HEC0, HEC1, HEC2, HEC3
        flagTool.MinCellTime += [ -10*nanosecond,-10*nanosecond,-10*nanosecond ] # TileBar0, TileBar1, TileBar2
        flagTool.MinCellTime += [ -10*nanosecond,-10*nanosecond,-10*nanosecond ] # TileGap0, TileGap1, TileGap2
        flagTool.MinCellTime += [ -10*nanosecond,-10*nanosecond,-10*nanosecond ] # TileExt0, TileExt1, TileExt2
        flagTool.MinCellTime += [ -10*nanosecond,-10*nanosecond,-10*nanosecond ] # FCalEM, FCalHad1, FCalHad2
        # max cell chi-square
        flagTool.WorstCellQuality = []
        flagTool.WorstCellQuality += [ 4e3,4e3,4e3,4e3 ] # PreSamplB, EMB1, EMB2, EMB3
        flagTool.WorstCellQuality += [ 4e3,4e3,4e3,4e3 ] # PreSamplE, EME1, EME2, EME3
        flagTool.WorstCellQuality += [ 4e3,4e3,4e3,4e3 ] # HEC0, HEC1, HEC2, HEC3
        flagTool.WorstCellQuality += [ 4e3,4e3,4e3 ] # TileBar0, TileBar1, TileBar2
        flagTool.WorstCellQuality += [ 4e3,4e3,4e3 ] # TileGap0, TileGap1, TileGap2
        flagTool.WorstCellQuality += [ 4e3,4e3,4e3 ] # TileExt0, TileExt1, TileExt2
        flagTool.WorstCellQuality += [ 4e3,4e3,4e3 ] # FCalEM, FCalHad1, FCalHad2

        ## chain of tools
        self.Tools = []
#        self.Tools += [ febTool ]
        self.Tools += [ cellTool ]
        self.Tools += [ flagTool ]
        self.Tools += [ helperTool ]

        # component flags (-1 means skip)
        self.ComponentFlags = []
        self.ComponentFlags += [ 0,0,0,0 ] # PreSamplB, EMB1, EMB2, EMB3
        self.ComponentFlags += [ 0,0,0,0 ] # PreSamplE, EME1, EME2, EME3
        self.ComponentFlags += [ 0,0,0,0 ] # HEC0, HEC1, HEC2, HEC3
        self.ComponentFlags += [ 0,0,0 ]   # TileBar0, TileBar1, TileBar2
        self.ComponentFlags += [ 0,0,0 ]   # TileGap0, TileGap1, TileGap2
        self.ComponentFlags += [ 0,0,0 ]   # TileExt0, TileExt1, TileExt2
        self.ComponentFlags += [ 0,0,0 ]   # FCalEM, FCalHad1, FCalHad2
        self.ComponentFlags += [ 0 ]       # EM Topo
        self.ComponentFlags += [ 0,0 ]
        self.ComponentFlags += [ 0,0 ]
        self.ComponentFlags += [ 0 ]       # Had Topo
        self.ComponentFlags += [ 0,0 ]
        self.ComponentFlags += [ 0,0 ]
        self.ComponentFlags += [ 0 ]       # Jet
        self.ComponentFlags += [ 0,0 ]
        self.ComponentFlags += [ 0,0 ]       
        self.ComponentFlags += [ 0 ]       # PUC
        self.ComponentFlags += [ 0 ]       # PUC prior correction
        self.ComponentFlags += [ 0 ]       # Muons
        # calibration: constant term (MeV)
        self.ComponentCalib0 = []
        self.ComponentCalib0 += [ 0,0,0,0 ] # PreSamplB, EMB1, EMB2, EMB3
        self.ComponentCalib0 += [ 0,0,0,0 ] # PreSamplE, EME1, EME2, EME3
        self.ComponentCalib0 += [ 0,0,0,0 ] # HEC0, HEC1, HEC2, HEC3
        self.ComponentCalib0 += [ 0,0,0 ]   # TileBar0, TileBar1, TileBar2
        self.ComponentCalib0 += [ 0,0,0 ]   # TileGap0, TileGap1, TileGap2
        self.ComponentCalib0 += [ 0,0,0 ]   # TileExt0, TileExt1, TileExt2
        self.ComponentCalib0 += [ 0,0,0 ]   # FCalEM, FCalHad1, FCalHad2
        self.ComponentCalib0 += [ 0 ]       # EM Topo
        self.ComponentCalib0 += [ 0, 0 ]
        self.ComponentCalib0 += [ 0, 0 ]
        self.ComponentCalib0 += [ 0 ]       # Had Topo
        self.ComponentCalib0 += [ 0, 0 ]
        self.ComponentCalib0 += [ 0, 0 ]
        self.ComponentCalib0 += [ 0 ]       # Jet
        self.ComponentCalib0 += [ 0, 0 ]
        self.ComponentCalib0 += [ 0, 0 ]
        self.ComponentCalib0 += [ 0 ]       # PUC
        self.ComponentCalib0 += [ 0 ]       # PUC prior correction
        self.ComponentCalib0 += [ 0 ]       # Muons
        # calibration: multiplicative constant
        self.ComponentCalib1 = []
        self.ComponentCalib1 += [ 1.00,1.00,1.00,1.00 ] # PreSamplB, EMB1, EMB2, EMB3
        self.ComponentCalib1 += [ 1.00,1.00,1.00,1.00 ] # PreSamplE, EME1, EME2, EME3
        self.ComponentCalib1 += [ 1.00,1.00,1.00,1.00 ] # HEC0, HEC1, HEC2, HEC3
        self.ComponentCalib1 += [ 1.00,1.00,1.00 ]      # TileBar0, TileBar1, TileBar2
        self.ComponentCalib1 += [ 1.00,1.00,1.00 ]      # TileGap0, TileGap1, TileGap2
        self.ComponentCalib1 += [ 1.00,1.00,1.00 ]      # TileExt0, TileExt1, TileExt2
        self.ComponentCalib1 += [ 1.00,1.00,1.00 ]      # FCalEM, FCalHad1, FCalHad2
        self.ComponentCalib1 += [ 1.00 ]                # EM Topo
        self.ComponentCalib1 += [ 1.00,1.00 ]
        self.ComponentCalib1 += [ 1.00,1.00 ]
        self.ComponentCalib1 += [ 1.00 ]                # Had Topo
        self.ComponentCalib1 += [ 1.00,1.00 ]
        self.ComponentCalib1 += [ 1.00,1.00 ]
        self.ComponentCalib1 += [ 1.00 ]                # Jet
        self.ComponentCalib1 += [ 1.00,1.00 ]
        self.ComponentCalib1 += [ 1.00,1.00 ]      
        self.ComponentCalib1 += [ 1.00 ]                # PUC
        self.ComponentCalib1 += [ 1.00 ]                # PUC prior correction
        self.ComponentCalib1 += [ 1.00 ]                # Muons


        from TrigEFMissingET.TrigEFMissingETMonitoring import TrigEFMissingETValidationMonitoring_other, TrigEFMissingETOnlineMonitoring_other, TrigEFMissingETCosmicMonitoring_other
        validation = TrigEFMissingETValidationMonitoring_other()
        online = TrigEFMissingETOnlineMonitoring_other()
        cosmic = TrigEFMissingETCosmicMonitoring_other()

        self.AthenaMonTools = [ validation, online, cosmic]



##### loop over cells with noise suppression #####
class EFMissingET_Fex_noiseSupp (EFMissingETBase):
    __slots__ = []
    def __init__ (self, name="EFMissingET_Fex_noiseSupp"):
        super(EFMissingET_Fex_noiseSupp, self).__init__(name)

        # name of TrigMissingET object
        #self.MissingETOutputKey = "TrigEFMissingET_noiseSupp"
        # Use the following if not run together with 2-sided
        self.MissingETOutputKey = "TrigEFMissingET"

        # tools
        febTool =    EFMissingETFromFEBHeader("TheFEBTool")
        cellTool =   EFMissingETFromCells("TheCellTool")
        flagTool =   EFMissingETFlags("TheFlagsTool")
        helperTool = EFMissingETFromHelper("TheHelperTool")
        #
        febTool.ParentFexName = name
        cellTool.ParentFexName = name
        flagTool.ParentFexName = name
        helperTool.ParentFexName = name
        #
        cellTool.CaloNoiseTool=theCaloNoiseTool
        cellTool.DoCellNoiseSuppression = True

        #### settings for robustness checks:
        # |energy| thresholds to make cell-level robustness checks = 2 rms
        cellTool.MinCellSNratio = []
        cellTool.MinCellSNratio += [ 5.0,5.0,5.0,5.0 ] # PreSamplB, EMB1, EMB2, EMB3
        cellTool.MinCellSNratio += [ 5.0,5.0,5.0,5.0 ] # PreSamplE, EME1, EME2, EME3
        cellTool.MinCellSNratio += [ 5.0,5.0,5.0,5.0 ] # HEC0, HEC1, HEC2, HEC3
        cellTool.MinCellSNratio += [ 5.0,5.0,5.0 ] # TileBar0, TileBar1, TileBar2
        cellTool.MinCellSNratio += [ 5.0,5.0,5.0 ] # TileGap0, TileGap1, TileGap2
        cellTool.MinCellSNratio += [ 5.0,5.0,5.0 ] # TileExt0, TileExt1, TileExt2
        cellTool.MinCellSNratio += [ 5.0,5.0,5.0 ] # FCalEM, FCalHad1, FCalHad2
        # fraction of energy deposited in EM samplings
        flagTool.MaxEMfraction = 1.0
        flagTool.MinEMfraction = 0.0
        flagTool.MaxTileGapEratio = 1.0
        # max/min energy ratios from each subdet.
        flagTool.MaxSumEratioInEMB = 1.0
        flagTool.MaxSumEratioInEME = 1.0
        flagTool.MaxSumEratioInHEC = 1.0
        flagTool.MaxSumEratioInTileBar = 1.0
        flagTool.MaxSumEratioInTileGap = 1.0
        flagTool.MaxSumEratioInTileExt = 1.0
        flagTool.MaxSumEratioInFCal = 1.0
        flagTool.MinSumEratioInEMB = 0.0
        flagTool.MinSumEratioInEME = 0.0
        flagTool.MinSumEratioInHEC = 0.0
        flagTool.MinSumEratioInTileBar = 0.0
        flagTool.MinSumEratioInTileGap = 0.0
        flagTool.MinSumEratioInTileExt = 0.0
        flagTool.MinSumEratioInTileExt = 0.0
        # max/min comp energies
        flagTool.MaxCompE = []
        flagTool.MaxCompE += [ 1e4*GeV,1e4*GeV,1e4*GeV,1e4*GeV ] # PreSamplB, EMB1, EMB2, EMB3
        flagTool.MaxCompE += [ 1e4*GeV,1e4*GeV,1e4*GeV,1e4*GeV ] # PreSamplE, EME1, EME2, EME3
        flagTool.MaxCompE += [ 1e4*GeV,1e4*GeV,1e4*GeV,1e4*GeV ] # HEC0, HEC1, HEC2, HEC3
        flagTool.MaxCompE += [ 1e4*GeV,1e4*GeV,1e4*GeV ] # TileBar0, TileBar1, TileBar2
        flagTool.MaxCompE += [ 1e4*GeV,1e4*GeV,1e4*GeV ] # TileGap0, TileGap1, TileGap2
        flagTool.MaxCompE += [ 1e4*GeV,1e4*GeV,1e4*GeV ] # TileExt0, TileExt1, TileExt2
        flagTool.MaxCompE += [ 1e4*GeV,1e4*GeV,1e4*GeV ] # FCalEM, FCalHad1, FCalHad2
        flagTool.MinCompE = []
        flagTool.MinCompE += [ 0.0*GeV,0.0*GeV,0.0*GeV,0.0*GeV ] # PreSamplB, EMB1, EMB2, EMB3
        flagTool.MinCompE += [ 0.0*GeV,0.0*GeV,0.0*GeV,0.0*GeV ] # PreSamplE, EME1, EME2, EME3
        flagTool.MinCompE += [ 0.0*GeV,0.0*GeV,0.0*GeV,0.0*GeV ] # HEC0, HEC1, HEC2, HEC3
        flagTool.MinCompE += [ 0.0*GeV,0.0*GeV,0.0*GeV ] # TileBar0, TileBar1, TileBar2
        flagTool.MinCompE += [ 0.0*GeV,0.0*GeV,0.0*GeV ] # TileGap0, TileGap1, TileGap2
        flagTool.MinCompE += [ 0.0*GeV,0.0*GeV,0.0*GeV ] # TileExt0, TileExt1, TileExt2
        flagTool.MinCompE += [ 0.0*GeV,0.0*GeV,0.0*GeV ] # FCalEM, FCalHad1, FCalHad2
        # max/min cell energies
        flagTool.MaxCellE = []
        flagTool.MaxCellE += [ 1e4*GeV,1e4*GeV,1e4*GeV,1e4*GeV ] # PreSamplB, EMB1, EMB2, EMB3
        flagTool.MaxCellE += [ 1e4*GeV,1e4*GeV,1e4*GeV,1e4*GeV ] # PreSamplE, EME1, EME2, EME3
        flagTool.MaxCellE += [ 1e4*GeV,1e4*GeV,1e4*GeV,1e4*GeV ] # HEC0, HEC1, HEC2, HEC3
        flagTool.MaxCellE += [ 1e4*GeV,1e4*GeV,1e4*GeV ] # TileBar0, TileBar1, TileBar2
        flagTool.MaxCellE += [ 1e4*GeV,1e4*GeV,1e4*GeV ] # TileGap0, TileGap1, TileGap2
        flagTool.MaxCellE += [ 1e4*GeV,1e4*GeV,1e4*GeV ] # TileExt0, TileExt1, TileExt2
        flagTool.MaxCellE += [ 1e4*GeV,1e4*GeV,1e4*GeV ] # FCalEM, FCalHad1, FCalHad2
        flagTool.MinCellE = []
        flagTool.MinCellE += [ 0.0*GeV,0.0*GeV,0.0*GeV,0.0*GeV ] # PreSamplB, EMB1, EMB2, EMB3
        flagTool.MinCellE += [ 0.0*GeV,0.0*GeV,0.0*GeV,0.0*GeV ] # PreSamplE, EME1, EME2, EME3
        flagTool.MinCellE += [ 0.0*GeV,0.0*GeV,0.0*GeV,0.0*GeV ] # HEC0, HEC1, HEC2, HEC3
        flagTool.MinCellE += [ 0.0*GeV,0.0*GeV,0.0*GeV ] # TileBar0, TileBar1, TileBar2
        flagTool.MinCellE += [ 0.0*GeV,0.0*GeV,0.0*GeV ] # TileGap0, TileGap1, TileGap2
        flagTool.MinCellE += [ 0.0*GeV,0.0*GeV,0.0*GeV ] # TileExt0, TileExt1, TileExt2
        flagTool.MinCellE += [ 0.0*GeV,0.0*GeV,0.0*GeV ] # FCalEM, FCalHad1, FCalHad2
        # max/min cell times
        flagTool.MaxCellTime = []
        flagTool.MaxCellTime += [ +10*nanosecond,+10*nanosecond,+10*nanosecond,+10*nanosecond ] # PreSamplB, EMB1, EMB2, EMB3
        flagTool.MaxCellTime += [ +10*nanosecond,+10*nanosecond,+10*nanosecond,+10*nanosecond ] # PreSamplE, EME1, EME2, EME3
        flagTool.MaxCellTime += [ +10*nanosecond,+10*nanosecond,+10*nanosecond,+10*nanosecond ] # HEC0, HEC1, HEC2, HEC3
        flagTool.MaxCellTime += [ +10*nanosecond,+10*nanosecond,+10*nanosecond ] # TileBar0, TileBar1, TileBar2
        flagTool.MaxCellTime += [ +10*nanosecond,+10*nanosecond,+10*nanosecond ] # TileGap0, TileGap1, TileGap2
        flagTool.MaxCellTime += [ +10*nanosecond,+10*nanosecond,+10*nanosecond ] # TileExt0, TileExt1, TileExt2
        flagTool.MaxCellTime += [ +10*nanosecond,+10*nanosecond,+10*nanosecond ] # FCalEM, FCalHad1, FCalHad2
        flagTool.MinCellTime = []
        flagTool.MinCellTime += [ -10*nanosecond,-10*nanosecond,-10*nanosecond,-10*nanosecond ] # PreSamplB, EMB1, EMB2, EMB3
        flagTool.MinCellTime += [ -10*nanosecond,-10*nanosecond,-10*nanosecond,-10*nanosecond ] # PreSamplE, EME1, EME2, EME3
        flagTool.MinCellTime += [ -10*nanosecond,-10*nanosecond,-10*nanosecond,-10*nanosecond ] # HEC0, HEC1, HEC2, HEC3
        flagTool.MinCellTime += [ -10*nanosecond,-10*nanosecond,-10*nanosecond ] # TileBar0, TileBar1, TileBar2
        flagTool.MinCellTime += [ -10*nanosecond,-10*nanosecond,-10*nanosecond ] # TileGap0, TileGap1, TileGap2
        flagTool.MinCellTime += [ -10*nanosecond,-10*nanosecond,-10*nanosecond ] # TileExt0, TileExt1, TileExt2
        flagTool.MinCellTime += [ -10*nanosecond,-10*nanosecond,-10*nanosecond ] # FCalEM, FCalHad1, FCalHad2
        # max cell chi-square
        flagTool.WorstCellQuality = []
        flagTool.WorstCellQuality += [ 4e3,4e3,4e3,4e3 ] # PreSamplB, EMB1, EMB2, EMB3
        flagTool.WorstCellQuality += [ 4e3,4e3,4e3,4e3 ] # PreSamplE, EME1, EME2, EME3
        flagTool.WorstCellQuality += [ 4e3,4e3,4e3,4e3 ] # HEC0, HEC1, HEC2, HEC3
        flagTool.WorstCellQuality += [ 4e3,4e3,4e3 ] # TileBar0, TileBar1, TileBar2
        flagTool.WorstCellQuality += [ 4e3,4e3,4e3 ] # TileGap0, TileGap1, TileGap2
        flagTool.WorstCellQuality += [ 4e3,4e3,4e3 ] # TileExt0, TileExt1, TileExt2
        flagTool.WorstCellQuality += [ 4e3,4e3,4e3 ] # FCalEM, FCalHad1, FCalHad2

        ## chain of tools
        self.Tools = []
#        self.Tools += [ febTool ]
        self.Tools += [ cellTool ]
        self.Tools += [ flagTool ]
        self.Tools += [ helperTool ]

        # component flags (-1 means skip)
        self.ComponentFlags = []
        self.ComponentFlags += [ 0,0,0,0 ] # PreSamplB, EMB1, EMB2, EMB3
        self.ComponentFlags += [ 0,0,0,0 ] # PreSamplE, EME1, EME2, EME3
        self.ComponentFlags += [ 0,0,0,0 ] # HEC0, HEC1, HEC2, HEC3
        self.ComponentFlags += [ 0,0,0 ]   # TileBar0, TileBar1, TileBar2
        self.ComponentFlags += [ 0,0,0 ]   # TileGap0, TileGap1, TileGap2
        self.ComponentFlags += [ 0,0,0 ]   # TileExt0, TileExt1, TileExt2
        self.ComponentFlags += [ 0,0,0 ]   # FCalEM, FCalHad1, FCalHad2
        self.ComponentFlags += [ 0 ]       # EM Topo
        self.ComponentFlags += [ 0,0 ]
        self.ComponentFlags += [ 0,0 ]
        self.ComponentFlags += [ 0 ]       # Had Topo
        self.ComponentFlags += [ 0,0 ]
        self.ComponentFlags += [ 0,0 ]
        self.ComponentFlags += [ 0 ]       # Jet
        self.ComponentFlags += [ 0,0 ]
        self.ComponentFlags += [ 0,0 ]   
        self.ComponentFlags += [ 0 ]       # PUC
        self.ComponentFlags += [ 0 ]       # PUC prior correction
        self.ComponentFlags += [ 0 ]       # Muons
        # calibration: constant term (MeV)
        self.ComponentCalib0 = []
        self.ComponentCalib0 += [ 0,0,0,0 ] # PreSamplB, EMB1, EMB2, EMB3
        self.ComponentCalib0 += [ 0,0,0,0 ] # PreSamplE, EME1, EME2, EME3
        self.ComponentCalib0 += [ 0,0,0,0 ] # HEC0, HEC1, HEC2, HEC3
        self.ComponentCalib0 += [ 0,0,0 ]   # TileBar0, TileBar1, TileBar2
        self.ComponentCalib0 += [ 0,0,0 ]   # TileGap0, TileGap1, TileGap2
        self.ComponentCalib0 += [ 0,0,0 ]   # TileExt0, TileExt1, TileExt2
        self.ComponentCalib0 += [ 0,0,0 ]   # FCalEM, FCalHad1, FCalHad2
        self.ComponentCalib0 += [ 0 ]       # EM Topo
        self.ComponentCalib0 += [ 0, 0 ]
        self.ComponentCalib0 += [ 0, 0 ]
        self.ComponentCalib0 += [ 0 ]       # Had Topo
        self.ComponentCalib0 += [ 0, 0 ]
        self.ComponentCalib0 += [ 0, 0 ]
        self.ComponentCalib0 += [ 0 ]       # Jet
        self.ComponentCalib0 += [ 0, 0 ]
        self.ComponentCalib0 += [ 0, 0 ]        
        self.ComponentCalib0 += [ 0 ]       # PUC
        self.ComponentCalib0 += [ 0 ]       # PUC prior correction
        self.ComponentCalib0 += [ 0 ]       # Muons
        # calibration: multiplicative constant
        self.ComponentCalib1 = []
        self.ComponentCalib1 += [ 1.00,1.00,1.00,1.00 ] # PreSamplB, EMB1, EMB2, EMB3
        self.ComponentCalib1 += [ 1.00,1.00,1.00,1.00 ] # PreSamplE, EME1, EME2, EME3
        self.ComponentCalib1 += [ 1.00,1.00,1.00,1.00 ] # HEC0, HEC1, HEC2, HEC3
        self.ComponentCalib1 += [ 1.00,1.00,1.00 ]      # TileBar0, TileBar1, TileBar2
        self.ComponentCalib1 += [ 1.00,1.00,1.00 ]      # TileGap0, TileGap1, TileGap2
        self.ComponentCalib1 += [ 1.00,1.00,1.00 ]      # TileExt0, TileExt1, TileExt2
        self.ComponentCalib1 += [ 1.00,1.00,1.00 ]      # FCalEM, FCalHad1, FCalHad2
        self.ComponentCalib1 += [ 1.00 ]                # EM Topo
        self.ComponentCalib1 += [ 1.00,1.00 ]
        self.ComponentCalib1 += [ 1.00,1.00 ]
        self.ComponentCalib1 += [ 1.00 ]                # Had Topo
        self.ComponentCalib1 += [ 1.00,1.00 ]
        self.ComponentCalib1 += [ 1.00,1.00 ]
        self.ComponentCalib1 += [ 1.00 ]                # Jet
        self.ComponentCalib1 += [ 1.00,1.00 ]
        self.ComponentCalib1 += [ 1.00,1.00 ]
        self.ComponentCalib1 += [ 1.00 ]                # PUC
        self.ComponentCalib1 += [ 1.00 ]                # PUC prior correction
        self.ComponentCalib1 += [ 1.00 ]                # Muons


        from TrigEFMissingET.TrigEFMissingETMonitoring import TrigEFMissingETValidationMonitoring_other, TrigEFMissingETOnlineMonitoring_other, TrigEFMissingETCosmicMonitoring_other
        validation = TrigEFMissingETValidationMonitoring_other()
        online = TrigEFMissingETOnlineMonitoring_other()
        cosmic = TrigEFMissingETCosmicMonitoring_other()

        self.AthenaMonTools = [ validation, online, cosmic]



##### loop over cells with noise suppression #####
class EFMissingET_Fex_2sidednoiseSupp (EFMissingETBase):
    __slots__ = []
    def __init__ (self, name="EFMissingET_Fex_2sidednoiseSupp"):
        super(EFMissingET_Fex_2sidednoiseSupp, self).__init__(name)

        # name of TrigMissingET object
        self.MissingETOutputKey = "TrigEFMissingET"

        # tools
        febTool =    EFMissingETFromFEBHeader("TheFEBTool")
        cellTool =   EFMissingETFromCells("TheCellTool")
        flagTool =   EFMissingETFlags("TheFlagsTool")
        helperTool = EFMissingETFromHelper("TheHelperTool")
        #
        febTool.ParentFexName = name
        cellTool.ParentFexName = name
        flagTool.ParentFexName = name
        helperTool.ParentFexName = name
        #
        cellTool.CaloNoiseTool=theCaloNoiseTool
        cellTool.DoCellNoiseSuppression = True
        cellTool.CaloNoiseOneSidedCut = -5.0

        #### settings for robustness checks:
        # |energy| thresholds to make cell-level robustness checks = 2 rms
        cellTool.MinCellSNratio = []
        cellTool.MinCellSNratio += [ 5.0,5.0,5.0,5.0 ] # PreSamplB, EMB1, EMB2, EMB3
        cellTool.MinCellSNratio += [ 5.0,5.0,5.0,5.0 ] # PreSamplE, EME1, EME2, EME3
        cellTool.MinCellSNratio += [ 5.0,5.0,5.0,5.0 ] # HEC0, HEC1, HEC2, HEC3
        cellTool.MinCellSNratio += [ 5.0,5.0,5.0 ] # TileBar0, TileBar1, TileBar2
        cellTool.MinCellSNratio += [ 5.0,5.0,5.0 ] # TileGap0, TileGap1, TileGap2
        cellTool.MinCellSNratio += [ 5.0,5.0,5.0 ] # TileExt0, TileExt1, TileExt2
        cellTool.MinCellSNratio += [ 5.0,5.0,5.0 ] # FCalEM, FCalHad1, FCalHad2
        # fraction of energy deposited in EM samplings
        flagTool.MaxEMfraction = 1.0
        flagTool.MinEMfraction = 0.0
        flagTool.MaxTileGapEratio = 1.0
        # max/min energy ratios from each subdet.
        flagTool.MaxSumEratioInEMB = 1.0
        flagTool.MaxSumEratioInEME = 1.0
        flagTool.MaxSumEratioInHEC = 1.0
        flagTool.MaxSumEratioInTileBar = 1.0
        flagTool.MaxSumEratioInTileGap = 1.0
        flagTool.MaxSumEratioInTileExt = 1.0
        flagTool.MaxSumEratioInFCal = 1.0
        flagTool.MinSumEratioInEMB = 0.0
        flagTool.MinSumEratioInEME = 0.0
        flagTool.MinSumEratioInHEC = 0.0
        flagTool.MinSumEratioInTileBar = 0.0
        flagTool.MinSumEratioInTileGap = 0.0
        flagTool.MinSumEratioInTileExt = 0.0
        flagTool.MinSumEratioInTileExt = 0.0
        # max/min comp energies
        flagTool.MaxCompE = []
        flagTool.MaxCompE += [ 1e4*GeV,1e4*GeV,1e4*GeV,1e4*GeV ] # PreSamplB, EMB1, EMB2, EMB3
        flagTool.MaxCompE += [ 1e4*GeV,1e4*GeV,1e4*GeV,1e4*GeV ] # PreSamplE, EME1, EME2, EME3
        flagTool.MaxCompE += [ 1e4*GeV,1e4*GeV,1e4*GeV,1e4*GeV ] # HEC0, HEC1, HEC2, HEC3
        flagTool.MaxCompE += [ 1e4*GeV,1e4*GeV,1e4*GeV ] # TileBar0, TileBar1, TileBar2
        flagTool.MaxCompE += [ 1e4*GeV,1e4*GeV,1e4*GeV ] # TileGap0, TileGap1, TileGap2
        flagTool.MaxCompE += [ 1e4*GeV,1e4*GeV,1e4*GeV ] # TileExt0, TileExt1, TileExt2
        flagTool.MaxCompE += [ 1e4*GeV,1e4*GeV,1e4*GeV ] # FCalEM, FCalHad1, FCalHad2
        flagTool.MinCompE = []
        flagTool.MinCompE += [ 0.0*GeV,0.0*GeV,0.0*GeV,0.0*GeV ] # PreSamplB, EMB1, EMB2, EMB3
        flagTool.MinCompE += [ 0.0*GeV,0.0*GeV,0.0*GeV,0.0*GeV ] # PreSamplE, EME1, EME2, EME3
        flagTool.MinCompE += [ 0.0*GeV,0.0*GeV,0.0*GeV,0.0*GeV ] # HEC0, HEC1, HEC2, HEC3
        flagTool.MinCompE += [ 0.0*GeV,0.0*GeV,0.0*GeV ] # TileBar0, TileBar1, TileBar2
        flagTool.MinCompE += [ 0.0*GeV,0.0*GeV,0.0*GeV ] # TileGap0, TileGap1, TileGap2
        flagTool.MinCompE += [ 0.0*GeV,0.0*GeV,0.0*GeV ] # TileExt0, TileExt1, TileExt2
        flagTool.MinCompE += [ 0.0*GeV,0.0*GeV,0.0*GeV ] # FCalEM, FCalHad1, FCalHad2
        # max/min cell energies
        flagTool.MaxCellE = []
        flagTool.MaxCellE += [ 1e4*GeV,1e4*GeV,1e4*GeV,1e4*GeV ] # PreSamplB, EMB1, EMB2, EMB3
        flagTool.MaxCellE += [ 1e4*GeV,1e4*GeV,1e4*GeV,1e4*GeV ] # PreSamplE, EME1, EME2, EME3
        flagTool.MaxCellE += [ 1e4*GeV,1e4*GeV,1e4*GeV,1e4*GeV ] # HEC0, HEC1, HEC2, HEC3
        flagTool.MaxCellE += [ 1e4*GeV,1e4*GeV,1e4*GeV ] # TileBar0, TileBar1, TileBar2
        flagTool.MaxCellE += [ 1e4*GeV,1e4*GeV,1e4*GeV ] # TileGap0, TileGap1, TileGap2
        flagTool.MaxCellE += [ 1e4*GeV,1e4*GeV,1e4*GeV ] # TileExt0, TileExt1, TileExt2
        flagTool.MaxCellE += [ 1e4*GeV,1e4*GeV,1e4*GeV ] # FCalEM, FCalHad1, FCalHad2
        flagTool.MinCellE = []
        flagTool.MinCellE += [ 0.0*GeV,0.0*GeV,0.0*GeV,0.0*GeV ] # PreSamplB, EMB1, EMB2, EMB3
        flagTool.MinCellE += [ 0.0*GeV,0.0*GeV,0.0*GeV,0.0*GeV ] # PreSamplE, EME1, EME2, EME3
        flagTool.MinCellE += [ 0.0*GeV,0.0*GeV,0.0*GeV,0.0*GeV ] # HEC0, HEC1, HEC2, HEC3
        flagTool.MinCellE += [ 0.0*GeV,0.0*GeV,0.0*GeV ] # TileBar0, TileBar1, TileBar2
        flagTool.MinCellE += [ 0.0*GeV,0.0*GeV,0.0*GeV ] # TileGap0, TileGap1, TileGap2
        flagTool.MinCellE += [ 0.0*GeV,0.0*GeV,0.0*GeV ] # TileExt0, TileExt1, TileExt2
        flagTool.MinCellE += [ 0.0*GeV,0.0*GeV,0.0*GeV ] # FCalEM, FCalHad1, FCalHad2
        # max/min cell times
        flagTool.MaxCellTime = []
        flagTool.MaxCellTime += [ +10*nanosecond,+10*nanosecond,+10*nanosecond,+10*nanosecond ] # PreSamplB, EMB1, EMB2, EMB3
        flagTool.MaxCellTime += [ +10*nanosecond,+10*nanosecond,+10*nanosecond,+10*nanosecond ] # PreSamplE, EME1, EME2, EME3
        flagTool.MaxCellTime += [ +10*nanosecond,+10*nanosecond,+10*nanosecond,+10*nanosecond ] # HEC0, HEC1, HEC2, HEC3
        flagTool.MaxCellTime += [ +10*nanosecond,+10*nanosecond,+10*nanosecond ] # TileBar0, TileBar1, TileBar2
        flagTool.MaxCellTime += [ +10*nanosecond,+10*nanosecond,+10*nanosecond ] # TileGap0, TileGap1, TileGap2
        flagTool.MaxCellTime += [ +10*nanosecond,+10*nanosecond,+10*nanosecond ] # TileExt0, TileExt1, TileExt2
        flagTool.MaxCellTime += [ +10*nanosecond,+10*nanosecond,+10*nanosecond ] # FCalEM, FCalHad1, FCalHad2
        flagTool.MinCellTime = []
        flagTool.MinCellTime += [ -10*nanosecond,-10*nanosecond,-10*nanosecond,-10*nanosecond ] # PreSamplB, EMB1, EMB2, EMB3
        flagTool.MinCellTime += [ -10*nanosecond,-10*nanosecond,-10*nanosecond,-10*nanosecond ] # PreSamplE, EME1, EME2, EME3
        flagTool.MinCellTime += [ -10*nanosecond,-10*nanosecond,-10*nanosecond,-10*nanosecond ] # HEC0, HEC1, HEC2, HEC3
        flagTool.MinCellTime += [ -10*nanosecond,-10*nanosecond,-10*nanosecond ] # TileBar0, TileBar1, TileBar2
        flagTool.MinCellTime += [ -10*nanosecond,-10*nanosecond,-10*nanosecond ] # TileGap0, TileGap1, TileGap2
        flagTool.MinCellTime += [ -10*nanosecond,-10*nanosecond,-10*nanosecond ] # TileExt0, TileExt1, TileExt2
        flagTool.MinCellTime += [ -10*nanosecond,-10*nanosecond,-10*nanosecond ] # FCalEM, FCalHad1, FCalHad2
        # max cell chi-square
        flagTool.WorstCellQuality = []
        flagTool.WorstCellQuality += [ 4e3,4e3,4e3,4e3 ] # PreSamplB, EMB1, EMB2, EMB3
        flagTool.WorstCellQuality += [ 4e3,4e3,4e3,4e3 ] # PreSamplE, EME1, EME2, EME3
        flagTool.WorstCellQuality += [ 4e3,4e3,4e3,4e3 ] # HEC0, HEC1, HEC2, HEC3
        flagTool.WorstCellQuality += [ 4e3,4e3,4e3 ] # TileBar0, TileBar1, TileBar2
        flagTool.WorstCellQuality += [ 4e3,4e3,4e3 ] # TileGap0, TileGap1, TileGap2
        flagTool.WorstCellQuality += [ 4e3,4e3,4e3 ] # TileExt0, TileExt1, TileExt2
        flagTool.WorstCellQuality += [ 4e3,4e3,4e3 ] # FCalEM, FCalHad1, FCalHad2

        ## chain of tools
        self.Tools = []
#        self.Tools += [ febTool ]
        self.Tools += [ cellTool ]
        self.Tools += [ flagTool ]
        self.Tools += [ helperTool ]

        # component flags (-1 means skip)
        self.ComponentFlags = []
        self.ComponentFlags += [ 0,0,0,0 ] # PreSamplB, EMB1, EMB2, EMB3
        self.ComponentFlags += [ 0,0,0,0 ] # PreSamplE, EME1, EME2, EME3
        self.ComponentFlags += [ 0,0,0,0 ] # HEC0, HEC1, HEC2, HEC3
        self.ComponentFlags += [ 0,0,0 ]   # TileBar0, TileBar1, TileBar2
        self.ComponentFlags += [ 0,0,0 ]   # TileGap0, TileGap1, TileGap2
        self.ComponentFlags += [ 0,0,0 ]   # TileExt0, TileExt1, TileExt2
        self.ComponentFlags += [ 0,0,0 ]   # FCalEM, FCalHad1, FCalHad2
        self.ComponentFlags += [ 0 ]       # EM Topo
        self.ComponentFlags += [ 0,0 ]
        self.ComponentFlags += [ 0,0 ]
        self.ComponentFlags += [ 0 ]       # Had Topo
        self.ComponentFlags += [ 0,0 ]
        self.ComponentFlags += [ 0,0 ]
        self.ComponentFlags += [ 0 ]       # Jet
        self.ComponentFlags += [ 0,0 ]
        self.ComponentFlags += [ 0,0 ]
        self.ComponentFlags += [ 0 ]       # PUC
        self.ComponentFlags += [ 0 ]       # PUC prior correction
        self.ComponentFlags += [ 0 ]       # Muons
        # calibration: constant term (MeV)
        self.ComponentCalib0 = []
        self.ComponentCalib0 += [ 0,0,0,0 ] # PreSamplB, EMB1, EMB2, EMB3
        self.ComponentCalib0 += [ 0,0,0,0 ] # PreSamplE, EME1, EME2, EME3
        self.ComponentCalib0 += [ 0,0,0,0 ] # HEC0, HEC1, HEC2, HEC3
        self.ComponentCalib0 += [ 0,0,0 ]   # TileBar0, TileBar1, TileBar2
        self.ComponentCalib0 += [ 0,0,0 ]   # TileGap0, TileGap1, TileGap2
        self.ComponentCalib0 += [ 0,0,0 ]   # TileExt0, TileExt1, TileExt2
        self.ComponentCalib0 += [ 0,0,0 ]   # FCalEM, FCalHad1, FCalHad2
        self.ComponentCalib0 += [ 0 ]       # EM Topo
        self.ComponentCalib0 += [ 0, 0 ]
        self.ComponentCalib0 += [ 0, 0 ]
        self.ComponentCalib0 += [ 0 ]       # Had Topo
        self.ComponentCalib0 += [ 0, 0 ]
        self.ComponentCalib0 += [ 0, 0 ]
        self.ComponentCalib0 += [ 0 ]       # Jet
        self.ComponentCalib0 += [ 0, 0 ]
        self.ComponentCalib0 += [ 0, 0 ]     
        self.ComponentCalib0 += [ 0 ]       # PUC
        self.ComponentCalib0 += [ 0 ]       # PUC prior correction
        self.ComponentCalib0 += [ 0 ]       # Muons
        # calibration: multiplicative constant
        self.ComponentCalib1 = []
        self.ComponentCalib1 += [ 1.00,1.00,1.00,1.00 ] # PreSamplB, EMB1, EMB2, EMB3
        self.ComponentCalib1 += [ 1.00,1.00,1.00,1.00 ] # PreSamplE, EME1, EME2, EME3
        self.ComponentCalib1 += [ 1.00,1.00,1.00,1.00 ] # HEC0, HEC1, HEC2, HEC3
        self.ComponentCalib1 += [ 1.00,1.00,1.00 ]      # TileBar0, TileBar1, TileBar2
        self.ComponentCalib1 += [ 1.00,1.00,1.00 ]      # TileGap0, TileGap1, TileGap2
        self.ComponentCalib1 += [ 1.00,1.00,1.00 ]      # TileExt0, TileExt1, TileExt2
        self.ComponentCalib1 += [ 1.00,1.00,1.00 ]      # FCalEM, FCalHad1, FCalHad2
        self.ComponentCalib1 += [ 1.00 ]                # EM Topo
        self.ComponentCalib1 += [ 1.00,1.00 ]
        self.ComponentCalib1 += [ 1.00,1.00 ]
        self.ComponentCalib1 += [ 1.00 ]                # Had Topo
        self.ComponentCalib1 += [ 1.00,1.00 ]
        self.ComponentCalib1 += [ 1.00,1.00 ]
        self.ComponentCalib1 += [ 1.00 ]                # Jet
        self.ComponentCalib1 += [ 1.00,1.00 ]
        self.ComponentCalib1 += [ 1.00,1.00 ]
        self.ComponentCalib1 += [ 1.00 ]                # PUC
        self.ComponentCalib1 += [ 1.00 ]                # PUC prior correction
        self.ComponentCalib1 += [ 1.00 ]                # Muons

        from TrigEFMissingET.TrigEFMissingETMonitoring import TrigEFMissingETValidationMonitoring, TrigEFMissingETOnlineMonitoring, TrigEFMissingETCosmicMonitoring
        validation = TrigEFMissingETValidationMonitoring()
        online = TrigEFMissingETOnlineMonitoring()
        cosmic = TrigEFMissingETCosmicMonitoring()

        from TrigTimeMonitor.TrigTimeHistToolConfig import TrigTimeHistToolConfig
        time = TrigTimeHistToolConfig("EFMissingET_Time")
        time.TimerHistLimits = [0, 250]

        self.AthenaMonTools = [ validation, online, cosmic, time]




##### loop over LAR FEBs and Tile cells (with noise suppression) #####
class EFMissingET_Fex_FEB (EFMissingETBase):
    __slots__ = []
    def __init__ (self, name="EFMissingET_Fex_FEB"):
        super(EFMissingET_Fex_FEB, self).__init__(name)

        # name of TrigMissingET object
        self.MissingETOutputKey = "TrigEFMissingET_FEB"

        # tools
        febTool =    EFMissingETFromFEBHeader("TheFEBTool")
        cellTool =   EFMissingETFromCells("TheCellTool")
        flagTool =   EFMissingETFlags("TheFlagsTool")
        helperTool = EFMissingETFromHelper("TheHelperTool")
        #
        febTool.ParentFexName = name
        cellTool.ParentFexName = name
        flagTool.ParentFexName = name
        helperTool.ParentFexName = name
        #
        cellTool.CaloNoiseTool=theCaloNoiseTool
        cellTool.DoCellNoiseSuppression = True

        #### settings for robustness checks:
        # |energy| thresholds to make cell-level robustness checks = 2 rms
        cellTool.MinCellSNratio = []
        cellTool.MinCellSNratio += [ 5.0,5.0,5.0,5.0 ] # PreSamplB, EMB1, EMB2, EMB3
        cellTool.MinCellSNratio += [ 5.0,5.0,5.0,5.0 ] # PreSamplE, EME1, EME2, EME3
        cellTool.MinCellSNratio += [ 5.0,5.0,5.0,5.0 ] # HEC0, HEC1, HEC2, HEC3
        cellTool.MinCellSNratio += [ 5.0,5.0,5.0 ] # TileBar0, TileBar1, TileBar2
        cellTool.MinCellSNratio += [ 5.0,5.0,5.0 ] # TileGap0, TileGap1, TileGap2
        cellTool.MinCellSNratio += [ 5.0,5.0,5.0 ] # TileExt0, TileExt1, TileExt2
        cellTool.MinCellSNratio += [ 5.0,5.0,5.0 ] # FCalEM, FCalHad1, FCalHad2
        # fraction of energy deposited in EM samplings
        flagTool.MaxEMfraction = 1.0
        flagTool.MinEMfraction = 0.0
        flagTool.MaxTileGapEratio = 1.0
        # max/min energy ratios from each subdet.
        flagTool.MaxSumEratioInEMB = 1.0
        flagTool.MaxSumEratioInEME = 1.0
        flagTool.MaxSumEratioInHEC = 1.0
        flagTool.MaxSumEratioInTileBar = 1.0
        flagTool.MaxSumEratioInTileGap = 1.0
        flagTool.MaxSumEratioInTileExt = 1.0
        flagTool.MaxSumEratioInFCal = 1.0
        flagTool.MinSumEratioInEMB = 0.0
        flagTool.MinSumEratioInEME = 0.0
        flagTool.MinSumEratioInHEC = 0.0
        flagTool.MinSumEratioInTileBar = 0.0
        flagTool.MinSumEratioInTileGap = 0.0
        flagTool.MinSumEratioInTileExt = 0.0
        flagTool.MinSumEratioInTileExt = 0.0
        # max/min comp energies
        flagTool.MaxCompE = []
        flagTool.MaxCompE += [ 1e4*GeV,1e4*GeV,1e4*GeV,1e4*GeV ] # PreSamplB, EMB1, EMB2, EMB3
        flagTool.MaxCompE += [ 1e4*GeV,1e4*GeV,1e4*GeV,1e4*GeV ] # PreSamplE, EME1, EME2, EME3
        flagTool.MaxCompE += [ 1e4*GeV,1e4*GeV,1e4*GeV,1e4*GeV ] # HEC0, HEC1, HEC2, HEC3
        flagTool.MaxCompE += [ 1e4*GeV,1e4*GeV,1e4*GeV ] # TileBar0, TileBar1, TileBar2
        flagTool.MaxCompE += [ 1e4*GeV,1e4*GeV,1e4*GeV ] # TileGap0, TileGap1, TileGap2
        flagTool.MaxCompE += [ 1e4*GeV,1e4*GeV,1e4*GeV ] # TileExt0, TileExt1, TileExt2
        flagTool.MaxCompE += [ 1e4*GeV,1e4*GeV,1e4*GeV ] # FCalEM, FCalHad1, FCalHad2
        flagTool.MinCompE = []
        flagTool.MinCompE += [ 0.0*GeV,0.0*GeV,0.0*GeV,0.0*GeV ] # PreSamplB, EMB1, EMB2, EMB3
        flagTool.MinCompE += [ 0.0*GeV,0.0*GeV,0.0*GeV,0.0*GeV ] # PreSamplE, EME1, EME2, EME3
        flagTool.MinCompE += [ 0.0*GeV,0.0*GeV,0.0*GeV,0.0*GeV ] # HEC0, HEC1, HEC2, HEC3
        flagTool.MinCompE += [ 0.0*GeV,0.0*GeV,0.0*GeV ] # TileBar0, TileBar1, TileBar2
        flagTool.MinCompE += [ 0.0*GeV,0.0*GeV,0.0*GeV ] # TileGap0, TileGap1, TileGap2
        flagTool.MinCompE += [ 0.0*GeV,0.0*GeV,0.0*GeV ] # TileExt0, TileExt1, TileExt2
        flagTool.MinCompE += [ 0.0*GeV,0.0*GeV,0.0*GeV ] # FCalEM, FCalHad1, FCalHad2
        # max/min cell energies
        flagTool.MaxCellE = []
        flagTool.MaxCellE += [ 1e4*GeV,1e4*GeV,1e4*GeV,1e4*GeV ] # PreSamplB, EMB1, EMB2, EMB3
        flagTool.MaxCellE += [ 1e4*GeV,1e4*GeV,1e4*GeV,1e4*GeV ] # PreSamplE, EME1, EME2, EME3
        flagTool.MaxCellE += [ 1e4*GeV,1e4*GeV,1e4*GeV,1e4*GeV ] # HEC0, HEC1, HEC2, HEC3
        flagTool.MaxCellE += [ 1e4*GeV,1e4*GeV,1e4*GeV ] # TileBar0, TileBar1, TileBar2
        flagTool.MaxCellE += [ 1e4*GeV,1e4*GeV,1e4*GeV ] # TileGap0, TileGap1, TileGap2
        flagTool.MaxCellE += [ 1e4*GeV,1e4*GeV,1e4*GeV ] # TileExt0, TileExt1, TileExt2
        flagTool.MaxCellE += [ 1e4*GeV,1e4*GeV,1e4*GeV ] # FCalEM, FCalHad1, FCalHad2
        flagTool.MinCellE = []
        flagTool.MinCellE += [ 0.0*GeV,0.0*GeV,0.0*GeV,0.0*GeV ] # PreSamplB, EMB1, EMB2, EMB3
        flagTool.MinCellE += [ 0.0*GeV,0.0*GeV,0.0*GeV,0.0*GeV ] # PreSamplE, EME1, EME2, EME3
        flagTool.MinCellE += [ 0.0*GeV,0.0*GeV,0.0*GeV,0.0*GeV ] # HEC0, HEC1, HEC2, HEC3
        flagTool.MinCellE += [ 0.0*GeV,0.0*GeV,0.0*GeV ] # TileBar0, TileBar1, TileBar2
        flagTool.MinCellE += [ 0.0*GeV,0.0*GeV,0.0*GeV ] # TileGap0, TileGap1, TileGap2
        flagTool.MinCellE += [ 0.0*GeV,0.0*GeV,0.0*GeV ] # TileExt0, TileExt1, TileExt2
        flagTool.MinCellE += [ 0.0*GeV,0.0*GeV,0.0*GeV ] # FCalEM, FCalHad1, FCalHad2
        # max/min cell times
        flagTool.MaxCellTime = []
        flagTool.MaxCellTime += [ +10*nanosecond,+10*nanosecond,+10*nanosecond,+10*nanosecond ] # PreSamplB, EMB1, EMB2, EMB3
        flagTool.MaxCellTime += [ +10*nanosecond,+10*nanosecond,+10*nanosecond,+10*nanosecond ] # PreSamplE, EME1, EME2, EME3
        flagTool.MaxCellTime += [ +10*nanosecond,+10*nanosecond,+10*nanosecond,+10*nanosecond ] # HEC0, HEC1, HEC2, HEC3
        flagTool.MaxCellTime += [ +10*nanosecond,+10*nanosecond,+10*nanosecond ] # TileBar0, TileBar1, TileBar2
        flagTool.MaxCellTime += [ +10*nanosecond,+10*nanosecond,+10*nanosecond ] # TileGap0, TileGap1, TileGap2
        flagTool.MaxCellTime += [ +10*nanosecond,+10*nanosecond,+10*nanosecond ] # TileExt0, TileExt1, TileExt2
        flagTool.MaxCellTime += [ +10*nanosecond,+10*nanosecond,+10*nanosecond ] # FCalEM, FCalHad1, FCalHad2
        flagTool.MinCellTime = []
        flagTool.MinCellTime += [ -10*nanosecond,-10*nanosecond,-10*nanosecond,-10*nanosecond ] # PreSamplB, EMB1, EMB2, EMB3
        flagTool.MinCellTime += [ -10*nanosecond,-10*nanosecond,-10*nanosecond,-10*nanosecond ] # PreSamplE, EME1, EME2, EME3
        flagTool.MinCellTime += [ -10*nanosecond,-10*nanosecond,-10*nanosecond,-10*nanosecond ] # HEC0, HEC1, HEC2, HEC3
        flagTool.MinCellTime += [ -10*nanosecond,-10*nanosecond,-10*nanosecond ] # TileBar0, TileBar1, TileBar2
        flagTool.MinCellTime += [ -10*nanosecond,-10*nanosecond,-10*nanosecond ] # TileGap0, TileGap1, TileGap2
        flagTool.MinCellTime += [ -10*nanosecond,-10*nanosecond,-10*nanosecond ] # TileExt0, TileExt1, TileExt2
        flagTool.MinCellTime += [ -10*nanosecond,-10*nanosecond,-10*nanosecond ] # FCalEM, FCalHad1, FCalHad2
        # max cell chi-square
        flagTool.WorstCellQuality = []
        flagTool.WorstCellQuality += [ 4e3,4e3,4e3,4e3 ] # PreSamplB, EMB1, EMB2, EMB3
        flagTool.WorstCellQuality += [ 4e3,4e3,4e3,4e3 ] # PreSamplE, EME1, EME2, EME3
        flagTool.WorstCellQuality += [ 4e3,4e3,4e3,4e3 ] # HEC0, HEC1, HEC2, HEC3
        flagTool.WorstCellQuality += [ 4e3,4e3,4e3 ] # TileBar0, TileBar1, TileBar2
        flagTool.WorstCellQuality += [ 4e3,4e3,4e3 ] # TileGap0, TileGap1, TileGap2
        flagTool.WorstCellQuality += [ 4e3,4e3,4e3 ] # TileExt0, TileExt1, TileExt2
        flagTool.WorstCellQuality += [ 4e3,4e3,4e3 ] # FCalEM, FCalHad1, FCalHad2

        ## chain of tools
        self.Tools = []
        self.Tools += [ febTool ]
        #self.Tools += [ cellTool ]
        self.Tools += [ flagTool ]
        self.Tools += [ helperTool ]

        # component flags (-1 means skip)
        self.ComponentFlags = []
        self.ComponentFlags += [ 0,0,0,0 ] # PreSamplB, EMB1, EMB2, EMB3
        self.ComponentFlags += [ 0,0,0,0 ] # PreSamplE, EME1, EME2, EME3
        self.ComponentFlags += [ 0,0,0,0 ] # HEC0, HEC1, HEC2, HEC3
        self.ComponentFlags += [ 0,0,0 ]   # TileBar0, TileBar1, TileBar2
        self.ComponentFlags += [ 0,0,0 ]   # TileGap0, TileGap1, TileGap2
        self.ComponentFlags += [ 0,0,0 ]   # TileExt0, TileExt1, TileExt2
        self.ComponentFlags += [ 0,0,0 ]   # FCalEM, FCalHad1, FCalHad2
        self.ComponentFlags += [ 0 ]       # EM Topo
        self.ComponentFlags += [ 0,0 ]
        self.ComponentFlags += [ 0,0 ]
        self.ComponentFlags += [ 0 ]       # Had Topo
        self.ComponentFlags += [ 0,0 ]
        self.ComponentFlags += [ 0,0 ]
        self.ComponentFlags += [ 0 ]       # Jet
        self.ComponentFlags += [ 0 ]       # PUC
        self.ComponentFlags += [ 0 ]       # PUC prior correction
        self.ComponentFlags += [ 0 ]       # Muons
        # calibration: constant term (MeV)
        self.ComponentCalib0 = []
        self.ComponentCalib0 += [ 0,0,0,0 ] # PreSamplB, EMB1, EMB2, EMB3
        self.ComponentCalib0 += [ 0,0,0,0 ] # PreSamplE, EME1, EME2, EME3
        self.ComponentCalib0 += [ 0,0,0,0 ] # HEC0, HEC1, HEC2, HEC3
        self.ComponentCalib0 += [ 0,0,0 ]   # TileBar0, TileBar1, TileBar2
        self.ComponentCalib0 += [ 0,0,0 ]   # TileGap0, TileGap1, TileGap2
        self.ComponentCalib0 += [ 0,0,0 ]   # TileExt0, TileExt1, TileExt2
        self.ComponentCalib0 += [ 0,0,0 ]   # FCalEM, FCalHad1, FCalHad2
        self.ComponentCalib0 += [ 0 ]       # EM Topo
        self.ComponentCalib0 += [ 0, 0 ]
        self.ComponentCalib0 += [ 0, 0 ]
        self.ComponentCalib0 += [ 0 ]       # Had Topo
        self.ComponentCalib0 += [ 0, 0 ]
        self.ComponentCalib0 += [ 0, 0 ]
        self.ComponentCalib0 += [ 0 ]       # Jet
        self.ComponentCalib0 += [ 0, 0 ]
        self.ComponentCalib0 += [ 0, 0 ]
        self.ComponentCalib0 += [ 0 ]       # PUC
        self.ComponentCalib0 += [ 0 ]       # PUC prior correction
        self.ComponentCalib0 += [ 0 ]       # Muons
        # calibration: multiplicative constant
        self.ComponentCalib1 = []
        self.ComponentCalib1 += [ 1.00,1.00,1.00,1.00 ] # PreSamplB, EMB1, EMB2, EMB3
        self.ComponentCalib1 += [ 1.00,1.00,1.00,1.00 ] # PreSamplE, EME1, EME2, EME3
        self.ComponentCalib1 += [ 1.00,1.00,1.00,1.00 ] # HEC0, HEC1, HEC2, HEC3
        self.ComponentCalib1 += [ 1.00,1.00,1.00 ]      # TileBar0, TileBar1, TileBar2
        self.ComponentCalib1 += [ 1.00,1.00,1.00 ]      # TileGap0, TileGap1, TileGap2
        self.ComponentCalib1 += [ 1.00,1.00,1.00 ]      # TileExt0, TileExt1, TileExt2
        self.ComponentCalib1 += [ 1.00,1.00,1.00 ]      # FCalEM, FCalHad1, FCalHad2
        self.ComponentCalib1 += [ 1.00 ]                # EM Topo
        self.ComponentCalib1 += [ 1.00,1.00 ]
        self.ComponentCalib1 += [ 1.00,1.00 ]
        self.ComponentCalib1 += [ 1.00 ]                # Had Topo
        self.ComponentCalib1 += [ 1.00,1.00 ]
        self.ComponentCalib1 += [ 1.00,1.00 ]
        self.ComponentCalib1 += [ 1.00 ]                # Jet
        self.ComponentCalib1 += [ 1.00,1.00 ]
        self.ComponentCalib1 += [ 1.00,1.00 ]
        self.ComponentCalib1 += [ 1.00 ]                # PUC
        self.ComponentCalib1 += [ 1.00 ]                # PUC prior correction
        self.ComponentCalib1 += [ 1.00 ]                # Muons


        from TrigEFMissingET.TrigEFMissingETMonitoring import TrigEFMissingETValidationMonitoring_alt, TrigEFMissingETOnlineMonitoring_alt, TrigEFMissingETCosmicMonitoring_alt
        validation = TrigEFMissingETValidationMonitoring_alt()
        online = TrigEFMissingETOnlineMonitoring_alt()
        cosmic = TrigEFMissingETCosmicMonitoring_alt()

        self.AthenaMonTools = [ validation, online, cosmic]



##### Use topo. clusters for noise suppression #####
class EFMissingET_Fex_topoClusters (EFMissingETBase):
    __slots__ = []
    def __init__ (self, name="EFMissingET_Fex_topoClusters"):
        super(EFMissingET_Fex_topoClusters, self).__init__(name)

        # name of TrigMissingET object
        self.MissingETOutputKey = "TrigEFMissingET_topocl"
        self.doTopoClusters = True

        # tools
        clusterTool = EFMissingETFromClusters("TheClusterTool")
        clusterTool2 = EFMissingETFromClusters("TheClusterTool2")
        flagTool =   EFMissingETFlags("TheFlagsTool")
        helperTool = EFMissingETFromHelper("TheHelperTool")
        #
        clusterTool.ParentFexName = name
        clusterTool2.ParentFexName = name
        flagTool.ParentFexName = name
        helperTool.ParentFexName = name

        # Add uncalibrated clusters into permanent object?
        clusterTool2.SaveUncalibrated = True

        # fraction of energy deposited in EM samplings
        flagTool.MaxEMfraction = 1.0
        flagTool.MinEMfraction = 0.0
        flagTool.MaxTileGapEratio = 1.0
        # max/min energy ratios from each subdet.
        flagTool.MaxSumEratioInEMB = 1.0
        flagTool.MaxSumEratioInEME = 1.0
        flagTool.MaxSumEratioInHEC = 1.0
        flagTool.MaxSumEratioInTileBar = 1.0
        flagTool.MaxSumEratioInTileGap = 1.0
        flagTool.MaxSumEratioInTileExt = 1.0
        flagTool.MaxSumEratioInFCal = 1.0
        flagTool.MinSumEratioInEMB = 0.0
        flagTool.MinSumEratioInEME = 0.0
        flagTool.MinSumEratioInHEC = 0.0
        flagTool.MinSumEratioInTileBar = 0.0
        flagTool.MinSumEratioInTileGap = 0.0
        flagTool.MinSumEratioInTileExt = 0.0
        flagTool.MinSumEratioInTileExt = 0.0
        # max/min comp energies
        flagTool.MaxCompE = []
        flagTool.MaxCompE += [ 1e4*GeV,1e4*GeV,1e4*GeV,1e4*GeV ] # PreSamplB, EMB1, EMB2, EMB3
        flagTool.MaxCompE += [ 1e4*GeV,1e4*GeV,1e4*GeV,1e4*GeV ] # PreSamplE, EME1, EME2, EME3
        flagTool.MaxCompE += [ 1e4*GeV,1e4*GeV,1e4*GeV,1e4*GeV ] # HEC0, HEC1, HEC2, HEC3
        flagTool.MaxCompE += [ 1e4*GeV,1e4*GeV,1e4*GeV ] # TileBar0, TileBar1, TileBar2
        flagTool.MaxCompE += [ 1e4*GeV,1e4*GeV,1e4*GeV ] # TileGap0, TileGap1, TileGap2
        flagTool.MaxCompE += [ 1e4*GeV,1e4*GeV,1e4*GeV ] # TileExt0, TileExt1, TileExt2
        flagTool.MaxCompE += [ 1e4*GeV,1e4*GeV,1e4*GeV ] # FCalEM, FCalHad1, FCalHad2
        flagTool.MinCompE = []
        flagTool.MinCompE += [ 0.0*GeV,0.0*GeV,0.0*GeV,0.0*GeV ] # PreSamplB, EMB1, EMB2, EMB3
        flagTool.MinCompE += [ 0.0*GeV,0.0*GeV,0.0*GeV,0.0*GeV ] # PreSamplE, EME1, EME2, EME3
        flagTool.MinCompE += [ 0.0*GeV,0.0*GeV,0.0*GeV,0.0*GeV ] # HEC0, HEC1, HEC2, HEC3
        flagTool.MinCompE += [ 0.0*GeV,0.0*GeV,0.0*GeV ] # TileBar0, TileBar1, TileBar2
        flagTool.MinCompE += [ 0.0*GeV,0.0*GeV,0.0*GeV ] # TileGap0, TileGap1, TileGap2
        flagTool.MinCompE += [ 0.0*GeV,0.0*GeV,0.0*GeV ] # TileExt0, TileExt1, TileExt2
        flagTool.MinCompE += [ 0.0*GeV,0.0*GeV,0.0*GeV ] # FCalEM, FCalHad1, FCalHad2
        # max/min cell energies
        flagTool.MaxCellE = []
        flagTool.MaxCellE += [ 1e4*GeV,1e4*GeV,1e4*GeV,1e4*GeV ] # PreSamplB, EMB1, EMB2, EMB3
        flagTool.MaxCellE += [ 1e4*GeV,1e4*GeV,1e4*GeV,1e4*GeV ] # PreSamplE, EME1, EME2, EME3
        flagTool.MaxCellE += [ 1e4*GeV,1e4*GeV,1e4*GeV,1e4*GeV ] # HEC0, HEC1, HEC2, HEC3
        flagTool.MaxCellE += [ 1e4*GeV,1e4*GeV,1e4*GeV ] # TileBar0, TileBar1, TileBar2
        flagTool.MaxCellE += [ 1e4*GeV,1e4*GeV,1e4*GeV ] # TileGap0, TileGap1, TileGap2
        flagTool.MaxCellE += [ 1e4*GeV,1e4*GeV,1e4*GeV ] # TileExt0, TileExt1, TileExt2
        flagTool.MaxCellE += [ 1e4*GeV,1e4*GeV,1e4*GeV ] # FCalEM, FCalHad1, FCalHad2
        flagTool.MinCellE = []
        flagTool.MinCellE += [ 0.0*GeV,0.0*GeV,0.0*GeV,0.0*GeV ] # PreSamplB, EMB1, EMB2, EMB3
        flagTool.MinCellE += [ 0.0*GeV,0.0*GeV,0.0*GeV,0.0*GeV ] # PreSamplE, EME1, EME2, EME3
        flagTool.MinCellE += [ 0.0*GeV,0.0*GeV,0.0*GeV,0.0*GeV ] # HEC0, HEC1, HEC2, HEC3
        flagTool.MinCellE += [ 0.0*GeV,0.0*GeV,0.0*GeV ] # TileBar0, TileBar1, TileBar2
        flagTool.MinCellE += [ 0.0*GeV,0.0*GeV,0.0*GeV ] # TileGap0, TileGap1, TileGap2
        flagTool.MinCellE += [ 0.0*GeV,0.0*GeV,0.0*GeV ] # TileExt0, TileExt1, TileExt2
        flagTool.MinCellE += [ 0.0*GeV,0.0*GeV,0.0*GeV ] # FCalEM, FCalHad1, FCalHad2
        # max/min cell times
        flagTool.MaxCellTime = []
        flagTool.MaxCellTime += [ +10*nanosecond,+10*nanosecond,+10*nanosecond,+10*nanosecond ] # PreSamplB, EMB1, EMB2, EMB3
        flagTool.MaxCellTime += [ +10*nanosecond,+10*nanosecond,+10*nanosecond,+10*nanosecond ] # PreSamplE, EME1, EME2, EME3
        flagTool.MaxCellTime += [ +10*nanosecond,+10*nanosecond,+10*nanosecond,+10*nanosecond ] # HEC0, HEC1, HEC2, HEC3
        flagTool.MaxCellTime += [ +10*nanosecond,+10*nanosecond,+10*nanosecond ] # TileBar0, TileBar1, TileBar2
        flagTool.MaxCellTime += [ +10*nanosecond,+10*nanosecond,+10*nanosecond ] # TileGap0, TileGap1, TileGap2
        flagTool.MaxCellTime += [ +10*nanosecond,+10*nanosecond,+10*nanosecond ] # TileExt0, TileExt1, TileExt2
        flagTool.MaxCellTime += [ +10*nanosecond,+10*nanosecond,+10*nanosecond ] # FCalEM, FCalHad1, FCalHad2
        flagTool.MinCellTime = []
        flagTool.MinCellTime += [ -10*nanosecond,-10*nanosecond,-10*nanosecond,-10*nanosecond ] # PreSamplB, EMB1, EMB2, EMB3
        flagTool.MinCellTime += [ -10*nanosecond,-10*nanosecond,-10*nanosecond,-10*nanosecond ] # PreSamplE, EME1, EME2, EME3
        flagTool.MinCellTime += [ -10*nanosecond,-10*nanosecond,-10*nanosecond,-10*nanosecond ] # HEC0, HEC1, HEC2, HEC3
        flagTool.MinCellTime += [ -10*nanosecond,-10*nanosecond,-10*nanosecond ] # TileBar0, TileBar1, TileBar2
        flagTool.MinCellTime += [ -10*nanosecond,-10*nanosecond,-10*nanosecond ] # TileGap0, TileGap1, TileGap2
        flagTool.MinCellTime += [ -10*nanosecond,-10*nanosecond,-10*nanosecond ] # TileExt0, TileExt1, TileExt2
        flagTool.MinCellTime += [ -10*nanosecond,-10*nanosecond,-10*nanosecond ] # FCalEM, FCalHad1, FCalHad2
        # max cell chi-square
        flagTool.WorstCellQuality = []
        flagTool.WorstCellQuality += [ 4e3,4e3,4e3,4e3 ] # PreSamplB, EMB1, EMB2, EMB3
        flagTool.WorstCellQuality += [ 4e3,4e3,4e3,4e3 ] # PreSamplE, EME1, EME2, EME3
        flagTool.WorstCellQuality += [ 4e3,4e3,4e3,4e3 ] # HEC0, HEC1, HEC2, HEC3
        flagTool.WorstCellQuality += [ 4e3,4e3,4e3 ] # TileBar0, TileBar1, TileBar2
        flagTool.WorstCellQuality += [ 4e3,4e3,4e3 ] # TileGap0, TileGap1, TileGap2
        flagTool.WorstCellQuality += [ 4e3,4e3,4e3 ] # TileExt0, TileExt1, TileExt2
        flagTool.WorstCellQuality += [ 4e3,4e3,4e3 ] # FCalEM, FCalHad1, FCalHad2

        ## chain of tools
        self.Tools = []
        self.Tools += [ clusterTool ]
        self.Tools += [ clusterTool2 ]
        self.Tools += [ flagTool ]
        self.Tools += [ helperTool ]

        # component flags (-1 means skip)
        self.ComponentFlags = []
        self.ComponentFlags += [ 0,0,0,0 ] # PreSamplB, EMB1, EMB2, EMB3
        self.ComponentFlags += [ 0,0,0,0 ] # PreSamplE, EME1, EME2, EME3
        self.ComponentFlags += [ 0,0,0,0 ] # HEC0, HEC1, HEC2, HEC3
        self.ComponentFlags += [ 0,0,0 ]   # TileBar0, TileBar1, TileBar2
        self.ComponentFlags += [ 0,0,0 ]   # TileGap0, TileGap1, TileGap2
        self.ComponentFlags += [ 0,0,0 ]   # TileExt0, TileExt1, TileExt2
        self.ComponentFlags += [ 0,0,0 ]   # FCalEM, FCalHad1, FCalHad2
        self.ComponentFlags += [ 0 ]       # EM Topo
        self.ComponentFlags += [ 0,0 ]
        self.ComponentFlags += [ 0,0 ]
        self.ComponentFlags += [ 0 ]       # Had Topo
        self.ComponentFlags += [ 0,0 ]
        self.ComponentFlags += [ 0,0 ]
        self.ComponentFlags += [ 0 ]       # Jet
        self.ComponentFlags += [ 0,0 ]
        self.ComponentFlags += [ 0,0 ]
        self.ComponentFlags += [ 0 ]       # PUC
        self.ComponentFlags += [ 0 ]       # PUC prior correction
        self.ComponentFlags += [ 0 ]       # Muons
        # calibration: constant term (MeV)
        self.ComponentCalib0 = []
        self.ComponentCalib0 += [ 0,0,0,0 ] # PreSamplB, EMB1, EMB2, EMB3
        self.ComponentCalib0 += [ 0,0,0,0 ] # PreSamplE, EME1, EME2, EME3
        self.ComponentCalib0 += [ 0,0,0,0 ] # HEC0, HEC1, HEC2, HEC3
        self.ComponentCalib0 += [ 0,0,0 ]   # TileBar0, TileBar1, TileBar2
        self.ComponentCalib0 += [ 0,0,0 ]   # TileGap0, TileGap1, TileGap2
        self.ComponentCalib0 += [ 0,0,0 ]   # TileExt0, TileExt1, TileExt2
        self.ComponentCalib0 += [ 0,0,0 ]   # FCalEM, FCalHad1, FCalHad2
        self.ComponentCalib0 += [ 0 ]       # EM Topo
        self.ComponentCalib0 += [ 0, 0 ]
        self.ComponentCalib0 += [ 0, 0 ]
        self.ComponentCalib0 += [ 0 ]       # Had Topo
        self.ComponentCalib0 += [ 0, 0 ]
        self.ComponentCalib0 += [ 0, 0 ]
        self.ComponentCalib0 += [ 0 ]       # Jet
        self.ComponentCalib0 += [ 0, 0 ]
        self.ComponentCalib0 += [ 0, 0 ]
        self.ComponentCalib0 += [ 0 ]       # PUC
        self.ComponentCalib0 += [ 0 ]       # PUC prior correction
        self.ComponentCalib0 += [ 0 ]       # Muons
        # calibration: multiplicative constant
        self.ComponentCalib1 = []
        self.ComponentCalib1 += [ 1.00,1.00,1.00,1.00 ] # PreSamplB, EMB1, EMB2, EMB3
        self.ComponentCalib1 += [ 1.00,1.00,1.00,1.00 ] # PreSamplE, EME1, EME2, EME3
        self.ComponentCalib1 += [ 1.00,1.00,1.00,1.00 ] # HEC0, HEC1, HEC2, HEC3
        self.ComponentCalib1 += [ 1.00,1.00,1.00 ]      # TileBar0, TileBar1, TileBar2
        self.ComponentCalib1 += [ 1.00,1.00,1.00 ]      # TileGap0, TileGap1, TileGap2
        self.ComponentCalib1 += [ 1.00,1.00,1.00 ]      # TileExt0, TileExt1, TileExt2
        self.ComponentCalib1 += [ 1.00,1.00,1.00 ]      # FCalEM, FCalHad1, FCalHad2
        self.ComponentCalib1 += [ 1.00 ]                # EM Topo
        self.ComponentCalib1 += [ 1.00,1.00 ]
        self.ComponentCalib1 += [ 1.00,1.00 ]
        self.ComponentCalib1 += [ 1.00 ]                # Had Topo
        self.ComponentCalib1 += [ 1.00,1.00 ]
        self.ComponentCalib1 += [ 1.00,1.00 ]
        self.ComponentCalib1 += [ 1.00 ]                # Jet
        self.ComponentCalib1 += [ 1.00,1.00 ]
        self.ComponentCalib1 += [ 1.00,1.00 ]
        self.ComponentCalib1 += [ 1.00 ]                # PUC
        self.ComponentCalib1 += [ 1.00 ]                # PUC prior correction
        self.ComponentCalib1 += [ 1.00 ]                # Muons


        from TrigEFMissingET.TrigEFMissingETMonitoring import TrigEFMissingETValidationMonitoring_alt, TrigEFMissingETOnlineMonitoring_alt, TrigEFMissingETCosmicMonitoring_alt
        validation = TrigEFMissingETValidationMonitoring_alt()
        online = TrigEFMissingETOnlineMonitoring_alt()
        cosmic = TrigEFMissingETCosmicMonitoring_alt()

        self.AthenaMonTools = [ validation, online, cosmic]


##### Use topo. clusters for noise suppression -- w/ pileup subtraction #####
class EFMissingET_Fex_topoClustersPS (EFMissingETBase):
    __slots__ = []
    def __init__ (self, name="EFMissingET_Fex_topoClustersPS"):
        super(EFMissingET_Fex_topoClustersPS, self).__init__(name)

        # name of TrigMissingET object
        self.MissingETOutputKey = "TrigEFMissingET_topocl_PS"
        self.doTopoClusters = True

        # tools
        clusterTool = EFMissingETFromClustersPS("TheClusterToolPS")
        flagTool =   EFMissingETFlags("TheFlagsTool")
        helperTool = EFMissingETFromHelper("TheHelperTool")
        #
        clusterTool.ParentFexName = name
        flagTool.ParentFexName = name
        helperTool.ParentFexName = name

        # ClusterTool options
        clusterTool.SubtractPileup = True
        clusterTool.PileupDebug = False
        clusterTool.PileupNumRings = 10
        clusterTool.PileupNumStdDev = 2.0

        # fraction of energy deposited in EM samplings
        flagTool.MaxEMfraction = 1.0
        flagTool.MinEMfraction = 0.0
        flagTool.MaxTileGapEratio = 1.0
        # max/min energy ratios from each subdet.
        flagTool.MaxSumEratioInEMB = 1.0
        flagTool.MaxSumEratioInEME = 1.0
        flagTool.MaxSumEratioInHEC = 1.0
        flagTool.MaxSumEratioInTileBar = 1.0
        flagTool.MaxSumEratioInTileGap = 1.0
        flagTool.MaxSumEratioInTileExt = 1.0
        flagTool.MaxSumEratioInFCal = 1.0
        flagTool.MinSumEratioInEMB = 0.0
        flagTool.MinSumEratioInEME = 0.0
        flagTool.MinSumEratioInHEC = 0.0
        flagTool.MinSumEratioInTileBar = 0.0
        flagTool.MinSumEratioInTileGap = 0.0
        flagTool.MinSumEratioInTileExt = 0.0
        flagTool.MinSumEratioInTileExt = 0.0
        # max/min comp energies
        flagTool.MaxCompE = []
        flagTool.MaxCompE += [ 1e4*GeV,1e4*GeV,1e4*GeV,1e4*GeV ] # PreSamplB, EMB1, EMB2, EMB3
        flagTool.MaxCompE += [ 1e4*GeV,1e4*GeV,1e4*GeV,1e4*GeV ] # PreSamplE, EME1, EME2, EME3
        flagTool.MaxCompE += [ 1e4*GeV,1e4*GeV,1e4*GeV,1e4*GeV ] # HEC0, HEC1, HEC2, HEC3
        flagTool.MaxCompE += [ 1e4*GeV,1e4*GeV,1e4*GeV ] # TileBar0, TileBar1, TileBar2
        flagTool.MaxCompE += [ 1e4*GeV,1e4*GeV,1e4*GeV ] # TileGap0, TileGap1, TileGap2
        flagTool.MaxCompE += [ 1e4*GeV,1e4*GeV,1e4*GeV ] # TileExt0, TileExt1, TileExt2
        flagTool.MaxCompE += [ 1e4*GeV,1e4*GeV,1e4*GeV ] # FCalEM, FCalHad1, FCalHad2
        flagTool.MinCompE = []
        flagTool.MinCompE += [ 0.0*GeV,0.0*GeV,0.0*GeV,0.0*GeV ] # PreSamplB, EMB1, EMB2, EMB3
        flagTool.MinCompE += [ 0.0*GeV,0.0*GeV,0.0*GeV,0.0*GeV ] # PreSamplE, EME1, EME2, EME3
        flagTool.MinCompE += [ 0.0*GeV,0.0*GeV,0.0*GeV,0.0*GeV ] # HEC0, HEC1, HEC2, HEC3
        flagTool.MinCompE += [ 0.0*GeV,0.0*GeV,0.0*GeV ] # TileBar0, TileBar1, TileBar2
        flagTool.MinCompE += [ 0.0*GeV,0.0*GeV,0.0*GeV ] # TileGap0, TileGap1, TileGap2
        flagTool.MinCompE += [ 0.0*GeV,0.0*GeV,0.0*GeV ] # TileExt0, TileExt1, TileExt2
        flagTool.MinCompE += [ 0.0*GeV,0.0*GeV,0.0*GeV ] # FCalEM, FCalHad1, FCalHad2
        # max/min cell energies
        flagTool.MaxCellE = []
        flagTool.MaxCellE += [ 1e4*GeV,1e4*GeV,1e4*GeV,1e4*GeV ] # PreSamplB, EMB1, EMB2, EMB3
        flagTool.MaxCellE += [ 1e4*GeV,1e4*GeV,1e4*GeV,1e4*GeV ] # PreSamplE, EME1, EME2, EME3
        flagTool.MaxCellE += [ 1e4*GeV,1e4*GeV,1e4*GeV,1e4*GeV ] # HEC0, HEC1, HEC2, HEC3
        flagTool.MaxCellE += [ 1e4*GeV,1e4*GeV,1e4*GeV ] # TileBar0, TileBar1, TileBar2
        flagTool.MaxCellE += [ 1e4*GeV,1e4*GeV,1e4*GeV ] # TileGap0, TileGap1, TileGap2
        flagTool.MaxCellE += [ 1e4*GeV,1e4*GeV,1e4*GeV ] # TileExt0, TileExt1, TileExt2
        flagTool.MaxCellE += [ 1e4*GeV,1e4*GeV,1e4*GeV ] # FCalEM, FCalHad1, FCalHad2
        flagTool.MinCellE = []
        flagTool.MinCellE += [ 0.0*GeV,0.0*GeV,0.0*GeV,0.0*GeV ] # PreSamplB, EMB1, EMB2, EMB3
        flagTool.MinCellE += [ 0.0*GeV,0.0*GeV,0.0*GeV,0.0*GeV ] # PreSamplE, EME1, EME2, EME3
        flagTool.MinCellE += [ 0.0*GeV,0.0*GeV,0.0*GeV,0.0*GeV ] # HEC0, HEC1, HEC2, HEC3
        flagTool.MinCellE += [ 0.0*GeV,0.0*GeV,0.0*GeV ] # TileBar0, TileBar1, TileBar2
        flagTool.MinCellE += [ 0.0*GeV,0.0*GeV,0.0*GeV ] # TileGap0, TileGap1, TileGap2
        flagTool.MinCellE += [ 0.0*GeV,0.0*GeV,0.0*GeV ] # TileExt0, TileExt1, TileExt2
        flagTool.MinCellE += [ 0.0*GeV,0.0*GeV,0.0*GeV ] # FCalEM, FCalHad1, FCalHad2
        # max/min cell times
        flagTool.MaxCellTime = []
        flagTool.MaxCellTime += [ +10*nanosecond,+10*nanosecond,+10*nanosecond,+10*nanosecond ] # PreSamplB, EMB1, EMB2, EMB3
        flagTool.MaxCellTime += [ +10*nanosecond,+10*nanosecond,+10*nanosecond,+10*nanosecond ] # PreSamplE, EME1, EME2, EME3
        flagTool.MaxCellTime += [ +10*nanosecond,+10*nanosecond,+10*nanosecond,+10*nanosecond ] # HEC0, HEC1, HEC2, HEC3
        flagTool.MaxCellTime += [ +10*nanosecond,+10*nanosecond,+10*nanosecond ] # TileBar0, TileBar1, TileBar2
        flagTool.MaxCellTime += [ +10*nanosecond,+10*nanosecond,+10*nanosecond ] # TileGap0, TileGap1, TileGap2
        flagTool.MaxCellTime += [ +10*nanosecond,+10*nanosecond,+10*nanosecond ] # TileExt0, TileExt1, TileExt2
        flagTool.MaxCellTime += [ +10*nanosecond,+10*nanosecond,+10*nanosecond ] # FCalEM, FCalHad1, FCalHad2
        flagTool.MinCellTime = []
        flagTool.MinCellTime += [ -10*nanosecond,-10*nanosecond,-10*nanosecond,-10*nanosecond ] # PreSamplB, EMB1, EMB2, EMB3
        flagTool.MinCellTime += [ -10*nanosecond,-10*nanosecond,-10*nanosecond,-10*nanosecond ] # PreSamplE, EME1, EME2, EME3
        flagTool.MinCellTime += [ -10*nanosecond,-10*nanosecond,-10*nanosecond,-10*nanosecond ] # HEC0, HEC1, HEC2, HEC3
        flagTool.MinCellTime += [ -10*nanosecond,-10*nanosecond,-10*nanosecond ] # TileBar0, TileBar1, TileBar2
        flagTool.MinCellTime += [ -10*nanosecond,-10*nanosecond,-10*nanosecond ] # TileGap0, TileGap1, TileGap2
        flagTool.MinCellTime += [ -10*nanosecond,-10*nanosecond,-10*nanosecond ] # TileExt0, TileExt1, TileExt2
        flagTool.MinCellTime += [ -10*nanosecond,-10*nanosecond,-10*nanosecond ] # FCalEM, FCalHad1, FCalHad2
        # max cell chi-square
        flagTool.WorstCellQuality = []
        flagTool.WorstCellQuality += [ 4e3,4e3,4e3,4e3 ] # PreSamplB, EMB1, EMB2, EMB3
        flagTool.WorstCellQuality += [ 4e3,4e3,4e3,4e3 ] # PreSamplE, EME1, EME2, EME3
        flagTool.WorstCellQuality += [ 4e3,4e3,4e3,4e3 ] # HEC0, HEC1, HEC2, HEC3
        flagTool.WorstCellQuality += [ 4e3,4e3,4e3 ] # TileBar0, TileBar1, TileBar2
        flagTool.WorstCellQuality += [ 4e3,4e3,4e3 ] # TileGap0, TileGap1, TileGap2
        flagTool.WorstCellQuality += [ 4e3,4e3,4e3 ] # TileExt0, TileExt1, TileExt2
        flagTool.WorstCellQuality += [ 4e3,4e3,4e3 ] # FCalEM, FCalHad1, FCalHad2

        ## chain of tools
        self.Tools = []
        self.Tools += [ clusterTool ]
        self.Tools += [ flagTool ]
        self.Tools += [ helperTool ]

        # component flags (-1 means skip)
        self.ComponentFlags = []
        self.ComponentFlags += [ 0,0,0,0 ] # PreSamplB, EMB1, EMB2, EMB3
        self.ComponentFlags += [ 0,0,0,0 ] # PreSamplE, EME1, EME2, EME3
        self.ComponentFlags += [ 0,0,0,0 ] # HEC0, HEC1, HEC2, HEC3
        self.ComponentFlags += [ 0,0,0 ]   # TileBar0, TileBar1, TileBar2
        self.ComponentFlags += [ 0,0,0 ]   # TileGap0, TileGap1, TileGap2
        self.ComponentFlags += [ 0,0,0 ]   # TileExt0, TileExt1, TileExt2
        self.ComponentFlags += [ 0,0,0 ]   # FCalEM, FCalHad1, FCalHad2
        self.ComponentFlags += [ 0 ]       # EM Topo
        self.ComponentFlags += [ 0,0 ]
        self.ComponentFlags += [ 0,0 ]
        self.ComponentFlags += [ 0 ]       # Had Topo
        self.ComponentFlags += [ 0,0 ]
        self.ComponentFlags += [ 0,0 ]
        self.ComponentFlags += [ 0 ]       # Jet
        self.ComponentFlags += [ 0,0 ]
        self.ComponentFlags += [ 0,0 ]
        self.ComponentFlags += [ 0 ]       # PUC
        self.ComponentFlags += [ 0 ]       # PUC prior correction
        self.ComponentFlags += [ 0 ]       # Muons
        # calibration: constant term (MeV)
        self.ComponentCalib0 = []
        self.ComponentCalib0 += [ 0,0,0,0 ] # PreSamplB, EMB1, EMB2, EMB3
        self.ComponentCalib0 += [ 0,0,0,0 ] # PreSamplE, EME1, EME2, EME3
        self.ComponentCalib0 += [ 0,0,0,0 ] # HEC0, HEC1, HEC2, HEC3
        self.ComponentCalib0 += [ 0,0,0 ]   # TileBar0, TileBar1, TileBar2
        self.ComponentCalib0 += [ 0,0,0 ]   # TileGap0, TileGap1, TileGap2
        self.ComponentCalib0 += [ 0,0,0 ]   # TileExt0, TileExt1, TileExt2
        self.ComponentCalib0 += [ 0,0,0 ]   # FCalEM, FCalHad1, FCalHad2
        self.ComponentCalib0 += [ 0 ]       # EM Topo
        self.ComponentCalib0 += [ 0, 0 ]
        self.ComponentCalib0 += [ 0, 0 ]
        self.ComponentCalib0 += [ 0 ]       # Had Topo
        self.ComponentCalib0 += [ 0, 0 ]
        self.ComponentCalib0 += [ 0, 0 ]
        self.ComponentCalib0 += [ 0 ]       # Jet
        self.ComponentCalib0 += [ 0, 0 ]
        self.ComponentCalib0 += [ 0, 0 ]
        self.ComponentCalib0 += [ 0 ]       # PUC
        self.ComponentCalib0 += [ 0 ]       # PUC prior correction
        self.ComponentCalib0 += [ 0 ]       # Muons
        # calibration: multiplicative constant
        self.ComponentCalib1 = []
        self.ComponentCalib1 += [ 1.00,1.00,1.00,1.00 ] # PreSamplB, EMB1, EMB2, EMB3
        self.ComponentCalib1 += [ 1.00,1.00,1.00,1.00 ] # PreSamplE, EME1, EME2, EME3
        self.ComponentCalib1 += [ 1.00,1.00,1.00,1.00 ] # HEC0, HEC1, HEC2, HEC3
        self.ComponentCalib1 += [ 1.00,1.00,1.00 ]      # TileBar0, TileBar1, TileBar2
        self.ComponentCalib1 += [ 1.00,1.00,1.00 ]      # TileGap0, TileGap1, TileGap2
        self.ComponentCalib1 += [ 1.00,1.00,1.00 ]      # TileExt0, TileExt1, TileExt2
        self.ComponentCalib1 += [ 1.00,1.00,1.00 ]      # FCalEM, FCalHad1, FCalHad2
        self.ComponentCalib1 += [ 1.00 ]                # EM Topo
        self.ComponentCalib1 += [ 1.00,1.00 ]
        self.ComponentCalib1 += [ 1.00,1.00 ]
        self.ComponentCalib1 += [ 1.00 ]                # Had Topo
        self.ComponentCalib1 += [ 1.00,1.00 ]
        self.ComponentCalib1 += [ 1.00,1.00 ]
        self.ComponentCalib1 += [ 1.00 ]                # Jet
        self.ComponentCalib1 += [ 1.00,1.00 ]
        self.ComponentCalib1 += [ 1.00,1.00 ]
        self.ComponentCalib1 += [ 1.00 ]                # PUC
        self.ComponentCalib1 += [ 1.00 ]                # PUC prior correction
        self.ComponentCalib1 += [ 1.00 ]                # Muons


        from TrigEFMissingET.TrigEFMissingETMonitoring import TrigEFMissingETValidationMonitoring_other, TrigEFMissingETOnlineMonitoring_other, TrigEFMissingETCosmicMonitoring_other
        validation = TrigEFMissingETValidationMonitoring_other()
        online = TrigEFMissingETOnlineMonitoring_other()
        cosmic = TrigEFMissingETCosmicMonitoring_other()

        self.AthenaMonTools = [ validation, online, cosmic]

##### Use topo. clusters for noise suppression #####
class EFMissingET_Fex_topoClustersPUC (EFMissingETBase):
    __slots__ = []
    def __init__ (self, name="EFMissingET_Fex_topoClustersPUC"):
        super(EFMissingET_Fex_topoClustersPUC, self).__init__(name)

        # name of TrigMissingET object
        self.MissingETOutputKey = "TrigEFMissingET_topocl_PUC"
        self.doTopoClusters = True
        self.doPUC = True

        # tools
        clusterTool = EFMissingETFromClustersPUC("TheClusterToolPUC")
        flagTool =   EFMissingETFlags("TheFlagsTool")
        helperTool = EFMissingETFromHelper("TheHelperTool")
        #
        clusterTool.ParentFexName = name
        flagTool.ParentFexName = name
        helperTool.ParentFexName = name
        
        clusterTool.SubtractPileup = True


        is2016 = (TriggerFlags.run2Config() == '2016')


        clusterTool.use2016Algo = is2016
# N.B. - defaults for 2016 running: nSigma = 3.2 and varRhoScale = 4.0
# N.B. - defaults for 2017 running: nSigma = 5.0 and varRhoScale = 1.0
        clusterTool.nSigma = 3.2 if is2016 else 5.0
        clusterTool.varRhoScale = 4.0 if is2016 else 1.0
        clusterTool.aveEclusPU = 10000.0
        clusterTool.towerWidthInput = 0.7
        clusterTool.EtaRange = 5.0
        clusterTool.resE = 15.81
        clusterTool.resEfloor = 50.0
        clusterTool.trimFactor = 0.90

        # fraction of energy deposited in EM samplings
        flagTool.MaxEMfraction = 1.0
        flagTool.MinEMfraction = 0.0
        flagTool.MaxTileGapEratio = 1.0
        # max/min energy ratios from each subdet.
        flagTool.MaxSumEratioInEMB = 1.0
        flagTool.MaxSumEratioInEME = 1.0
        flagTool.MaxSumEratioInHEC = 1.0
        flagTool.MaxSumEratioInTileBar = 1.0
        flagTool.MaxSumEratioInTileGap = 1.0
        flagTool.MaxSumEratioInTileExt = 1.0
        flagTool.MaxSumEratioInFCal = 1.0
        flagTool.MinSumEratioInEMB = 0.0
        flagTool.MinSumEratioInEME = 0.0
        flagTool.MinSumEratioInHEC = 0.0
        flagTool.MinSumEratioInTileBar = 0.0
        flagTool.MinSumEratioInTileGap = 0.0
        flagTool.MinSumEratioInTileExt = 0.0
        flagTool.MinSumEratioInTileExt = 0.0
        # max/min comp energies
        flagTool.MaxCompE = []
        flagTool.MaxCompE += [ 1e4*GeV,1e4*GeV,1e4*GeV,1e4*GeV ] # PreSamplB, EMB1, EMB2, EMB3
        flagTool.MaxCompE += [ 1e4*GeV,1e4*GeV,1e4*GeV,1e4*GeV ] # PreSamplE, EME1, EME2, EME3
        flagTool.MaxCompE += [ 1e4*GeV,1e4*GeV,1e4*GeV,1e4*GeV ] # HEC0, HEC1, HEC2, HEC3
        flagTool.MaxCompE += [ 1e4*GeV,1e4*GeV,1e4*GeV ] # TileBar0, TileBar1, TileBar2
        flagTool.MaxCompE += [ 1e4*GeV,1e4*GeV,1e4*GeV ] # TileGap0, TileGap1, TileGap2
        flagTool.MaxCompE += [ 1e4*GeV,1e4*GeV,1e4*GeV ] # TileExt0, TileExt1, TileExt2
        flagTool.MaxCompE += [ 1e4*GeV,1e4*GeV,1e4*GeV ] # FCalEM, FCalHad1, FCalHad2
        flagTool.MinCompE = []
        flagTool.MinCompE += [ 0.0*GeV,0.0*GeV,0.0*GeV,0.0*GeV ] # PreSamplB, EMB1, EMB2, EMB3
        flagTool.MinCompE += [ 0.0*GeV,0.0*GeV,0.0*GeV,0.0*GeV ] # PreSamplE, EME1, EME2, EME3
        flagTool.MinCompE += [ 0.0*GeV,0.0*GeV,0.0*GeV,0.0*GeV ] # HEC0, HEC1, HEC2, HEC3
        flagTool.MinCompE += [ 0.0*GeV,0.0*GeV,0.0*GeV ] # TileBar0, TileBar1, TileBar2
        flagTool.MinCompE += [ 0.0*GeV,0.0*GeV,0.0*GeV ] # TileGap0, TileGap1, TileGap2
        flagTool.MinCompE += [ 0.0*GeV,0.0*GeV,0.0*GeV ] # TileExt0, TileExt1, TileExt2
        flagTool.MinCompE += [ 0.0*GeV,0.0*GeV,0.0*GeV ] # FCalEM, FCalHad1, FCalHad2
        # max/min cell energies
        flagTool.MaxCellE = []
        flagTool.MaxCellE += [ 1e4*GeV,1e4*GeV,1e4*GeV,1e4*GeV ] # PreSamplB, EMB1, EMB2, EMB3
        flagTool.MaxCellE += [ 1e4*GeV,1e4*GeV,1e4*GeV,1e4*GeV ] # PreSamplE, EME1, EME2, EME3
        flagTool.MaxCellE += [ 1e4*GeV,1e4*GeV,1e4*GeV,1e4*GeV ] # HEC0, HEC1, HEC2, HEC3
        flagTool.MaxCellE += [ 1e4*GeV,1e4*GeV,1e4*GeV ] # TileBar0, TileBar1, TileBar2
        flagTool.MaxCellE += [ 1e4*GeV,1e4*GeV,1e4*GeV ] # TileGap0, TileGap1, TileGap2
        flagTool.MaxCellE += [ 1e4*GeV,1e4*GeV,1e4*GeV ] # TileExt0, TileExt1, TileExt2
        flagTool.MaxCellE += [ 1e4*GeV,1e4*GeV,1e4*GeV ] # FCalEM, FCalHad1, FCalHad2
        flagTool.MinCellE = []
        flagTool.MinCellE += [ 0.0*GeV,0.0*GeV,0.0*GeV,0.0*GeV ] # PreSamplB, EMB1, EMB2, EMB3
        flagTool.MinCellE += [ 0.0*GeV,0.0*GeV,0.0*GeV,0.0*GeV ] # PreSamplE, EME1, EME2, EME3
        flagTool.MinCellE += [ 0.0*GeV,0.0*GeV,0.0*GeV,0.0*GeV ] # HEC0, HEC1, HEC2, HEC3
        flagTool.MinCellE += [ 0.0*GeV,0.0*GeV,0.0*GeV ] # TileBar0, TileBar1, TileBar2
        flagTool.MinCellE += [ 0.0*GeV,0.0*GeV,0.0*GeV ] # TileGap0, TileGap1, TileGap2
        flagTool.MinCellE += [ 0.0*GeV,0.0*GeV,0.0*GeV ] # TileExt0, TileExt1, TileExt2
        flagTool.MinCellE += [ 0.0*GeV,0.0*GeV,0.0*GeV ] # FCalEM, FCalHad1, FCalHad2
        # max/min cell times
        flagTool.MaxCellTime = []
        flagTool.MaxCellTime += [ +10*nanosecond,+10*nanosecond,+10*nanosecond,+10*nanosecond ] # PreSamplB, EMB1, EMB2, EMB3
        flagTool.MaxCellTime += [ +10*nanosecond,+10*nanosecond,+10*nanosecond,+10*nanosecond ] # PreSamplE, EME1, EME2, EME3
        flagTool.MaxCellTime += [ +10*nanosecond,+10*nanosecond,+10*nanosecond,+10*nanosecond ] # HEC0, HEC1, HEC2, HEC3
        flagTool.MaxCellTime += [ +10*nanosecond,+10*nanosecond,+10*nanosecond ] # TileBar0, TileBar1, TileBar2
        flagTool.MaxCellTime += [ +10*nanosecond,+10*nanosecond,+10*nanosecond ] # TileGap0, TileGap1, TileGap2
        flagTool.MaxCellTime += [ +10*nanosecond,+10*nanosecond,+10*nanosecond ] # TileExt0, TileExt1, TileExt2
        flagTool.MaxCellTime += [ +10*nanosecond,+10*nanosecond,+10*nanosecond ] # FCalEM, FCalHad1, FCalHad2
        flagTool.MinCellTime = []
        flagTool.MinCellTime += [ -10*nanosecond,-10*nanosecond,-10*nanosecond,-10*nanosecond ] # PreSamplB, EMB1, EMB2, EMB3
        flagTool.MinCellTime += [ -10*nanosecond,-10*nanosecond,-10*nanosecond,-10*nanosecond ] # PreSamplE, EME1, EME2, EME3
        flagTool.MinCellTime += [ -10*nanosecond,-10*nanosecond,-10*nanosecond,-10*nanosecond ] # HEC0, HEC1, HEC2, HEC3
        flagTool.MinCellTime += [ -10*nanosecond,-10*nanosecond,-10*nanosecond ] # TileBar0, TileBar1, TileBar2
        flagTool.MinCellTime += [ -10*nanosecond,-10*nanosecond,-10*nanosecond ] # TileGap0, TileGap1, TileGap2
        flagTool.MinCellTime += [ -10*nanosecond,-10*nanosecond,-10*nanosecond ] # TileExt0, TileExt1, TileExt2
        flagTool.MinCellTime += [ -10*nanosecond,-10*nanosecond,-10*nanosecond ] # FCalEM, FCalHad1, FCalHad2
        # max cell chi-square
        flagTool.WorstCellQuality = []
        flagTool.WorstCellQuality += [ 4e3,4e3,4e3,4e3 ] # PreSamplB, EMB1, EMB2, EMB3
        flagTool.WorstCellQuality += [ 4e3,4e3,4e3,4e3 ] # PreSamplE, EME1, EME2, EME3
        flagTool.WorstCellQuality += [ 4e3,4e3,4e3,4e3 ] # HEC0, HEC1, HEC2, HEC3
        flagTool.WorstCellQuality += [ 4e3,4e3,4e3 ] # TileBar0, TileBar1, TileBar2
        flagTool.WorstCellQuality += [ 4e3,4e3,4e3 ] # TileGap0, TileGap1, TileGap2
        flagTool.WorstCellQuality += [ 4e3,4e3,4e3 ] # TileExt0, TileExt1, TileExt2
        flagTool.WorstCellQuality += [ 4e3,4e3,4e3 ] # FCalEM, FCalHad1, FCalHad2

        ## chain of tools
        self.Tools = []
        self.Tools += [ clusterTool ]
        self.Tools += [ flagTool ]
        self.Tools += [ helperTool ]

        # component flags (-1 means skip)
        self.ComponentFlags = []
        self.ComponentFlags += [ 0,0,0,0 ] # PreSamplB, EMB1, EMB2, EMB3
        self.ComponentFlags += [ 0,0,0,0 ] # PreSamplE, EME1, EME2, EME3
        self.ComponentFlags += [ 0,0,0,0 ] # HEC0, HEC1, HEC2, HEC3
        self.ComponentFlags += [ 0,0,0 ]   # TileBar0, TileBar1, TileBar2
        self.ComponentFlags += [ 0,0,0 ]   # TileGap0, TileGap1, TileGap2
        self.ComponentFlags += [ 0,0,0 ]   # TileExt0, TileExt1, TileExt2
        self.ComponentFlags += [ 0,0,0 ]   # FCalEM, FCalHad1, FCalHad2
        self.ComponentFlags += [ 0 ]       # EM Topo
        self.ComponentFlags += [ 0,0 ]
        self.ComponentFlags += [ 0,0 ]
        self.ComponentFlags += [ 0 ]       # Had Topo
        self.ComponentFlags += [ 0,0 ]
        self.ComponentFlags += [ 0,0 ]
        self.ComponentFlags += [ 0 ]       # Jet
        self.ComponentFlags += [ 0,0 ]
        self.ComponentFlags += [ 0,0 ]
        self.ComponentFlags += [ 0 ]       # PUC
        self.ComponentFlags += [ 0 ]       # PUC prior correction
        self.ComponentFlags += [ 0 ]       # Muons
        # calibration: constant term (MeV)
        self.ComponentCalib0 = []
        self.ComponentCalib0 += [ 0,0,0,0 ] # PreSamplB, EMB1, EMB2, EMB3
        self.ComponentCalib0 += [ 0,0,0,0 ] # PreSamplE, EME1, EME2, EME3
        self.ComponentCalib0 += [ 0,0,0,0 ] # HEC0, HEC1, HEC2, HEC3
        self.ComponentCalib0 += [ 0,0,0 ]   # TileBar0, TileBar1, TileBar2
        self.ComponentCalib0 += [ 0,0,0 ]   # TileGap0, TileGap1, TileGap2
        self.ComponentCalib0 += [ 0,0,0 ]   # TileExt0, TileExt1, TileExt2
        self.ComponentCalib0 += [ 0,0,0 ]   # FCalEM, FCalHad1, FCalHad2
        self.ComponentCalib0 += [ 0 ]       # EM Topo
        self.ComponentCalib0 += [ 0, 0 ]
        self.ComponentCalib0 += [ 0, 0 ]
        self.ComponentCalib0 += [ 0 ]       # Had Topo
        self.ComponentCalib0 += [ 0, 0 ]
        self.ComponentCalib0 += [ 0, 0 ]
        self.ComponentCalib0 += [ 0 ]       # Jet
        self.ComponentCalib0 += [ 0, 0 ]
        self.ComponentCalib0 += [ 0, 0 ]
        self.ComponentCalib0 += [ 0 ]       # PUC
        self.ComponentCalib0 += [ 0 ]       # PUC prior correction
        self.ComponentCalib0 += [ 0 ]       # Muons
        # calibration: multiplicative constant
        self.ComponentCalib1 = []
        self.ComponentCalib1 += [ 1.00,1.00,1.00,1.00 ] # PreSamplB, EMB1, EMB2, EMB3
        self.ComponentCalib1 += [ 1.00,1.00,1.00,1.00 ] # PreSamplE, EME1, EME2, EME3
        self.ComponentCalib1 += [ 1.00,1.00,1.00,1.00 ] # HEC0, HEC1, HEC2, HEC3
        self.ComponentCalib1 += [ 1.00,1.00,1.00 ]      # TileBar0, TileBar1, TileBar2
        self.ComponentCalib1 += [ 1.00,1.00,1.00 ]      # TileGap0, TileGap1, TileGap2
        self.ComponentCalib1 += [ 1.00,1.00,1.00 ]      # TileExt0, TileExt1, TileExt2
        self.ComponentCalib1 += [ 1.00,1.00,1.00 ]      # FCalEM, FCalHad1, FCalHad2
        self.ComponentCalib1 += [ 1.00 ]                # EM Topo
        self.ComponentCalib1 += [ 1.00,1.00 ]
        self.ComponentCalib1 += [ 1.00,1.00 ]
        self.ComponentCalib1 += [ 1.00 ]                # Had Topo
        self.ComponentCalib1 += [ 1.00,1.00 ]
        self.ComponentCalib1 += [ 1.00,1.00 ]
        self.ComponentCalib1 += [ 1.00 ]                # Jet
        self.ComponentCalib1 += [ 1.00,1.00 ]
        self.ComponentCalib1 += [ 1.00,1.00 ]
        self.ComponentCalib1 += [ 1.00 ]                # PUC
        self.ComponentCalib1 += [ 1.00 ]                # PUC prior correction
        self.ComponentCalib1 += [ 1.00 ]                # Muons


        from TrigEFMissingET.TrigEFMissingETMonitoring import TrigEFMissingETValidationMonitoring_other, TrigEFMissingETOnlineMonitoring_other, TrigEFMissingETCosmicMonitoring_other
        validation = TrigEFMissingETValidationMonitoring_other()
        online = TrigEFMissingETOnlineMonitoring_other()
        cosmic = TrigEFMissingETCosmicMonitoring_other()

        self.AthenaMonTools = [ validation, online, cosmic]

##### loop over jets #####
class EFMissingET_Fex_Jets (EFMissingETBase):
    __slots__ = []
    def __init__ (self, name="EFMissingET_Fex_Jets", extraCalib = ""):
        super(EFMissingET_Fex_Jets, self).__init__(name)

        # name of TrigMissingET object
        self.MissingETOutputKey = "TrigEFMissingET_mht{0}".format(extraCalib)
        self.doJets = True
                
        # tools
        febTool    = EFMissingETFromFEBHeader("TheFEBTool") 
        jetTool    = EFMissingETFromJets("TheJetTool")
        flagTool   = EFMissingETFlags("TheFlagsTool")
        helperTool = EFMissingETFromHelper("TheHelperTool")
        #
        febTool.ParentFexName = name
        jetTool.ParentFexName = name
        flagTool.ParentFexName = name
        helperTool.ParentFexName = name
        #
        
        ## Configuration of jet fex
        jetTool.EtaSeparation = 2.2
        jetTool.CentralpTCut = 0.0
        jetTool.ForwardpTCut = 0.0
        jetTool.ApplyTileGap3Correction = TriggerFlags.run2Config() != '2016' # Do not apply the TileGap3 correction for 2015+2016 data
        
        ## chain of tools
        self.Tools = []
        self.Tools += [ jetTool ]
        self.Tools += [ flagTool ]
        self.Tools += [ helperTool ]


        from TrigEFMissingET.TrigEFMissingETMonitoring import TrigEFMissingETValidationMonitoring_alt, TrigEFMissingETOnlineMonitoring_alt, TrigEFMissingETCosmicMonitoring_alt
        validation = TrigEFMissingETValidationMonitoring_alt()
        online = TrigEFMissingETOnlineMonitoring_alt()
        cosmic = TrigEFMissingETCosmicMonitoring_alt()

        self.AthenaMonTools = [ validation, online, cosmic]

##### loop over tracks and jets #####
class EFMissingET_Fex_TrackAndJets (EFMissingETBase):
    __slots__ = []
    def __init__ (self, name="EFMissingET_Fex_TrackAndJets"):
        super(EFMissingET_Fex_TrackAndJets, self).__init__(name)

        # name of TrigMissingET object
        self.MissingETOutputKey = "TrigEFMissingET_trkmht"
        self.doJets = True
        self.doTracks = True

<<<<<<< HEAD
=======


>>>>>>> 179992b1
        # tools
        febTool    = EFMissingETFromFEBHeader("TheFEBTool")
        jetTool    = EFMissingETFromTrackAndJets("TheTrackAndJetTool")
        flagTool   = EFMissingETFlags("TheFlagsTool")
        helperTool = EFMissingETFromHelper("TheHelperTool")
        #
        febTool.ParentFexName = name
        jetTool.ParentFexName = name
        flagTool.ParentFexName = name
        helperTool.ParentFexName = name
        #

        ## Configuration of jet fex
        jetTool.EtaSeparation = 2.2
        jetTool.CentralpTCut = 25 #GeV
        jetTool.ForwardpTCut = 0.0
        jetTool.TrackpTCut = 1 #GeV
        jetTool.CentralJetJVTCut = 0.9
        jetTool.TrackSelectionTool.CutLevel = "Loose"
        jetTool.TrackSelectionTool.maxZ0SinTheta = 1.5
        jetTool.TrackSelectionTool.maxD0overSigmaD0 = 3
        jetTool.MuonTrackSelectionTool.CutLevel = "LooseMuon"
        jetTool.MuonTrackSelectionTool.maxZ0SinTheta = 1.5
        jetTool.MuonTrackSelectionTool.maxD0overSigmaD0 = 3

<<<<<<< HEAD
=======


>>>>>>> 179992b1
        ## chain of tools
        self.Tools = []
        self.Tools += [ jetTool ]
        self.Tools += [ flagTool ]
        self.Tools += [ helperTool ]

<<<<<<< HEAD
=======

>>>>>>> 179992b1
        from TrigEFMissingET.TrigEFMissingETMonitoring import TrigEFMissingETValidationMonitoring_alt, TrigEFMissingETOnlineMonitoring_alt, TrigEFMissingETCosmicMonitoring_alt
        validation = TrigEFMissingETValidationMonitoring_alt()
        online = TrigEFMissingETOnlineMonitoring_alt()
        cosmic = TrigEFMissingETCosmicMonitoring_alt()

        self.AthenaMonTools = [ validation, online, cosmic]

##### THE DEFAULT FEX #####
class EFMissingET_Fex (EFMissingET_Fex_2sidednoiseSupp):
    __slots__ = []
    def __init__ (self, name="EFMissingET_Fex"):
        super(EFMissingET_Fex, self).__init__(name)

        # name of TrigMissingET object
        self.MissingETOutputKey = "TrigEFMissingET"<|MERGE_RESOLUTION|>--- conflicted
+++ resolved
@@ -8,6 +8,7 @@
 from TrigEFMissingET.TrigEFMissingETConf import EFMissingETFromClustersPS
 from TrigEFMissingET.TrigEFMissingETConf import EFMissingETFromClustersPUC
 from TrigEFMissingET.TrigEFMissingETConf import EFMissingETFromJets
+from TrigEFMissingET.TrigEFMissingETConf import EFMissingETFromTrackAndJets
 from TrigEFMissingET.TrigEFMissingETConf import EFMissingETFlags
 from TrigEFMissingET.TrigEFMissingETConf import EFMissingETFromHelper
 
@@ -1427,11 +1428,6 @@
         self.doJets = True
         self.doTracks = True
 
-<<<<<<< HEAD
-=======
-
-
->>>>>>> 179992b1
         # tools
         febTool    = EFMissingETFromFEBHeader("TheFEBTool")
         jetTool    = EFMissingETFromTrackAndJets("TheTrackAndJetTool")
@@ -1457,21 +1453,12 @@
         jetTool.MuonTrackSelectionTool.maxZ0SinTheta = 1.5
         jetTool.MuonTrackSelectionTool.maxD0overSigmaD0 = 3
 
-<<<<<<< HEAD
-=======
-
-
->>>>>>> 179992b1
         ## chain of tools
         self.Tools = []
         self.Tools += [ jetTool ]
         self.Tools += [ flagTool ]
         self.Tools += [ helperTool ]
 
-<<<<<<< HEAD
-=======
-
->>>>>>> 179992b1
         from TrigEFMissingET.TrigEFMissingETMonitoring import TrigEFMissingETValidationMonitoring_alt, TrigEFMissingETOnlineMonitoring_alt, TrigEFMissingETCosmicMonitoring_alt
         validation = TrigEFMissingETValidationMonitoring_alt()
         online = TrigEFMissingETOnlineMonitoring_alt()
