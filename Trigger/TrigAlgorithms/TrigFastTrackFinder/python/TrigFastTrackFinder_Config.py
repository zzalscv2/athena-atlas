# Copyright (C) 2002-2020 CERN for the benefit of the ATLAS collaboration

from TrigFastTrackFinder.TrigFastTrackFinderConf import TrigFastTrackFinder

from TrigOnlineSpacePointTool.TrigOnlineSpacePointToolConf import TrigL2LayerNumberTool

from AthenaMonitoringKernel.GenericMonitoringTool import GenericMonitoringTool

class TrigFastTrackFinderMonitoring(GenericMonitoringTool):
    def __init__ (self, name, doResMon=False):
        type = name
        name = "TrigFastTrackFinder_" + type
        super(TrigFastTrackFinderMonitoring, self).__init__(name)
        self.HistPath = name
        self.addSPHistograms(type)
        self.addDataErrorHistograms()
        self.addTimingHistograms(type)
        self.addTrackHistograms(type)
        if doResMon:
            self.addResidualHistograms()
        if type=='fullScanUTT':
            self.addUTTHistograms()

    def addSPHistograms(self, type):
        if type=='FS' or type=='JetFS' or type=='FullScan' or type=='fullScan' or type=='fullScanUTT':
            self.defineHistogram('roi_nSPsPIX', path='EXPERT',type='TH1F',title="Number of Pixel SPs", xbins = 500, xmin=-0.5, xmax=49999.5)
            self.defineHistogram('roi_nSPsSCT', path='EXPERT',type='TH1F',title="Number of SCT SPs", xbins = 500, xmin=-0.5, xmax=99999.5)
            self.defineHistogram('roi_phiWidth',path='EXPERT',type='TH1F',title="Phi width of the input RoI",xbins = 100, xmin=0, xmax=6.4)
            self.defineHistogram('roi_etaWidth',path='EXPERT',type='TH1F',title="Eta width of the input RoI",xbins = 100, xmin=0, xmax=5)
        else:
            self.defineHistogram('roi_nSPsPIX', path='EXPERT',type='TH1F',title="Number of Pixel SPs", xbins = 50, xmin=-0.5, xmax=4999.5)
            self.defineHistogram('roi_nSPsSCT', path='EXPERT',type='TH1F',title="Number of SCT SPs", xbins = 50, xmin=-0.5, xmax=4999.5)
            self.defineHistogram('roi_phiWidth',path='EXPERT',type='TH1F',title="Phi width of the input RoI",xbins = 100, xmin=0, xmax=1.0)
            self.defineHistogram('roi_etaWidth',path='EXPERT',type='TH1F',title="Eta width of the input RoI",xbins = 100, xmin=0, xmax=1.0)

        self.defineHistogram('roi_eta',     path='EXPERT',type='TH1F',title='Eta of the input RoI;;Entries', xbins=100, xmin=-5, xmax=5)
        self.defineHistogram('roi_phi',     path='EXPERT',type='TH1F',title="Phi of the input RoI",xbins = 100, xmin=-3.2, xmax=3.2)
        self.defineHistogram('roi_z',       path='EXPERT',type='TH1F',title="z of the input RoI",xbins = 200, xmin=-400, xmax=400)
        self.defineHistogram('roi_zWidth',  path='EXPERT',type='TH1F',title="z width of the input RoI",xbins = 100, xmin=0, xmax=500)

    def addDataErrorHistograms(self):
        self.defineHistogram('roi_lastStageExecuted',path='EXPERT',type='TH1F',title="Last Step Successfully Executed", xbins = 8 , xmin=-0.5, xmax=7.5,
                             xlabels=["Start","GetRoI","GetSPs","ZFinder","Triplets","TrackMaker","TrackFitter","TrackConverter"])

    def addTimingHistograms(self, type):
        if type=='FS' or type=='JetFS' or type=='FullScan' or type=='fullScan' or type=='fullScanUTT':
            self.defineHistogram('roi_nSPs, TIME_PattReco',   path='EXPERT',type='TH2F',title="PattReco time; nSPs",    xbins = 200, xmin=0.0, xmax=200000.0, ybins = 100, ymin=0.0, ymax=40000.0)
            self.defineHistogram('roi_nTracks, TIME_PattReco',path='EXPERT',type='TH2F',title="PattReco time; nTracks", xbins = 50,  xmin=0.0, xmax=10000.0,  ybins = 100, ymin=0.0, ymax=40000.0)
            self.defineHistogram('TIME_Total',             path='EXPERT',type='TH1F',title="Total time (ms)",           xbins = 200, xmin=0.0, xmax=15000.0)
            self.defineHistogram('TIME_PattReco',             path='EXPERT',type='TH1F',title="Pure PattReco time (ms)",     xbins = 200, xmin=0.0, xmax=40000.0)
            self.defineHistogram('TIME_SpacePointConversion', path='EXPERT',type='TH1F',title="SP Conversion time (ms)",     xbins = 200, xmin=0.0, xmax=200.0)
            self.defineHistogram('TIME_ZFinder',              path='EXPERT',type='TH1F',title="ZFinder time (ms)",           xbins = 200, xmin=0.0, xmax=40000.0)
            self.defineHistogram('TIME_Triplets',             path='EXPERT',type='TH1F',title="Triplets Making time (ms)",   xbins = 200, xmin=0.0, xmax=40000.0)
            self.defineHistogram('TIME_CmbTrack',             path='EXPERT',type='TH1F',title="Combined Tracking time (ms)", xbins = 200, xmin=0.0, xmax=40000.0)
            self.defineHistogram('TIME_TrackFitter',          path='EXPERT',type='TH1F',title="Track Fitter time (ms)",      xbins = 200, xmin=0.0, xmax=2000.0)
            if type=='fullScanUTT':
                self.defineHistogram('TIME_JseedHitDV',       path='EXPERT',type='TH1F',title="Jet-seeded Hit DV (ms)",      xbins = 200, xmin=0.0, xmax=200.0)
                self.defineHistogram('TIME_dEdxTrk',          path='EXPERT',type='TH1F',title="Large dEdx search (ms)",      xbins = 200, xmin=0.0, xmax=20.0)
        elif type=='fullScanLRT':
            self.defineHistogram('roi_nSPs, TIME_PattReco',   path='EXPERT',type='TH2F',title="PattReco time; nSPs",    xbins = 200, xmin=0.0, xmax=3000.0, ybins = 100, ymin=0.0, ymax=500.0)
            self.defineHistogram('roi_nTracks, TIME_PattReco',path='EXPERT',type='TH2F',title="PattReco time; nTracks", xbins = 50,  xmin=0.0, xmax=200.0,  ybins = 100, ymin=0.0, ymax=500.0)
            self.defineHistogram('TIME_Total',             path='EXPERT',type='TH1F',title="Total time (ms)",           xbins = 200, xmin=0.0, xmax=5000.0)
            self.defineHistogram('TIME_PattReco',             path='EXPERT',type='TH1F',title="Pure PattReco time (ms)",     xbins = 200, xmin=0.0, xmax=500.0)
            self.defineHistogram('TIME_SpacePointConversion', path='EXPERT',type='TH1F',title="SP Conversion time (ms)",     xbins = 200, xmin=0.0, xmax=40.0)
            self.defineHistogram('TIME_ZFinder',              path='EXPERT',type='TH1F',title="ZFinder time (ms)",           xbins = 200, xmin=0.0, xmax=1000.0)
            self.defineHistogram('TIME_Triplets',             path='EXPERT',type='TH1F',title="Triplets Making time (ms)",   xbins = 200, xmin=0.0, xmax=400.0)
            self.defineHistogram('TIME_CmbTrack',             path='EXPERT',type='TH1F',title="Combined Tracking time (ms)", xbins = 200, xmin=0.0, xmax=400.0)
            self.defineHistogram('TIME_TrackFitter',          path='EXPERT',type='TH1F',title="Track Fitter time (ms)",      xbins = 200, xmin=0.0, xmax=200.0)
        else:
            self.defineHistogram('roi_nSPs, TIME_PattReco',   path='EXPERT',type='TH2F',title="PattReco time; nSPs",    xbins = 200, xmin=0.0, xmax=3000.0, ybins = 100, ymin=0.0, ymax=400.0)
            self.defineHistogram('roi_nTracks, TIME_PattReco',path='EXPERT',type='TH2F',title="PattReco time; nTracks", xbins = 50,  xmin=0.0, xmax=200.0,  ybins = 100, ymin=0.0, ymax=400.0)
            self.defineHistogram('TIME_Total',             path='EXPERT',type='TH1F',title="Total time (ms)",           xbins = 200, xmin=0.0, xmax=5000.0)
            self.defineHistogram('TIME_PattReco',             path='EXPERT',type='TH1F',title="Pure PattReco time (ms)",     xbins = 200, xmin=0.0, xmax=400.0)
            self.defineHistogram('TIME_SpacePointConversion', path='EXPERT',type='TH1F',title="SP Conversion time (ms)",     xbins = 200, xmin=0.0, xmax=20.0)
            self.defineHistogram('TIME_ZFinder',              path='EXPERT',type='TH1F',title="ZFinder time (ms)",           xbins = 200, xmin=0.0, xmax=1000.0)
            self.defineHistogram('TIME_Triplets',             path='EXPERT',type='TH1F',title="Triplets Making time (ms)",   xbins = 200, xmin=0.0, xmax=400.0)
            self.defineHistogram('TIME_CmbTrack',             path='EXPERT',type='TH1F',title="Combined Tracking time (ms)", xbins = 200, xmin=0.0, xmax=400.0)
            self.defineHistogram('TIME_TrackFitter',          path='EXPERT',type='TH1F',title="Track Fitter time (ms)",      xbins = 200, xmin=0.0, xmax=200.0)



    def addTrackHistograms(self, type):
        if type=='FS' or type=='JetFS' or type=='FullScan' or type=='fullScan' or type=='fullScanUTT':
            self.defineHistogram('roi_nSeeds',     path='EXPERT',type='TH1F',title="Number of seeds",xbins = 1000, xmin=-0.5, xmax=99999.5)
            self.defineHistogram('roi_nTracks',    path='EXPERT',type='TH1F',title="Number of Tracks",xbins = 100, xmin=-0.5, xmax=9999.5)
        elif type=='fullScanLRT':
            self.defineHistogram('roi_nSeeds',     path='EXPERT',type='TH1F',title="Number of seeds",xbins = 1000, xmin=-0.5, xmax=99999.5)
            self.defineHistogram('roi_nTracks',    path='EXPERT',type='TH1F',title="Number of Tracks",xbins = 100, xmin=-0.5, xmax=5000.5)
        else:
            self.defineHistogram('roi_nSeeds',     path='EXPERT',type='TH1F',title="Number of seeds",xbins =  100, xmin=-0.5, xmax=4999.5)
            self.defineHistogram('roi_nTracks',    path='EXPERT',type='TH1F',title="Number of Tracks",xbins =  50, xmin=-0.5, xmax=199.5)

        self.defineHistogram('roi_nZvertices', path='EXPERT',type='TH1F',title="Number of z vertices",xbins = 60 ,  xmin=-0.5, xmax=49.5)
        self.defineHistogram('roi_zVertices',  path='EXPERT',type='TH1F',title="ZFinder Vertices",xbins = 501, xmin=-250, xmax=250)
        self.defineHistogram('roi_nTrk_zVtx',  path='EXPERT',type='TH1F',title="Ntrk ZFinder Vertices",xbins = 100, xmin=-0.5, xmax=49.5)
        self.defineHistogram('trk_nSiHits',    path='EXPERT',type='TH1F',title="Total number of Silicon Hits per Track",xbins = 20, xmin=-0.5, xmax=19.5)
        self.defineHistogram('trk_nPIXHits',   path='EXPERT',type='TH1F',title="Number of Pixel Hits per Track",xbins = 10, xmin=-0.5, xmax=9.5)
        self.defineHistogram('trk_nSCTHits',   path='EXPERT',type='TH1F',title="Number of SCT Hits per Track",xbins = 10, xmin=-0.5, xmax=9.5)
        self.defineHistogram('trk_chi2dof',    path='EXPERT',type='TH1F',title="ChiSqd / nDoF",xbins = 100, xmin=0.0, xmax=5)
        self.defineHistogram('trk_pt',         path='EXPERT',type='TH1F',title="pt",xbins = 100, xmin=-2.5e5, xmax=2.5e5)
        self.defineHistogram('trk_phi0',       path='EXPERT',type='TH1F',title="phi",xbins = 100, xmin=-3.2, xmax=3.2)
        self.defineHistogram('trk_eta',        path='EXPERT',type='TH1F',title="eta",xbins = 100, xmin=-5, xmax=5)
        self.defineHistogram('trk_dPhi0',      path='EXPERT',type='TH1F',title="dphi",xbins = 160, xmin=-0.8, xmax=0.8)
        self.defineHistogram('trk_dEta',       path='EXPERT',type='TH1F',title="deta",xbins = 160, xmin=-0.8, xmax=0.8)
        if type=="Cosmic":
            self.defineHistogram('trk_a0',     path='EXPERT',type='TH1F',title="a0",xbins = 100, xmin=-300, xmax=300)
            self.defineHistogram('trk_a0beam', path='EXPERT',type='TH1F',title="a0beam",xbins = 100, xmin=-300, xmax=300)
            self.defineHistogram('trk_z0',     path='EXPERT',type='TH1F',title="z0",xbins = 100, xmin=-800, xmax=800)
        elif type=='fullScanLRT':
            self.defineHistogram('trk_a0',     path='EXPERT',type='TH1F',title="a0",xbins = 100, xmin=-300, xmax=300)
            self.defineHistogram('trk_a0beam', path='EXPERT',type='TH1F',title="a0beam",xbins = 100, xmin=-300, xmax=300)
            self.defineHistogram('trk_z0',     path='EXPERT',type='TH1F',title="z0",xbins = 100, xmin=-550, xmax=550)
        else:
            self.defineHistogram('trk_a0',     path='EXPERT',type='TH1F',title="a0",xbins = 200, xmin=-10, xmax=10)
            self.defineHistogram('trk_a0beam', path='EXPERT',type='TH1F',title="a0beam",xbins = 200, xmin=-10, xmax=10)
            self.defineHistogram('trk_z0',     path='EXPERT',type='TH1F',title="z0",xbins = 200, xmin=-400, xmax=400)

    def addResidualHistograms(self):
        self.defineHistogram('layer_IBL',                 path='EXPERT',type='TH1F',title="IBL layer",xbins = 10, xmin=0., xmax=10.)
        self.defineHistogram('layer_PixB',                path='EXPERT',type='TH1F',title="Pixel Barrel layer",xbins = 10, xmin=0., xmax=10.)
        self.defineHistogram('layer_PixE',                path='EXPERT',type='TH1F',title="Pixel Endcap layer",xbins = 10, xmin=0., xmax=10.)
        self.defineHistogram('layer_SCTB',                path='EXPERT',type='TH1F',title="SCT Barrel layer",xbins = 10, xmin=0., xmax=10.)
        self.defineHistogram('layer_SCTE',                path='EXPERT',type='TH1F',title="SCT Endcap layer",xbins = 10, xmin=0., xmax=10.)
        #
        self.defineHistogram('hit_IBLPhiResidual',        path='EXPERT',type='TH1F',title="IBL hit-track phi residual",xbins = 100, xmin=-0.5, xmax=0.5)
        self.defineHistogram('hit_IBLEtaResidual',        path='EXPERT',type='TH1F',title="IBL hit-track eta residual",xbins = 100, xmin=-1.0, xmax=1.0)
        self.defineHistogram('hit_IBLPhiPull',            path='EXPERT',type='TH1F',title="IBL hit-track phi pull",xbins = 100, xmin=-5., xmax=5.)
        self.defineHistogram('hit_IBLEtaPull',            path='EXPERT',type='TH1F',title="IBL hit-track eta pull",xbins = 100, xmin=-5., xmax=5.)
        #
        self.defineHistogram('hit_PIXBarrelPhiResidual',  path='EXPERT',type='TH1F',title="Pixel Barrel hit-track phi residual",xbins = 100, xmin=-0.5, xmax=0.5)
        self.defineHistogram('hit_PIXBarrelEtaResidual',  path='EXPERT',type='TH1F',title="Pixel Barrel hit-track eta residual",xbins = 100, xmin=-1.0, xmax=1.0)
        self.defineHistogram('hit_PIXBarrelL1PhiResidual',path='EXPERT',type='TH1F',title="Pixel Barrel L1 hit-track phi residual",xbins = 100, xmin=-0.5, xmax=0.5)
        self.defineHistogram('hit_PIXBarrelL1EtaResidual',path='EXPERT',type='TH1F',title="Pixel Barrel L1 hit-track eta residual",xbins = 100, xmin=-1.0, xmax=1.0)
        self.defineHistogram('hit_PIXBarrelL2PhiResidual',path='EXPERT',type='TH1F',title="Pixel Barrel L2 hit-track phi residual",xbins = 100, xmin=-0.5, xmax=0.5)
        self.defineHistogram('hit_PIXBarrelL2EtaResidual',path='EXPERT',type='TH1F',title="Pixel Barrel L2 hit-track eta residual",xbins = 100, xmin=-1.0, xmax=1.0)
        self.defineHistogram('hit_PIXBarrelL3PhiResidual',path='EXPERT',type='TH1F',title="Pixel Barrel L3 hit-track phi residual",xbins = 100, xmin=-0.5, xmax=0.5)
        self.defineHistogram('hit_PIXBarrelL3EtaResidual',path='EXPERT',type='TH1F',title="Pixel Barrel L3 hit-track eta residual",xbins = 100, xmin=-1.0, xmax=1.0)
        self.defineHistogram('hit_PIXBarrelPhiPull',      path='EXPERT',type='TH1F',title="Pixel Barrel hit-track phi pull",xbins = 100, xmin=-5., xmax=5.)
        self.defineHistogram('hit_PIXBarrelEtaPull',      path='EXPERT',type='TH1F',title="Pixel Barrel hit-track eta pull",xbins = 100, xmin=-5., xmax=5.)
        #
        self.defineHistogram('hit_PIXEndcapPhiResidual',  path='EXPERT',type='TH1F',title="Pixel EC hit-track phi residual",xbins = 100, xmin=-0.5, xmax=0.5)
        self.defineHistogram('hit_PIXEndcapEtaResidual',  path='EXPERT',type='TH1F',title="Pixel EC hit-track eta residual",xbins = 100, xmin=-1.0, xmax=1.0)
        self.defineHistogram('hit_PIXEndcapL1PhiResidual',path='EXPERT',type='TH1F',title="Pixel EC L1 hit-track phi residual",xbins = 100, xmin=-0.5, xmax=0.5)
        self.defineHistogram('hit_PIXEndcapL1EtaResidual',path='EXPERT',type='TH1F',title="Pixel EC L1 hit-track eta residual",xbins = 100, xmin=-1.0, xmax=1.0)
        self.defineHistogram('hit_PIXEndcapL2PhiResidual',path='EXPERT',type='TH1F',title="Pixel EC L2 hit-track phi residual",xbins = 100, xmin=-0.5, xmax=0.5)
        self.defineHistogram('hit_PIXEndcapL2EtaResidual',path='EXPERT',type='TH1F',title="Pixel EC L2 hit-track eta residual",xbins = 100, xmin=-1.0, xmax=1.0)
        self.defineHistogram('hit_PIXEndcapL3PhiResidual',path='EXPERT',type='TH1F',title="Pixel EC L3 hit-track phi residual",xbins = 100, xmin=-0.5, xmax=0.5)
        self.defineHistogram('hit_PIXEndcapL3EtaResidual',path='EXPERT',type='TH1F',title="Pixel EC L3 hit-track eta residual",xbins = 100, xmin=-1.0, xmax=1.0)
        self.defineHistogram('hit_PIXEndcapPhiPull',      path='EXPERT',type='TH1F',title="Pixel EC hit-track phi pull",xbins = 100, xmin=-5., xmax=5.)
        self.defineHistogram('hit_PIXEndcapEtaPull',      path='EXPERT',type='TH1F',title="Pixel EC hit-track eta pull",xbins = 100, xmin=-5., xmax=5.)
        #
        self.defineHistogram('hit_SCTBarrelResidual',     path='EXPERT',type='TH1F',title="SCT Barrel hit-track residual",xbins = 100, xmin=-0.5, xmax=0.5)
        self.defineHistogram('hit_SCTBarrelL1PhiResidual',path='EXPERT',type='TH1F',title="SCT Barrel L1 hit-track phi residual",xbins = 100, xmin=-0.5, xmax=0.5)
        self.defineHistogram('hit_SCTBarrelL2PhiResidual',path='EXPERT',type='TH1F',title="SCT Barrel L2 hit-track phi residual",xbins = 100, xmin=-0.5, xmax=0.5)
        self.defineHistogram('hit_SCTBarrelL3PhiResidual',path='EXPERT',type='TH1F',title="SCT Barrel L3 hit-track phi residual",xbins = 100, xmin=-0.5, xmax=0.5)
        self.defineHistogram('hit_SCTBarrelL4PhiResidual',path='EXPERT',type='TH1F',title="SCT Barrel L4 hit-track phi residual",xbins = 100, xmin=-0.5, xmax=0.5)
        self.defineHistogram('hit_SCTBarrelPull',         path='EXPERT',type='TH1F',title="SCT Barrel hit-track pull",xbins = 100, xmin=-5., xmax=5.)
        #
        self.defineHistogram('hit_SCTEndcapResidual',     path='EXPERT',type='TH1F',title="SCT EC hit-track residual",xbins = 100, xmin=-1.0, xmax=1.0)
        self.defineHistogram('hit_SCTEndcapL1PhiResidual',path='EXPERT',type='TH1F',title="SCT Endcap L1 hit-track phi residual",xbins = 100, xmin=-0.5, xmax=0.5)
        self.defineHistogram('hit_SCTEndcapL2PhiResidual',path='EXPERT',type='TH1F',title="SCT Endcap L2 hit-track phi residual",xbins = 100, xmin=-0.5, xmax=0.5)
        self.defineHistogram('hit_SCTEndcapL3PhiResidual',path='EXPERT',type='TH1F',title="SCT Endcap L3 hit-track phi residual",xbins = 100, xmin=-0.5, xmax=0.5)
        self.defineHistogram('hit_SCTEndcapL4PhiResidual',path='EXPERT',type='TH1F',title="SCT Endcap L4 hit-track phi residual",xbins = 100, xmin=-0.5, xmax=0.5)
        self.defineHistogram('hit_SCTEndcapL5PhiResidual',path='EXPERT',type='TH1F',title="SCT Endcap L5 hit-track phi residual",xbins = 100, xmin=-0.5, xmax=0.5)
        self.defineHistogram('hit_SCTEndcapL6PhiResidual',path='EXPERT',type='TH1F',title="SCT Endcap L6 hit-track phi residual",xbins = 100, xmin=-0.5, xmax=0.5)
        self.defineHistogram('hit_SCTEndcapL7PhiResidual',path='EXPERT',type='TH1F',title="SCT Endcap L7 hit-track phi residual",xbins = 100, xmin=-0.5, xmax=0.5)
        self.defineHistogram('hit_SCTEndcapL8PhiResidual',path='EXPERT',type='TH1F',title="SCT Endcap L8 hit-track phi residual",xbins = 100, xmin=-0.5, xmax=0.5)
        self.defineHistogram('hit_SCTEndcapL9PhiResidual',path='EXPERT',type='TH1F',title="SCT Endcap L9 hit-track phi residual",xbins = 100, xmin=-0.5, xmax=0.5)
        self.defineHistogram('hit_SCTEndcapPull',         path='EXPERT',type='TH1F',title="SCT EC hit-track pull",xbins = 100, xmin=-5., xmax=5.)

    def addUTTHistograms(self):
        self.defineHistogram('trk_dedx',           path='EXPERT',type='TH1F',title="Track dEdx (pT > 3 GeV)", xbins = 140, xmin=-0.5, xmax=6.5)
        self.defineHistogram('trk_dedx_nusedhits', path='EXPERT',type='TH1F',title="Nr of used hits for dEdx",xbins =  11, xmin=-0.5, xmax=10.5)

remap  = {
    "Muon"     : "muon",
    "MuonFS"   : "muon",
    "MuonLate" : "muon",
    "MuonCore" : "muon",
    "MuonIso"  : "muonIso",
    "eGamma"   : "electron",
    "Electron" : "electron",
    "Tau"      : "tau",
    "TauCore"  : "tauCore",
    "TauIso"   : "tauIso",
    "Jet"      : "Bjet",
    "JetFS"    : "fullScan",
    "FS"       : "fullScan",
    "bjetVtx"  : "bjetVtx",
    "FullScan" : "fullScan",
    "fullScanUTT" : "fullScan",
    "BeamSpot" : "beamSpot",
    "Bphysics" : "bphysics",
    "Cosmic"   : "cosmics",
    "MinBias"  : "minBias400",
    "minBias"  : "minBias400"
}

class TrigFastTrackFinderBase(TrigFastTrackFinder):
    __slots__ = []
    def __init__(self, name, slice_name, conditionsTool=None):
        TrigFastTrackFinder.__init__(self,name)

        #Remapping should be now covered by SliceConfigurationSetting
<<<<<<< HEAD
 
=======

>>>>>>> 91d736d3
        from TrigInDetConfig.ConfigSettings import getInDetTrigConfig

        config = getInDetTrigConfig( slice_name )

        remapped_type = config.name

        if slice_name == "fullScanUTT" :
            self.doJseedHitDV = True
            self.dodEdxTrk    = True

<<<<<<< HEAD

        isLRT = False

        if remapped_type in lrtSliceNames:
            isLRT = True
=======
>>>>>>> 91d736d3

        #Global keys/names for collections
        from TrigInDetConfig.InDetTrigCollectionKeys import TrigPixelKeys, TrigSCTKeys


        self.useNewLayerNumberScheme = True

        from AthenaCommon.AppMgr import ToolSvc

        numberingTool = TrigL2LayerNumberTool(name = "TrigL2LayerNumberTool_FTF")
        numberingTool.UseNewLayerScheme = self.useNewLayerNumberScheme
        ToolSvc += numberingTool
        self.LayerNumberTool = numberingTool

        # GPU offloading config begins

        self.useGPU = False

        #if type == "FS" : self.useGPU = True

        if self.useGPU :
            from TrigInDetAccelerationTool.TrigInDetAccelerationToolConf import TrigInDetAccelerationTool
            accelTool = TrigInDetAccelerationTool(name = "TrigInDetAccelerationTool_FTF")
            ToolSvc += accelTool


        # GPU offloading config ends

        self.doResMon = config.doResMon

<<<<<<< HEAD
        
=======

>>>>>>> 91d736d3

        # switch between Run-2/3 monitoring
        self.MonTool = TrigFastTrackFinderMonitoring(slice_name, self.doResMon)

        # why is this TrigFastTrackFinderMonitoring() line added twice ???
        # Run3 monitoring
        #        self.MonTool = TrigFastTrackFinderMonitoring(type, self.doResMon)

        #Spacepoint conversion
        from TrigOnlineSpacePointTool.TrigOnlineSpacePointToolConf import TrigSpacePointConversionTool
        spTool = TrigSpacePointConversionTool().clone('TrigSpacePointConversionTool_' + remapped_type)
        spTool.DoPhiFiltering = config.DoPhiFiltering
        spTool.UseNewLayerScheme = self.useNewLayerNumberScheme
        spTool.UseBeamTilt = False
        spTool.PixelSP_ContainerName = TrigPixelKeys.SpacePoints
        spTool.SCT_SP_ContainerName  = TrigSCTKeys.SpacePoints
        spTool.layerNumberTool = numberingTool
        spTool.UsePixelSpacePoints = config.UsePixelSpacePoints

        from RegionSelector.RegSelToolConfig import makeRegSelTool_Pixel
        from RegionSelector.RegSelToolConfig import makeRegSelTool_SCT

        spTool.RegSelTool_Pixel = makeRegSelTool_Pixel()
        spTool.RegSelTool_SCT   = makeRegSelTool_SCT()


        ToolSvc += spTool
        self.SpacePointProviderTool=spTool
        self.MinHits = 5 #Only process RoI with more than 5 spacepoints

        self.Triplet_MinPtFrac = 1
        self.Triplet_nMaxPhiSlice = 53
        if remapped_type=="cosmics":
          self.Triplet_nMaxPhiSlice = 2 #Divide detector in 2 halves for cosmics

        self.LRT_Mode = config.isLRT

        self.Triplet_MaxBufferLength = 3
        self.doSeedRedundancyCheck = config.doSeedRedundancyCheck
        self.Triplet_D0Max         = config.Triplet_D0Max
        self.Triplet_D0_PPS_Max    = config.Triplet_D0_PPS_Max
        self.TrackInitialD0Max     = config.TrackInitialD0Max
        self.TrackZ0Max            = config.TrackZ0Max

        self.TripletDoPPS    = config.TripletDoPPS
        self.TripletDoPSS    = False
        self.pTmin           = config.pTmin
        self.DoubletDR_Max   = config.DoubletDR_Max
        self.SeedRadBinWidth = config.SeedRadBinWidth

        if remapped_type=="cosmics":
          self.Doublet_FilterRZ = False

        ## SCT and Pixel detector elements road builder
        from InDetTrigRecExample.InDetTrigConfigRecLoadTools import InDetTrigSiDetElementsRoadMaker
        InDetTrigSiDetElementsRoadMaker_FTF = InDetTrigSiDetElementsRoadMaker.clone('InDetTrigSiDetElementsRoadMaker_FTF')
        InDetTrigSiDetElementsRoadMaker_FTF.RoadWidth = 10.0
        if remapped_type=="fullScan":
          InDetTrigSiDetElementsRoadMaker_FTF.RoadWidth = 5.0

        if remapped_type=="cosmics":
          from InDetTrigRecExample.InDetTrigConfigRecLoadToolsCosmics import InDetTrigSiDetElementsRoadMakerCosmics
          InDetTrigSiDetElementsRoadMaker_FTF = InDetTrigSiDetElementsRoadMakerCosmics.clone('InDetTrigSiDetElementsRoadMaker_FTF')


        from InDetTrigRecExample.InDetTrigConfigRecLoadTools import InDetTrigSiComTrackFinder
        InDetTrigSiComTrackFinder_FTF = InDetTrigSiComTrackFinder.clone("InDetTrigSiComTrackFinder_FTF")
        if conditionsTool is None:
          from InDetTrigRecExample.InDetTrigConditionsAccess import SCT_ConditionsSetup
          from SCT_ConditionsTools.SCT_ConditionsSummaryToolSetup import SCT_ConditionsSummaryToolSetup
          sct_ConditionsSummaryToolSetupWithoutFlagged = SCT_ConditionsSummaryToolSetup(SCT_ConditionsSetup.instanceName('InDetSCT_ConditionsSummaryToolWithoutFlagged'))
          sct_ConditionsSummaryToolSetupWithoutFlagged.setup()
          InDetTrigSiComTrackFinder_FTF.SctSummaryTool = sct_ConditionsSummaryToolSetupWithoutFlagged.getTool()
        else:
          InDetTrigSiComTrackFinder_FTF.SctSummaryTool = conditionsTool
        ToolSvc += InDetTrigSiComTrackFinder_FTF


        from InDetTrigRecExample.ConfiguredNewTrackingTrigCuts import EFIDTrackingCuts
        TrackingCuts = EFIDTrackingCuts
        if remapped_type=="cosmics":
          from InDetTrigRecExample.ConfiguredNewTrackingTrigCuts import EFIDTrackingCutsCosmics
          TrackingCuts = EFIDTrackingCutsCosmics
        if config.isLRT:
            from InDetTrigRecExample.ConfiguredNewTrackingTrigCuts import EFIDTrackingCutLRT
            TrackingCuts = EFIDTrackingCutLRT

        from SiTrackMakerTool_xk.SiTrackMakerTool_xkConf import InDet__SiTrackMaker_xk

        TrackMaker_FTF = InDet__SiTrackMaker_xk(name = 'InDetTrigSiTrackMaker_FTF_'+slice_name,
                                              RoadTool       = InDetTrigSiDetElementsRoadMaker_FTF,
                                              CombinatorialTrackFinder = InDetTrigSiComTrackFinder_FTF,
                                              pTmin          = config.pTmin,
                                              nClustersMin   = TrackingCuts.minClusters(),
                                              nHolesMax      = TrackingCuts.nHolesMax(),
                                              nHolesGapMax   = TrackingCuts.nHolesGapMax(),
                                              SeedsFilterLevel = 0, # Do not use built-in seeds filter
                                              Xi2max         = TrackingCuts.Xi2max(),
                                              Xi2maxNoAdd    = TrackingCuts.Xi2maxNoAdd(),
                                              nWeightedClustersMin= TrackingCuts.nWeightedClustersMin(),
                                              Xi2maxMultiTracks         = TrackingCuts.Xi2max(),
                                              UseAssociationTool       = False)

        from InDetTrigRecExample.InDetTrigFlags import InDetTrigFlags
        if remapped_type=="fullScan":
          TrackMaker_FTF.nClustersMin = 8

        if slice_name=='eGamma' and InDetTrigFlags.doBremRecovery():
          TrackMaker_FTF.useBremModel = True

        if remapped_type=="cosmics":
          TrackMaker_FTF.CosmicTrack=True

        ToolSvc += TrackMaker_FTF
        self.initialTrackMaker = TrackMaker_FTF

        from TrigInDetTrackFitter.TrigInDetTrackFitterConf import TrigInDetTrackFitter
        theTrigInDetTrackFitter = TrigInDetTrackFitter()
        #theTrigInDetTrackFitter.correctClusterPos = False #Flag to control whether to correct cluster position
        theTrigInDetTrackFitter.correctClusterPos = True  #temporarily to true to improve err(z0) estimates

        from InDetTrigRecExample.InDetTrigConfigRecLoadTools import InDetTrigRotCreator
        theTrigInDetTrackFitter.ROTcreator = InDetTrigRotCreator
        ToolSvc += theTrigInDetTrackFitter
        self.trigInDetTrackFitter = theTrigInDetTrackFitter
        from InDetTrigRecExample.InDetTrigFlags import InDetTrigFlags
        if slice_name=='eGamma' and InDetTrigFlags.doBremRecovery():
          theTrigInDetTrackFitterBrem = TrigInDetTrackFitter(name='theTrigInDetTrackFitterBrem',
                                                             doBremmCorrection = True)
          ToolSvc += theTrigInDetTrackFitterBrem
          self.trigInDetTrackFitter = theTrigInDetTrackFitterBrem

        self.doZFinder = config.doZFinder
        if (self.doZFinder):
          self.doZFinderOnly = config.doZFinderOnly
          from IDScanZFinder.IDScanZFinderConf import TrigZFinder
          theTrigZFinder = TrigZFinder( name="TrigZFinder_"+remapped_type )
          theTrigZFinder.NumberOfPeaks = 3
          theTrigZFinder.LayerNumberTool=numberingTool

          if remapped_type == "beamSpot" :
            theTrigZFinder.TripletMode = 1
            theTrigZFinder.TripletDZ   = 1
            theTrigZFinder.PhiBinSize  = 0.1
            theTrigZFinder.UseOnlyPixels = True
            theTrigZFinder.MaxLayer      = 3

          theTrigZFinder.FullScanMode = True #TODO: know this from the RoI anyway - should set for every event

          self.trigZFinder = theTrigZFinder
          self.doFastZVertexSeeding = True
          self.zVertexResolution = 1

        if not config.doZFinderOnly:
<<<<<<< HEAD

          TrackMaker_FTF.InputClusterContainerName = ""
          TrackMaker_FTF.InputHadClusterContainerName = ""


          from TrigInDetConf.TrigInDetRecCommonTools import InDetTrigFastTrackSummaryTool
          self.TrackSummaryTool = InDetTrigFastTrackSummaryTool
          
          if config.holeSearch_FTF : 
              from TrigInDetConf.TrigInDetRecCommonTools import InDetTrigTrackSummaryToolWithHoleSearch
              self.TrackSummaryTool = InDetTrigTrackSummaryToolWithHoleSearch

          self.doCloneRemoval = config.doCloneRemoval
          self.TracksName     = config.trkTracks_FTF()
=======

          TrackMaker_FTF.InputClusterContainerName = ""
          TrackMaker_FTF.InputHadClusterContainerName = ""


          from TrigInDetConf.TrigInDetRecCommonTools import InDetTrigFastTrackSummaryTool
          self.TrackSummaryTool = InDetTrigFastTrackSummaryTool

          if config.holeSearch_FTF :
              from TrigInDetConf.TrigInDetRecCommonTools import InDetTrigTrackSummaryToolWithHoleSearch
              self.TrackSummaryTool = InDetTrigTrackSummaryToolWithHoleSearch

          self.doCloneRemoval = config.doCloneRemoval
          self.TracksName     = config.trkTracks_FTF()

          if config.name == 'fullScanUTT' :
              self.RecJetRoI      = "HLT_RecJETRoIs"
              self.HitDVSeed      = "HLT_HitDVSeed"
              self.HitDVTrk       = "HLT_HitDVTrk"
              self.HitDVSP        = "HLT_HitDVSP"
              self.dEdxTrk        = "HLT_dEdxTrk"
              self.dEdxHit        = "HLT_dEdxHit"

>>>>>>> 91d736d3

          if config.name == 'fullScanUTT' :
              self.RecJetRoI      = "HLT_RecJETRoIs"
              self.HitDVSeed      = "HLT_HitDVSeed"
              self.HitDVTrk       = "HLT_HitDVTrk"
              self.HitDVSP        = "HLT_HitDVSP"
              self.dEdxTrk        = "HLT_dEdxTrk"
              self.dEdxHit        = "HLT_dEdxHit"
              
              

class TrigFastTrackFinder_Muon(TrigFastTrackFinderBase):
  def __init__(self, name = "TrigFastTrackFinder_Muon"):
    TrigFastTrackFinderBase.__init__(self, "TrigFastTrackFinder_Muon","Muon")

class TrigFastTrackFinder_MuonFS(TrigFastTrackFinderBase):
  def __init__(self, name = "TrigFastTrackFinder_MuonFS"):
    TrigFastTrackFinderBase.__init__(self, "TrigFastTrackFinder_MuonFS","Muon")

class TrigFastTrackFinder_MuonLate(TrigFastTrackFinderBase):
  def __init__(self, name = "TrigFastTrackFinder_MuonLate"):
    TrigFastTrackFinderBase.__init__(self, "TrigFastTrackFinder_MuonLate","Muon")

class TrigFastTrackFinder_MuonIso(TrigFastTrackFinderBase):
  def __init__(self, name = "TrigFastTrackFinder_MuonIso"):
    TrigFastTrackFinderBase.__init__(self, "TrigFastTrackFinder_MuonIso","Muon")

class TrigFastTrackFinder_eGamma(TrigFastTrackFinderBase):
  def __init__(self, name = "TrigFastTrackFinder_eGamma"):
    TrigFastTrackFinderBase.__init__(self, "TrigFastTrackFinder_eGamma","eGamma")

class TrigFastTrackFinder_Tau(TrigFastTrackFinderBase):
  def __init__(self, name = "TrigFastTrackFinder_Tau"):
    TrigFastTrackFinderBase.__init__(self, "TrigFastTrackFinder_Tau","Tau")

class TrigFastTrackFinder_TauCore(TrigFastTrackFinderBase):
  def __init__(self, name = "TrigFastTrackFinder_TauCore"):
    TrigFastTrackFinderBase.__init__(self, "TrigFastTrackFinder_TauCore","TauCore")

class TrigFastTrackFinder_TauIso(TrigFastTrackFinderBase):
  def __init__(self, name = "TrigFastTrackFinder_TauIso"):
    TrigFastTrackFinderBase.__init__(self, "TrigFastTrackFinder_TauIso","Tau")

class TrigFastTrackFinder_Jet(TrigFastTrackFinderBase):
  def __init__(self, name = "TrigFastTrackFinder_Jet"):
    TrigFastTrackFinderBase.__init__(self, "TrigFastTrackFinder_Jet","Jet")

class TrigFastTrackFinder_MinBias(TrigFastTrackFinderBase):
  def __init__(self, name = "TrigFastTrackFinder_MinBias"):
    TrigFastTrackFinderBase.__init__(self, "TrigFastTrackFinder_MinBias","MinBias")<|MERGE_RESOLUTION|>--- conflicted
+++ resolved
@@ -202,11 +202,7 @@
         TrigFastTrackFinder.__init__(self,name)
 
         #Remapping should be now covered by SliceConfigurationSetting
-<<<<<<< HEAD
- 
-=======
-
->>>>>>> 91d736d3
+
         from TrigInDetConfig.ConfigSettings import getInDetTrigConfig
 
         config = getInDetTrigConfig( slice_name )
@@ -217,14 +213,6 @@
             self.doJseedHitDV = True
             self.dodEdxTrk    = True
 
-<<<<<<< HEAD
-
-        isLRT = False
-
-        if remapped_type in lrtSliceNames:
-            isLRT = True
-=======
->>>>>>> 91d736d3
 
         #Global keys/names for collections
         from TrigInDetConfig.InDetTrigCollectionKeys import TrigPixelKeys, TrigSCTKeys
@@ -255,11 +243,7 @@
 
         self.doResMon = config.doResMon
 
-<<<<<<< HEAD
-        
-=======
-
->>>>>>> 91d736d3
+
 
         # switch between Run-2/3 monitoring
         self.MonTool = TrigFastTrackFinderMonitoring(slice_name, self.doResMon)
@@ -414,22 +398,6 @@
           self.zVertexResolution = 1
 
         if not config.doZFinderOnly:
-<<<<<<< HEAD
-
-          TrackMaker_FTF.InputClusterContainerName = ""
-          TrackMaker_FTF.InputHadClusterContainerName = ""
-
-
-          from TrigInDetConf.TrigInDetRecCommonTools import InDetTrigFastTrackSummaryTool
-          self.TrackSummaryTool = InDetTrigFastTrackSummaryTool
-          
-          if config.holeSearch_FTF : 
-              from TrigInDetConf.TrigInDetRecCommonTools import InDetTrigTrackSummaryToolWithHoleSearch
-              self.TrackSummaryTool = InDetTrigTrackSummaryToolWithHoleSearch
-
-          self.doCloneRemoval = config.doCloneRemoval
-          self.TracksName     = config.trkTracks_FTF()
-=======
 
           TrackMaker_FTF.InputClusterContainerName = ""
           TrackMaker_FTF.InputHadClusterContainerName = ""
@@ -453,17 +421,7 @@
               self.dEdxTrk        = "HLT_dEdxTrk"
               self.dEdxHit        = "HLT_dEdxHit"
 
->>>>>>> 91d736d3
-
-          if config.name == 'fullScanUTT' :
-              self.RecJetRoI      = "HLT_RecJETRoIs"
-              self.HitDVSeed      = "HLT_HitDVSeed"
-              self.HitDVTrk       = "HLT_HitDVTrk"
-              self.HitDVSP        = "HLT_HitDVSP"
-              self.dEdxTrk        = "HLT_dEdxTrk"
-              self.dEdxHit        = "HLT_dEdxHit"
-              
-              
+
 
 class TrigFastTrackFinder_Muon(TrigFastTrackFinderBase):
   def __init__(self, name = "TrigFastTrackFinder_Muon"):
