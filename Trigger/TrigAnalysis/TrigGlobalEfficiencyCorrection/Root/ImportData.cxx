/*
  Copyright (C) 2002-2018 CERN for the benefit of the ATLAS collaboration
*/

// contact: jmaurer@cern.ch

#include "TrigGlobalEfficiencyCorrection/ImportData.h"
#include "PathResolver/PathResolver.h"

#include <fstream>
#include <functional>
#include <algorithm>

using ImportData = TrigGlobEffCorr::ImportData;

ImportData::ImportData() :
	/// the following two variables are owned by this tool and released in the destructor
	asg::AsgMessaging("TrigGlobalEfficiencyCorrectionTool"),
	m_parent(nullptr),
	m_dictionary(*new std::map<std::size_t,std::string>),
	m_hasher(*new std::hash<std::string>)
{
}

ImportData::ImportData(TrigGlobalEfficiencyCorrectionTool& parent) :
	asg::AsgMessaging(&parent),
	m_parent(&parent),
	m_dictionary(parent.m_dictionary),
	m_hasher(parent.m_hasher)
{
	msg().setLevel(parent.msg().level());
}

ImportData::~ImportData()
{
	if(!m_parent)
	{
		delete &m_dictionary;
		delete &m_hasher;
	}
}

bool ImportData::importAll(const std::map<std::string, std::string>& overridenThresholds)
{
	return importPeriods()
		&& importThresholds(overridenThresholds)
		&& importTriggers()
		&& importHierarchies();
}

bool ImportData::readDataFile(const char* filename, std::vector<std::string>& contents)
{
	contents.clear();
	bool success = true;
	auto name = PathResolverFindCalibFile(filename);
	if(name.length())
	{
		std::ifstream f(name.c_str(),std::ios_base::in);
		if(f.is_open())
		{
			std::string line;
			while(f.good())
			{
				if(std::getline(f,line))
				{
					auto i = line.find('#');
					if(i != std::string::npos) line = line.substr(0,i);
<<<<<<< HEAD
					if(line.length() >= 4) contents.emplace_back(std::move(line));
=======
					if(line.length() >= 3) contents.emplace_back(std::move(line));
>>>>>>> 4583c5d9
				}
			}
			if(!f.eof())
			{
				ATH_MSG_ERROR("Issue encountered while reading configuration file " << filename);
				success = false;
			}
			f.close();
			return true;
		}
		else
		{
		ATH_MSG_ERROR("Unable to open configuration file " << filename);
			success = false;
		}
	}
	else
	{
		ATH_MSG_ERROR("Unable to find configuration file " << filename);
		success = false;
	}
	return success;
}

void ImportData::setNonMixed3LType(TrigDef& def, TriggerType flavourFlag)
{
	if(def.leg[0]==def.leg[1] && def.leg[1]==def.leg[2]) def.type = static_cast<TriggerType>(TT_TRILEPTON_SYM | flavourFlag);
	else if(def.leg[0]!=def.leg[1] && def.leg[1]!=def.leg[2] && def.leg[0]!=def.leg[2]) def.type = static_cast<TriggerType>(TT_TRILEPTON_ASYM | flavourFlag);
	else // swap legs so that the last two are identical, for later convenience
	{
		if(def.leg[1]!=def.leg[0] && def.leg[1]!=def.leg[2]) std::swap(def.leg[0],def.leg[1]);
		else if(def.leg[2]!=def.leg[0] && def.leg[2]!=def.leg[1]) std::swap(def.leg[0],def.leg[2]);
		def.type = static_cast<TriggerType>(TT_TRILEPTON_HALFSYM | flavourFlag);
	}
}

bool ImportData::importTriggers()
{
	if(!m_triggerThresholds.size() && !importThresholds()) return false;
	m_triggerDefs.clear();
	std::vector<std::string> config;
	if(!readDataFile("TrigGlobalEfficiencyCorrection/Triggers.cfg", config)) return false;
	std::stringstream ss;
	std::string triggerName, token;
	bool success = true;
	for(auto& line : config)
	{
                ATH_MSG_DEBUG(line);
		ss.clear();
		ss.str(line);
		ss >> triggerName;
		std::size_t h = m_hasher(triggerName);
		m_dictionary[h] = triggerName;
		ATH_MSG_DEBUG(std::to_string(h) << " " << triggerName );
		auto& def = m_triggerDefs[h];
		def.name = h;
		for(std::size_t& leg : def.leg)
		{
			if(!(ss >> token)) break;
			h = m_hasher(token);
			m_dictionary.emplace(h,token);
			leg = h;
			if(m_triggerThresholds.find(h) == m_triggerThresholds.end())
			{
				ATH_MSG_ERROR("Unknown trigger leg '" << token << "' found in Triggers.cfg");
				success = false;
			}
		}
		if(!def.leg[0])
		{
			def.leg[0] = h; /// default: assume the leg's name is the same as the full trigger name
			if(m_triggerThresholds.find(h) == m_triggerThresholds.end())
			{
				ATH_MSG_ERROR("Unknown trigger leg '" << triggerName << "' (inferred from trigger name) found in Triggers.cfg");
				success = false;
			}
		}
		if(!success) continue;
		
		/// Classify trigger and re-arrange legs (if needed) so that all electron legs come before muon legs
		def.type = TT_UNKNOWN;
		auto flavour0 = associatedLeptonFlavour(def.leg[0], success);
		if(flavour0 == xAOD::Type::Electron || flavour0 == xAOD::Type::Muon)
		{
			int ne = (flavour0 == xAOD::Type::Electron)? 1: 0;
			if(def.leg[1])
			{
				if(associatedLeptonFlavour(def.leg[1], success) == xAOD::Type::Electron)
				{
					if(!ne) std::swap(def.leg[0],def.leg[1]);
					++ne;
				}
				if(def.leg[2])
				{
					if(associatedLeptonFlavour(def.leg[2], success)==xAOD::Type::Electron)
					{
						if(!ne) std::swap(def.leg[0], def.leg[2]);
						else if(ne==1) std::swap(def.leg[1], def.leg[2]);
						++ne;
					}
					if(ne==0 || ne==3) // 3e, 3mu
					{
						setNonMixed3LType(def, (ne? TT_ELECTRON_FLAG : TT_MUON_FLAG));
					}
					else // µµe, eeµ
					{
						if(def.leg[0]==def.leg[1] || def.leg[1]==def.leg[2]) def.type = ((ne>=2) ? TT_2E_MU_SYM : TT_E_2MU_SYM);
						else def.type = ((ne>=2)? TT_2E_MU_ASYM : TT_E_2MU_ASYM);
					}
				}
				else
				{
					if(ne==0) def.type = (def.leg[0]==def.leg[1])? TT_2MU_SYM : TT_2MU_ASYM;
					else if(ne==1) def.type = TT_EMU;
					else def.type = (def.leg[0]==def.leg[1])? TT_2E_SYM : TT_2E_ASYM;
				}
			}
			else
			{
				def.type = ne? TT_SINGLE_E : TT_SINGLE_MU;
			}
		}
		else if(flavour0 == xAOD::Type::Photon)
		{
			if(def.leg[1])
			{
				if(associatedLeptonFlavour(def.leg[1], success) != xAOD::Type::Photon) success = false;
				if(def.leg[2])
				{
					if(associatedLeptonFlavour(def.leg[2], success) != xAOD::Type::Photon) success = false;
					setNonMixed3LType(def, TT_PHOTON_FLAG);
				}
				else def.type = (def.leg[0]==def.leg[1])? TT_2PH_SYM : TT_2PH_ASYM;
			}
			else def.type = TT_SINGLE_PH;
		}
		if(!success || def.type==TT_UNKNOWN)
		{
			success = false;
			ATH_MSG_ERROR("Configuration issue for trigger " << triggerName);
		}
	}
	return success;
}

bool ImportData::importThresholds(const std::map<std::string, std::string>& overridenThresholds)
{
	m_triggerThresholds.clear();
	std::vector<std::string> config;
	if(!readDataFile("TrigGlobalEfficiencyCorrection/Thresholds.cfg", config)) return false;
	std::stringstream ss;
	std::string leg, unit;
	float pt;
	bool success = true;
	for(auto& line : config)
	{
		ss.clear();
		ss.str(line);
		if(ss >> leg >> pt >> unit)
		{
			std::size_t h = m_hasher(leg);
			m_dictionary.emplace(h,leg);
			if(unit == "GeV") pt *= 1e3f;
			else if(unit != "MeV")
			{
				ATH_MSG_ERROR("Unable to import pT threshold for leg \"" << leg << "\" (missing unit)");
				success = false;
			}
			m_triggerThresholds[h] = pt;
		}
		else
		{
			ATH_MSG_ERROR("Unable to import pT threshold for leg \"" << leg << '"');
			success = false;
		}
	}
	if(!success)
	{
		m_triggerThresholds.clear();
		return false;
	}

	/// Override thresholds if requested
	bool belowRecommended = false;
	for(auto& kv : overridenThresholds)
	{
		auto itr = m_triggerThresholds.find(m_hasher(kv.first));
		if(itr != m_triggerThresholds.end())
		{
			float pt = 0.f;
			try { pt = std::stof(kv.second); }
			catch(...)
			{
				ATH_MSG_ERROR("Unable to convert threshold argument \""<<kv.second<<"\" to floating-point value");
				success = false;
				continue;
			}
			if(pt<1e3f)
			{
				ATH_MSG_WARNING("Suspiciously low threshold (" << pt << " MeV) set for trigger leg " << kv.first
					<< ", please make sure you provided the threshold in MeV and not in GeV!");
			}
			if(pt < itr->second) belowRecommended = true;
			itr->second = pt;
		}
		else
		{
			ATH_MSG_ERROR("Can't override threshold for unknown trigger leg " << kv.first);
			success = false;
		}
	}
	if(belowRecommended)
	{
		ATH_MSG_WARNING("Tool configured to use trigger thresholds below those recommended!");
	}
	return success;
}

bool ImportData::importPeriods()
{
	m_dataPeriods.clear();
	std::vector<std::string> config;
	if(!readDataFile("TrigGlobalEfficiencyCorrection/DataPeriods.cfg", config)) return false;
	std::stringstream ss;
	std::string key;
	std::pair<unsigned,unsigned> runs;
	for(auto& line : config)
	{
		ss.clear();
		ss.str(line);
		ss >> key >> runs.first >> runs.second;
		if(ss.fail())
		{
			m_dataPeriods.clear();
			return false;
		}
		m_dataPeriods.emplace(key,runs);
	}
	return true;
}

bool ImportData::importHierarchies()
{
	if(!m_triggerThresholds.size() && !importThresholds()) return false;
	m_hierarchyMeta.clear();
	m_hierarchyData.clear();
	std::vector<std::string> config;
	if(!readDataFile("TrigGlobalEfficiencyCorrection/Hierarchies.cfg", config)) return false;
	std::stringstream ss;
	std::string token, unit;
	std::map<std::size_t, std::vector<std::size_t> > aliases;
	for(auto& line : config)
	{
		bool success = true;
		ss.clear();
		ss.str(line);
		if(line[0]=='[')
		{
			auto& meta = *m_hierarchyMeta.emplace(m_hierarchyMeta.end(), Hierarchy{(short)m_hierarchyData.size(),0,0.f,1e12f});
			if(line[1]=='-' && line[2]==']') ss.ignore(3);
			else
			{
				char sep = '-';
				if(line[1]=='>') ss.ignore(2) >> meta.minPt >> unit;
				else if(line[1]=='<') ss.ignore(2) >> meta.maxPt >> unit;
				else ss.ignore(1) >> meta.minPt >> sep >> meta.maxPt >> unit;
				if(!ss || sep!='-' || (unit!="GeV]" && unit!="MeV]"))
				{
					ATH_MSG_ERROR("Unable to parse pT restrictions in Hierarchies.cfg");
					success = false;
				}
				if(unit == "GeV]")
				{
					meta.minPt *= 1e3f;
					if(meta.maxPt < 1e12f) meta.maxPt *= 1e3f;
				}
			}
			while(ss >> token)
			{
				std::size_t h = m_hasher(token);
				auto itr = aliases.find(h);
				if(itr == aliases.end())
				{
					if(m_triggerThresholds.find(h) == m_triggerThresholds.end())
					{
						ATH_MSG_ERROR("Unknown trigger leg '" << token << "' found in Hierarchies.cfg");
						success = false;
					}
					m_dictionary.emplace(h,token);
					m_hierarchyData.push_back(h);
				}
				else m_hierarchyData.insert(m_hierarchyData.end(),itr->second.begin(),itr->second.end());
				if(ss >> token && token!='>') success = false;
			}
			meta.nLegs = m_hierarchyData.size() - meta.offset;
			success = success && meta.nLegs;
		}
		else
		{
			ss >> token;
			auto& legs = aliases[m_hasher(token)];
			if(ss >> token && token==":=")
			{
				legs.clear();
				while(ss >> token)
				{
					std::size_t h = m_hasher(token);
					m_dictionary.emplace(h,token);
					legs.push_back(h);
					if(m_triggerThresholds.find(h) == m_triggerThresholds.end())
					{
						ATH_MSG_ERROR("Unknown trigger leg '" << token << "' found in Hierarchies.cfg");
						success = false;
					}
					if(ss >> token && token!='>') success = false;
				}
				success = success && legs.size();
			}
			else success = false;
		}
		if(!success)
		{
			ATH_MSG_ERROR("Failed parsing line from Hierarchies.cfg:\n" << line);
			m_hierarchyMeta.clear();
			m_hierarchyData.clear();
			return false;
		}
	}
	return true;
}

bool ImportData::importMapKeys(const std::string& version, std::map<std::size_t,std::map<std::size_t,int> >& keysPerLeg)
{
	keysPerLeg.clear();
	std::vector<std::string> config;
	if(!readDataFile("TrigGlobalEfficiencyCorrection/MapKeys.cfg", config)) return false;
	std::stringstream ss;
	std::string token;
	bool reading = false;
	for(auto& line : config)
	{
		std::size_t pos = line.find("[VERSION]");
		if(pos != std::string::npos)
		{
			reading = false;
			ss.clear();
			ss.str(TrigGlobEffCorr::removeWhitespaces(line.substr(pos+9)));
			while(std::getline(ss, token, ','))
			{
				if(token == version)
				{
					reading = true;
					break;
				}
			}
			continue;
		}
		if(!reading) continue;
		ss.clear();
		ss.str(line);
		int year;
		ss >> year >> token;
		year = 1<<(year-2015);
		std::size_t leg = m_hasher(token);
		auto& keys = keysPerLeg[leg];
		while(ss >> token)
		{
			std::size_t h = m_hasher(token);
			auto insertion = keys.emplace(h, year);
			if(insertion.second) m_dictionary.emplace(h, token);
			else insertion.first->second |= year;
		}
	}
	if(!keysPerLeg.size())
	{
		ATH_MSG_ERROR("Unable to import the available map keys for the version " << version);
		return false;
	}
	return true;
}

bool ImportData::getPeriodBoundaries(const std::string& period, std::pair<unsigned,unsigned>& boundaries)
{
	// First possibility: a defined period keyword
	auto itr = m_dataPeriods.find(period);
	if(itr!=m_dataPeriods.end())
	{
		boundaries = itr->second;
		return true;
	}
	// Otherwise it's a '-'-separated range
	auto sep = period.find_first_of('-');
	if(sep!=std::string::npos)
	{
		std::string kwMin = period.substr(0,sep);
		std::string kwMax = period.substr(sep+1);
		// Second possibility: a range of defined period keywords
		auto itrMin = m_dataPeriods.find(kwMin);
		auto itrMax = m_dataPeriods.find(kwMax);
		if(itrMin!=m_dataPeriods.end() && itrMax!=m_dataPeriods.end())
		{
			boundaries.first = std::min(itrMin->second.first, itrMax->second.first);
			boundaries.second = std::max(itrMin->second.second, itrMax->second.second);
			return true;
		}
		// Third possibility: a range of run numbers
		try
		{
			boundaries.first = std::stoi(kwMin);
			boundaries.second = std::stoi(kwMax);
			if(boundaries.first>boundaries.second) std::swap(boundaries.first,boundaries.second);
			return true;
		}
		catch(...) {}
	}
	ATH_MSG_ERROR("Unable to understand the period/range " << period);
	return false;
}

xAOD::Type::ObjectType ImportData::associatedLeptonFlavour(const std::string& leg, bool& success)
{
	// note: 'success' is not set to 'true', only downgraded to 'false' if needed
	if(leg.length()>=2 && leg[0]=='e' && leg[1]>='1' && leg[1]<='9') return xAOD::Type::Electron;
	else if(leg.length()>=3 && leg[0]=='m' && leg[1]=='u' && leg[2]>='1' && leg[2]<='9') return xAOD::Type::Muon;
	else if(leg.length()>=3 && leg[0]=='g' && leg[1]>='1' && leg[1]<='9') return xAOD::Type::Photon;
	success = false;
	return xAOD::Type::Other;
}

xAOD::Type::ObjectType ImportData::associatedLeptonFlavour(std::size_t leg, bool& success)
{
	// note: 'success' is not set to 'true', only downgraded to 'false' if needed
	auto itr = m_dictionary.find(leg);
	if(itr != m_dictionary.end())
	{
		return associatedLeptonFlavour(itr->second,success);
	}
	success = false;
	return xAOD::Type::Other;
}

std::vector<ImportData::TrigDef> ImportData::parseTriggerString(const std::string& triggerString, bool& success)
{
	std::string s = TrigGlobEffCorr::removeWhitespaces(triggerString);
	if(s.find("|||") != std::string::npos)
	{
		ATH_MSG_ERROR("Invalid format for the trigger combination '" << triggerString <<"'");
		success = false;
		return {};
	}
	/// Replace all || by |
	while(true)
	{
		auto i = s.find("||");
		if(i == std::string::npos) break;
		s.replace(i, 1, "");
	}
	if(s=="" || s=="|")
	{
		ATH_MSG_ERROR("Invalid format for the trigger combination '" << triggerString <<"'");
		success = false;
		return {};
	}
	std::vector<TrigDef> triggers;
	std::set<std::size_t> hashes;
	std::stringstream ss(s);
	while(std::getline(ss,s,'|'))
	{
		std::size_t trig = m_hasher(s);
		ATH_MSG_DEBUG(std::to_string(trig) << " --> " << s );
		auto itr = m_triggerDefs.find(trig);
		if(itr == m_triggerDefs.end())
		{
			ATH_MSG_ERROR("Unknown trigger '" << s << "' found while parsing trigger combination");
			success = false;
			return {};	
		}
		if(!hashes.insert(trig).second)
		{
			ATH_MSG_ERROR("The trigger '" << s << "' is present more than once in the combination");
			success = false;
			return {};
		}
		triggers.push_back(itr->second);
	}
	success = success && triggers.size();
	return triggers;
}

bool ImportData::suggestElectronMapKeys(const std::map<std::string,std::string>& triggerCombination,
		const std::string& version, std::map<std::string,std::string>& legsPerKey)
{
	legsPerKey.clear();
	if(!importAll()) return false;
	
	bool success = true;
	std::map<std::size_t,int> legs;
	
	for(auto& kv : triggerCombination)
	{
		auto itrPeriod = m_dataPeriods.find(kv.first);
		if(itrPeriod == m_dataPeriods.end())
		{
			ATH_MSG_ERROR("Unknown period " << kv.first);
			success = false;
			continue;
		}
		int years = 0;
		for(int k=0;k<32;++k)
		{
			auto itr = m_dataPeriods.find(std::to_string(2015+k));
			if(itr != m_dataPeriods.end() && itrPeriod->second.first <= itr->second.second 
				&& itrPeriod->second.second >= itr->second.first)
			{
				years |= (1<<k);
			}
		}
		auto triggers = parseTriggerString(kv.second,success);
		if(!success) continue;
		for(auto& trig : triggers)
		{
			for(std::size_t leg : trig.leg)
			{
				if(leg && associatedLeptonFlavour(leg, success)==xAOD::Type::Electron)
				{
					auto insertion = legs.emplace(leg,years);
					if(!insertion.second) insertion.first->second |= years;
				}
			}
		}
	}
	if(!success) return false;

	std::map<std::size_t,std::map<std::size_t,int> > allKeys;
	if(!importMapKeys(version, allKeys)) return false;
	std::map<std::size_t,std::vector<std::size_t> > allLegsPerKey;
	while(legs.size())
	{
		allLegsPerKey.clear();
		for(auto& kvLegs : legs) // loop on remaining legs
		{
			std::size_t leg = kvLegs.first;
			int years = kvLegs.second;
			auto itrKeys = allKeys.find(leg); // list of keys for that leg
			if(itrKeys != allKeys.end())
			{
				for(auto& kvKeys : itrKeys->second) // loop on those keys
				{
					if((kvKeys.second & years) == years) // key must support all years needed for that leg
					{
						auto insertion = allLegsPerKey.emplace(kvKeys.first,std::vector<std::size_t>{leg});
						if(!insertion.second) insertion.first->second.push_back(leg); 
					}
				}
			}
			else
			{
				ATH_MSG_ERROR("Sorry, no idea what the map key should be for the trigger leg '" 
						<< m_dictionary.at(leg) << "', manual configuration is needed");
				success = false;
			}
		}
		if(!success)
		{
			legsPerKey.clear();
			break;
		}

		using T = decltype(allLegsPerKey)::value_type;
		auto itrKey = std::max_element(allLegsPerKey.begin(), allLegsPerKey.end(),
			[](T& x,T& y){return x.second.size()<y.second.size();});
		std::string& strLegs = legsPerKey[m_dictionary.at(itrKey->first)];
		for(std::size_t leg : itrKey->second)
		{
			legs.erase(leg);
			if(strLegs.length()>0) strLegs += ',';
			strLegs += m_dictionary.at(leg);
		}
	}
	return success;
}

bool ImportData::adaptTriggerListForTriggerMatching(std::vector<ImportData::TrigDef>& triggers)
{
	/// This essentially splits _OR_ single lepton triggers into independent items
	std::set<std::size_t> extraItems; /// to prevent duplicates
	std::vector<ImportData::TrigDef> updatedTriggers;
	for(auto& trig : triggers)
	{
		auto& name = m_dictionary.at(trig.name);
		std::size_t pos = 0, len = name.find("_OR_");
		if(len == std::string::npos)
		{
			updatedTriggers.emplace_back(trig);
			continue;
		}
		while(true)
		{
			std::string item = name.substr(pos, len);
			auto h = m_hasher(item);
			auto def = m_triggerDefs.find(h);
			if(def == m_triggerDefs.end())
			{
				ATH_MSG_ERROR("while listing triggers for trigger matching; trigger \"" << item << "\" extracted from \"" << name << "\" is not recognized");
				return false;
			}
			if(extraItems.emplace(h).second) updatedTriggers.emplace_back(def->second);
			if(len == std::string::npos) break;
			pos += len + 4;
			len = name.find("_OR_", pos);
			if(len != std::string::npos) len -= pos;
		}
	}
	triggers.swap(updatedTriggers);
	return true;
}<|MERGE_RESOLUTION|>--- conflicted
+++ resolved
@@ -65,11 +65,7 @@
 				{
 					auto i = line.find('#');
 					if(i != std::string::npos) line = line.substr(0,i);
-<<<<<<< HEAD
-					if(line.length() >= 4) contents.emplace_back(std::move(line));
-=======
 					if(line.length() >= 3) contents.emplace_back(std::move(line));
->>>>>>> 4583c5d9
 				}
 			}
 			if(!f.eof())
