--- conflicted
+++ resolved
@@ -515,10 +515,6 @@
 ]
 
 
-<<<<<<< HEAD
-
-=======
->>>>>>> 266fd3cf
 ### Make supproting trigger list for the emulation e/g tool
 supportingTriggerList = probeListLowMidPtSupportingTriggers+probeListHighPtSupportingTriggers
 # Update the supporting list with very loose chains. This will be used in data collisin matches
@@ -551,8 +547,3 @@
 ] )
 
 
-<<<<<<< HEAD
-=======
-
-
->>>>>>> 266fd3cf
