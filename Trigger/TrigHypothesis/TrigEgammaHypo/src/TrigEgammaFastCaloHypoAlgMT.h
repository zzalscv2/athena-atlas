/*
  Copyright (C) 2002-2021 CERN for the benefit of the ATLAS collaboration
*/
#ifndef TRIGEGAMMAHYPO_TRIGEGAMMAFASTCALOHYPOALGMT_H
#define TRIGEGAMMAHYPO_TRIGEGAMMAFASTCALOHYPOALGMT_H 1

#include <string>
#include "DecisionHandling/HypoBase.h"
<<<<<<< HEAD

=======
>>>>>>> 91d736d3
#include "xAODTrigCalo/TrigEMCluster.h"
#include "TrigSteeringEvent/TrigRoiDescriptor.h"
#include "xAODTrigCalo/TrigEMClusterContainer.h"
#include "xAODTrigRinger/TrigRingerRings.h"
#include "xAODTrigRinger/TrigRingerRingsContainer.h"
<<<<<<< HEAD

#include "TrigMultiVarHypo/tools/RingerSelectorTool.h"
#include "RingerSelectorTools/IAsgRingerSelectorTool.h"
#include "LumiBlockComps/ILumiBlockMuTool.h"

=======
#include "AthenaMonitoringKernel/GenericMonitoringTool.h"
#include "TrigMultiVarHypo/tools/RingerSelectorTool.h"
#include "RingerSelectorTools/IAsgRingerSelectorTool.h"
#include "LumiBlockComps/ILumiBlockMuTool.h"
>>>>>>> 91d736d3
#include "ITrigEgammaFastCaloHypoTool.h"

/**
 * @class TrigEgammaFastCaloHypoAlgMT
 * @brief Implements egamma calo selection for the new HLT framework
 **/
class TrigEgammaFastCaloHypoAlgMT : public ::HypoBase {

  public: 

    TrigEgammaFastCaloHypoAlgMT( const std::string& name, ISvcLocator* pSvcLocator );
    virtual StatusCode  initialize() override;
    virtual StatusCode  execute( const EventContext& context ) const override;


  private:

    SG::ReadHandleKey< xAOD::TrigEMClusterContainer > m_clustersKey { this, "CaloClusters", "CaloClusters", "CaloClusters in view" };
    SG::ReadHandleKey<xAOD::TrigRingerRingsContainer> m_ringsKey { this, "RingerKey","HLT_FastCaloRinger","Point to RingerKey"};
    ToolHandleArray< ITrigEgammaFastCaloHypoTool >    m_hypoTools { this, "HypoTools", {}, "Hypo tools" };
    ToolHandleArray<Ringer::IAsgRingerSelectorTool>   m_ringerNNTools{this, "RingerNNSelectorTools", {}, "Ringer Neural Network tools." };
    ToolHandle<ILumiBlockMuTool>                      m_lumiBlockMuTool;
    ToolHandle< GenericMonitoringTool >               m_monTool{ this, "MonTool", "", "Monitoring tool" };
    Gaudi::Property<std::vector<std::string>>         m_pidNames{this, "PidNames", {}, "Ringer pid names"};


<<<<<<< HEAD
 private:

  Ringer::RingerSelectorTool                  m_ringerTool_vLoose;
  Ringer::RingerSelectorTool                  m_ringerTool_Loose;
  Ringer::RingerSelectorTool                  m_ringerTool_Medium;
  Ringer::RingerSelectorTool                  m_ringerTool_Tight;

  ToolHandle<ILumiBlockMuTool>                m_lumiBlockMuTool;
  ToolHandleArray< ITrigEgammaFastCaloHypoTool > m_hypoTools { this, "HypoTools", {}, "Hypo tools" };
  
  Gaudi::Property<std::string>      m_constantsCalibPath_vLoose{this, "ConstantsCalibPath_vLoose", "RingerSelectorTools/TrigL2_20180903_v9/TrigL2CaloRingerElectronVeryLooseConstants.root", 
                                                                                                                                        "Ringer Run2 Constants Calib Path for vLoose tune"};
  Gaudi::Property<std::string>      m_constantsCalibPath_Loose{this, "ConstantsCalibPath_Loose", "RingerSelectorTools/TrigL2_20180903_v9/TrigL2CaloRingerElectronLooseConstants.root", 
                                                                                                                                         "Ringer Run2 Constants Calib Path for Loose tune"};
  Gaudi::Property<std::string>      m_constantsCalibPath_Medium{this, "ConstantsCalibPath_Medium", "RingerSelectorTools/TrigL2_20180903_v9/TrigL2CaloRingerElectronMediumConstants.root", 
                                                                                                                                        "Ringer Run2 Constants Calib Path for Medium tune"};
  Gaudi::Property<std::string>      m_constantsCalibPath_Tight{this, "ConstantsCalibPath_Tight", "RingerSelectorTools/TrigL2_20180903_v9/TrigL2CaloRingerElectronTightConstants.root", 
                                                                                                                                         "Ringer Run2 Constants Calib Path for Tight tune"};  
  
  Gaudi::Property<std::string>      m_thresholdsCalibPath_vLoose{this, "ThresholdsCalibPath_vLoose", "RingerSelectorTools/TrigL2_20180903_v9/TrigL2CaloRingerElectronVeryLooseThresholds.root", 
                                                                                                                                          "Ringer Run2 Thresholds Calib Path for vLoose tune"};
  Gaudi::Property<std::string>      m_thresholdsCalibPath_Loose{this, "ThresholdsCalibPath_Loose", "RingerSelectorTools/TrigL2_20180903_v9/TrigL2CaloRingerElectronLooseThresholds.root", 
                                                                                                                                           "Ringer Run2 Thresholds Calib Path for Loose tune"};
  Gaudi::Property<std::string>      m_thresholdsCalibPath_Medium{this, "ThresholdsCalibPath_Medium", "RingerSelectorTools/TrigL2_20180903_v9/TrigL2CaloRingerElectronMediumThresholds.root", 
                                                                                                                                           "Ringer Run2 Thresholds Calib Path for Medium tune"};
  Gaudi::Property<std::string>      m_thresholdsCalibPath_Tight{this, "ThresholdsCalibPath_Tight", "RingerSelectorTools/TrigL2_20180903_v9/TrigL2CaloRingerElectronTightThresholds.root", 
                                                                                                                                           "Ringer Run2 Thresholds Calib Path for Tight tune"};
      
  SG::ReadHandleKey< xAOD::TrigEMClusterContainer > m_clustersKey { this, "CaloClusters", "CaloClusters", "CaloClusters in view" };
  SG::ReadHandleKey<xAOD::TrigRingerRingsContainer> m_ringsKey { this, "RingerKey","HLT_FastCaloRinger","Point to RingerKey"};
=======
    // NOTE: This will be uncommissioned.
    std::vector<Ringer::RingerSelectorTool*>          m_ringerTools;
    Gaudi::Property<std::vector<std::string>>         m_constantsCalibPaths{this, "ConstantsCalibPaths", {}, "Ringer Run2 Constants Calib Paths"};
    Gaudi::Property<std::vector<std::string>>         m_thresholdsCalibPaths{this, "ThresholdsCalibPaths", {}, "Ringer Run2 Thresholds Calib Paths"};
    Gaudi::Property<bool>                             m_useRun3{this, "UseRun3", false, "Use Run 3 NN selection tools."};
 
    
>>>>>>> 91d736d3
}; 

#endif //> !TRIGEGAMMAHYPO_TESTTRIGEGAMMAFASTCALOHYPOALG_H<|MERGE_RESOLUTION|>--- conflicted
+++ resolved
@@ -6,27 +6,15 @@
 
 #include <string>
 #include "DecisionHandling/HypoBase.h"
-<<<<<<< HEAD
-
-=======
->>>>>>> 91d736d3
 #include "xAODTrigCalo/TrigEMCluster.h"
 #include "TrigSteeringEvent/TrigRoiDescriptor.h"
 #include "xAODTrigCalo/TrigEMClusterContainer.h"
 #include "xAODTrigRinger/TrigRingerRings.h"
 #include "xAODTrigRinger/TrigRingerRingsContainer.h"
-<<<<<<< HEAD
-
-#include "TrigMultiVarHypo/tools/RingerSelectorTool.h"
-#include "RingerSelectorTools/IAsgRingerSelectorTool.h"
-#include "LumiBlockComps/ILumiBlockMuTool.h"
-
-=======
 #include "AthenaMonitoringKernel/GenericMonitoringTool.h"
 #include "TrigMultiVarHypo/tools/RingerSelectorTool.h"
 #include "RingerSelectorTools/IAsgRingerSelectorTool.h"
 #include "LumiBlockComps/ILumiBlockMuTool.h"
->>>>>>> 91d736d3
 #include "ITrigEgammaFastCaloHypoTool.h"
 
 /**
@@ -53,38 +41,6 @@
     Gaudi::Property<std::vector<std::string>>         m_pidNames{this, "PidNames", {}, "Ringer pid names"};
 
 
-<<<<<<< HEAD
- private:
-
-  Ringer::RingerSelectorTool                  m_ringerTool_vLoose;
-  Ringer::RingerSelectorTool                  m_ringerTool_Loose;
-  Ringer::RingerSelectorTool                  m_ringerTool_Medium;
-  Ringer::RingerSelectorTool                  m_ringerTool_Tight;
-
-  ToolHandle<ILumiBlockMuTool>                m_lumiBlockMuTool;
-  ToolHandleArray< ITrigEgammaFastCaloHypoTool > m_hypoTools { this, "HypoTools", {}, "Hypo tools" };
-  
-  Gaudi::Property<std::string>      m_constantsCalibPath_vLoose{this, "ConstantsCalibPath_vLoose", "RingerSelectorTools/TrigL2_20180903_v9/TrigL2CaloRingerElectronVeryLooseConstants.root", 
-                                                                                                                                        "Ringer Run2 Constants Calib Path for vLoose tune"};
-  Gaudi::Property<std::string>      m_constantsCalibPath_Loose{this, "ConstantsCalibPath_Loose", "RingerSelectorTools/TrigL2_20180903_v9/TrigL2CaloRingerElectronLooseConstants.root", 
-                                                                                                                                         "Ringer Run2 Constants Calib Path for Loose tune"};
-  Gaudi::Property<std::string>      m_constantsCalibPath_Medium{this, "ConstantsCalibPath_Medium", "RingerSelectorTools/TrigL2_20180903_v9/TrigL2CaloRingerElectronMediumConstants.root", 
-                                                                                                                                        "Ringer Run2 Constants Calib Path for Medium tune"};
-  Gaudi::Property<std::string>      m_constantsCalibPath_Tight{this, "ConstantsCalibPath_Tight", "RingerSelectorTools/TrigL2_20180903_v9/TrigL2CaloRingerElectronTightConstants.root", 
-                                                                                                                                         "Ringer Run2 Constants Calib Path for Tight tune"};  
-  
-  Gaudi::Property<std::string>      m_thresholdsCalibPath_vLoose{this, "ThresholdsCalibPath_vLoose", "RingerSelectorTools/TrigL2_20180903_v9/TrigL2CaloRingerElectronVeryLooseThresholds.root", 
-                                                                                                                                          "Ringer Run2 Thresholds Calib Path for vLoose tune"};
-  Gaudi::Property<std::string>      m_thresholdsCalibPath_Loose{this, "ThresholdsCalibPath_Loose", "RingerSelectorTools/TrigL2_20180903_v9/TrigL2CaloRingerElectronLooseThresholds.root", 
-                                                                                                                                           "Ringer Run2 Thresholds Calib Path for Loose tune"};
-  Gaudi::Property<std::string>      m_thresholdsCalibPath_Medium{this, "ThresholdsCalibPath_Medium", "RingerSelectorTools/TrigL2_20180903_v9/TrigL2CaloRingerElectronMediumThresholds.root", 
-                                                                                                                                           "Ringer Run2 Thresholds Calib Path for Medium tune"};
-  Gaudi::Property<std::string>      m_thresholdsCalibPath_Tight{this, "ThresholdsCalibPath_Tight", "RingerSelectorTools/TrigL2_20180903_v9/TrigL2CaloRingerElectronTightThresholds.root", 
-                                                                                                                                           "Ringer Run2 Thresholds Calib Path for Tight tune"};
-      
-  SG::ReadHandleKey< xAOD::TrigEMClusterContainer > m_clustersKey { this, "CaloClusters", "CaloClusters", "CaloClusters in view" };
-  SG::ReadHandleKey<xAOD::TrigRingerRingsContainer> m_ringsKey { this, "RingerKey","HLT_FastCaloRinger","Point to RingerKey"};
-=======
     // NOTE: This will be uncommissioned.
     std::vector<Ringer::RingerSelectorTool*>          m_ringerTools;
     Gaudi::Property<std::vector<std::string>>         m_constantsCalibPaths{this, "ConstantsCalibPaths", {}, "Ringer Run2 Constants Calib Paths"};
@@ -92,7 +48,6 @@
     Gaudi::Property<bool>                             m_useRun3{this, "UseRun3", false, "Use Run 3 NN selection tools."};
  
     
->>>>>>> 91d736d3
 }; 
 
 #endif //> !TRIGEGAMMAHYPO_TESTTRIGEGAMMAFASTCALOHYPOALG_H