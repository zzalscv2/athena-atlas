--- conflicted
+++ resolved
@@ -10,11 +10,8 @@
 #include "AthViews/ViewHelper.h"
 #include "xAODTrigger/TrigCompositeContainer.h"
 #include "GaudiKernel/SystemOfUnits.h"
-<<<<<<< HEAD
-=======
 #include "AthenaMonitoringKernel/Monitored.h"
 
->>>>>>> 91d736d3
 
 namespace TCU = TrigCompositeUtils;
 
@@ -31,21 +28,6 @@
 
   ATH_CHECK( m_hypoTools.retrieve() );
 
-<<<<<<< HEAD
-  m_ringerTool_vLoose.setConstantsCalibPath( m_constantsCalibPath_vLoose ); 
-  m_ringerTool_vLoose.setThresholdsCalibPath( m_thresholdsCalibPath_vLoose );
-  m_ringerTool_Loose.setConstantsCalibPath( m_constantsCalibPath_Loose );
-  m_ringerTool_Loose.setThresholdsCalibPath( m_thresholdsCalibPath_Loose );
-  m_ringerTool_Medium.setConstantsCalibPath( m_constantsCalibPath_Medium );
-  m_ringerTool_Medium.setThresholdsCalibPath( m_thresholdsCalibPath_Medium );
-  m_ringerTool_Tight.setConstantsCalibPath( m_constantsCalibPath_Tight );
-  m_ringerTool_Tight.setThresholdsCalibPath( m_thresholdsCalibPath_Tight );
-       
-  if(m_ringerTool_vLoose.initialize().isFailure()||m_ringerTool_Loose.initialize().isFailure()||m_ringerTool_Medium.initialize().isFailure()||m_ringerTool_Tight.initialize().isFailure())
-    return StatusCode::FAILURE;
-  else
-    ATH_MSG_DEBUG( "Initialization of RingerTool completed successfully"   ); 
-=======
   if(m_useRun3){
     ATH_CHECK(m_ringerNNTools.retrieve());
   }else{
@@ -57,7 +39,6 @@
       m_ringerTools.push_back(selector) ;
     }
   }
->>>>>>> 91d736d3
 
   ATH_CHECK( m_clustersKey.initialize() );
   ATH_CHECK( m_ringsKey.initialize(SG::AllowEmpty));
@@ -65,25 +46,18 @@
   renounce( m_clustersKey );// clusters are made in views, so they are not in the EvtStore: hide them
   renounce( m_ringsKey );
 
-<<<<<<< HEAD
-=======
   if ( not m_monTool.name().empty() ) 
     CHECK( m_monTool.retrieve() );
   
 
->>>>>>> 91d736d3
   ATH_MSG_DEBUG( "Initialization of FastCaloHypoAlg completed successfully");
   return StatusCode::SUCCESS;
 }
 
-<<<<<<< HEAD
-StatusCode TrigEgammaFastCaloHypoAlgMT::execute( const EventContext& context ) const {  
-=======
 
 
 StatusCode TrigEgammaFastCaloHypoAlgMT::execute( const EventContext& context ) const 
 {  
->>>>>>> 91d736d3
   ATH_MSG_DEBUG ( "Executing " << name() << "..." );
 
   auto timer = Monitored::Timer("TIME_exec");
@@ -124,21 +98,6 @@
 
     auto d = TCU::newDecisionIn( decisions, TCU::hypoAlgNodeName() );
     
-<<<<<<< HEAD
-     
-    // get Rings
-    bool accept_vLoose, accept_Loose, accept_Medium, accept_Tight;
-    accept_vLoose = false;
-    accept_Loose = false;
-    accept_Medium = false;
-    accept_Tight = false;
-
-    const xAOD::TrigRingerRingsContainer* ringHandle = nullptr;    
-    if ( not m_ringsKey.empty() ) {      
-      auto ringerShapeHandle = ViewHelper::makeHandle( *viewEL, m_ringsKey, context);      
-      ATH_CHECK( ringerShapeHandle.isValid());
-      ringHandle = ringerShapeHandle.cptr();	
-=======
     const xAOD::TrigRingerRings* ringerShape = nullptr; 
     const xAOD::TrigEMCluster* emCluster = nullptr;
 
@@ -147,55 +106,12 @@
       auto ringerShapeHandle = ViewHelper::makeHandle( *viewEL, m_ringsKey, context);      
       ATH_CHECK( ringerShapeHandle.isValid());
       auto ringHandle = ringerShapeHandle.cptr();	
->>>>>>> 91d736d3
       ATH_MSG_DEBUG ( "Ringer handle size: " << ringerShapeHandle->size() << "..." );
 
       // link the rings      
       auto el = ViewHelper::makeLink( *viewEL, ringerShapeHandle, 0 );
       ATH_CHECK( el.isValid() );
       d->setObjectLink( "ringer",  el );
-<<<<<<< HEAD
-      auto ringerShape = ringHandle->at(0);
-      const xAOD::TrigEMCluster *emCluster = 0;      
-      
-      if(ringerShape){
-        emCluster = ringerShape->emCluster();
-        if(emCluster){
-         float avgmu   = m_lumiBlockMuTool->averageInteractionsPerCrossing();
-         float output_vLoose, output_Loose, output_Medium, output_Tight;
-         const std::vector<float> rings = ringerShape->rings();
-         std::vector<float> refRings(rings.size());
-         refRings.assign(rings.begin(), rings.end());
-         output_vLoose = m_ringerTool_vLoose.calculate( refRings, emCluster->et(), emCluster->eta(), avgmu );
-         output_Loose = m_ringerTool_Loose.calculate( refRings, emCluster->et(), emCluster->eta(), avgmu );
-         output_Medium = m_ringerTool_Medium.calculate( refRings, emCluster->et(), emCluster->eta(), avgmu );
-         output_Tight = m_ringerTool_Tight.calculate( refRings, emCluster->et(), emCluster->eta(), avgmu );
-        
-         ATH_MSG_DEBUG(name()<< " generate as NN output_vLoose " << output_vLoose );
-         ATH_MSG_DEBUG(name()<< " generate as NN output_Loose " << output_Loose );
-         ATH_MSG_DEBUG(name()<< " generate as NN output_Medium " << output_Medium );
-         ATH_MSG_DEBUG(name()<< " generate as NN output_Tight " << output_Tight );
- 
-         accept_vLoose = m_ringerTool_vLoose.accept(output_vLoose, emCluster->et(),emCluster->eta(),avgmu) ;
-         accept_Loose = m_ringerTool_Loose.accept(output_Loose, emCluster->et(),emCluster->eta(),avgmu) ;
-         accept_Medium = m_ringerTool_Medium.accept(output_Medium, emCluster->et(),emCluster->eta(),avgmu) ;
-         accept_Tight = m_ringerTool_Tight.accept(output_Tight, emCluster->et(),emCluster->eta(),avgmu) ;
-       }
-      }
-     }
-     bool const accept_vLoose_const = accept_vLoose;
-     bool const accept_Loose_const = accept_Loose;
-     bool const accept_Medium_const = accept_Medium;
-     bool const accept_Tight_const = accept_Tight;
-
-     ATH_MSG_DEBUG("accept_vLoose_const: "<<accept_vLoose_const);
-     ATH_MSG_DEBUG("accept_Loose_const: "<<accept_Loose_const);
-     ATH_MSG_DEBUG("accept_Medium_const: "<<accept_Medium_const);
-     ATH_MSG_DEBUG("accept_Tight_const: "<<accept_Tight_const);
-
-      // create new decision
-     toolInput.emplace_back( d, roi, clusterHandle.cptr()->at(0), ringHandle->at(0), accept_vLoose_const, accept_Loose_const, accept_Medium_const, accept_Tight_const, previousDecision );
-=======
       ringerShape = ringHandle->at(0);
       if(ringerShape)
         emCluster = ringerShape->emCluster();
@@ -234,28 +150,20 @@
     }
             
     toolInput.push_back( info );
->>>>>>> 91d736d3
     
 
-     // link the cluster
-     { 
-       auto clus = ViewHelper::makeLink( *viewEL, clusterHandle, 0 );
-       ATH_CHECK( clus.isValid() );
-       d->setObjectLink( TCU::featureString(),  clus );
-     }
+    // link the cluster
+    { 
+      auto clus = ViewHelper::makeLink( *viewEL, clusterHandle, 0 );
+      ATH_CHECK( clus.isValid() );
+      d->setObjectLink( TCU::featureString(),  clus );
+    }
     
-     d->setObjectLink( TCU::roiString(), roiELInfo.link );
+    d->setObjectLink( TCU::roiString(), roiELInfo.link );
     
-<<<<<<< HEAD
-     TCU::linkToPrevious( d, previousDecision, context );
-     ATH_MSG_DEBUG( "Added view, roi, cluster, previous decision to new decision " << counter << " for view " << (*viewEL)->name()  );
-     counter++;
-
-=======
     TCU::linkToPrevious( d, previousDecision, context );
     ATH_MSG_DEBUG( "Added view, roi, cluster, previous decision to new decision " << counter << " for view " << (*viewEL)->name()  );
     counter++;
->>>>>>> 91d736d3
   }
 
   ATH_MSG_DEBUG( "Found "<<toolInput.size()<<" inputs to tools");
