--- conflicted
+++ resolved
@@ -7,10 +7,6 @@
 #include "xAODTrigCalo/TrigEMCluster.h"
 #include "xAODTrigRinger/TrigRingerRings.h"
 #include "TrigSteeringEvent/TrigRoiDescriptor.h"
-<<<<<<< HEAD
-
-=======
->>>>>>> 91d736d3
 #include "LumiBlockComps/ILumiBlockMuTool.h"
 #include "AthenaBaseComps/AthAlgTool.h"
 #include "AthenaMonitoringKernel/GenericMonitoringTool.h"
@@ -46,13 +42,8 @@
 
     HLT::Identifier m_decisionId;
 
-<<<<<<< HEAD
-      
-    Gaudi::Property< bool >           m_useRinger { this, "UseRinger", false , "Use Ringer Selection" };
-=======
     Gaudi::Property<std::string>          m_pidName{this,"PidName", "", "Pid name"};
     Gaudi::Property< bool >               m_useRinger { this, "UseRinger", false , "Use Ringer Selection" };
->>>>>>> 91d736d3
  
     //Calorimeter electron ID  cuts
     Gaudi::Property< std::vector<float> > m_etabin { this, "EtaBins", {} , "Bins of eta" }; //!<  selection variable for L2 calo selection:eta bins
@@ -70,18 +61,9 @@
     Gaudi::Property< float >              m_dphicluster { this, "dPHICLUSTERthr", 0. , "" };  
     Gaudi::Property< bool >               m_acceptAll { this, "AcceptAll", false , "Ignore selection" };
     Gaudi::Property<float>                m_emEtCut{this,"EtCut", 0.0, "Et threshold"};
-<<<<<<< HEAD
-    Gaudi::Property<bool>                m_loose{this,"Loose", false, "Decision for Loose tune"};
-    Gaudi::Property<bool>                m_vloose{this,"vLoose", false, "Decision for vLoose tune"};
-    Gaudi::Property<bool>                m_tight{this,"Tight", false, "Decision for tight tune"};  
-    Gaudi::Property<bool>                m_medium{this,"Medium", false, "Decision for medium tune"};
-
-    ToolHandle< GenericMonitoringTool >       m_monTool{ this, "MonTool", "", "Monitoring tool" };
-=======
 
 
     ToolHandle< GenericMonitoringTool >   m_monTool{ this, "MonTool", "", "Monitoring tool" };
->>>>>>> 91d736d3
 
 
 }; 
