--- conflicted
+++ resolved
@@ -29,24 +29,12 @@
   FastClusterInfo( TrigCompositeUtils::Decision* d, 
                const TrigRoiDescriptor* r, 
                const xAOD::TrigEMCluster* c,
-<<<<<<< HEAD
-	       const xAOD::TrigRingerRings* ring,
-               bool vl_acc,
-               bool l_acc,
-               bool m_acc,
-               bool t_acc,
-=======
                const xAOD::TrigRingerRings* ring,
->>>>>>> 91d736d3
                const TrigCompositeUtils::Decision* previousDecision )
   : decision( d ), 
     roi( r ), 
     cluster(c), 
     ringerShape(ring),
-    vloose_accept(vl_acc),
-    loose_accept(l_acc),
-    medium_accept(m_acc),
-    tight_accept(t_acc),
     previousDecisionIDs( TrigCompositeUtils::decisionIDs( previousDecision ).begin(), 
 			   TrigCompositeUtils::decisionIDs( previousDecision ).end() )
     {}
@@ -55,15 +43,8 @@
     const TrigRoiDescriptor* roi;
     const xAOD::TrigEMCluster* cluster;
     const xAOD::TrigRingerRings* ringerShape;
-<<<<<<< HEAD
-    bool vloose_accept;
-    bool loose_accept;
-    bool medium_accept;
-    bool tight_accept;
-=======
     std::map<std::string, float> valueDecorator;
     std::map<std::string, bool> pidDecorator;
->>>>>>> 91d736d3
     const TrigCompositeUtils::DecisionIDContainer previousDecisionIDs;
   };
   
