--- conflicted
+++ resolved
@@ -7,8 +7,6 @@
 def same( val , tool):
   return [val]*( len( tool.EtaBins ) - 1 )
 
-<<<<<<< HEAD
-=======
 
 #
 # Create the hypo alg with all selectors
@@ -43,7 +41,6 @@
 
 
 
->>>>>>> 91d736d3
 class TrigEgammaPrecisionElectronHypoToolConfig:
 
 
@@ -54,11 +51,6 @@
                            'lhtight'  ,
                            'lhmedium' ,
                            'lhloose'  ,
-<<<<<<< HEAD
-                           'lhvloose' ]
-
-  # isolation cuts
-=======
                            'lhvloose' ,
                            #'dnntight',
                            #'dnnmedium',
@@ -67,7 +59,6 @@
                            ]
 
   # isolation cuts:w
->>>>>>> 91d736d3
   __isolationCut = {
         None: None,
         'ivarloose': 0.1,
@@ -91,24 +82,14 @@
     tool.ETthr          = same( self.__threshold*GeV, tool )
     tool.dETACLUSTERthr = 0.1
     tool.dPHICLUSTERthr = 0.1
-<<<<<<< HEAD
-    tool.vLoose         = False
-    tool.Loose          = False
-    tool.Medium         = False
-    tool.Tight          = False
-
-    self.__tool = tool    
-=======
     tool.RelPtConeCut   = -999
     tool.PidName        = ":wq!"
     self.__tool         = tool    
->>>>>>> 91d736d3
 
     self.__log.debug( 'Electron_Chain     :%s', name )
     self.__log.debug( 'Electron_Threshold :%s', threshold )
     self.__log.debug( 'Electron_Pidname   :%s', sel )
-<<<<<<< HEAD
-    self.__log.debug( 'Electron_iso  :%s', iso )
+    self.__log.debug( 'Electron_iso       :%s', iso )
 
   def chain(self):
     return self.__name
@@ -141,48 +122,6 @@
     self.tool().dETACLUSTERthr = 9999.
     self.tool().dPHICLUSTERthr = 9999.
 
-  def isoCut(self):
-
-    self.tool().RelPtConeCut = self.__isolationCut[self.isoInfo()]
-    self.__setupLHConfiguration()
- 
-  def nominal(self):
-    self.__setupLHConfiguration()
-
-=======
-    self.__log.debug( 'Electron_iso       :%s', iso )
-
-  def chain(self):
-    return self.__name
-
-  def pidname( self ):
-    return self.__sel
-
-  def etthr(self):
-    return self.__threshold
-
-  def isoInfo(self):
-    return self.__iso
-
-  def tool(self):
-    return self.__tool
-  
-  def nocut(self):
-
-    self.__log.debug( 'Configure nocut' )
-    #self.tool().AcceptAll = True
-    self.tool().ETthr          = same( self.etthr()*GeV, self.tool())
-    self.tool().dETACLUSTERthr = 9999.
-    self.tool().dPHICLUSTERthr = 9999.
-
-  def etcut(self):
-
-    self.__log.debug( 'Configure etcut' )
-    self.tool().ETthr          = same( ( self.etthr() -  3 )*GeV )
-    # No other cuts applied
-    self.tool().dETACLUSTERthr = 9999.
-    self.tool().dPHICLUSTERthr = 9999.
-
 
   #
   # Isolation and nominal cut
@@ -201,7 +140,6 @@
   #
   # Compile the chain
   #
->>>>>>> 91d736d3
   def compile(self):
 
     if 'etcut' == self.pidname():
@@ -210,17 +148,11 @@
     elif 'nocut' == self.pidname():
       self.nocut()
 
-<<<<<<< HEAD
-    elif  self.isoInfo()  and self.isoInfo() != '':
+    elif self.isoInfo() and self.isoInfo() != '':
+
       if self.isoInfo() not in self.__isolationCut.keys():
         self.__log.error('Isolation cut %s not defined!', self.isoInfo())
-=======
-    elif self.isoInfo() and self.isoInfo() != '':
-
-      if self.isoInfo() not in self.__isolationCut.keys():
-        self.__log.error('Isolation cut %s not defined!', self.isoInfo())
-
->>>>>>> 91d736d3
+
       self.__log.debug('Configuring Isolation cut %s with value %d',self.isoInfo(),self.__isolationCut[self.isoInfo()])
       self.isoCut()
 
@@ -229,29 +161,10 @@
 
     self.addMonitoring()
 
-<<<<<<< HEAD
-  def __setupLHConfiguration(self):
-
-    possibleSel  = { 'tight':'Tight', 'medium':'Medium', 'loose':'Loose', 'vloose':'vLoose',
-                         'lhtight':'Tight', 'lhmedium':'Medium', 'lhloose':'Loose', 'lhvloose':'vLoose'}
-
-    possibleTune  = { 'Tight':False, 'Medium':False, 'Loose':False, 'vLoose':False}
-    if not self.pidname() in possibleSel.keys():
-       raise RuntimeError( "Bad selection name: %s" % self.pidname() )
-    possibleTune[possibleSel[self.pidname()]] = True
-
-    self.tool().vLoose = possibleTune['vLoose']
-    self.tool().Loose = possibleTune['Loose']
-    self.tool().Medium = possibleTune['Medium']
-    self.tool().Tight = possibleTune['Tight']
-
-
-=======
 
   #
   # Create the monitoring code
   #
->>>>>>> 91d736d3
   def addMonitoring(self):
 
     from AthenaMonitoringKernel.GenericMonitoringTool import GenericMonitoringTool, defineHistogram
@@ -272,8 +185,6 @@
 
     monTool.HistPath = 'PrecisionElectronHypo/'+self.chain()
     self.tool().MonTool = monTool
-<<<<<<< HEAD
-=======
 
 
 def _IncTool( name, threshold, sel, iso ):
@@ -281,12 +192,7 @@
     config.compile()
     return config.tool()
 
->>>>>>> 91d736d3
-
-def _IncTool( name, threshold, sel, iso ):
-    config = TrigEgammaPrecisionElectronHypoToolConfig(name, threshold, sel, iso)
-    config.compile()
-    return config.tool()
+
 
 def TrigEgammaPrecisionElectronHypoToolFromDict( d ):
     """ Use menu decoded chain dictionary to configure the tool """
@@ -311,8 +217,4 @@
 def TrigEgammaPrecisionElectronHypoToolFromName(name, conf):
     from TriggerMenuMT.HLTMenuConfig.Menu.DictFromChainName import dictFromChainName
     decodedDict = dictFromChainName(conf)
-<<<<<<< HEAD
-    return  TrigEgammaPrecisionElectronHypoToolFromDict( decodedDict )
-=======
-    return  TrigEgammaPrecisionElectronHypoToolFromDict( decodedDict )
->>>>>>> 91d736d3
+    return  TrigEgammaPrecisionElectronHypoToolFromDict( decodedDict )