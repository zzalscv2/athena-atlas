--- conflicted
+++ resolved
@@ -105,6 +105,7 @@
                            #'dnnloose',
                            #'dnnvloose',
                            ]
+
 
   def __init__(self, name, cand, threshold, sel, trackinfo, noringerinfo):
 
@@ -136,14 +137,7 @@
     tool.F3thr          = same( 99999. , tool)
     tool.CARCOREthr     = same( -9999. , tool)
     tool.CAERATIOthr    = same( -9999. , tool)
-<<<<<<< HEAD
-    tool.vLoose         = False
-    tool.Loose          = False
-    tool.Medium         = False
-    tool.Tight          = False
-=======
     tool.PidName        = ""
->>>>>>> 91d736d3
 
     self.__tool = tool
 
@@ -226,13 +220,10 @@
       self.__log.fatal("Bad selection name: %s" % self.pidname())
     self.tool().PidName = treatPidName(self.pidname())
 
-<<<<<<< HEAD
-=======
 
   #
   # compile the chain
   #
->>>>>>> 91d736d3
   def compile(self):
 
     if 'etcut' == self.pidname():
@@ -264,11 +255,8 @@
             defineHistogram('Eta', type='TH1F', path='EXPERT',title="#eta of Clusters; #eta; number of RoIs", xbins=50,xmin=-2.5,xmax=2.5),
             defineHistogram('Phi',type='TH1F', path='EXPERT',title="#phi of Clusters; #phi; number of RoIs", xbins=64,xmin=-3.2,xmax=3.2),
             defineHistogram('Et',type='TH1F', path='EXPERT',title="E_{T} of Clusters; E_{T} [MeV]; number of RoIs", xbins=60,xmin=0,xmax=5e4),
-<<<<<<< HEAD
-=======
             defineHistogram('NNOutput',type='TH1F', path='EXPERT',title="NN Output; NN; Count", xbins=17,xmin=-8,xmax=+8),
 
->>>>>>> 91d736d3
         ]
     
         monTool.HistPath= 'FastCaloL2EgammaHypo/'+self.__name
@@ -314,25 +302,6 @@
         self.tool().MonTool = monTool
 
 
-<<<<<<< HEAD
-  def __setupRingerConfiguration(self):
-
-    possibleSel  = { 'tight':'Tight', 'medium':'Medium', 'loose':'Loose', 'vloose':'vLoose',
-                         'lhtight':'Tight', 'lhmedium':'Medium', 'lhloose':'Loose', 'lhvloose':'vLoose'}
-    
-    possibleTune  = { 'Tight':False, 'Medium':False, 'Loose':False, 'vLoose':False}
-    if not self.pidname() in possibleSel.keys():
-       raise RuntimeError( "Bad selection name: %s" % self.pidname() )
-    possibleTune[possibleSel[self.pidname()]] = True   
-
-    self.tool().vLoose = possibleTune['vLoose']
-    self.tool().Loose = possibleTune['Loose']
-    self.tool().Medium = possibleTune['Medium']
-    self.tool().Tight = possibleTune['Tight']
-
-
-=======
->>>>>>> 91d736d3
 
 def _IncTool(name, cand, threshold, sel, trackinfo, noringerinfo):
   config = TrigEgammaFastCaloHypoToolConfig(name, cand, threshold, sel, trackinfo, noringerinfo )
