# Copyright (C) 2002-2020 CERN for the benefit of the ATLAS collaboration

# import Hypo Algs/Tools
from AthenaConfiguration.ComponentFactory import CompFactory # tools are imported from the factory, (NewJO)
from TrigMuonHypoMT.TrigMuonHypoMTConf import (  # noqa: F401 (algs not used here)
<<<<<<< HEAD
    TrigMufastHypoAlg,
    TrigmuCombHypoAlg,
    TrigMuonEFMSonlyHypoAlg,
    TrigMuisoHypoAlg,
    TrigMuonEFCombinerHypoAlg,
    TrigMuonEFTrackIsolationHypoAlg,
    TrigL2MuonOverlapRemoverMufastAlg,
    TrigMuonEFInvMassHypoAlg,
    TrigMuonLateMuRoIHypoAlg
    )
=======
    TrigMufastHypoAlg, TrigMufastHypoTool,
    TrigmuCombHypoAlg, TrigmuCombHypoTool,
    TrigMuisoHypoAlg, TrigMuisoHypoTool,
    TrigMuonEFHypoAlg, TrigMuonEFHypoTool,
    TrigMuonEFTrackIsolationHypoAlg, TrigMuonEFTrackIsolationHypoTool,
    TrigL2MuonOverlapRemoverMufastAlg, TrigL2MuonOverlapRemoverMucombAlg, TrigL2MuonOverlapRemoverTool,
    TrigMuonEFInvMassHypoAlg, TrigMuonEFInvMassHypoTool,
    TrigMuonLateMuRoIHypoAlg, TrigMuonLateMuRoIHypoTool
)
>>>>>>> a5b6349c

# import monitoring
from TrigMuonHypoMT.TrigMuonHypoMonitoringMT import (
    TrigMufastHypoMonitoring,
    TrigmuCombHypoMonitoring,
    TrigMuisoHypoMonitoring,
    TrigMuonEFHypoMonitoring,
    TrigL2MuonOverlapRemoverMonitoringMufast,
    TrigL2MuonOverlapRemoverMonitoringMucomb,
    TrigMuonEFInvMassHypoMonitoring
)


# other imports
from AthenaCommon.SystemOfUnits import GeV

from AthenaCommon.Logging import logging
log = logging.getLogger('TrigMuonHypoMTConfig')
TrigL2MuonOverlapRemoverTool=CompFactory.TrigL2MuonOverlapRemoverTool

trigMuonEFSAThresholds = {
    '0GeV'             : [ [0,9.9],              [ 0.100 ] ],
    '2GeV'             : [ [0,9.9],              [ 2.000 ] ],
    '3GeV'             : [ [0,9.9],              [ 3.000 ] ],
    '4GeV'             : [ [0,1.05,1.5,2.0,9.9], [  3.0,  2.5,  2.5,  2.5] ],
    '4GeV_barrelOnly'  : [ [0,1.05,1.5,2.0,9.9], [  3.0,1000.0,1000.0,1000.0]],
    '5GeV'             : [ [0,1.05,1.5,2.0,9.9], [  4.6,  3.3,  4.0,  4.5] ],
    '6GeV'             : [ [0,1.05,1.5,2.0,9.9], [  5.4,  4.5,  4.9,  5.3] ],
    '7GeV'             : [ [0,1.05,1.5,2.0,9.9], [  6.3,  5.6,  5.6,  6.3] ],
    '8GeV'             : [ [0,1.05,1.5,2.0,9.9], [  7.2,  6.7,  6.4,  7.3] ],
    '10GeV'            : [ [0,1.05,1.5,2.0,9.9], [  8.9,  9.0,  8.4,  9.2] ],
    '11GeV'            : [ [0,1.05,1.5,2.0,9.9], [  9.8, 10.1,  9.3, 10.1] ],
    '12GeV'            : [ [0,1.05,1.5,2.0,9.9], [ 10.6, 11.0, 10.2, 11.0] ],
    '13GeV'            : [ [0,1.05,1.5,2.0,9.9], [ 11.4, 12.0, 11.1, 12.0] ],
    '14GeV'            : [ [0,1.05,1.5,2.0,9.9], [ 12.2, 13.0, 12.1, 13.0] ],
    '15GeV'            : [ [0,1.05,1.5,2.0,9.9], [ 13.0, 14.0, 13.0, 14.0] ],
    '16GeV'            : [ [0,1.05,1.5,2.0,9.9], [ 13.0, 14.0, 13.0, 14.0] ], # not optimized
    '18GeV'            : [ [0,1.05,1.5,2.0,9.9], [ 15.7, 16.6, 15.4, 16.3] ],
    '20GeV'            : [ [0,1.05,1.5,2.0,9.9], [ 17.5, 18.5, 17.0, 18.0] ],
    '22GeV'            : [ [0,1.05,1.5,2.0,9.9], [ 19.1, 20.0, 18.4, 19.6] ],
    '24GeV'            : [ [0,1.05,1.5,2.0,9.9], [ 20.4, 20.8, 19.3, 21.0] ],
    '26GeV'            : [ [0,1.05,1.5,2.0,9.9], [ 21.6, 22.0, 21.2, 23.7] ], # not optimized
    '28GeV'            : [ [0,1.05,1.5,2.0,9.9], [ 21.6, 22.0, 21.2, 23.7] ], # not optimized
    '30GeV'            : [ [0,1.05,1.5,2.0,9.9], [ 25.0, 24.5, 23.0, 26.0] ],
    '35GeV'            : [ [0,1.05,1.5,2.0,9.9], [ 25.0, 24.5, 23.0, 26.0] ], # not optimized
    '36GeV'            : [ [0,1.05,1.5,2.0,9.9], [ 25.0, 24.5, 23.0, 26.0] ], # not optimized
    '40GeV'            : [ [0,1.05,1.5,2.0,9.9], [ 31.5, 30.0, 28.5, 32.5] ],
    '40GeV_barrelOnly' : [ [0,1.05,1.5,2.0,9.9], [ 31.5,1000.0,1000.0,1000.0]],
    '40GeV_uptoEC2'    : [ [0,1.05,1.5,2.0,9.9], [ 31.5, 30.0, 28.5,  1000.0]],
    '50GeV'            : [ [0,1.05,1.5,2.0,9.9], [ 45.0, 45.0, 45.0, 45.0] ],
    '50GeV_barrelOnly' : [ [0,1.05,1.5,2.0,9.9], [ 45.0,1000.0,1000.0,1000.0]],
    '60GeV'            : [ [0,1.05,1.5,2.0,9.9], [ 54.0, 54.0, 54.0, 54.0] ],
    '60GeV_barrelOnly' : [ [0,1.05,1.5,2.0,9.9], [ 54.0,1000.0,1000.0,1000.0]],
    '70GeV'            : [ [0,1.05,1.5,2.0,9.9], [ 63.0, 63.0, 63.0, 63.0] ],
    '80GeV'            : [ [0,1.05,1.5,2.0,9.9], [ 72.0, 72.0, 72.0, 72.0] ],
    '100GeV'           : [ [0,1.05,1.5,2.0,9.9], [ 90.0, 90.0, 90.0, 90.0] ],
   }


efCombinerThresholds = {
    # original + 2015 tuning
    '2GeV_v15a'             : [ [0,9.9], [2.000] ],
    '3GeV_v15a'             : [ [0,9.9], [3.000] ],
    '4GeV_v15a'             : [ [0,1.05,1.5,2.0,9.9], [  3.94,  3.91,  3.77,  3.72] ],
    '5GeV_v15a'             : [ [0,1.05,1.5,2.0,9.9], [  4.91,  4.86,  4.84,  4.83] ],
    '6GeV_v15a'             : [ [0,1.05,1.5,2.0,9.9], [  5.92,  5.86,  5.70,  5.64] ],
    '7GeV_v15a'             : [ [0,1.05,1.5,2.0,9.9], [  6.85,  6.77,  6.74,  6.74] ],
    '8GeV_v15a'             : [ [0,1.05,1.5,2.0,9.9], [  7.89,  7.81,  7.60,  7.53] ],
    '10GeV_v15a'            : [ [0,1.05,1.5,2.0,9.9], [  9.84,  9.77,  9.54,  9.47] ],
    '11GeV_v15a'            : [ [0,1.05,1.5,2.0,9.9], [ 10.74, 10.64, 10.58, 10.53] ],
    '12GeV_v15a'            : [ [0,1.05,1.5,2.0,9.9], [ 11.70, 11.59, 11.53, 11.49] ],
    '13GeV_v15a'            : [ [0,1.05,1.5,2.0,9.9], [ 12.80, 12.67, 12.43, 12.38] ],
    '14GeV_v15a'            : [ [0,1.05,1.5,2.0,9.9], [ 13.75, 13.62, 13.38, 13.36] ],
    '15GeV_v15a'            : [ [0,1.05,1.5,2.0,9.9], [ 14.63, 14.49, 14.42, 14.38] ],
    '16GeV_v15a'            : [ [0,1.05,1.5,2.0,9.9], [ 15.65, 15.50, 15.39, 15.37] ], # Lidia - extrapolated not optimized
    '18GeV_v15a'            : [ [0,1.05,1.5,2.0,9.9], [ 17.68, 17.51, 17.34, 17.34] ],
    '20GeV_v15a'            : [ [0,1.05,1.5,2.0,9.9], [ 19.65, 19.42, 19.16, 19.19] ],
    '22GeV_v15a'            : [ [0,1.05,1.5,2.0,9.9], [ 21.57, 21.32, 21.07, 21.11] ],
    '24GeV_v15a'            : [ [0,1.05,1.5,2.0,9.9], [ 23.53, 23.21, 22.99, 23.03] ],
    '26GeV_v15a'            : [ [0,1.05,1.5,2.0,9.9], [ 25.49, 25.15, 24.90, 24.95] ],
    '27GeV_v15a'            : [ [0,1.05,1.5,2.0,9.9], [ 26.26, 26.12, 26.11, 26.02] ],
    '28GeV_v15a'            : [ [0,1.05,1.5,2.0,9.9], [ 27.23, 27.09, 27.07, 26.99] ],
    '30GeV_v15a'            : [ [0,1.05,1.5,2.0,9.9], [ 29.17, 29.03, 29.00, 28.92] ],
    '32GeV_v15a'            : [ [0,1.05,1.5,2.0,9.9], [ 31.10, 30.96, 30.91, 30.84] ],
    '34GeV_v15a'            : [ [0,1.05,1.5,2.0,9.9], [ 33.04, 32.88, 32.81, 32.74] ],
    '35GeV_v15a'            : [ [0,1.05,1.5,2.0,9.9], [ 34.14, 33.82, 33.65, 33.65] ], # Lidia - extrapolated not optimized
    '36GeV_v15a'            : [ [0,1.05,1.5,2.0,9.9], [ 35.23, 34.75, 34.48, 34.55] ],
    '38GeV_v15a'            : [ [0,1.05,1.5,2.0,9.9], [ 36.87, 36.67, 36.55, 36.48] ],
    '40GeV_v15a'            : [ [0,1.05,1.5,2.0,9.9], [ 38.76, 38.54, 38.38, 38.31] ],
    '50GeV_v15a'            : [ [0,1.05,1.5,2.0,9.9], [ 45.00, 45.00, 45.00, 45.00] ],
    '60GeV_v15a'            : [ [0,1.05,1.5,2.0,9.9], [ 54.00, 54.00, 54.00, 54.00] ],
    '70GeV_v15a'            : [ [0,1.05,1.5,2.0,9.9], [ 63.00, 63.00, 63.00, 63.00] ],
    '80GeV_v15a'            : [ [0,1.05,1.5,2.0,9.9], [ 72.00, 72.00, 72.00, 72.00] ],
    '100GeV_v15a'           : [ [0,1.05,1.5,2.0,9.9], [ 90.00, 90.00, 90.00, 90.00] ],
    }


muCombThresholds = {
    # original + 2015 tuning
    '2GeV_v15a'             : [ [0,9.9],              [ 2.000] ],
    '3GeV_v15a'             : [ [0,9.9],              [ 3.000] ],
    '4GeV_v15a'             : [ [0,1.05,1.5,2.0,9.9], [  3.86,  3.77,  3.69,  3.70] ],
    '5GeV_v15a'             : [ [0,1.05,1.5,2.0,9.9], [  4.9,  4.8,  4.8,  4.8] ],
    '6GeV_v15a'             : [ [0,1.05,1.5,2.0,9.9], [  5.87,  5.79,  5.70,  5.62] ],
    '7GeV_v15a'             : [ [0,1.05,1.5,2.0,9.9], [  6.8,  6.7,  6.7,  6.6] ],
    '8GeV_v15a'             : [ [0,1.05,1.5,2.0,9.9], [  7.80,  7.72,  7.59,  7.46] ],
    '10GeV_v15a'            : [ [0,1.05,1.5,2.0,9.9], [  9.73,  9.63,  9.45,  9.24] ],
    '11GeV_v15a'            : [ [0,1.05,1.5,2.0,9.9], [ 10.8, 10.4, 10.6, 10.6] ],
    '12GeV_v15a'            : [ [0,1.05,1.5,2.0,9.9], [ 11.7, 11.3, 11.4, 11.5] ],
    '13GeV_v15a'            : [ [0,1.05,1.5,2.0,9.9], [ 12.62, 12.48, 12.24, 11.88] ],
    '14GeV_v15a'            : [ [0,1.05,1.5,2.0,9.9], [ 13.57, 13.44, 13.21, 12.77] ],
    '15GeV_v15a'            : [ [0,1.05,1.5,2.0,9.9], [ 14.5, 14.0, 14.0, 14.5] ],
    '16GeV_v15a'            : [ [0,1.05,1.5,2.0,9.9], [ 15.47, 15.09, 14.98, 15.08] ], # Lidia - extrapolated not optimized
    '18GeV_v15a'            : [ [0,1.05,1.5,2.0,9.9], [ 17.41, 17.27, 16.95, 16.25] ],
    '20GeV_v15a'            : [ [0,1.05,1.5,2.0,9.9], [ 19.31, 19.19, 18.80, 17.95] ],
    '22GeV_v15a'            : [ [0,1.05,1.5,2.0,9.9], [ 21.19, 21.07, 20.68, 19.71] ],
    '24GeV_v15a'            : [ [0,1.05,1.5,2.0,9.9], [ 23.08, 22.99, 22.56, 21.39] ],
    '25GeV_v15a'            : [ [0,1.05,1.5,2.0,9.9], [ 24.2, 23.2, 23.2, 22.6] ],
    '26GeV_v15a'            : [ [0,1.05,1.5,2.0,9.9], [ 24.95, 24.86, 24.39, 23.13] ],
    '27GeV_v15a'            : [ [0,1.05,1.5,2.0,9.9], [ 26.2, 25.1, 25.1, 24.4] ],
    '28GeV_v15a'            : [ [0,1.05,1.5,2.0,9.9], [ 27.1, 26.0, 26.0, 25.2] ],
    '30GeV_v15a'            : [ [0,1.05,1.5,2.0,9.9], [ 29.0, 28.0, 28.0, 27.0] ],
    '32GeV_v15a'            : [ [0,1.05,1.5,2.0,9.9], [ 30.7, 29.9, 29.9, 28.7] ],
    '34GeV_v15a'            : [ [0,1.05,1.5,2.0,9.9], [ 32.5, 31.8, 31.8, 30.4] ],
    '36GeV_v15a'            : [ [0,1.05,1.5,2.0,9.9], [ 34.03, 34.29, 33.58, 31.36] ],
    '38GeV_v15a'            : [ [0,1.05,1.5,2.0,9.9], [ 35.8, 35.4, 35.4, 33.6] ],
    '40GeV_v15a'            : [ [0,1.05,1.5,2.0,9.9], [ 37.5, 37.0, 37.0, 35.0] ],
    '40GeV_slow_v15a'      : [ [0,1.05,1.5,2.0,9.9], [ 40.0, 40.0, 40.0, 40.0] ],
    '50GeV_v15a'            : [ [0,1.05,1.5,2.0,9.9], [ 40.0, 40.0, 40.0, 40.0] ],
    '60GeV_v15a'            : [ [0,1.05,1.5,2.0,9.9], [ 45.0, 45.0, 45.0, 45.0] ],
    '60GeV_slow_v15a'      : [ [0,1.05,1.5,2.0,9.9], [ 47.0, 47.0, 47.0, 47.0] ],
    '70GeV_v15a'            : [ [0,1.05,1.5,2.0,9.9], [ 49.0, 49.0, 49.0, 49.0] ],
    '80GeV_v15a'            : [ [0,1.05,1.5,2.0,9.9], [ 56.0, 56.0, 56.0, 56.0] ],
    '100GeV_v15a'           : [ [0,1.05,1.5,2.0,9.9], [ 70.0, 70.0, 70.0, 70.0] ],
    }


muFastThresholds = {
    # 2011a tuning + 2015 tuning
    '4GeV_v15a'              : [ [0,1.05,1.5,2.0,9.9], [  3.38,  1.25,  3.17,  3.41] ],
    '4GeV_barrelOnly_v15a'   : [ [0,1.05,1.5,2.0,9.9], [  3.38, 1000., 1000., 1000.] ],
    '6GeV_v15a'              : [ [0,1.05,1.5,2.0,9.9], [  5.17,  3.25,  4.69,  5.14] ],
    '8GeV_v15a'              : [ [0,1.05,1.5,2.0,9.9], [  6.63,  5.17,  6.39,  6.81] ],
    '10GeV_v15a'             : [ [0,1.05,1.5,2.0,9.9], [  8.28,  6.35,  7.19,  8.58] ],
    #not optimized: ATR-20049
    '11GeV_v15a'             : [ [0,1.05,1.5,2.0,9.9], [  8.99,  6.62,  7.40,  9.32] ],
    '13GeV_v15a'             : [ [0,1.05,1.5,2.0,9.9], [ 10.42,  7.16,  7.81, 10.80] ],
    '14GeV_v15a'             : [ [0,1.05,1.5,2.0,9.9], [ 11.15,  7.58,  8.43, 11.61] ],
    '15GeV_v15a'             : [ [0,1.05,1.5,2.0,9.9], [ 11.31, 10.52, 12.00, 13.24] ],
    '18GeV_v15a'             : [ [0,1.05,1.5,2.0,9.9], [ 14.33,  9.45, 10.96, 14.35] ],
    '20GeV_v15a'             : [ [0,1.05,1.5,2.0,9.9], [ 15.87, 10.73, 12.21, 15.87] ],
    '22GeV_v15a'             : [ [0,1.05,1.5,2.0,9.9], [ 17.00, 10.77, 13.38, 17.05] ],
    '24GeV_v15a'             : [ [0,1.05,1.5,2.0,9.9], [ 18.24, 11.35, 14.49, 17.91] ],
    '26GeV_v15a'             : [ [0,1.05,1.5,2.0,9.9], [ 19.52, 11.61, 15.42, 19.35] ],
    '30GeV_v15a'             : [ [0,1.05,1.5,2.0,9.9], [ 17.83, 18.32, 20.46, 23.73] ],
    '36GeV_v15a'             : [ [0,1.05,1.5,2.0,9.9], [ 23.94, 12.25, 19.80, 23.17] ],
    '40GeV_v15a'             : [ [0,1.05,1.5,2.0,9.9], [ 21.13, 21.20, 25.38, 29.54] ],
    '50GeV_v15a'             : [ [0,1.05,1.5,2.0,9.9], [ 21.13, 21.20, 25.38, 29.54] ], # lixia, not optimized
    '60GeV_v15a'             : [ [0,1.05,1.5,2.0,9.9], [ 21.13, 21.20, 25.38, 29.54] ],
    '80GeV_v15a'             : [ [0,1.05,1.5,2.0,9.9], [ 21.13, 21.20, 25.38, 29.54] ],
    '40GeV_uptoEC2_v15a'     : [ [0,1.05,1.5,2.0,9.9], [ 21.13, 21.20, 25.38, 1000.] ],
    '40GeV_barrelOnly_v15a'  : [ [0,1.05,1.5,2.0,9.9], [ 21.13, 1000., 1000., 1000.] ],
    '50GeV_barrelOnly_v15a'  : [ [0,1.05,1.5,2.0,9.9], [ 21.13, 1000., 1000., 1000.] ],
    '60GeV_barrelOnly_v15a'  : [ [0,1.05,1.5,2.0,9.9], [ 21.13, 1000., 1000., 1000.] ],
    }


muFastThresholdsForECWeakBRegion = {
    #
    # 2011a tuning + 2015 tuning
    '4GeV_v15a'             : [  2.72,  1.58],
    '4GeV_barrelOnly_v15a'  : [ 1000., 1000. ],
    '6GeV_v15a'             : [  3.91,  2.22],
    '8GeV_v15a'             : [  4.65,  3.26],
    '10GeV_v15a'            : [  5.96,  4.24],
    #not optimized: ATR-20049
    '11GeV_v15a'            : [  6.19,  4.37],
    '13GeV_v15a'            : [  6.65,  4.64],
    '14GeV_v15a'            : [  6.78,  5.03],
    '15GeV_v15a'            : [  7.61,  7.81 ],
    '18GeV_v15a'            : [  8.48,  7.26],
    '20GeV_v15a'            : [  8.63,  7.26],
    '22GeV_v15a'            : [  9.53,  7.77],
    '24GeV_v15a'            : [  9.02,  8.31],
    '26GeV_v15a'            : [  9.89,  8.77],
    '30GeV_v15a'            : [ 14.41, 17.43 ],
    '36GeV_v15a'            : [ 10.78, 10.66],
    '40GeV_v15a'            : [ 15.07, 18.02 ],
    '50GeV_v15a'            : [ 15.07, 18.02 ], # lixia, not optimized
    '60GeV_v15a'            : [ 15.07, 18.02 ],
    '80GeV_v15a'            : [ 15.07, 18.02 ],
    '40GeV_uptoEC2_v15a'    : [ 15.07, 18.02 ],
    '40GeV_barrelOnly_v15a' : [ 1000., 1000. ],
    '50GeV_barrelOnly_v15a' : [ 1000., 1000. ],
    '60GeV_barrelOnly_v15a' : [ 1000., 1000. ],
    }


# Working points for EF track isolation algorithm
# syntax is:
# 'WPname' : cut on 0.3 cone
# put < 0 for no cut
trigMuonEFTrkIsoThresholds = {
    'ivarmedium'      : 0.07, #ivarmedium
    'ivartight'       : 0.06, #ivartight
    'ivarverytight'  : 0.04   #ivarverytight
    }


#Possible dimuon mass window cuts
#Fomat is [lower bound, upper bound] in GeV
# <0 for no cut
trigMuonEFInvMassThresholds = {
    '10invm70' : [10., 70.]
}

def addMonitoring(tool, monClass, name, thresholdHLT ):
    try:
        tool.MonTool = monClass( "MonTool" )
        tool.MonTool.HistPath = name + "/" + thresholdHLT
    except AttributeError:
        log.error('%s Monitoring Tool failed', name)


def getThresholdsFromDict( chainDict ):
    cparts = [i for i in chainDict['chainParts'] if i['signature']=='Muon' or i['signature']=='Bphysics']
    return sum( [ [part['threshold']]*int(part['multiplicity']) for part in cparts ], [])


def TrigMufastHypoToolFromDict( chainDict ):

    if 'lateMu' in chainDict['chainParts'][0]['chainPartName']:
       thresholds = ['passthrough']
    else:
        thresholds = getThresholdsFromDict( chainDict )
    config = TrigMufastHypoConfig()
    tool = config.ConfigurationHypoTool( chainDict['chainName'], thresholds )
    # Setup MonTool for monitored variables in AthenaMonitoring package
    addMonitoring( tool, TrigMufastHypoMonitoring, 'TrigMufastHypoTool', chainDict['chainName'] )

    return tool


class TrigMufastHypoConfig(object):

    log = logging.getLogger('TrigMufastHypoConfig')

    def ConfigurationHypoTool( self, toolName, thresholds ):

        tool = CompFactory.TrigMufastHypoTool( toolName )

        if "muoncalib" in toolName:
            tool.DoCalib = True
            nt = len(thresholds)
            tool.PtBins = [ [ 0, 2.5 ] ] * nt
            try:
                tool.AcceptAll = False

            except LookupError:
                raise Exception('MuFast Hypo for muoncalib chain  Misconfigured')
        else:
            nt = len(thresholds)
            log.debug('Set %d thresholds', nt)
            tool.PtBins = [ [ 0, 2.5 ] ] * nt
            tool.PtThresholds = [ [ 5.49 * GeV ] ] * nt
            tool.PtThresholdForECWeakBRegionA = [ 3. * GeV ] * nt
            tool.PtThresholdForECWeakBRegionB = [ 3. * GeV ] * nt

            for th, thvalue in enumerate(thresholds):
                if (thvalue == 'passthrough'):
                    tool.PtBins[th] = [-10000.,10000.]
                    tool.PtThresholds[th] = [ -1. * GeV ]
                    tool.AcceptAll = True
                else:
                    if "idperf" in toolName or int(thvalue) < 5:
                        thvaluename =  thvalue + 'GeV_v15a'
                    elif "0eta105" in toolName:
                        thvaluename = thvalue+ "GeV_barrelOnly_v15a"
                    else:
                        thvaluename = '6GeV_v15a'



                    log.debug('Number of threshold = %d, Value of threshold = %s', th, thvaluename)

                    try:
                        tool.AcceptAll = False
                        values = muFastThresholds[thvaluename]
                        tool.PtBins[th] = values[0]
                        tool.PtThresholds[th] = [ x * GeV for x in values[1] ]
                        log.debug('Configration of threshold[%d] %s', th, tool.PtThresholds[th])
                        log.debug('Configration of PtBins[%d] %s', th, tool.PtBins[th])
                        if thvaluename in muFastThresholdsForECWeakBRegion:
                            spThres = muFastThresholdsForECWeakBRegion[thvaluename]
                            tool.PtThresholdForECWeakBRegionA[th] = spThres[0] * GeV
                            tool.PtThresholdForECWeakBRegionB[th] = spThres[1] * GeV
                        else:
                            log.debug('No special thresholds for EC weak Bfield regions for %s. Copy EC1 for region A, EC2 for region B.', thvaluename)
                            spThres = values[0][1]
                            if thvaluename == '2GeV' or thvaluename == '3GeV':
                                tool.PtThresholdForECWeakBRegionA[th] = spThres[0] * GeV
                                tool.PtThresholdForECWeakBRegionB[th] = spThres[0] * GeV
                            else:
                                tool.PtThresholdForECWeakBRegionA[th] = spThres[1] * GeV
                                tool.PtThresholdForECWeakBRegionB[th] = spThres[2] * GeV

                            log.debug('Thresholds for A[%d]/B[%d] = %d/%d', th, th, tool.PtThresholdForECWeakBRegionA[th], tool.PtThresholdForECWeakBRegionB[th])

                    except LookupError:
                        raise Exception('MuFast Hypo Misconfigured: threshold %r not supported' % thvaluename)

        return tool

### for TrigL2MuonOverlapRemoverMufast
def TrigL2MuonOverlapRemoverMufastToolFromDict( chainDict ):

    thresholds = getThresholdsFromDict( chainDict )
    config = TrigL2MuonOverlapRemoverMufastConfig()
    tool=config.ConfigurationHypoTool( chainDict['chainName'], thresholds)
    # # Setup MonTool for monitored variables in AthenaMonitoring package
    addMonitoring( tool, TrigL2MuonOverlapRemoverMonitoringMufast, 'TrigL2MuonOverlapRemoverMufastTool', chainDict['chainName'] )

    return tool


class TrigL2MuonOverlapRemoverMufastConfig(object):

    def ConfigurationHypoTool( self, toolName, thresholds):
        tool = CompFactory.TrigL2MuonOverlapRemoverTool( toolName )
        tool.Multiplicity = len(thresholds)
        tool.DoMufastBasedRemoval = True

        # cut defintion
        tool.MufastRequireDR       = True
        tool.MufastRequireMass     = True
        tool.MufastRequireSameSign = True
        # BB
        tool.MufastDRThresBB       = 0.05
        tool.MufastMassThresBB     = 0.20
        # BE
        tool.MufastDRThresBE       = 0.05
        tool.MufastMassThresBE     = 0.20
        # EE
        tool.MufastEtaBinsEC       = [0, 1.9, 2.1, 9.9]
        tool.MufastDRThresEC       = [0.06, 0.05, 0.05]
        tool.MufastMassThresEC     = [0.20, 0.15, 0.10]

        return tool


### for TrigL2MuonOverlapRemoverMucomb
def TrigL2MuonOverlapRemoverMucombToolFromDict( chainDict ):

    thresholds = getThresholdsFromDict( chainDict )
    config = TrigL2MuonOverlapRemoverMucombConfig()
    tool=config.ConfigurationHypoTool( chainDict['chainName'], thresholds)
    # # Setup MonTool for monitored variables in AthenaMonitoring package
    addMonitoring( tool, TrigL2MuonOverlapRemoverMonitoringMucomb, 'TrigL2MuonOverlapRemoverMucombTool', chainDict['chainName'] )

    return tool


class TrigL2MuonOverlapRemoverMucombConfig(object):

    def ConfigurationHypoTool( self, toolName, thresholds):
        tool = CompFactory.TrigL2MuonOverlapRemoverTool( toolName )
        tool.Multiplicity = len(thresholds)
        tool.DoMucombBasedRemoval = True
        # cut defintion
        tool.MucombRequireDR       = True
        tool.MucombRequireMufastDR = True
        tool.MucombRequireMass     = True
        tool.MucombRequireSameSign = True
        tool.MucombEtaBins         = [0, 0.9, 1.1, 1.9, 2.1, 9.9]
        tool.MucombDRThres         = [0.002, 0.001, 0.002, 0.002, 0.002]
        tool.MucombMufastDRThres   = [0.4,   0.4,   0.4,   0.4,   0.4]
        tool.MucombMassThres       = [0.004, 0.002, 0.006, 0.006, 0.006]

        return tool


def TrigmuCombHypoToolFromDict( chainDict ):

    if 'idperf' in chainDict['chainParts'][0]['chainPartName'] or 'lateMu' in chainDict['chainParts'][0]['chainPartName']:
       thresholds = ['passthrough']
    else:
       thresholds = getThresholdsFromDict( chainDict )

    config = TrigmuCombHypoConfig()

    tight = False # can be probably decoded from some of the proprties of the chain, expert work
    tool=config.ConfigurationHypoTool( chainDict['chainName'], thresholds, tight )

    addMonitoring( tool, TrigmuCombHypoMonitoring, "TrigmuCombHypoTool", chainDict['chainName'] )

    return tool

class TrigmuCombHypoConfig(object):

    log = logging.getLogger('TrigmuCombHypoConfig')

    def ConfigurationHypoTool( self, thresholdHLT, thresholds, tight ):

        tool = CompFactory.TrigmuCombHypoTool( thresholdHLT )

        nt = len(thresholds)
        log.debug('Set %d thresholds', nt)
        tool.PtBins = [ [ 0, 2.5 ] ] * nt
        tool.PtThresholds = [ [ 5.83 * GeV ] ] * nt

        for th, thvalue in enumerate(thresholds):
            if thvalue == 'passthrough':
                tool.AcceptAll = True
                tool.PtBins[th] = [-10000.,10000.]
                tool.PtThresholds[th] = [ -1. * GeV ]
            else:
                if int(thvalue) >= 24:
                    thvaluename = '22GeV_v15a'
                else:
                    thvaluename = thvalue + 'GeV_v15a'
                log.debug('Number of threshold = %d, Value of threshold = %s', th, thvaluename)

                try:
                    values = muCombThresholds[thvaluename]
                    tool.PtBins[th] = values[0]
                    tool.PtThresholds[th] = [ x * GeV for x in values[1] ]
                    if (tight is True):
                        tool.ApplyPikCuts        = True
                        tool.MaxPtToApplyPik      = 25.
                        tool.MaxChi2IDPik         = 3.5
                except LookupError:
                    raise Exception('MuComb Hypo Misconfigured: threshold %r not supported' % thvaluename)

        return tool



### for TrigMuisoHypo
def TrigMuisoHypoToolFromDict( chainDict ):

    config = TrigMuisoHypoConfig()
    tool = config.ConfigurationHypoTool( chainDict['chainName'] )
    addMonitoring( tool, TrigMuisoHypoMonitoring,  "TrigMuisoHypoTool", chainDict['chainName'])
    return tool


class TrigMuisoHypoConfig(object):

    log = logging.getLogger('TrigMuisoHypoConfig')

    def ConfigurationHypoTool( self, toolName ):

        tool = CompFactory.TrigMuisoHypoTool( toolName )

        # If configured with passthrough, set AcceptAll flag on, not quite there in the menu
        tool.AcceptAll = False
        if 'passthrough' in toolName:
            tool.AcceptAll = True
            log.debug('MuisoHypoConfig configured in pasthrough mode')

        if "FTK" in toolName: # allows us to use different working points in FTK mode
            tool.IDConeSize   = 2
            tool.MaxIDIso_1   = 0.12
            tool.MaxIDIso_2   = 0.12
            tool.MaxIDIso_3   = 0.12
        else:
            tool.IDConeSize   = 2
            tool.MaxIDIso_1   = 0.1
            tool.MaxIDIso_2   = 0.1
            tool.MaxIDIso_3   = 0.1

        return tool


def TrigMuonEFMSonlyHypoToolFromDict( chainDict ) :
    thresholds = getThresholdsFromDict( chainDict )
    config = TrigMuonEFMSonlyHypoConfig()
    tool = config.ConfigurationHypoTool( chainDict['chainName'], thresholds )
    addMonitoring( tool, TrigMuonEFHypoMonitoring, "TrigMuonEFMSonlyHypoTool", chainDict['chainName'] )
    return tool

def TrigMuonEFMSonlyHypoToolFromName(chainDict):
    #For full scan chains, we need to configure the thresholds based on all muons
    #in the chain to get the counting correct. Currently a bit convoluted as
    #the chain dict is (improperly) overwritten when merging for FS chains.
    #Can probably improve this once serial merging is officially implemented
    thresholds=[]
    chainName = chainDict["chainName"]
    hltChainName = chainName[:chainName.index("_L1")]
    cparts = hltChainName.split("_")
    if 'HLT' in hltChainName:
        cparts.remove('HLT')
    for part in cparts:
        if 'mu' in part:
            thr=part.replace('mu','')
            if 'noL1' in part:
                thr =thr.replace('noL1','')
            thresholds.append(thr)
    config = TrigMuonEFMSonlyHypoConfig()
    tool = config.ConfigurationHypoTool(chainDict['chainName'], thresholds)
    addMonitoring( tool, TrigMuonEFHypoMonitoring, "TrigMuonEFMSonlyHypoTool", chainDict['chainName'] )
    return tool

class TrigMuonEFMSonlyHypoConfig(object):

    log = logging.getLogger('TrigMuonEFMSonlyHypoConfig')

    def ConfigurationHypoTool( self, toolName, thresholds ):

        log = logging.getLogger(self.__class__.__name__)
<<<<<<< HEAD
        tool = CompFactory.TrigMuonEFMSonlyHypoTool( toolName )
=======
        tool = TrigMuonEFHypoTool( toolName )  
>>>>>>> a5b6349c

        nt = len(thresholds)
        log.debug('Set %d thresholds', nt)
        tool.PtBins = [ [ 0, 2.5 ] ] * nt
        tool.PtThresholds = [ [ 5.49 * GeV ] ] * nt
        tool.RequireSAMuons=True
        if '3layersEC' in toolName:
            tool.RequireThreeStations=True
        for th, thvalue in enumerate(thresholds):
            if "0eta105" in toolName:
                thvaluename = thvalue+ "GeV_barrelOnly"
            else:
                thvaluename = thvalue + 'GeV'
            log.debug('Number of threshold = %d, Value of threshold = %s', th, thvaluename)

            try:
                tool.AcceptAll = False
                values = trigMuonEFSAThresholds[thvaluename]
                tool.PtBins[th] = values[0]
                tool.PtThresholds[th] = [ x * GeV for x in values[1] ]

            except LookupError:
                if (thvalue=='passthrough'):
                    tool.AcceptAll = True
                    tool.PtBins[th] = [-10000.,10000.]
                    tool.PtThresholds[th] = [ -1. * GeV ]
                else:
                    raise Exception('MuonEFMSonly Hypo Misconfigured: threshold %r not supported' % thvaluename)

        return tool


def TrigMuonEFCombinerHypoToolFromDict( chainDict ) :
    if 'idperf' in chainDict['chainParts'][0]['chainPartName']:
       thresholds = ['passthrough']
    else:
       thresholds = getThresholdsFromDict( chainDict )

    if 'muonqual' in chainDict['chainParts'][0]['chainPartName']:
       muonquality = True
    else:
       muonquality = False

    config = TrigMuonEFCombinerHypoConfig()
    tool = config.ConfigurationHypoTool( chainDict['chainName'], thresholds , muonquality)
    addMonitoring( tool, TrigMuonEFHypoMonitoring, "TrigMuonEFCombinerHypoTool", chainDict['chainName'] )
    return tool

def TrigMuonEFCombinerHypoToolFromName(chainDict):
    #For full scan chains, we need to configure the thresholds based on all muons
    #in the chain to get the counting correct. Currently a bit convoluted as
    #the chain dict is (improperly) overwritten when merging for FS chains.
    #Can probably improve this once serial merging is officially implemented
    thresholds=[]
    chainName = chainDict["chainName"]
    hltChainName = chainName[:chainName.index("_L1")]
    cparts = hltChainName.split("_")
    if 'HLT' in hltChainName:
        cparts.remove('HLT')
    for part in cparts:
        if 'mu' in part:
            thr=part.replace('mu','')
            if 'noL1' in part:
                thr =thr.replace('noL1','')
            thresholds.append(thr)
    if 'muonqual' in chainName:
       muonquality = True
    else:
       muonquality = False

    config = TrigMuonEFCombinerHypoConfig()

    tool = config.ConfigurationHypoTool(chainDict['chainName'], thresholds, muonquality)
    addMonitoring( tool, TrigMuonEFHypoMonitoring, "TrigMuonEFCombinerHypoTool", chainDict['chainName'] )
    return tool

class TrigMuonEFCombinerHypoConfig(object):

    log = logging.getLogger('TrigMuonEFCombinerHypoConfig')

    def ConfigurationHypoTool( self, thresholdHLT, thresholds, muonquality ):

<<<<<<< HEAD
        tool = CompFactory.TrigMuonEFCombinerHypoTool( thresholdHLT )
=======
        tool = TrigMuonEFHypoTool( thresholdHLT )  
>>>>>>> a5b6349c

        nt = len(thresholds)
        log.debug('Set %d thresholds', nt)
        tool.PtBins = [ [ 0, 2.5 ] ] * nt
        tool.PtThresholds = [ [ 5.49 * GeV ] ] * nt

        tool.MuonQualityCut = muonquality
<<<<<<< HEAD

=======
        tool.RequireSAMuons=False
>>>>>>> a5b6349c
        for th, thvalue in enumerate(thresholds):
            thvaluename = thvalue + 'GeV_v15a'
            log.debug('Number of threshold = %d, Value of threshold = %s', th, thvaluename)

            try:
                tool.AcceptAll = False
                values = efCombinerThresholds[thvaluename]
                tool.PtBins[th] = values[0]
                tool.PtThresholds[th] = [ x * GeV for x in values[1] ]

            except LookupError:
                if (thvalue=='passthrough'):
                    tool.AcceptAll = True
                    tool.PtBins[th] = [-10000.,10000.]
                    tool.PtThresholds[th] = [ -1. * GeV ]
                else:
                    raise Exception('MuonEFCB Hypo Misconfigured: threshold %r not supported' % thvaluename)

        return tool



def TrigMuonEFTrackIsolationHypoToolFromDict( chainDict ) :
    cparts = [i for i in chainDict['chainParts'] if i['signature']=='Muon']
    thresholds = cparts[0]['isoInfo']
    config = TrigMuonEFTrackIsolationHypoConfig()
    tool = config.ConfigurationHypoTool( chainDict['chainName'], thresholds )
    return tool

class TrigMuonEFTrackIsolationHypoConfig(object) :

    log = logging.getLogger('TrigMuonEFTrackIsolationHypoConfig')

    def ConfigurationHypoTool(self, toolName, isoCut):

        tool = CompFactory.TrigMuonEFTrackIsolationHypoTool(toolName)

        try:
            ptcone03 = trigMuonEFTrkIsoThresholds[ isoCut ]

            tool.PtCone02Cut = 0.0
            tool.PtCone03Cut = ptcone03
            tool.AcceptAll = False

            if 'MS' in isoCut:
                tool.RequireCombinedMuon = False
            else:
                tool.RequireCombinedMuon = True

            tool.DoAbsCut = False
            if 'var' in isoCut :
                tool.useVarIso = True
            else :
                tool.useVarIso = False
        except LookupError:
            if(isoCut=='passthrough') :
                log.debug('Setting passthrough')
                tool.AcceptAll = True
            else:
                log.error('isoCut = ', isoCut)
                raise Exception('TrigMuonEFTrackIsolation Hypo Misconfigured')
        return tool

def TrigMuonEFInvMassHypoToolFromDict( chainDict ) :
    cparts = [i for i in chainDict['chainParts'] if i['signature']=='Muon']
    thresholds = cparts[0]['invMassInfo']
    config = TrigMuonEFInvMassHypoConfig()
    tool = config.ConfigurationHypoTool( chainDict['chainName'], thresholds )
    addMonitoring( tool, TrigMuonEFInvMassHypoMonitoring, "TrigMuonEFInvMassHypoTool", chainDict['chainName'] )
    return tool

class TrigMuonEFInvMassHypoConfig(object) :

    log = logging.getLogger('TrigMuonEFInvMassHypoConfig')

    def ConfigurationHypoTool(self, toolName, thresholds):

        tool = CompFactory.TrigMuonEFInvMassHypoTool(toolName)

        try:
            massWindow = trigMuonEFInvMassThresholds[thresholds]

            tool.InvMassLow = massWindow[0]
            tool.InvMassHigh = massWindow[1]
            tool.AcceptAll = False

        except LookupError:
            if(thresholds=='passthrough') :
                log.debug('Setting passthrough')
                tool.AcceptAll = True
            else:
                log.error('threshokds = ', thresholds)
                raise Exception('TrigMuonEFTrackIsolation Hypo Misconfigured')
        return tool

def TrigMuonLateMuRoIHypoToolFromDict( chainDict ) :
    config = TrigMuonLateMuRoIHypoConfig()
    tool = config.ConfigurationHypoTool( chainDict['chainName'] )
    return tool

class TrigMuonLateMuRoIHypoConfig(object) :

    log = logging.getLogger('TrigMuonLateMuRoIHypoConfig')

    def ConfigurationHypoTool(self, toolName):

        tool = CompFactory.TrigMuonLateMuRoIHypoTool(toolName)

        try:
            tool.AcceptAll = False

        except LookupError:
            raise Exception('TrigMuonLateMuRoI Hypo Misconfigured')
        return tool



if __name__ == '__main__':
    # normaly this tools are private and have no clash in naming, for the test we create them and never assign so they are like public,
    # in Run3 config this is checked in a different way so having Run 3 JO behaviour solves test issue
    from AthenaCommon.Configurable import Configurable
    Configurable.configurableRun3Behavior=1

    configToTest = [ 'HLT_mu6fast_L1MU6',
                     'HLT_mu6Comb_L1MU6',
                     'HLT_mu6_L1MU6',
                     'HLT_mu20_ivar_L1MU20',
                     'HLT_2mu6Comb_L12MU6',
                     'HLT_2mu6_L12MU6']

    from TriggerMenuMT.HLTMenuConfig.Menu.DictFromChainName import dictFromChainName

    for c in configToTest:
        log.info("testing config %s", c)
        chainDict = dictFromChainName(c)
        toolMufast = TrigMufastHypoToolFromDict(chainDict)
        assert toolMufast
        toolmuComb = TrigmuCombHypoToolFromDict(chainDict)
        assert toolmuComb
        toolMuiso = TrigMuisoHypoToolFromDict(chainDict)
        assert toolMuiso
        toolEFMSonly = TrigMuonEFMSonlyHypoToolFromDict(chainDict)
        assert toolEFMSonly
        toolEFCombiner = TrigMuonEFCombinerHypoToolFromDict(chainDict)
        assert toolEFCombiner

    log.info("All OK")<|MERGE_RESOLUTION|>--- conflicted
+++ resolved
@@ -3,18 +3,6 @@
 # import Hypo Algs/Tools
 from AthenaConfiguration.ComponentFactory import CompFactory # tools are imported from the factory, (NewJO)
 from TrigMuonHypoMT.TrigMuonHypoMTConf import (  # noqa: F401 (algs not used here)
-<<<<<<< HEAD
-    TrigMufastHypoAlg,
-    TrigmuCombHypoAlg,
-    TrigMuonEFMSonlyHypoAlg,
-    TrigMuisoHypoAlg,
-    TrigMuonEFCombinerHypoAlg,
-    TrigMuonEFTrackIsolationHypoAlg,
-    TrigL2MuonOverlapRemoverMufastAlg,
-    TrigMuonEFInvMassHypoAlg,
-    TrigMuonLateMuRoIHypoAlg
-    )
-=======
     TrigMufastHypoAlg, TrigMufastHypoTool,
     TrigmuCombHypoAlg, TrigmuCombHypoTool,
     TrigMuisoHypoAlg, TrigMuisoHypoTool,
@@ -24,7 +12,7 @@
     TrigMuonEFInvMassHypoAlg, TrigMuonEFInvMassHypoTool,
     TrigMuonLateMuRoIHypoAlg, TrigMuonLateMuRoIHypoTool
 )
->>>>>>> a5b6349c
+
 
 # import monitoring
 from TrigMuonHypoMT.TrigMuonHypoMonitoringMT import (
@@ -43,7 +31,6 @@
 
 from AthenaCommon.Logging import logging
 log = logging.getLogger('TrigMuonHypoMTConfig')
-TrigL2MuonOverlapRemoverTool=CompFactory.TrigL2MuonOverlapRemoverTool
 
 trigMuonEFSAThresholds = {
     '0GeV'             : [ [0,9.9],              [ 0.100 ] ],
@@ -535,11 +522,7 @@
     def ConfigurationHypoTool( self, toolName, thresholds ):
 
         log = logging.getLogger(self.__class__.__name__)
-<<<<<<< HEAD
-        tool = CompFactory.TrigMuonEFMSonlyHypoTool( toolName )
-=======
-        tool = TrigMuonEFHypoTool( toolName )  
->>>>>>> a5b6349c
+        tool = CompFactory.TrigMuonEFHypoTool( toolName )
 
         nt = len(thresholds)
         log.debug('Set %d thresholds', nt)
@@ -622,23 +605,14 @@
 
     def ConfigurationHypoTool( self, thresholdHLT, thresholds, muonquality ):
 
-<<<<<<< HEAD
-        tool = CompFactory.TrigMuonEFCombinerHypoTool( thresholdHLT )
-=======
-        tool = TrigMuonEFHypoTool( thresholdHLT )  
->>>>>>> a5b6349c
-
+        tool = CompFactory.TrigMuonEFHypoTool( thresholdHLT )  
         nt = len(thresholds)
         log.debug('Set %d thresholds', nt)
         tool.PtBins = [ [ 0, 2.5 ] ] * nt
         tool.PtThresholds = [ [ 5.49 * GeV ] ] * nt
 
         tool.MuonQualityCut = muonquality
-<<<<<<< HEAD
-
-=======
         tool.RequireSAMuons=False
->>>>>>> a5b6349c
         for th, thvalue in enumerate(thresholds):
             thvaluename = thvalue + 'GeV_v15a'
             log.debug('Number of threshold = %d, Value of threshold = %s', th, thvaluename)
