--- conflicted
+++ resolved
@@ -148,7 +148,6 @@
 
     criteria  = chainPart['selection']
     threshold = chainPart['threshold']
-<<<<<<< HEAD
 
     from AthenaConfiguration.ComponentFactory import CompFactory
     if criteria in ['medium', 'loose1', 'medium1', 'tight1', 'verylooseRNN', 'looseRNN', 'mediumRNN', 'tightRNN', 'idperf', 'perf'] :
@@ -175,34 +174,6 @@
         currentHypo = CompFactory.TrigEFTauDiKaonHypoTool(name)
         currentHypo.MonTool       = ""
 
-=======
-
-    from AthenaConfiguration.ComponentFactory import CompFactory
-    if criteria in ['medium', 'loose1', 'medium1', 'tight1', 'verylooseRNN', 'looseRNN', 'mediumRNN', 'tightRNN', 'idperf', 'perf'] :
-    
-        currentHypo = CompFactory.TrigEFTauMVHypoTool(name)
-        currentHypo.MonTool       = ""
-
-        theThresh = thresholdsEF[(criteria, int(threshold))]
-        currentHypo.numTrackMax = theThresh.numTrackMax
-        currentHypo.EtCalibMin  = theThresh.EtCalibMin
-        currentHypo.level       = theThresh.level
-        currentHypo.method      = 2
-        
-        if criteria in [ 'verylooseRNN', 'looseRNN', 'mediumRNN', 'tightRNN' ]:
-            currentHypo.numTrackMin = 0
-            currentHypo.highptidthr = 280000.
-            currentHypo.method      = 3
-        elif 'idperf' in criteria: 
-            currentHypo.AcceptAll = True
-        elif 'perf' in criteria:
-            currentHypo.method      = 0
-
-    elif criteria in [ 'dikaonmass', 'kaonpi1', 'kaonpi2', 'dipion3', 'singlepion' ]: # ATR-22644
-        currentHypo = CompFactory.TrigEFTauDiKaonHypoTool(name)
-        currentHypo.MonTool       = ""
-
->>>>>>> 91d736d3
         if criteria in [ 'dikaonmass', 'kaonpi1', 'kaonpi2', 'dipion3' ]:
             theThresh = thresholdsEF_dikaon[(criteria, int(threshold))]
             currentHypo.massTrkSysMin          = theThresh.massTrkSysMin          
