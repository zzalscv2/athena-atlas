# Copyright (C) 2002-2021 CERN for the benefit of the ATLAS collaboration
"""Make chain dicts for testing jet hypo config modules"""

from __future__ import print_function

from TriggerMenuMT.HLTMenuConfig.Menu.Physics_pp_run3_v1 import (
    SingleJetGroup,
    MultiJetGroup,
    MuonJetGroup,
    PhysicsStream)

from TriggerMenuMT.HLTMenuConfig.Menu.ChainDefInMenu import ChainProp
from TriggerMenuMT.HLTMenuConfig.Menu.DictFromChainName import dictFromChainName

from chainDict2jetLabel import chainDict2jetLabel 
from TrigJetHypoToolConfig import (trigJetHypoToolFromDict,
                                   nodesFromLabel,
                                   tree2tools,)

from TrigHLTJetHypo.ConditionsToolSetterFastReduction import (
    ConditionsToolSetterFastReduction,
)

from TrigHLTJetHypo.FastReductionAlgToolFactory import (
    FastReductionAlgToolFactory,)

from TrigHLTJetHypo.treeVisitors import TreeChecker

import sys



chains = [
    ChainProp(name='HLT_j260_320eta490_L1J75_31ETA49',
              groups=SingleJetGroup),

    ChainProp(name='HLT_j80_j60_L1J15',
              l1SeedThresholds=['FSNOSEED']*2, groups=MultiJetGroup),

    ChainProp(name='HLT_2j80_3j60_L1J15',
              l1SeedThresholds=['FSNOSEED']*2, groups=MultiJetGroup),

    ChainProp(name='HLT_j0_aggSEP1000htSEP30etSEP0eta320_L1J15',
              l1SeedThresholds=['FSNOSEED'], groups=MultiJetGroup),

    ChainProp(name='HLT_j80_0eta240_2j60_320eta490_j0_dijetSEP80j1etSEP0j1eta240SEP80j2etSEP0j2eta240SEP700djmass_L1J20',
              l1SeedThresholds=['FSNOSEED']*3,
              groups=MultiJetGroup),

    ChainProp(name='HLT_10j40_L1J15',
              l1SeedThresholds=['FSNOSEED'], groups=MultiJetGroup),

    ChainProp(name='HLT_j0_aggSEP1000htSEP30etSEP0eta320_L1J20',
              groups=SingleJetGroup),

    ChainProp(name='HLT_j0_fbdjshared_L1J20', groups=SingleJetGroup),
        
    ChainProp(name='HLT_j40_j0_aggSEP50htSEP10etSEP0eta320_L1J20',
              l1SeedThresholds=['FSNOSEED']*2,
              groups=MultiJetGroup),

    ChainProp(name='HLT_j0_fbdjnosharedSEP10etSEP20etSEP34massSEP50fbet_L1J20',
              groups=SingleJetGroup),

    ChainProp(name='HLT_j60_prefilterSEP100ceta90SEP100nphi50_L1J20',
              groups=SingleJetGroup),

    ChainProp(name='HLT_j45_pf_ftf_preselj20_L1J15', groups=SingleJetGroup),
    
    ChainProp(name='HLT_j85_ftf_prefilterSEP300ceta210SEP300nphi10_L1J20',
              groups=SingleJetGroup),
        
    ChainProp(name='HLT_j0_dijetSEP80j1etSEP0j1eta240SEP80j2etSEP0j2eta240SEP700djmass_L1J20', groups=SingleJetGroup),

    ChainProp(name='HLT_2mu6_2j50_0eta490_j0_dijetSEP50j1etSEP50j2etSEP900djmass_L1MJJ-500-NFF',l1SeedThresholds=['MU6','FSNOSEED', 'FSNOSEED'],stream=[PhysicsStream], groups=MuonJetGroup),
]


<<<<<<< HEAD
        ChainProp(name='HLT_2mu6_2j50_0eta490_j0_dijetSEP50j1etSEP50j2etSEP900djmass_L1MJJ-500-NFF',l1SeedThresholds=['MU6','FSNOSEED', 'FSNOSEED'],stream=[PhysicsStream], groups=MuonJetGroup),

        ChainProp(name='HLT_2mu6_j80_2j50_0eta490_j0_dijetSEP50j1etSEP50j2etSEP900djmass_L1MJJ-500-NFF',l1SeedThresholds=['MU6','FSNOSEED', 'FSNOSEED', 'FSNOSEED'],stream=[PhysicsStream], groups=MuonJetGroup),
    ]
=======
def testChainDictMaker(idict):
>>>>>>> f1bdbb13

    if idict is not None:
        chain_props = [chains[idict]]
    else:
        chain_props = chains

    print (chain_props)
    result = []
    for cp in chain_props:
        chain_dict = dictFromChainName(cp)
        result.append((cp.name, chain_dict))

    return result


def list_chains():
    for i, c in enumerate(chains):
        print ('%2d' % i, ' ', c.name)


if __name__ == '__main__':

    debug = True
    idict = None
    if len(sys.argv) > 1:
        idict = int(sys.argv[1])

    if idict is not None and idict < 0:
        list_chains()
        sys.exit()

    dicts = testChainDictMaker(idict)
    for d in dicts:
        print('')
        print (d)

    print ('\n chain_labels:\n')
    
    for d in dicts:
        print (d[0])
        print (chainDict2jetLabel(d[1]))
        print ()

        
    print ('\n node trees:\n')
    
    for d in dicts:
        print (d[0])
        label = chainDict2jetLabel(d[1])
        chain_name = d[1]['chainName']


        forest = nodesFromLabel(label)

        algToolFactory = FastReductionAlgToolFactory()
        for tree in forest:
            toolSetter=ConditionsToolSetterFastReduction(algToolFactory)
            
            print (tree2tools(tree,
                              toolSetter=toolSetter,
                              checker=TreeChecker()).dump())
        print ()
        

    print ('\nMaking TrigJetHypoTool for each dictiomary\n')
    for d in dicts:
        print (d[0])
        print (trigJetHypoToolFromDict(d[1]))
        print ()<|MERGE_RESOLUTION|>--- conflicted
+++ resolved
@@ -27,6 +27,14 @@
 from TrigHLTJetHypo.treeVisitors import TreeChecker
 
 import sys
+
+from AthenaCommon.Logging import logging
+from AthenaCommon.Constants import DEBUG
+
+logger = logging.getLogger(__name__)
+
+logger.setLevel(DEBUG)
+
 
 
 
@@ -73,24 +81,24 @@
     ChainProp(name='HLT_j0_dijetSEP80j1etSEP0j1eta240SEP80j2etSEP0j2eta240SEP700djmass_L1J20', groups=SingleJetGroup),
 
     ChainProp(name='HLT_2mu6_2j50_0eta490_j0_dijetSEP50j1etSEP50j2etSEP900djmass_L1MJJ-500-NFF',l1SeedThresholds=['MU6','FSNOSEED', 'FSNOSEED'],stream=[PhysicsStream], groups=MuonJetGroup),
+    
+
+    ChainProp(name='HLT_2mu6_2j50_0eta490_j0_dijetSEP50j1etSEP50j2etSEP900djmass_L1MJJ-500-NFF',l1SeedThresholds=['MU6','FSNOSEED', 'FSNOSEED'],stream=[PhysicsStream], groups=MuonJetGroup),
+    
+    ChainProp(name='HLT_2mu6_j80_2j50_0eta490_j0_dijetSEP50j1etSEP50j2etSEP900djmass_L1MJJ-500-NFF',l1SeedThresholds=['MU6','FSNOSEED', 'FSNOSEED', 'FSNOSEED'],stream=[PhysicsStream], groups=MuonJetGroup),
+
+    # bad chain, missing '_j0'
+    ChainProp(name='HLT_2mu6_2j50_0eta490_dijetSEP50j1etSEP50j2etSEP900djmass_L1MJJ-500-NFF',l1SeedThresholds=['MU6','FSNOSEED'],stream=[PhysicsStream], groups=MuonJetGroup),
 ]
 
-
-<<<<<<< HEAD
-        ChainProp(name='HLT_2mu6_2j50_0eta490_j0_dijetSEP50j1etSEP50j2etSEP900djmass_L1MJJ-500-NFF',l1SeedThresholds=['MU6','FSNOSEED', 'FSNOSEED'],stream=[PhysicsStream], groups=MuonJetGroup),
-
-        ChainProp(name='HLT_2mu6_j80_2j50_0eta490_j0_dijetSEP50j1etSEP50j2etSEP900djmass_L1MJJ-500-NFF',l1SeedThresholds=['MU6','FSNOSEED', 'FSNOSEED', 'FSNOSEED'],stream=[PhysicsStream], groups=MuonJetGroup),
-    ]
-=======
 def testChainDictMaker(idict):
->>>>>>> f1bdbb13
 
     if idict is not None:
         chain_props = [chains[idict]]
     else:
         chain_props = chains
 
-    print (chain_props)
+    logger.debug(chain_props)
     result = []
     for cp in chain_props:
         chain_dict = dictFromChainName(cp)
@@ -101,7 +109,7 @@
 
 def list_chains():
     for i, c in enumerate(chains):
-        print ('%2d' % i, ' ', c.name)
+        logger.debug('%2d' % i, ' ', c.name)
 
 
 if __name__ == '__main__':
@@ -117,21 +125,19 @@
 
     dicts = testChainDictMaker(idict)
     for d in dicts:
-        print('')
-        print (d)
+        logger.debug(str(d))
 
-    print ('\n chain_labels:\n')
+    logger.debug('\n chain_labels:\n')
     
     for d in dicts:
-        print (d[0])
-        print (chainDict2jetLabel(d[1]))
-        print ()
+        logger.debug (d[0])
+        logger.debug (chainDict2jetLabel(d[1])+ '\n')
 
         
-    print ('\n node trees:\n')
+    logger.debug ('\n node trees:\n')
     
     for d in dicts:
-        print (d[0])
+        logger.debug(d[0])
         label = chainDict2jetLabel(d[1])
         chain_name = d[1]['chainName']
 
@@ -142,14 +148,12 @@
         for tree in forest:
             toolSetter=ConditionsToolSetterFastReduction(algToolFactory)
             
-            print (tree2tools(tree,
-                              toolSetter=toolSetter,
-                              checker=TreeChecker()).dump())
-        print ()
+            logger.debug(tree2tools(tree,
+                                    toolSetter=toolSetter,
+                                    checker=TreeChecker()).dump() + '\n')
         
 
-    print ('\nMaking TrigJetHypoTool for each dictiomary\n')
+    logger.debug ('\nMaking TrigJetHypoTool for each dictiomary\n')
     for d in dicts:
-        print (d[0])
-        print (trigJetHypoToolFromDict(d[1]))
-        print ()+        logger.debug (d[0])
+        logger.debug (str(trigJetHypoToolFromDict(d[1]))+'\n')