# Copyright (C) 2002-2019 CERN for the benefit of the ATLAS collaboration
from __future__ import print_function
from __future__ import absolute_import

from .constants import lchars

from TrigHLTJetHypo.ToolSetter import ToolSetter

import re
from collections import defaultdict
<<<<<<< HEAD

def defaultParameters(parameter, default=''):  # default if parameter unknown
    defaults = {'etalo': '0',
                'etahi': '320',
                'petalo': '0',  # +ve eta
                'petahi': '320',
                'netalo': '320',  # -ve eta
                'netahi': '0',
                'etlo':   '0',
                'ethi':   'inf',
                'EtThreshold': '0.',
                'eta_mins': '0.',
                'eta_maxs': '3.2',
                'asymmetricEtas': 0,  # exception: not a string
                'djmasslo': '0.0',
                'djmasshi': 'inf',
                'djdetalo': '0.',
                'djdetahi': 'inf',
                'djdphilo': '0.',
                'djdphihi': 'inf',
                'qjmasslo': '0.0',
                'qjmasshi': 'inf',
                'momwidthlo': '-inf',
                'momwidthhi': 'inf',
                'smclo': '0',
                'smchi': 'inf',                
    }

    if parameter not in  defaults:
        print ('defaultParameters: unknown parameter, tryurning default ',
               parameter)

    return defaults.get(parameter, default)


=======

def defaultParameters(parameter, default=''):  # default if parameter unknown
    defaults = {'etalo': '0',
                'etahi': '320',
                'petalo': '0',  # +ve eta
                'petahi': '320',
                'netalo': '320',  # -ve eta
                'netahi': '0',
                'etlo':   '0',
                'ethi':   'inf',
                'EtThreshold': '0.',
                'eta_mins': '0.',
                'eta_maxs': '3.2',
                'asymmetricEtas': 0,  # exception: not a string
                'djmasslo': '0.0',
                'djmasshi': 'inf',
                'djdetalo': '0.',
                'djdetahi': 'inf',
                'djdphilo': '0.',
                'djdphihi': 'inf',
                'momwidthlo': '-inf',
                'momwidthhi': 'inf',
                'smclo': '0',
                'smchi': 'inf',                
    }

    if parameter not in  defaults:
        print ('defaultParameters: unknown parameter, tryurning default ',
               parameter)

    return defaults.get(parameter, default)


>>>>>>> 4f8f8cba
def scaleFactors(parameter):
    defaults = {
        'eta': 0.01,
        'neta': -0.01,
        'peta': 0.01,
        'et': 1000.,
        'smc': 1000.,
        'djdeta': 0.1,
        'djmass': 1000.,
        'djdphi': 0.1,
<<<<<<< HEAD
        'qjmass': 1000.,
=======
>>>>>>> 4f8f8cba
        'momwidth': 1.0,
    }
    return defaults[parameter]
        
class Checker(object):
    def __init__(self):
        self.known = {
            'simple': ('Et'),
            'cascade': ('m')
        }

        self.msgs = []
        self.nchecked = 0

    def mod(self, node):
        self.nchecked += 1
        if node.scenario not in self.known:
            self.msgs.append('unknown scenario %s' % node.scenario)
    
    def report(self):
        s = ['Checker: %d nodes checked' % self.nchecked]
        s.extend(self.msgs)
        return '\n'.join(s)


class TreeBuilder(object):
    def __init__(self):
        self.tree = '('
        
    def add(self, s):
        self.tree += s

    def report(self):
        return self.tree


class TreeToBooleanExpression(object):
    """visit a hypo tree. If boolean scenarios are present, build a
    boolean expression string."""
    
    def __init__(self):
        self.stack = []

    def mod(self, node):
        if node.scenario == 'not':
            self.stack.append(' ! ')
            return

        if node.scenario == 'and':
            self.stack.append(' x ')
            return

        if node.scenario == 'or':
            self.stack.append(' + ')
            return

        self.stack.append(' %s ' %node.tool.name())

    def report(self):
        s = '%s: ' % self.__class__.__name__
        while self.stack: s += self.stack.pop()
        return s.strip()


class ConditionsDictMaker(object):

    """Convert parameter string into dictionary holding low, high window
    cut vals. 

    Example:  makeDict('(10et,0eta320)') 
              returns the tuple dict, error, msgs :
              (
              {'eta_maxs': [3.2], 'EtThresholds': [10000.0], 'eta_mins': [0.0],               'asymmetricEtas': [0]}, 
    
              False, 
              ['OK']
              )

    dijets:     parameter strings looks like '40mass, 0dphi20'

    """

    window_re = re.compile(
        r'^(?P<lo>\d*)(?P<attr>[%s]+)(?P<hi>\d*)' % lchars)


    # key: substring from chain label. value: asttribute of python
    # component proxy
    
    def get_conditions(self, params):
        """Split conditions string into list of condition strings

        simple example:
          get_conditions('(10et,0eta320)(20et,0eta320)(40et,0eta320)')
          ['10et,0eta320', '20et,0eta320', '40et,0eta320']

        dijet example: 
           get_conditions('(900mass,26dphi)')
           ['900mass,26dphi']
        """
        
        alphabet = 'abcdefghijklmnopqrstuvwxyz0123456789,'
        pat = re.compile(r'(^\([%s]+\))'% alphabet )
        s = params
        m = True
        conditions = []
        while m:
            m = pat.match(s)
            if m is not None:
                conditions.append(m.group(0))
                s = s[len(conditions[-1]):]
        assert params == ''.join(conditions)
        conditions = [c[1:-1] for c in conditions]  # strip parens
        return conditions


    def makeDict(self, params):

        # conditions example: ['10et,0eta320', '20et']
        conditions = self.get_conditions(params)

        result = []
        msgs = []

        for c in conditions:  # there is a parameter string for each condition
            cdict = defaultdict(dict)
            print ('processing condition', c)
            toks = c.split(',')  # parameters in par string are separated by ','
            toks = [t.strip() for t in toks]

            for t in toks:
                m = self.window_re.match(t)
                limits_dict = {}
                if m is None:
                    msgs.append('match failed for parameter %s' % t)
                    error = True
                    return {}, error, msgs
                group_dict = m.groupdict()

                # example: t = '10et,0eta320', group_dict =
                # {'lo': '10', 'hi': '', 'attr': 'et'}

                # There are two naming schemes
                # 1. comes from chain label. Attributes and values are strings.
                #    eg 0eta: The default value for etahi will be looked up and
                #       found to be the strinbg '320'. This will be converted
                #       to a float, and multiplied by the scale factor for
                #       'eta', namely 0.01. The values will be added
                #       to  a list. The name of the variable set is
                #        adjusted to that used to intiialize the C++ class.
                #
                # 2. attributes not present in the chain label, but which
                #    must be set. The  attribute name is used directly,
                #    the defaults do not require multiplying by a scale factor.
                #   
                
                attr = group_dict['attr']  # attribute name in label
                lo = group_dict['lo']  # string: low value or ''
                hi = group_dict['hi']  # string high value or ''

                def scale_limit(limit, sf):

                    try:
                        fl = float(limit)
                    except TypeError: # limit = 'inf' or similar
                        return limit

                    if fl != 0:  # avoid '-0'
                        fl = fl * sf

                    return str(fl) 

                if lo == '':
                    lo = defaultParameters(attr+'lo')
                if hi == '':

                    hi = defaultParameters(attr+'hi')
                    
                sf = scaleFactors(attr)
                
                if lo:
                    print (attr, lo)
                    # find the python proxy class  name
                    limits_dict['min'] = scale_limit(lo, sf)
                        
                if hi:
                    limits_dict['max'] = scale_limit(hi, sf)
                        
                cdict[attr] = limits_dict
            
            result.append(cdict)

        msgs = ['ConditionsDict OK']
        error = False
        return result, error, msgs


class TreeParameterExpander_simple(object):
    """Convert parameter string into duction holding low, high window
    cut vals. Specialistaion for the 'simple' scenario

    parameter strings look like '40et, 0eta320, nosmc'
    """
    
    window_re = re.compile(
        r'^(?P<lo>\d*)(?P<attr>[%s]+)(?P<hi>\d*)' % lchars)

    def __init__(self):
        self.msgs = []

    def mod(self, node):

        cdm = ConditionsDictMaker()
        d, error, msgs = cdm.makeDict(node.parameters)
        self.msgs.extend(msgs)
        node.conf_attrs = d

    def report(self):
        return '%s: ' % self.__class__.__name__ + '\n'.join(self.msgs) 


class TreeParameterExpander_dijet(object):
    """Convert parameter string into tuples holding low, high window
    cut vals. Specialistaion for the dijet scenario

    parameter strings look like '40m,100deta200, 50dphi300'

    outputs values are strings which are passed to the C++ components
    which will convert numeric values, and symbolic values such as 'inf'
    """
    
    window_re = re.compile(
        r'^(?P<lo>\d*)(?P<attr>[%s]+)(?P<hi>\d*)' % lchars)


    def __init__(self):
        self.msgs = []

    def mod(self, node):

        cdm = ConditionsDictMaker()
        d, error, msgs = cdm.makeDict(node.parameters)
        self.msgs.extend(msgs)
        node.conf_attrs = d

    def report(self):
        return '%s: ' % self.__class__.__name__ + '\n'.join(self.msgs) 


class TreeParameterExpander_combgen(object):
    """Convert parameter string into a dictionary holding low, high window
    cut vals. Specialistaion for the combgen Tool

    parameter strings look like '40m,100deta200, 50dphi300'
    """
    
    def __init__(self):
        self.msgs = []

    def mod(self, node):

        ok = True # status flag
        # the group size must be the first attribute, then the conditions.
        # size_re = re.compile(r'^\((\d+)\)')
        parameters = node.parameters[:]
        # m = size_re.match(parameters)
        # if m is None:
        #     self.msgs.append('Error')
        #     return

        # node.conf_attrs = {'groupSize':int(m.groups()[0])}
        # remove goup info + 2 parentheses
        # parameters = parameters[len(m.groups()[0])+2:]

        cdm = ConditionsDictMaker()
        d, error, msgs = cdm.makeDict(parameters)
        self.msgs.extend(msgs)
        node.conf_attrs = d
        

        if ok:
            self.msgs = ['All OK']
        else:
            self.msgs.append('Error')

        
    def report(self):
        return '%s: ' % self.__class__.__name__ + '\n'.join(self.msgs) 


class TreeParameterExpander_partgen(object):
    """Convert parameter string into a dictionary holding low, high window
    cut vals. Specialistaion for the combgen Tool

    parameter strings look like '40m,100deta200, 50dphi300'
    """
    
    def __init__(self):
        self.msgs = []

    def mod(self, node):

        parameters = node.parameters[:]
 
        cdm = ConditionsDictMaker()

        d, error, msgs = cdm.makeDict(parameters)

        self.msgs.extend(msgs)
        node.conf_attrs = d
        

        if not error:
            self.msgs = ['All OK']
        else:
            self.msgs.append('Error')

        return d, error, msgs
    
    def report(self):
        return '%s: ' % self.__class__.__name__ + '\n'.join(self.msgs) 


class TreeParameterExpander_null(object):
    """Does nothing except check the parameter string is empty"""

    def __init__(self):
        self.msgs = ['Do nothing paramter expander']

    def mod(self, node):
        assert node.parameters == ''
        
    def report(self):
        return '%s: ' % self.__class__.__name__ + '\n'.join(self.msgs) 
    


class TreeParameterExpander(object):
    """Class to expand node.parameters string. Delegates to
    specialised expanders."""
    
    router = {
        'z': TreeParameterExpander_null,
        'simple': TreeParameterExpander_simple,
        'simplepartition': TreeParameterExpander_simple,
        'dijet': TreeParameterExpander_dijet,
        'qjet': TreeParameterExpander_simple,
        'not': TreeParameterExpander_null,
        'and': TreeParameterExpander_null,
        'or': TreeParameterExpander_null,
        'combgen': TreeParameterExpander_combgen,
        'partgen': TreeParameterExpander_partgen,
        'agree': TreeParameterExpander_null,
    }

    def __init__(self):
        self.expander = None

    def mod(self, node):
        self.expander = self.router[node.scenario]()
        self.expander.mod(node)
        print (self.expander.report())

    def report(self):
        return self.expander.report()
        

def _test(s):

    from .ChainLabelParser import ChainLabelParser
    parser = ChainLabelParser(s)

    parser.debug = True

    tree = parser.parse()
    print(tree.dump())
    # exapnd the window cuts (strings) obtained from the chain label
    # to attributes and floating point numbers, set defaults
    # for unspecified vallues
    visitor = TreeParameterExpander()
    tree.accept(visitor)

    tree.set_ids(0, 0)
    tree.accept(visitor)
    print(visitor.report())
    print(tree.dump())

    # set the node attribute node.tool to be the hypo  Al\gTool.
    print('sending in the ToolSetter visitor')
    ts_visitor = ToolSetter(s)
    tree.accept_cf(ts_visitor)
    print(ts_visitor.report())


    # print tree.dump()
    print(tree.tool)  # printing a Gaudi tool prints its nested tools


def test(index):
    from .test_cases import test_strings
    import sys
    if index not in range(len(test_strings)):
        print ('expected int in [0,%d) ] on comand line, got %s' % (
            len(test_strings), c))
        sys.exit()

    print('index', index)
    print('========== Test %d ==============' % index)
    s = test_strings[index]
    print(s)
    _test(s)


if __name__ == '__main__':
    import sys

    c = ''.join(sys.argv[1:])
    ic = -1
    try:
        ic = int(c)
    except Exception:
        print('expected int on command line, got ',c)
        sys.exit()
    test(ic)<|MERGE_RESOLUTION|>--- conflicted
+++ resolved
@@ -8,7 +8,6 @@
 
 import re
 from collections import defaultdict
-<<<<<<< HEAD
 
 def defaultParameters(parameter, default=''):  # default if parameter unknown
     defaults = {'etalo': '0',
@@ -44,41 +43,7 @@
     return defaults.get(parameter, default)
 
 
-=======
-
-def defaultParameters(parameter, default=''):  # default if parameter unknown
-    defaults = {'etalo': '0',
-                'etahi': '320',
-                'petalo': '0',  # +ve eta
-                'petahi': '320',
-                'netalo': '320',  # -ve eta
-                'netahi': '0',
-                'etlo':   '0',
-                'ethi':   'inf',
-                'EtThreshold': '0.',
-                'eta_mins': '0.',
-                'eta_maxs': '3.2',
-                'asymmetricEtas': 0,  # exception: not a string
-                'djmasslo': '0.0',
-                'djmasshi': 'inf',
-                'djdetalo': '0.',
-                'djdetahi': 'inf',
-                'djdphilo': '0.',
-                'djdphihi': 'inf',
-                'momwidthlo': '-inf',
-                'momwidthhi': 'inf',
-                'smclo': '0',
-                'smchi': 'inf',                
-    }
-
-    if parameter not in  defaults:
-        print ('defaultParameters: unknown parameter, tryurning default ',
-               parameter)
-
-    return defaults.get(parameter, default)
-
-
->>>>>>> 4f8f8cba
+
 def scaleFactors(parameter):
     defaults = {
         'eta': 0.01,
@@ -89,10 +54,7 @@
         'djdeta': 0.1,
         'djmass': 1000.,
         'djdphi': 0.1,
-<<<<<<< HEAD
         'qjmass': 1000.,
-=======
->>>>>>> 4f8f8cba
         'momwidth': 1.0,
     }
     return defaults[parameter]
