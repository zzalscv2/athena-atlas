# Copyright (C) 2002-2020 CERN for the benefit of the ATLAS collaboration
from __future__ import print_function
from __future__ import absolute_import
import re

# substrings that cannot occur in any chainPartName for simple chains.
reject_substr = ( # noqa: W605
    #    'gsc',
    'ion',
    'dphi',
    'deta',
    'invm',
    '0i1',
    '1i2',
    'dphi',
    'ht\d',)

reject_substr_res = re.compile(r'%s' % '|'.join(reject_substr))


def _select_simple_chainparts(chain_parts):
    """ Reject unsuported chain parts """

    for cp in chain_parts:
        if  reject_substr_res.search(cp['chainPartName']):
            return False

    return True


def _make_simple_label(chain_parts):
    """Marshal information deom the selected chainParts to create a
    'simple' label. NOTE: THIS IS A SPECIAL CASE - IT DOES NOT DEPEND
    SOLELY ON THE HYPO SCENARIO.
    """
    
    if not _select_simple_chainparts(chain_parts):
        msg = 'Jet Configuration error: '\
              'chain fails substring selection: not "simple" '

        raise NotImplementedError(msg)
    
    label = 'simple(['
    for cp in chain_parts:
        smcstr =  str(cp['smc'])
        jvtstr =  str(cp['jvt'])
        if smcstr == 'nosmc':
            smcstr = ''
        for i in range(int(cp['multiplicity'])):
            # condition_str = '(%set,%s,%s)' % (str(cp['threshold']),
            #                                  str(cp['etaRange']),
            #                                  smcstr,)
            condition_str = '(%set,%s' % (str(cp['threshold']),
                                              str(cp['etaRange']),)
            if smcstr: # Run 2 chains have "INF" in the SMC substring
                condition_str += ',%s)' % smcstr.replace('INF','')
            elif jvtstr:
                condition_str += ',%s)' % jvtstr
            else:
                condition_str += ')'
            label += condition_str
    label += '])'
    return label


def _make_simple_partition_label(chain_dict):
    """Marshal information deom the selected chainParts to create a
    'simple_partition' label.
    """

    cps = chain_dict['chainParts']
    if not (_select_simple_chainparts(cps)):
        raise NotImplementedError(
            'chain fails substring selection: not "simple": %s' % (
                chain_dict['chainName']))
    
    label = 'simplepartition(['
    for cp in cps:
        smcstr =  str(cp['smc'])
        if smcstr == 'nosmc':
            smcstr = ''
        for i in range(int(cp['multiplicity'])):
            # condition_str = '(%set,%s,%s)' % (str(cp['threshold']),
            #                                  str(cp['etaRange']),
            #                                  smcstr,)
            condition_str = '(%set,%s' % (str(cp['threshold']),
                                              str(cp['etaRange']),)
            if smcstr:
                condition_str += ',%s)'
            else:
                condition_str += ')'
            label += condition_str
    label += '])'
    return label


def _make_simple_comb_label(chain_dict):
    """Marshal information deom the selected chainParts to create a
    'simple' label NOTE: DO NOT USE this method.
    THIS CHAINLABEL IS FOR TIMING STUDIES ONLY.
    It has n^2 behaviour rather than n obtained using _make_simple_label.
    """

    cps = chain_dict['chainParts']
    if not (_select_simple_chainparts(cps)):
        raise NotImplementedError(
            'chain fails substring selection: not "simple": %s' % (
                chain_dict['chainName']))
    
    simple_strs = []

    for cp in cps:
        print(cp)
        simple_strs.append(_make_simple_label([cp]))

        label = 'combgen([(%d)]' % len(cps)
        for s in simple_strs:
            label += ' %s ' % s
        label += ')'
    return label


def _args_from_scenario(scenario):
    separator = 'SEP'
    
    args = scenario.split(separator)
    if len(args) > 1:
        return args[1:]
    return ''


def _make_vbenf_label(chain_parts):
    """Marshal information from the selected chainParts to create a
    vbenf label. Use a Reducer for elimination of unusable jets
    """

    # toy label for development: run simple and dijet independently.
    # simple makes Et cuts on two jets. Independently (sharing possible)
    # of jets choosean by simple,  the dijet
    # scenario requires a dijet of mass > 900, and opening angle in phi > 2.6

    assert len(chain_parts) == 1
    scenario = chain_parts[0]['hypoScenario']
    assert scenario.startswith('vbenf')
    args = _args_from_scenario(scenario)
    if not args:
        return 'and([]simple([(50et)(70et)])combgen([(2)] dijet([(900djmass, 26djdphi)])))'        
    arg_res = [
        re.compile(r'(?P<lo>\d*)(?P<key>fbet)(?P<hi>\d*)'),
        re.compile(r'(?P<lo>\d*)(?P<key>mass)(?P<hi>\d*)'),
        re.compile(r'(?P<lo>\d*)(?P<key>et)(?P<hi>\d*)'),
    ]

    defaults = {
        'et': ('101', 'inf'),
        'mass': ('800', 'inf'),
        'fbet': ('501', 'inf'),
    }

    argvals = {}
    while args:
        assert len(args) == len(arg_res)
        arg = args.pop()
        for r in arg_res:
            m = r.match(arg)
            if m is not None:
                arg_res.remove(r)
                gd = m.groupdict()
                key = gd['key']
                try:
                    lo = float(gd['lo'])
                except ValueError:
                    lo = defaults[key][0]
                argvals[key+'lo'] = lo 
                try:
                    hi = float(gd['hi'])
                except ValueError:
                    hi = defaults[key][1]
                argvals[key+'hi'] =  hi

    assert len(args) == len(arg_res)
    assert len(args) == 0

    return """
    and
    (
      []
      simple
      (
        [(%(etlo).0fet, 500neta)(%(etlo).0fet, peta500)]
      )
      combgen
      (
        [(10et, 0eta320)]
        dijet
        (
          [(%(masslo).0fdjmass, 26djdphi)]
        ) 
        simple
        (
          [(10et, 0eta320)(20et, 0eta320)]
        )
      )
    )""" % argvals


def _make_dijet_label(chain_parts):
    """dijet label. supports dijet cuts, and cuts on particpating jets
    Currently supported cuts:
    - dijet mass
    - jet1 et, eta
    - jet2 et, eta

    - default values are used for unspecified cuts.
    The cut set can be extended according to the pattern
    """

    assert len(chain_parts) == 1
    scenario = chain_parts[0]['hypoScenario']
    
    assert scenario.startswith('dijet')

    arg_res = [
        re.compile(r'^(?P<lo>\d*)(?P<key>djmass)(?P<hi>\d*)$'),
        re.compile(r'^(?P<lo>\d*)(?P<key>j1et)(?P<hi>\d*)$'),
        re.compile(r'^(?P<lo>\d*)(?P<key>j1eta)(?P<hi>\d*)$'),
        re.compile(r'^(?P<lo>\d*)(?P<key>j2et)(?P<hi>\d*)$'),
        re.compile(r'^(?P<lo>\d*)(?P<key>j2eta)(?P<hi>\d*)$'),
    ]

    defaults = {
        'j1et': ('100', 'inf'),
        'j2et': ('100', 'inf'),
        'j1eta': ('0', '320'),
        'j2eta': ('0', '320'),
        'djmass': ('1000', 'inf'),
    }


    args = _args_from_scenario(scenario)
    argvals = {}
    while args:
        assert len(args) == len(arg_res)
        arg = args.pop()
        for r in arg_res:
            m = r.match(arg)
            if m is not None:
                arg_res.remove(r)
                gd = m.groupdict()
                key = gd['key']

                try:
                    lo = float(gd['lo'])
                except ValueError:
                    lo = defaults[key][0]
                argvals[key+'lo'] = lo 
                try:
                    hi = float(gd['hi'])
                except ValueError:
                    hi = defaults[key][1]
                argvals[key+'hi'] =  hi

    assert len(args) == len(arg_res)
    assert len(args) == 0

    return """
    combgen(
            [(2)(%(j1etlo).0fet, %(j1etalo).0feta%(j1etahi).0f)
                (%(j1etlo).0fet, %(j1etalo).0feta%(j1etahi).0f)
               ]
    
            dijet(
                  [(%(djmasslo).0fdjmass)])
            simple([(%(j1etlo).0fet, %(j1etalo).0feta%(j1etahi).0f)
                    (%(j2etlo).0fet, %(j2etalo).0feta%(j2etahi).0f)])
            )""" % argvals


def _make_ht_label(chain_parts):
    """ht label. ht cuts, and cuts on particpating jets
    Currently supported cuts:
    - all jets: ht
    - all jets: et
    - all jets:  eta

    - default values are used for unspecified cuts.
    The cut set can be extended according to the pattern
    """

    assert len(chain_parts) == 1, '_make_ht_label, no. of chain parts != 1'
    scenario = chain_parts[0]['hypoScenario']
    
    assert scenario.startswith('HT'), '_make_ht_label(): scenario does not start with HT'

    arg_res = [
        re.compile(r'^(?P<lo>\d*)(?P<key>ht)(?P<hi>\d*)$'),
        re.compile(r'^(?P<lo>\d*)(?P<key>et)(?P<hi>\d*)$'),
        re.compile(r'^(?P<lo>\d*)(?P<key>eta)(?P<hi>\d*)$'),
    ]

    defaults = {
        'ht': ('0', 'inf'),
        'et': ('0', 'inf'),
        'eta': ('0', 'inf'),
     }


    args = _args_from_scenario(scenario)
    argvals = {}
    nargs = len(args)
    assert len(args) <= len(arg_res), 'bad num of args %d, expected < %d' % (len(args),
                                                                             len(arg_res))

    # obtain argument values frrom scenario
    while args:
        arg = args.pop()
        for r in arg_res:
            m = r.match(arg)
            if m is not None:
                arg_res.remove(r)
                gd = m.groupdict()
                key = gd['key']

                try:
                    lo = float(gd['lo'])
                except ValueError:
                    lo = float(defaults[key][0])
                argvals[key+'lo'] = lo 
                try:
                    hi = float(gd['hi'])
                except ValueError:
                    hi = float(defaults[key][1])
                argvals[key+'hi'] =  hi

    print (argvals)
    assert len(argvals) == 2*nargs, 'no of args: %d, expected %d' % (len(argvals), 2*nargs)

    print ('sent 100')
    result =  """
    ht([(%(htlo).0fht) 
        (%(etlo).0fet)
        (%(etalo).0feta%(etahi).0f)
    ])"""  % argvals
    print (result)
    return result
    


def _make_combinationsTest_label(chain_parts):
    """make test label for  combinations helper with two simple children."""

    assert len(chain_parts) == 1
    scenario = chain_parts[0]['hypoScenario']
    
    assert scenario == 'combinationsTest'

   

    return """
    combgen(
            [(2)(20et, 0eta320)]
    
            simple([(40et, 0eta320) (50et, 0eta320)])
            simple([(35et, 0eta240) (55et, 0eta240)])
            )"""


def _make_partitionsTest_label(chain_parts):
    """make test label for  combinations helper with two simple children."""

    assert len(chain_parts) == 1
    scenario = chain_parts[0]['hypoScenario']
    
    assert scenario == 'partitionsTest'

   

    return """
    partgen(
            [(20et, 0eta320)]
    
            simple([(40et, 0eta320) (50et, 0eta320)])
            simple([(35et, 0eta240) (55et, 0eta240)])
            )"""


def chainDict2jetLabel(chain_dict):
    """Entry point to this Module. Return a chain label according to the
    value of cp['hypoScenario'], where cp is an element of list/
    chainDict['chainPart']

    Due to historical reasons, the ;logic is as sollows:
    hypoScenatio   Action
    "simple"       examine all chain parts, to greate an EtaEt label.
    other          if len(chainParts) == 1 create correponding  chain label
                   if len(chainParts) > 1 create and of simple and other.
    """

    # suported scenarios 
    router = {
        'simple': _make_simple_label,
        'HT': _make_ht_label,
        'vbenf': _make_vbenf_label,
        'dijet': _make_dijet_label,
        'combinationsTest': _make_combinationsTest_label,
        'partitionsTest': _make_partitionsTest_label,
    }

    # chain_part - scenario association
    cp_sorter = {}
    for k in router: cp_sorter[k] = []

    for cp in chain_dict['chainParts']:
        if cp['signature'] != 'Jet' and cp['signature'] != 'Bjet': 
            continue
        for k in cp_sorter:
            if cp['hypoScenario'].startswith(k):
                cp_sorter[k].append(cp)
                break

    # obtain labels by scenario.
    labels = []
    for k, chain_parts in cp_sorter.items():
        if chain_parts: labels.append(router[k](chain_parts))

    assert labels
    nlabels = len(labels)
    if nlabels == 1: return labels[0]
    if nlabels == 2:
        alabel = """\
and([]
    %s
    %s)""" % (tuple(labels))
        return alabel

    # more than 2 labels is not expected
    assert False

<<<<<<< HEAD
=======
def _tests():

    print('\n--------- _tests() starts _______')

    from TriggerMenuMT.HLTMenuConfig.Menu import DictFromChainName
    from TrigHLTJetHypo.ChainLabelParser import ChainLabelParser
    from TriggerMenuMT.HLTMenuConfig.Menu.ChainDefInMenu import ChainProp
    from TriggerMenuMT.HLTMenuConfig.Menu.Physics_pp_run3_v1 import MultiJetGroup

    chains = (
        'HLT_j85_L1J20',
        ChainProp(name='HLT_j85_j70_L1J20', l1SeedThresholds=['FSNOSEED']*2, groups=MultiJetGroup),
        ChainProp(name='HLT_j80_0eta240_2j60_320eta490_L1J20', l1SeedThresholds=['FSNOSEED']*2, groups=MultiJetGroup),
        'HLT_j0_vbenfSEP30etSEP34mass35SEP50fbet_L1J20',
        ChainProp(name='HLT_j80_0eta240_2j60_320eta490_j0_dijetSEP80j1etSEP0j1eta240SEP80j2etSEP0j2eta240SEP700djmass_L1J20', l1SeedThresholds=['FSNOSEED']*3, groups=MultiJetGroup),
        
    )
    

    for cn in chains:
        # Contrary to the function name, this requires a ChainProp
        # though it will generate a basic one if a string is given
        # Needs the ChainProp when we have multiple chainParts
        # to avoid mismatch in L1 threshold multiplicity
        chain_dict = DictFromChainName.dictFromChainName(cn)

        label = chainDict2jetLabel(chain_dict)
        print('\n')
        print(cn)
        print('  ', label)
        print('\n')

        parser = ChainLabelParser(label, debug=False)
        parser.parse()

    print('\n--------- _tests() ends _______')

    
def _tests1():
    
    print('\n--------- _tests1() starts _______')

    from TriggerMenuMT.HLTMenuConfig.Menu import DictFromChainName
    from TrigHLTJetHypo.ChainLabelParser import ChainLabelParser
    
    chain_name = 'HLT_j85_L1J20'

    chain_dict = DictFromChainName.dictFromChainName(chain_name)
    label = _make_simple_partition_label(chain_dict)
    
    print('\n')
    print(chain_name)
    print('  ', label)
    print('\n')
    
    parser = ChainLabelParser(label, debug=False)
    parser.parse()

    print('\n--------- _tests1() ends _______')
    
def _tests2():
    print('\n--------- _tests2() starts _______')

    from TriggerMenuMT.HLTMenuConfig.Menu import DictFromChainName
    from TrigHLTJetHypo.ChainLabelParser import ChainLabelParser
    
    chain_name = 'HLT_j85_L1J20'

    chain_dict = DictFromChainName.dictFromChainName(chain_name)
    label = _make_simple_comb_label(chain_dict)

    print('\n')
    print(chain_name)
    print('  ', label)
    print('\n')

    parser = ChainLabelParser(label, debug=False)
    parser.parse()

    print('\n--------- _tests2() ends _______')

>>>>>>> e444bea7

# module tests now in testChainDictMaker.py<|MERGE_RESOLUTION|>--- conflicted
+++ resolved
@@ -436,89 +436,4 @@
     # more than 2 labels is not expected
     assert False
 
-<<<<<<< HEAD
-=======
-def _tests():
-
-    print('\n--------- _tests() starts _______')
-
-    from TriggerMenuMT.HLTMenuConfig.Menu import DictFromChainName
-    from TrigHLTJetHypo.ChainLabelParser import ChainLabelParser
-    from TriggerMenuMT.HLTMenuConfig.Menu.ChainDefInMenu import ChainProp
-    from TriggerMenuMT.HLTMenuConfig.Menu.Physics_pp_run3_v1 import MultiJetGroup
-
-    chains = (
-        'HLT_j85_L1J20',
-        ChainProp(name='HLT_j85_j70_L1J20', l1SeedThresholds=['FSNOSEED']*2, groups=MultiJetGroup),
-        ChainProp(name='HLT_j80_0eta240_2j60_320eta490_L1J20', l1SeedThresholds=['FSNOSEED']*2, groups=MultiJetGroup),
-        'HLT_j0_vbenfSEP30etSEP34mass35SEP50fbet_L1J20',
-        ChainProp(name='HLT_j80_0eta240_2j60_320eta490_j0_dijetSEP80j1etSEP0j1eta240SEP80j2etSEP0j2eta240SEP700djmass_L1J20', l1SeedThresholds=['FSNOSEED']*3, groups=MultiJetGroup),
-        
-    )
-    
-
-    for cn in chains:
-        # Contrary to the function name, this requires a ChainProp
-        # though it will generate a basic one if a string is given
-        # Needs the ChainProp when we have multiple chainParts
-        # to avoid mismatch in L1 threshold multiplicity
-        chain_dict = DictFromChainName.dictFromChainName(cn)
-
-        label = chainDict2jetLabel(chain_dict)
-        print('\n')
-        print(cn)
-        print('  ', label)
-        print('\n')
-
-        parser = ChainLabelParser(label, debug=False)
-        parser.parse()
-
-    print('\n--------- _tests() ends _______')
-
-    
-def _tests1():
-    
-    print('\n--------- _tests1() starts _______')
-
-    from TriggerMenuMT.HLTMenuConfig.Menu import DictFromChainName
-    from TrigHLTJetHypo.ChainLabelParser import ChainLabelParser
-    
-    chain_name = 'HLT_j85_L1J20'
-
-    chain_dict = DictFromChainName.dictFromChainName(chain_name)
-    label = _make_simple_partition_label(chain_dict)
-    
-    print('\n')
-    print(chain_name)
-    print('  ', label)
-    print('\n')
-    
-    parser = ChainLabelParser(label, debug=False)
-    parser.parse()
-
-    print('\n--------- _tests1() ends _______')
-    
-def _tests2():
-    print('\n--------- _tests2() starts _______')
-
-    from TriggerMenuMT.HLTMenuConfig.Menu import DictFromChainName
-    from TrigHLTJetHypo.ChainLabelParser import ChainLabelParser
-    
-    chain_name = 'HLT_j85_L1J20'
-
-    chain_dict = DictFromChainName.dictFromChainName(chain_name)
-    label = _make_simple_comb_label(chain_dict)
-
-    print('\n')
-    print(chain_name)
-    print('  ', label)
-    print('\n')
-
-    parser = ChainLabelParser(label, debug=False)
-    parser.parse()
-
-    print('\n--------- _tests2() ends _______')
-
->>>>>>> e444bea7
-
 # module tests now in testChainDictMaker.py