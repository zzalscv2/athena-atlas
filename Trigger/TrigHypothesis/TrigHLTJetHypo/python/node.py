--- conflicted
+++ resolved
@@ -12,42 +12,7 @@
 from __future__ import print_function
 
 from constants import logicals
-<<<<<<< HEAD
-=======
-import copy
 
-def rotate_(node):
-    """define rotable nodes. replace each rotatable node in a tree
-    by a vertical (by generation) linear sequence of nodes.
-    """
-    
-    to_rotate = ('and', 'combgen')
-
-    while node.scenario in to_rotate:
-        newnodes = copy.deepcopy(node.children)
-        newnode0 = newnodes[0]
-        curnode = newnodes[0]
-        for n in newnodes[1:]:
-            curnode.children.append(n)
-            curnode = n
-        node = newnode0
-
-
-    node.children = [rotate_(cn) for cn in node.children]
-
-    return node
-
-def rotate(node):
-
-    
-    node_id = node.node_id
-    parent_id = node.parent_id
-
-    node = rotate_(node)
-    node.set_ids(node_id, parent_id)
-
-    return node
->>>>>>> 4f8f8cba
 
     
 class Node(object):
@@ -121,7 +86,6 @@
              indent + 'conf_attrs [%d]:' % len(self.conf_attrs)]
         for ca in self.conf_attrs:
             s.append(indent + str(ca))
-<<<<<<< HEAD
         
             # this attribute added by flow network setter tool
             s.append(indent + 'compound_condition_tools [%d]' % len(
@@ -129,23 +93,8 @@
 
         s.append(indent + 'AlgTool: %s' % str(self.tool))
         s.append(indent + 'No of children: %d\n' % len(self.children))
-=======
-        s.append(indent + 'AlgTool: %s' % str(self.tool))
-        s.append(indent + 'No of children: %d\n' % len(self.children))
 
         return s
-        
-    def dump_(self, n_in):
-
-        indent = n_in * ' '
-        s = self.str_list(indent)
->>>>>>> 4f8f8cba
-
-        for c in self.children:
-            s.extend(c.dump_(n_in+5))
-            
-        return s
-<<<<<<< HEAD
         
     def dump_(self, n_in):
 
@@ -156,8 +105,6 @@
             s.extend(c.dump_(n_in+5))
             
         return s
-=======
->>>>>>> 4f8f8cba
 
     def dump(self):
 
