--- conflicted
+++ resolved
@@ -117,13 +117,8 @@
     # controls whether debug visitor is sent to helper tool
     debug = False  # SET TO False WHEN COMMITTING
     tool.visit_debug = debug
-<<<<<<< HEAD
+    log.debug('%s', tool)
 
-    #log.info('%s', str(tool))
-=======
-    
-    log.debug('%s', tool)
->>>>>>> 8d4a50d4
     return tool
 
 
