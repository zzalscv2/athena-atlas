--- conflicted
+++ resolved
@@ -4,17 +4,13 @@
 
 from  TrigHLTJetHypo.ToolSetter import ToolSetter
 from  TrigHLTJetHypo.treeVisitors import TreeParameterExpander
-<<<<<<< HEAD
 
-from  TrigHLTJetHypo.chainDict2jetLabel import chainDict2jetLabel
-=======
 from  TrigHLTJetHypo.chainDict2jetLabel import (
     make_simple_label,
     make_simple_partition_label,
     make_vbenf_label)
 
 # from TrigHLTJetHypo.chainDict2jetLabel import make_simple_comb_label as make_simple_label # TIMING studies
->>>>>>> dc577328
 
 from  TrigHLTJetHypo.ChainLabelParser import ChainLabelParser
 
@@ -42,9 +38,6 @@
 
     chain_label = chainDict2jetLabel(chain_dict)
 
-<<<<<<< HEAD
-    parser = ChainLabelParser(chain_label)
-=======
     hypo_scenario_0 = chain_dict['chainParts'][0]['hypoScenario']
     if 'vbenf' in hypo_scenario_0:
         assert len(chain_dict['chainParts']) == 1
@@ -62,7 +55,7 @@
                                                   
                                                   
     parser = ChainLabelParser(chain_label, debug=True)
->>>>>>> dc577328
+
     tree = parser.parse()
     
     #expand strings of cuts to a cut dictionary
