# Copyright (C) 2002-2019 CERN for the benefit of the ATLAS collaboration
from __future__ import print_function

from TrigHLTJetHypo.TrigHLTJetHypoConf import TrigJetHypoToolMT

from  TrigHLTJetHypo.treeVisitors import TreeParameterExpander
from  TrigHLTJetHypo.ConditionsToolSetterTree import ConditionsToolSetterTree
<<<<<<< HEAD
from  TrigHLTJetHypo.ConditionsToolSetterFlowNetwork import ConditionsToolSetterFlowNetwork
=======
>>>>>>> 4f8f8cba

from  TrigHLTJetHypo.chainDict2jetLabel import chainDict2jetLabel

# from TrigHLTJetHypo.chainDict2jetLabel import make_simple_comb_label as make_simple_label # TIMING studies

from  TrigHLTJetHypo.ChainLabelParser import ChainLabelParser

from AthenaCommon.Logging import logging
log = logging.getLogger( 'TrigJetHypoToolConfig' )

def  trigJetHypoToolHelperFromDict_(chain_label,
                                    chain_name,
                                    toolSetter=None):

    parser = ChainLabelParser(chain_label, debug=False)

    tree = parser.parse()

  
    #expand strings of cuts to a cut dictionary
    visitor = TreeParameterExpander()
    tree.accept(visitor)
    log.info(visitor.report())

    # tell the child nodes who their parent is.
    tree.set_ids(node_id=0, parent_id=0)

    # create - possibly nested - tools

    # chain name in run 2 dicts were missing the 'HLT_' prefix
    # but it seems it is necessary to run the hypos in AthenaMT ?...?
    
    if not chain_name.startswith('HLT_'):
        chain_name = 'HLT_' + chain_name
        
    log.info('trigJetHypoToolFromDict chain_name %s', chain_name)

    # debug flag to be relayed to C++ objects
    tool = None
    if toolSetter is None:
        toolSetter = ConditionsToolSetterTree(chain_name)
        tree.accept(modifier=toolSetter)
        tool = tree.tool
    else:
<<<<<<< HEAD
        if toolSetter.__class__.__name__ == 'ConditionsToolSetterFlowNetwork':
=======
        if toolSetter.__class__.__name__ == 'FlowNetworkSetter':
>>>>>>> 4f8f8cba
            toolSetter.mod(tree)
            tool = toolSetter.tool
        else:
            toolSetter = ConditionsToolSetterTree(chain_name)
<<<<<<< HEAD
            tree.accept(modifier=toolSetter)
            tool = tree.tool

    log.info(visitor.report())
=======
            print ('using tool setter', toolSetter.__class__.__name__)
            tree.accept(modifier=toolSetter)

    tool = tree.tool
    log.info(visitor.report())

>>>>>>> 4f8f8cba
    return tool


def  trigJetHypoToolHelperFromDict(chain_dict):
    """Produce  a jet trigger hypo tool helper from a chainDict
    Helper tools do the hypio work. They are used, for example
    by TrigJetHypoToolMT to  devide whether an event passes.
    A Helper Tool returned by this function may be the root of a Helper
    Tool tree structure."""

    try:
        chain_label = chainDict2jetLabel(chain_dict)
    except Exception as e:
        m = str(e)
        m += ' - TrigJetHypoToolConfig: Error obtaining jet label for %s' % (
            chain_dict['chainName'],)
        m += '  jet hypo scenario: %s' % (
            chain_dict['chainParts'][0]['hypoScenario'],)
        
        log.error(m)
        
        raise e
    
    chain_name = chain_dict['chainName']
    return trigJetHypoToolHelperFromDict_(chain_label,
                                          chain_name)
 

def  trigJetHypoToolFromDict(chain_dict):
    """Produce  a jet trigger hypo tool from a chainDict"""

    chain_name = chain_dict['chainName']
    tool = TrigJetHypoToolMT(name=chain_name)

    # obtain  a Helper Tool (possibly a tree of tools) to
    # make the hypo decision.
    tool.helper_tool = trigJetHypoToolHelperFromDict(chain_dict)

    # controls whether debug visitor is sent to helper tool
    debug = False
    tool.visit_debug = debug
    
    log.info('%s', tool)
    return tool


import unittest
class TestStringMethods(unittest.TestCase):
    def testValidConfigs(self):
        from TriggerMenuMT.HLTMenuConfig.Menu.DictFromChainName import (
            dictFromChainName,)
        chain_names = ('HLT_j0_vbenf_L1J20',)
        wid = max(len(c) for c in chain_names)
        for chain_name in chain_names:
            chain_dict = dictFromChainName(chain_name)
            tool = trigJetHypoToolFromDict(chain_dict)
            self.assertIsNotNone(tool) 
            log.info('%s %s', chain_name.rjust(wid), tool)


class TestDebugFlagIsFalse(unittest.TestCase):
    def testValidConfigs(self):
        from TriggerMenuMT.HLTMenuConfig.Menu.DictFromChainName import (
            dictFromChainName,)

        chain_name = 'HLT_j85_L1J20'
        chain_dict = dictFromChainName(chain_name)
        tool = trigJetHypoToolFromDict(chain_dict)
        self.assertIsNotNone(tool) 
        self.assertFalse(tool.visit_debug) 

        
def _tests():

    from TriggerMenuMT.HLTMenuConfig.Menu import DictFromChainName

    chainNameDecoder = DictFromChainName.DictFromChainName()
        
    chain_names = (
        'j80_0eta240_2j60_320eta490_L1J20',
        'j80_0eta240_2j60_320eta490_j0_dijetSEP80j1etSEP0j1eta240SEP80j2etSEP0j2eta240SEP700djmass_L1J20',
    )
    for cn in chain_names:
        chain_dict = chainNameDecoder.getChainDict(cn)
        print(chain_dict)
        tool = trigJetHypoToolFromDict(chain_dict)
        print('tool:\n', tool)
        

if __name__ == '__main__':
    unittest.main()
    
    # run _tests outide untit tests so as to see stdout
    # _tests()<|MERGE_RESOLUTION|>--- conflicted
+++ resolved
@@ -5,10 +5,7 @@
 
 from  TrigHLTJetHypo.treeVisitors import TreeParameterExpander
 from  TrigHLTJetHypo.ConditionsToolSetterTree import ConditionsToolSetterTree
-<<<<<<< HEAD
 from  TrigHLTJetHypo.ConditionsToolSetterFlowNetwork import ConditionsToolSetterFlowNetwork
-=======
->>>>>>> 4f8f8cba
 
 from  TrigHLTJetHypo.chainDict2jetLabel import chainDict2jetLabel
 
@@ -53,28 +50,17 @@
         tree.accept(modifier=toolSetter)
         tool = tree.tool
     else:
-<<<<<<< HEAD
+
         if toolSetter.__class__.__name__ == 'ConditionsToolSetterFlowNetwork':
-=======
-        if toolSetter.__class__.__name__ == 'FlowNetworkSetter':
->>>>>>> 4f8f8cba
             toolSetter.mod(tree)
             tool = toolSetter.tool
         else:
             toolSetter = ConditionsToolSetterTree(chain_name)
-<<<<<<< HEAD
             tree.accept(modifier=toolSetter)
             tool = tree.tool
 
     log.info(visitor.report())
-=======
-            print ('using tool setter', toolSetter.__class__.__name__)
-            tree.accept(modifier=toolSetter)
 
-    tool = tree.tool
-    log.info(visitor.report())
-
->>>>>>> 4f8f8cba
     return tool
 
 
