/*
  Copyright (C) 2002-2019 CERN for the benefit of the ATLAS collaboration
*/

// ********************************************************************
//
// NAME:     TrigJetHypoToolMT_combgen.cxx
// PACKAGE:  Trigger/TrigHypothesis/TrigHLTJetHypo
//
//
// ********************************************************************

#include "TrigJetHypoToolConfig_combgen.h"
#include "./conditionsFactoryMT.h"

#include "TrigHLTJetHypo/TrigHLTJetHypoUtils/CombinationsGrouper.h"
#include "./CombinationsGroupsToHelpersMatcherMT.h"

TrigJetHypoToolConfig_combgen::TrigJetHypoToolConfig_combgen(const std::string& type,
                                                 const std::string& name,
                                                 const IInterface* parent) :
  base_class(type, name, parent){

}


TrigJetHypoToolConfig_combgen::~TrigJetHypoToolConfig_combgen(){
}

StatusCode TrigJetHypoToolConfig_combgen::initialize() {
  CHECK(checkVals());
  
  auto mult = (*m_children.begin()) -> requiresNJets();
 
  for (const auto& c : m_children){

    if(c->requiresNJets() != mult){
      ATH_MSG_ERROR(name() << " Children require differing number of jets:");
<<<<<<< HEAD
      ATH_MSG_ERROR(" First child name: "
		    << (*m_children.begin()) -> name()
		    << " " << mult);
      ATH_MSG_ERROR(" Differing mult child name: "
		    << c -> name()
		    << c-requiresNJets()
		    );
=======
      ATH_MSG_ERROR(" First child name: " << (*m_children.begin()) -> name());
      ATH_MSG_ERROR(" Differing mult child name: " <<(c -> name()));
>>>>>>> 4f8f8cba
	
      return StatusCode::FAILURE;
    }
  }

  if(!mult){
    ATH_MSG_ERROR("Children require 0 jets:");
    return StatusCode::FAILURE;
  }
    
  m_size = mult;
  
  return StatusCode::SUCCESS;
}




std::optional<ConditionsMT>
TrigJetHypoToolConfig_combgen::getConditions() const {
  
  ConditionsMT compoundConditions;
	  

  // collect the Conditions objects from the various sources
  // return an invalid optional if any src signals a problem
  
  // m_condition makers is a list of compound condition makers
  for(const auto& cm : m_conditionMakers) {
    compoundConditions.push_back(cm->getCondition());
  }
  
  return std::make_optional<ConditionsMT>(std::move(compoundConditions));

}

 
std::unique_ptr<IJetGrouper>
TrigJetHypoToolConfig_combgen::getJetGrouper() const {
  return std::make_unique<CombinationsGrouper>(m_size);
}

StatusCode TrigJetHypoToolConfig_combgen::checkVals() const {
<<<<<<< HEAD

  if(m_children.empty()){return  StatusCode::FAILURE;}
  
=======
>>>>>>> 4f8f8cba
  return StatusCode::SUCCESS;
}

std::vector<std::shared_ptr<ICleaner>> 
TrigJetHypoToolConfig_combgen::getCleaners() const {
  std::vector<std::shared_ptr<ICleaner>> v;
  return v;
}


std::unique_ptr<IGroupsMatcherMT>
TrigJetHypoToolConfig_combgen::getMatcher () const {
  /* Provides a matcher that matcheZ<s single HypoJetVectors to
     multiple ITrigJetHypoToolHelperMT*/

  return std::make_unique<CombinationsGroupsToHelpersMatcherMT>(m_children);
}

std::size_t
TrigJetHypoToolConfig_combgen::requiresNJets() const {

  // at least one child, all children with same multiplicity requirements
  // checked from initialize
  return m_children[0]->requiresNJets();
}<|MERGE_RESOLUTION|>--- conflicted
+++ resolved
@@ -36,7 +36,6 @@
 
     if(c->requiresNJets() != mult){
       ATH_MSG_ERROR(name() << " Children require differing number of jets:");
-<<<<<<< HEAD
       ATH_MSG_ERROR(" First child name: "
 		    << (*m_children.begin()) -> name()
 		    << " " << mult);
@@ -44,11 +43,7 @@
 		    << c -> name()
 		    << c-requiresNJets()
 		    );
-=======
-      ATH_MSG_ERROR(" First child name: " << (*m_children.begin()) -> name());
-      ATH_MSG_ERROR(" Differing mult child name: " <<(c -> name()));
->>>>>>> 4f8f8cba
-	
+
       return StatusCode::FAILURE;
     }
   }
@@ -91,12 +86,9 @@
 }
 
 StatusCode TrigJetHypoToolConfig_combgen::checkVals() const {
-<<<<<<< HEAD
 
   if(m_children.empty()){return  StatusCode::FAILURE;}
   
-=======
->>>>>>> 4f8f8cba
   return StatusCode::SUCCESS;
 }
 
