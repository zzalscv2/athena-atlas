/*
  Copyright (C) 2002-2020 CERN for the benefit of the ATLAS collaboration
*/

/*
  Instantiator for ET Condition
 */
#include "TrigJetConditionConfig_capacitychecked.h"
#include "CapacityCheckedCondition.h"
#include "GaudiKernel/StatusCode.h"
#include "./CompoundConditionMT.h"
#include <vector>


TrigJetConditionConfig_capacitychecked::TrigJetConditionConfig_capacitychecked(const std::string& type,
						     const std::string& name,
						     const IInterface* parent) :
  base_class(type, name, parent){
  
}


StatusCode TrigJetConditionConfig_capacitychecked::initialize() {
  return StatusCode::SUCCESS;
}


ConditionPtr
TrigJetConditionConfig_capacitychecked::getCapacityCheckedCondition() const {
  std::vector<ConditionMT> elements;
  for(const auto& el : m_elementConditions){
    elements.push_back(el->getCondition());
  }
  
  auto cc =  std::make_unique<CompoundConditionMT>(elements);

  return std::make_unique<CapacityCheckedCondition>(std::move(cc),
						    m_multiplicity,
<<<<<<< HEAD
						    m_chainPartInd);
=======
						    m_chainLegLabel);
>>>>>>> 76a798aa
}
				     

StatusCode TrigJetConditionConfig_capacitychecked::checkVals() const {

  if (m_multiplicity < 1) {
    ATH_MSG_ERROR("m_multiplicity = " + std::to_string(m_multiplicity) +
		  "expected > 0");
    return StatusCode::FAILURE;
  }
  
  return StatusCode::SUCCESS;
}

bool TrigJetConditionConfig_capacitychecked::addToCapacity(std::size_t) {
  return false;
}

std::size_t TrigJetConditionConfig_capacitychecked::capacity() const {
  return getCapacityCheckedCondition()->capacity();
}
<|MERGE_RESOLUTION|>--- conflicted
+++ resolved
@@ -36,11 +36,8 @@
 
   return std::make_unique<CapacityCheckedCondition>(std::move(cc),
 						    m_multiplicity,
-<<<<<<< HEAD
+
 						    m_chainPartInd);
-=======
-						    m_chainLegLabel);
->>>>>>> 76a798aa
 }
 				     
 
