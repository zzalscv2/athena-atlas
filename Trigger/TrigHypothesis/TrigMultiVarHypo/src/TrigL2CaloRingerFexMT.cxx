--- conflicted
+++ resolved
@@ -34,12 +34,8 @@
   ATH_MSG_DEBUG( "start RingerMT const:" );     
 }
 
-<<<<<<< HEAD
+
 TrigL2CaloRingerFexMT:: ~TrigL2CaloRingerFexMT(){}
-=======
-                ATH_MSG_DEBUG( "start RingerMT const:" << name );     
-	} TrigL2CaloRingerFexMT:: ~TrigL2CaloRingerFexMT(){}
->>>>>>> 482aabd3
 
 
 StatusCode TrigL2CaloRingerFexMT::initialize(){
