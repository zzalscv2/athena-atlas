--- conflicted
+++ resolved
@@ -39,11 +39,6 @@
 #include "BTagging/BTagSecVertexing.h"
 #include "BTagging/BTagTool.h"
 
-<<<<<<< HEAD
-#include "StoreGate/ReadDecorHandle.h"
-#include "AthenaMonitoringKernel/Monitored.h"
-=======
->>>>>>> 78c63564
 // ----------------------------------------------------------------------------------------------------------------- 
 
 
@@ -81,7 +76,6 @@
   ATH_CHECK( m_JetContainerKey.initialize()           );
   ATH_CHECK( m_VertexContainerKey.initialize()        );
   ATH_CHECK( m_trkContainerKey.initialize() );
-<<<<<<< HEAD
   ATH_CHECK( m_d0ContainerKey.initialize() );
   ATH_CHECK( m_z0SinThetaContainerKey.initialize() );
   ATH_CHECK( m_d0UncertaintyContainerKey.initialize() );
@@ -94,10 +88,6 @@
   //  ATH_CHECK( m_outputVertexContainerKey.initialize() );
 
   if (!m_monTool.empty()) CHECK(m_monTool.retrieve());
-=======
-
-  ATH_CHECK( m_outputBTaggingContainerKey.initialize() );
->>>>>>> 78c63564
 
   return StatusCode::SUCCESS;
 }
@@ -128,7 +118,6 @@
   CHECK( trkContainerHandle.isValid() );
   const xAOD::TrackParticleContainer *trkContainer =  trkContainerHandle.get();
   ATH_MSG_DEBUG("Retrieved " << trkContainerHandle->size() << " Tracks");
-<<<<<<< HEAD
 
   for ( const xAOD::TrackParticle *trk : *trkContainer ) 
     ATH_MSG_DEBUG( "  *** pt=" << trk->p4().Et() * 1e-3 <<
@@ -191,8 +180,6 @@
   CHECK( vxContainerHandle.isValid() );  
   const xAOD::VertexContainer* vxContainer = vxContainerHandle.get();
   ATH_MSG_DEBUG( "Retrieved " << vxContainer->size() <<" vertices..." );
-  auto monitor_for_vertex_count = Monitored::Scalar( "vertex_count", vxContainer->size() );
-
   for ( const xAOD::Vertex *pv : *vxContainer ) {
     ATH_MSG_DEBUG( "   ** PV x=" << pv->x()<< " y=" << pv->y() << " z=" << pv->z() );
   }
@@ -205,56 +192,6 @@
   ATH_MSG_DEBUG( "Exiting with " << btaggingContainer->size() <<" btagging objects" );
 
 
-  //Monitoring
-  auto monitor_for_track_count = Monitored::Scalar( "track_count", trkContainer->size() );
-
-  auto monitor_for_track_Et = Monitored::Collection( "track_Et", *trkContainer, []( const xAOD::TrackParticle *trk ) { return trk->p4().Et(); } );
-  auto monitor_for_track_eta = Monitored::Collection( "track_eta", *trkContainer, &xAOD::TrackParticle::eta );
-  auto monitor_for_track_phi = Monitored::Collection( "track_phi", *trkContainer, &xAOD::TrackParticle::phi );
-
-  // Monitors for d0 and z0 track impact parameter variables
-  auto monitor_for_track_d0 = Monitored::Collection( "track_d0", *trkContainer, &xAOD::TrackParticle::d0 );
-  auto monitor_for_track_d0err = Monitored::Collection( "track_d0err", *trkContainer, []( const xAOD::TrackParticle *trk ) {
-    return trk->definingParametersCovMatrix()( Trk::d0, Trk::d0 );
-  } );
-  auto monitor_for_track_d0sig = Monitored::Collection( "track_d0sig", *trkContainer, []( const xAOD::TrackParticle *trk ) {
-    return trk->d0() / trk->definingParametersCovMatrix()( Trk::d0, Trk::d0 );
-  } );
-
-  auto monitor_for_track_z0 = Monitored::Collection( "track_z0", *trkContainer, &xAOD::TrackParticle::z0 );
-  auto monitor_for_track_z0err = Monitored::Collection( "track_z0err", *trkContainer, []( const xAOD::TrackParticle *trk ) {
-    return trk->definingParametersCovMatrix()( Trk::z0, Trk::z0 );
-  } );
-  auto monitor_for_track_z0sig = Monitored::Collection( "track_z0sig", *trkContainer, []( const xAOD::TrackParticle *trk ) {
-    return trk->z0() / trk->definingParametersCovMatrix()( Trk::z0, Trk::z0 );
-  } );
-=======
->>>>>>> 78c63564
-
-  for ( const xAOD::TrackParticle *trk : *trkContainer ) {
-    ATH_MSG_DEBUG( "  *** pt=" << trk->p4().Et() * 1e-3 << " eta=" << trk->eta() << " phi=" << trk->phi() );
-  }
-<<<<<<< HEAD
-  auto monitor_group_for_tracks = Monitored::Group( m_monTool, 
-    monitor_for_track_Et, monitor_for_track_eta, monitor_for_track_phi,
-    monitor_for_track_d0, monitor_for_track_d0err, monitor_for_track_d0sig,
-    monitor_for_track_z0, monitor_for_track_z0err, monitor_for_track_z0sig
-  );
-
-  auto monitor_group_for_events = Monitored::Group( m_monTool, monitor_for_jet_count, monitor_for_track_count, monitor_for_vertex_count );
-=======
-
-  // Test retrieval of VertexContainer
-  ATH_MSG_DEBUG( "Attempting to retrieve VertexContainer with key " << m_VertexContainerKey.key() );
-  SG::ReadHandle< xAOD::VertexContainer > vxContainerHandle = SG::makeHandle< xAOD::VertexContainer >( m_VertexContainerKey, ctx );
-  CHECK( vxContainerHandle.isValid() );  
-  const xAOD::VertexContainer* vxContainer = vxContainerHandle.get();
-  ATH_MSG_DEBUG( "Retrieved " << vxContainer->size() <<" vertices..." );
-
-  for ( const xAOD::Vertex *pv : *vxContainer ) {
-    ATH_MSG_DEBUG( "   ** PV x=" << pv->x()<< " y=" << pv->y() << " z=" << pv->z() );
-  }
-
   // Creating dummy B-Tagging container in order to avoid
   // warnings from the SGInputLoader
   std::unique_ptr< xAOD::BTaggingContainer > outputBtagging = std::make_unique< xAOD::BTaggingContainer >();
@@ -264,7 +201,6 @@
   SG::WriteHandle< xAOD::BTaggingContainer > btaggingHandle = SG::makeHandle( m_outputBTaggingContainerKey,ctx );
   CHECK( btaggingHandle.record( std::move( outputBtagging ),std::move( outputBtaggingAux ) ) );
   ATH_MSG_DEBUG( "Exiting with " << btaggingHandle->size() << " btagging objects" );
->>>>>>> 78c63564
 
   return StatusCode::SUCCESS;
 }
