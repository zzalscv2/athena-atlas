--- conflicted
+++ resolved
@@ -57,30 +57,12 @@
 
   // common for all Hypos, to move in the base class
   ATH_MSG_DEBUG("StatusCode TrigMufastHypoAlg::execute_r start");
-<<<<<<< HEAD
   auto previousDecisionsHandle = SG::makeHandle( decisionInput(), context );
   if( not previousDecisionsHandle.isValid() ) {//implicit
     ATH_MSG_DEBUG( "No implicit RH for previous decisions "<<  decisionInput().key()<<": is this expected?" );
     return StatusCode::SUCCESS;      
   }  
   ATH_MSG_DEBUG( "Running with "<< previousDecisionsHandle->size() <<" implicit ReadHandles for previous decisions");
-=======
-
-  auto viewsHandle = SG::makeHandle( m_viewsKey, context );
-
-  std::map<const TrigRoiDescriptor*, const TrigCompositeUtils::Decision* > roiToDecision;
-  auto previousDecisionsHandle = SG::makeHandle( m_previousDecisionsKey, context );
-  for ( auto previousDecision: *previousDecisionsHandle ) { 
-    auto roiEL = previousDecision->objectLink<TrigRoiDescriptorCollection>( "initialRoI" );
-    if (!roiEL.isValid()) {
-      ATH_MSG_ERROR("ReadHandle for ViewContainer key:" << m_viewsKey.key() << " is failed");
-      return StatusCode::FAILURE;
-    }
-    const TrigRoiDescriptor* roi = *roiEL;
-    roiToDecision.insert( std::make_pair( roi, previousDecision ) );
-  }   
-  ATH_MSG_DEBUG("REGTEST: RoI to decisions map size: " << roiToDecision.size() );
->>>>>>> 3593a6de
 
   auto decisions = std::make_unique<DecisionContainer>();
   auto aux = std::make_unique<DecisionAuxContainer>();
@@ -114,7 +96,7 @@
     auto d = newDecisionIn( decisions.get() );
 
     // push_back to toolInput
-<<<<<<< HEAD
+
     toolInput.emplace_back( d, roi, fast, previousDecision );
     
     {
@@ -123,40 +105,6 @@
       d->setObjectLink( "feature", element );
       ATH_MSG_DEBUG("REGTEST: " << m_muFastKey.key() << " pT = " << (*element)->pt() << " GeV");
       ATH_MSG_DEBUG("REGTEST: " << m_muFastKey.key() << " eta/phi = " << (*element)->eta() << "/" << (*element)->phi());
-=======
-    toolInput.emplace_back( d, roi, fast, roiToDecision[roi] );
-
-    { // retrieve MUViewRoIs
-      auto element = ElementLink< ViewContainer >( m_viewsKey.key(), counter );
-      if(!element.isValid()) {
-        ATH_MSG_ERROR("ReadHandle for ViewContainer key:" << m_viewsKey.key() << " isn't Valid");
-        return StatusCode::FAILURE;
-      } else {
-        d->setObjectLink( "view", element );
-        ATH_MSG_DEBUG("REGTEST: " << m_viewsKey.key() << " = " << (*element));
-      }
-    }
-    { // retrieve MURoIs
-      auto element = ElementLink<TrigRoiDescriptorCollection>( view->name()+"_"+m_roiKey.key(), 0 ); 
-      if(!element.isValid()) {
-        ATH_MSG_ERROR("ReadHandle for TrigRoiDescriptorCollection key:" << m_roiKey.key() << " isn't Valid");
-        return StatusCode::FAILURE;
-      } else {
-        d->setObjectLink( "roi", element );
-        ATH_MSG_DEBUG("REGTEST: " << m_roiKey.key() << " eta/phi = " << (*element)->eta() << "/" << (*element)->phi());
-      }
-    }
-    { // retrieve xAOD::MuonFastDecision 
-      auto element = ElementLink<xAOD::L2StandAloneMuonContainer>( view->name()+"_"+m_muFastKey.key(), 0 ); 
-      if(!element.isValid()) {
-        ATH_MSG_ERROR("ReadHandle for xAOD::L2StandAloneMuonContainer key:" << m_muFastKey.key() << " isn't Valid");
-        return StatusCode::FAILURE;
-      } else {
-        d->setObjectLink( "feature", element );
-        ATH_MSG_DEBUG("REGTEST: " << m_muFastKey.key() << " pT = " << (*element)->pt() << " GeV");
-        ATH_MSG_DEBUG("REGTEST: " << m_muFastKey.key() << " eta/phi = " << (*element)->eta() << "/" << (*element)->phi());
-      }
->>>>>>> 3593a6de
     }
     d->setObjectLink( "roi", roiEL );
     d->setObjectLink( "view", viewEL );
