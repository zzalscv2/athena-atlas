--- conflicted
+++ resolved
@@ -78,46 +78,6 @@
     auto roiEL = previousDecision->objectLink<TrigRoiDescriptorCollection>( "initialRoI" );
     CHECK( roiEL.isValid() );
     const TrigRoiDescriptor* roi = *roiEL;
-<<<<<<< HEAD
-
-    // get View
-    auto viewEL = previousDecision->objectLink< ViewContainer >( "view" );
-    CHECK( viewEL.isValid() );
-
-    const SG::View* view_const = *viewEL;
-    SG::View* view = const_cast<SG::View*>(view_const); // CHECK THIS!
-
-    // get info of that view
-    auto muFastHandle = SG::makeHandle( m_muFastKey, context );    
-    CHECK( muFastHandle.setProxyDict( view ) );
-    ATH_MSG_DEBUG ( "Muinfo handle size: " << muFastHandle->size() << "..." );
-
-    const xAOD::L2StandAloneMuon* fast = muFastHandle.cptr()->at(0);
-    
-    // create new decision
-    auto d = newDecisionIn( decisions.get() );
-
-    // push_back to toolInput
-    toolInput.emplace_back( d, roi, fast, previousDecision );
-    
-    {
-      auto element = ElementLink<xAOD::L2StandAloneMuonContainer>( view->name()+"_"+m_muFastKey.key(), 0 );
-      CHECK( element.isValid() );
-      d->setObjectLink( "feature", element );
-      ATH_MSG_DEBUG("REGTEST: " << m_muFastKey.key() << " pT = " << (*element)->pt() << " GeV");
-      ATH_MSG_DEBUG("REGTEST: " << m_muFastKey.key() << " eta/phi = " << (*element)->eta() << "/" << (*element)->phi());
-    }
-    d->setObjectLink( "roi", roiEL );
-    d->setObjectLink( "view", viewEL );
-    ATH_MSG_DEBUG("REGTEST:  View = " << (*viewEL));
-    ATH_MSG_DEBUG("REGTEST:  RoI  = eta/phi = " << (*roiEL)->eta() << "/" << (*roiEL)->phi());
-    TrigCompositeUtils::linkToPrevious( d, decisionInput().key(), counter );
-    ATH_MSG_DEBUG( "Added view, roi, cluster, previous decision to new decision "<<counter <<" for view "<<view->name()  );
-    counter++;
-  }
-
-  ATH_MSG_DEBUG( "Found "<<toolInput.size()<<" inputs to tools");
-=======
 
     // get View
     auto viewEL = previousDecision->objectLink< ViewContainer >( "view" );
@@ -160,7 +120,6 @@
   }
 
   ATH_MSG_DEBUG("Found "<<toolInput.size()<<" inputs to tools");
->>>>>>> 41521a79
 
 
   // to TrigMufastHypoTool
