#!/bin/env python

# Copyright (C) 2002-2019 CERN for the benefit of the ATLAS collaboration

import sys,os


def parseCmdLine():
    import argparse
    parser = argparse.ArgumentParser()
    # mandatory argument is the menu
    parser.add_argument("menu", help="the menu to generate", nargs='?', default="mc8")
    parser.add_argument("-v", "--verbose", help="increase output verbosity", action="count", default=0)
    parser.add_argument("-x", "--xml", dest="writeXML", help="enable xml file creation (currently not implemented)", action="store_true", default=False)
    parser.add_argument("--destdir", dest="dest", help="directory for output files", default = "./")
    parser.add_argument("--ftk", help="include FTK chains in the menu", action="store_true")
    return parser.parse_args()
    

def generateL1Menu(menu, cmdline):    

    # logging
    from AthenaCommon.Logging import logging
    log = logging.getLogger(sys.argv[0].split('/')[-1])
    log.setLevel(logging.INFO)
    logging.getLogger("TriggerMenuMT.LVL1.Lvl1Menu").setLevel(logging.INFO)

    # setup
    from TriggerJobOpts.TriggerFlags import TriggerFlags
    TriggerFlags.triggerMenuSetup = menu
    TriggerFlags.doFTK = cmdline.ftk
    log.info("doFTK: %s " % TriggerFlags.doFTK())

    # L1 menu generation
    from TriggerMenuMT.L1.L1MenuConfig import L1MenuConfig
    l1cfg = L1MenuConfig()

    l1cfg.writeJSON( outputFile = TriggerFlags.outputLVL1configFile(), destdir = cmdline.dest)

    if cmdline.writeXML:
        outfilename = l1cfg.writeXML()
        # consistency checker
        checkResult = os.system("get_files -xmls -symlink LVL1config.dtd > /dev/null")
        checkResult = os.system("xmllint --noout --dtdvalid LVL1config.dtd %s" % outfilename)
        if checkResult == 0:
            log.info("XML file %s is conform with LVL1config.dtd" % outfilename)
        else:
            log.error("The XML does not follow the document type definition LVL1config.dtd")

    return l1cfg.l1menu


def main():

    cmdline = parseCmdLine()

    menuList = [
        ("phy8" , "Physics_pp_v8"),
        ("phy"  , "Physics_pp_v8"),
        ("mc8"  , "MC_pp_v8"     ),
        ("mc"   , "MC_pp_v8"     ),
        ("mcp"  , ["MC_pp_v8_no_prescale", "MC_pp_v8_loose_mc_prescale", "MC_pp_v8_tight_mc_prescale"]),
        ("ls"   , "LS2_v1"       ),
<<<<<<< HEAD
        ("phyr3v1"   , "Physics_pp_run3_v1"       ),
        ("phyp1r3v1"   , "PhysicsP1_pp_run3_v1"       ),
        ("mcr3v1"   , "MC_pp_run3_v1"       ),
=======
        ("cosmic", "Cosmic_pp_run3_v1"),
>>>>>>> 14c65629
        ("hiphy4","Physics_HI_v4"),
        ("hiphy", "Physics_HI_v4"),
        ("himc4", "MC_HI_v4"     ),
        ("himc",  "MC_HI_v4"     ),
    ]

    for k,menu in menuList:
        if cmdline.menu.lower().startswith(k):
            if not isinstance(menu,list):
                menu = [menu]
            for m in menu:
                l1menu = generateL1Menu(menu=m, cmdline=cmdline)
            break

    return 0

if __name__=="__main__":
    sys.exit( main() )
        
        <|MERGE_RESOLUTION|>--- conflicted
+++ resolved
@@ -61,13 +61,10 @@
         ("mc"   , "MC_pp_v8"     ),
         ("mcp"  , ["MC_pp_v8_no_prescale", "MC_pp_v8_loose_mc_prescale", "MC_pp_v8_tight_mc_prescale"]),
         ("ls"   , "LS2_v1"       ),
-<<<<<<< HEAD
         ("phyr3v1"   , "Physics_pp_run3_v1"       ),
         ("phyp1r3v1"   , "PhysicsP1_pp_run3_v1"       ),
         ("mcr3v1"   , "MC_pp_run3_v1"       ),
-=======
         ("cosmic", "Cosmic_pp_run3_v1"),
->>>>>>> 14c65629
         ("hiphy4","Physics_HI_v4"),
         ("hiphy", "Physics_HI_v4"),
         ("himc4", "MC_HI_v4"     ),
