#!/bin/env python

# Copyright (C) 2002-2019 CERN for the benefit of the ATLAS collaboration

import sys,os

from TriggerJobOpts.TriggerFlags import TriggerFlags as TF
from TriggerMenuMT.LVL1MenuConfig.TriggerConfigLVL1 import TriggerConfigLVL1
from TriggerMenuMT.LVL1MenuConfig.LVL1.Lvl1Flags import Lvl1Flags

from AthenaCommon.Logging import logging
log = logging.getLogger("generateLVL1MenuMT")

def generateL1Menu(menu, useTopoMenu="MATCH"):    

    # what menu to build
    TF.triggerMenuSetup = menu

    # TPC for L1
    tpcl1 = TriggerConfigLVL1( outputFile = TF.outputLVL1configFile() )

    # build the menu structure
    tpcl1.generateMenu()

    # write xml file
    outfilename = tpcl1.writeXML()

    # consistency checker
    checkResult = os.system("get_files -xmls -symlink LVL1config.dtd > /dev/null")
    checkResult = os.system("xmllint --noout --dtdvalid LVL1config.dtd %s" % outfilename)
    if checkResult == 0:
        log.info("XML file %s is conform with LVL1config.dtd", outfilename)
    else:
        log.error("The XML does not follow the document type definition LVL1config.dtd")
        
    return tpcl1.menu


def readL1MenuFromXML(menu="LVL1config_Physics_pp_v6.xml"):

    fullname = None

    if '/' in menu:
        fullname = menu
    
    import os
    for path in os.environ['XMLPATH'].split(':'):
        if 'TriggerMenuXML' not in os.listdir(path):
            continue
        if menu in os.listdir("%s/TriggerMenuXML/" % path):
            fullname = "%s/TriggerMenuXML/%s" % (path,menu)
        break # we only want to look into the first TriggerMenuXML package

    if fullname:
        tpcl1 = TriggerConfigLVL1( inputFile = fullname, outputFile = "test.xml" )
        tpcl1.writeXML()
        return tpcl1.menu
    else:
        log.error("Did not find file %s", menu)
        return None



def findUnneededRun2():
    from TriggerJobOpts.TriggerFlags import TriggerFlags as TF
    from TriggerMenu.l1.Lvl1Flags import Lvl1Flags
    
    menus = ['Physics_pp_v6']

    for menu in menus:
        TF.triggerMenuSetup = menu
        tpcl1 = TriggerConfigLVL1()

        log.info(set(tpcl1.registeredItems.keys()) - set(Lvl1Flags.items()))



def findRequiredItemsFromXML():
<<<<<<< HEAD
    from TriggerJobOpts.TriggerFlags import TriggerFlags as TF
    from TriggerMenu.l1.Lvl1Flags import Lvl1Flags
    
    menus = ['Physics_pp_v7','MC_pp_v7','LS2_v1', 'Physics_pp_run3_v1', 'PhysicsP1_pp_run3_v1', 'MC_pp_run3_v1', 'Cosmic_pp_run3_v1']
=======
    menus = ['Physics_pp_v7','MC_pp_v7','LS2_v1','Cosmic_pp_run3_v1']
>>>>>>> 8d731992

    from TriggerMenu.l1.XMLReader import L1MenuXMLReader

    allItems = set()
    allThrs = set()

    path='/afs/cern.ch/atlas/software/builds/AtlasP1HLT/18.1.0.2/InstallArea/XML/TriggerMenuXML'

    for menu in menus:
        xmlfile = "%s/LVL1config_%s.xml" % (path,menu)
        r = L1MenuXMLReader(xmlfile)
        allItems.update( [x['name'] for x in r.getL1Items()] )
        allThrs.update( [x['name'] for x in r.getL1Thresholds()] )
        log.info('%s %d %d', menu, len(allItems), len(allThrs))

    from pickle import dump
    f = open("L1Items.pickle","w")
    dump([menus,allItems,allThrs],f)


def findUnneededRun1(what="items"):
    
    from pickle import load
    f = open("L1Items.pickle","r")
    [menus,allItems,allThrs] = load(f)

    # the TPC for L1
    tpcl1 = TriggerConfigLVL1( outputFile = TF.outputLVL1configFile() )

    if what=="items":
        unneeded = sorted(list(set( tpcl1.registeredItems.keys() ) - allItems))
    else:
        unneeded = sorted(list(set( tpcl1.registeredThresholds.keys() ) - allThrs))

    log.info("==> unneeded %s:%d", what, len(unneeded))

    import re
    p = re.compile('.*$')

    log.info([x for x in unneeded if p.match(x)])

def findFreeCTPIDs(menu):
    from pickle import load
    f = open("L1Items.pickle","r")
    [menus,allItems,allThrs] = load(f)

    TF.triggerMenuSetup = menu
    tpcl1 = TriggerConfigLVL1( outputFile = TF.outputLVL1configFile() )  # noqa: F841

    log.info(set(Lvl1Flags.CtpIdMap().keys()) - allItems)


    
def main():
    printCabling = False
    for arg in sys.argv:
        if arg.lower().startswith("cab"):
            printCabling = True

    if len(sys.argv)==1:
        
        generateL1Menu(menu="LS2_v1" )
        generateL1Menu(menu="Physics_pp_run3_v1" )
        generateL1Menu(menu="PhysicsP1_pp_run3_v1" )
        generateL1Menu(menu="MC_pp_run3_v1" )
        generateL1Menu(menu="Cosmic_pp_run3_v1")
        return 0

    
    if sys.argv[1].endswith(".xml"):
        readL1MenuFromXML(sys.argv[1])
        return 0
    
    if sys.argv[1].lower().startswith("physics_pp_run3_v1"):
        menu = generateL1Menu(menu="Physics_pp_run3_v1")
        menu.printCabling()
        return 0

    if sys.argv[1].lower().startswith("physicsp1_pp_run3_v1"):
        menu = generateL1Menu(menu="PhysicsP1_pp_run3_v1")
        menu.printCabling()
        return 0

    if sys.argv[1].lower().startswith("mc_pp_run3_v1"):
        menu = generateL1Menu(menu="MC_pp_run3_v1")
        menu.printCabling()
        return 0

    if sys.argv[1].lower().startswith("phy6"):
        menu = generateL1Menu(menu="Physics_pp_v6")
        if printCabling:
            menu.printCabling()
        return 0

    if sys.argv[1].lower().startswith("phy7"):
        menu = generateL1Menu(menu="Physics_pp_v7")
        if printCabling:
            menu.printCabling()
        return 0
    
    if sys.argv[1].lower().startswith("mc6"):
        menu = generateL1Menu(menu="MC_pp_v6")
        if printCabling:
            menu.printCabling()
        return 0

    if sys.argv[1].lower().startswith("mc7"):
        menu = generateL1Menu(menu="MC_pp_v7")
        if printCabling:
            menu.printCabling()
        return 0


    if sys.argv[1].lower().startswith("mc4"):
        generateL1Menu(menu="MC_pp_v4")
        return 0

    if sys.argv[1].lower().startswith("mc"):
        generateL1Menu(menu="MC_pp_v6")
        return 0

    if sys.argv[1].lower().startswith("mcp"):
        generateL1Menu(menu="MC_pp_v6_no_prescale")
        generateL1Menu(menu="MC_pp_v6_loose_mc_prescale")
        generateL1Menu(menu="MC_pp_v6_tight_mc_prescale")
        return 0

    if sys.argv[1].lower().startswith("ls"):
        menu = generateL1Menu(menu="LS2_v1")
        menu.printCabling()
        return 0

    if sys.argv[1].lower().startswith("cosmic"):
        menu = generateL1Menu(menu="Cosmic_pp_run3_v1")
        menu.printCabling()
        return 0

    if sys.argv[1].lower().startswith("dc14"):
        generateL1Menu(menu="DC14",useTopoMenu="Physics_pp_v6")
        return 0

    if sys.argv[1].lower().startswith("hiphy"):
        generateL1Menu(menu="Physics_HI_v3")
        return 0

    if sys.argv[1].lower().startswith("himc"):
        generateL1Menu(menu="MC_HI_v3")
        return 0
    
    if sys.argv[1].lower().startswith("hipphy"):
        generateL1Menu(menu="Physics_HI_v4")
        return 0

    if sys.argv[1].lower().startswith("hipmc"):
        generateL1Menu(menu="MC_HI_v4")
        return 0    

if __name__=="__main__":
    sys.exit( main() )
        
        <|MERGE_RESOLUTION|>--- conflicted
+++ resolved
@@ -76,14 +76,8 @@
 
 
 def findRequiredItemsFromXML():
-<<<<<<< HEAD
-    from TriggerJobOpts.TriggerFlags import TriggerFlags as TF
-    from TriggerMenu.l1.Lvl1Flags import Lvl1Flags
     
     menus = ['Physics_pp_v7','MC_pp_v7','LS2_v1', 'Physics_pp_run3_v1', 'PhysicsP1_pp_run3_v1', 'MC_pp_run3_v1', 'Cosmic_pp_run3_v1']
-=======
-    menus = ['Physics_pp_v7','MC_pp_v7','LS2_v1','Cosmic_pp_run3_v1']
->>>>>>> 8d731992
 
     from TriggerMenu.l1.XMLReader import L1MenuXMLReader
 
