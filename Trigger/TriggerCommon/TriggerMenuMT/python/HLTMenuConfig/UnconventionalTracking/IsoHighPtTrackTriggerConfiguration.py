--- conflicted
+++ resolved
@@ -21,12 +21,7 @@
 
     from TrigInDetConfig.TrigInDetPriVtxConfig import makeVertices
 
-<<<<<<< HEAD
-    verticesname = recordable("HLT_IDVertex_FS")
-    vtxAlgs = makeVertices( "jet", IDTrigConfig.tracks_FTF() , verticesname, IDTrigConfig )
-=======
     vtxAlgs = makeVertices( "jet", IDTrigConfig.tracks_FTF(), IDTrigConfig.vertex_jet, IDTrigConfig, adaptiveVertex=IDTrigConfig.adaptiveVertex_jet )
->>>>>>> 91d736d3
     prmVtx = vtxAlgs[-1]
 
     TrkSeq =  [InputMakerAlg,TrkInputNoViewAlg, prmVtx]
