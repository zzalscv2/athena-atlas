--- conflicted
+++ resolved
@@ -82,11 +82,7 @@
             LCCaloClusterRecoSequence, flags=None, RoIs=RoIs
         )
     else:
-<<<<<<< HEAD
-        raise ValueError("Unsupported calib state %s requested!" % calib)
-=======
         raise ValueError("Unsupported calib state {} requested!".format(calib))
->>>>>>> 83904e48
 
     trkopt = "ftf"
     trackSeq, trackColls = RecoFragmentsPool.retrieve(
