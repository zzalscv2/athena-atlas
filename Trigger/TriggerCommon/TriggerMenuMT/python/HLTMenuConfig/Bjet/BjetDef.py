# Copyright (C) 2002-2019 CERN for the benefit of the ATLAS collaboration

from AthenaCommon.Logging import logging
logging.getLogger().info("Importing %s",__name__)
log = logging.getLogger("TriggerMenuMT.HLTMenuConfig.Bjet.BjetDef")


from TriggerMenuMT.HLTMenuConfig.Menu.ChainConfigurationBase import ChainConfigurationBase

from TriggerMenuMT.HLTMenuConfig.Bjet.BjetSequenceSetup import getBJetSequence

#----------------------------------------------------------------
# fragments generating configuration will be functions in New JO, 
# so let's make them functions already now
#----------------------------------------------------------------
def bjetSequenceCfg( flags ):
    return getBJetSequence()


#----------------------------------------------------------------
# Class to configure chain
#----------------------------------------------------------------
class BjetChainConfiguration(ChainConfigurationBase):

    def __init__(self, chainDict):
        ChainConfigurationBase.__init__(self,chainDict)

    # ----------------------
    # Assemble the chain depending on information from chainName
    # ----------------------
    def assembleChain(self):                            
        log.debug("Assembling chain for " + self.chainName)

        # --------------------
        # define here the names of the steps and obtain the chainStep configuration 
        # --------------------
        stepDictionary = self.getStepDictionary()
        
        ## This needs to be configured by the Bjet Developer!!
        key = self.chainPart['extra'] 
        steps = stepDictionary[key]

        chainSteps = []
        for step in steps:
            chainstep = getattr(self, step)()
            chainSteps += [chainstep]
    
        myChain = self.buildChain(chainSteps)
        return myChain


    def getStepDictionary(self):
        # --------------------
        # define here the names of the steps and obtain the chainStep configuration 
        # --------------------
        stepDictionary = {
            "": ["getBjetSequence"]
        }
        
        return stepDictionary

    # --------------------
    # Configuration of steps
    # --------------------
    def getBjetSequence(self):
        stepName = "Step2_bjet"
        log.debug("Configuring step " + stepName)
        
        return self.getStep(2, stepName, [bjetSequenceCfg])        

<<<<<<< HEAD
    def getBjetSequence_btag(self):
        stepName = "Step3_bjet"
        log.debug("Configuring step " + stepName)
        
        return self.getStep(3, stepName, [bjetSequenceCfg_btag])
=======

>>>>>>> 98b9df31



            

        
                <|MERGE_RESOLUTION|>--- conflicted
+++ resolved
@@ -68,19 +68,3 @@
         
         return self.getStep(2, stepName, [bjetSequenceCfg])        
 
-<<<<<<< HEAD
-    def getBjetSequence_btag(self):
-        stepName = "Step3_bjet"
-        log.debug("Configuring step " + stepName)
-        
-        return self.getStep(3, stepName, [bjetSequenceCfg_btag])
-=======
-
->>>>>>> 98b9df31
-
-
-
-            
-
-        
-                