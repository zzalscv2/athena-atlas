#  Copyright (C) 2002-2020 CERN for the benefit of the ATLAS collaboration

from AthenaConfiguration.ComponentAccumulator import ComponentAccumulator
from TrigEDMConfig.TriggerEDMRun3 import recordable
#from AthenaCommon.Constants import DEBUG

def getFlavourTagging( inputJets, inputVertex, inputTracks ):

    acc = ComponentAccumulator()

    #filesInput="/cvmfs/atlas-nightlies.cern.ch/repo/data/data-art/TrigP1Test/data18_13TeV.00360026.physics_EnhancedBias.merge.RAW._lb0151._SFO-1._0001.1"
    kwargs = {}
    from AthenaConfiguration.AllConfigFlags import ConfigFlags
    #ConfigFlags.Input.isMC=False
    #ConfigFlags.Input.Files=filesInput.split(",")

    #from BTagging.BTaggingConf import Analysis__BTagTrackAugmenterAlg
    from AthenaConfiguration.ComponentFactory import CompFactory
    Analysis__BTagTrackAugmenterAlg=CompFactory.Analysis.BTagTrackAugmenterAlg
    bTagTrackAugmenter = Analysis__BTagTrackAugmenterAlg( "Analysis__BTagTrackAugmenterAlg" )
    bTagTrackAugmenter.TrackContainer = inputTracks
    bTagTrackAugmenter.PrimaryVertexContainer = inputVertex
    acc.addEventAlgo(bTagTrackAugmenter)

    from BTagging.JetParticleAssociationAlgConfig import JetParticleAssociationAlgCfg
    from BTagging.JetSecVtxFindingAlgConfig import JetSecVtxFindingAlgCfg
    from BTagging.JetSecVertexingAlgConfig import JetSecVertexingAlgCfg
    from BTagging.JetBTaggingAlgConfig import JetBTaggingAlgCfg
    

    TrackToJetAssociators = ['BTagTrackToJetAssociator', 'BTagTrackToJetAssociatorBB']
    kwargs['Release'] = '22'
    acc.merge(JetParticleAssociationAlgCfg(ConfigFlags, inputJets.replace("Jets",""), inputTracks, 'BTagTrackToJetAssociator', **kwargs))
    kwargs['Release'] = '21'
    acc.merge(JetParticleAssociationAlgCfg(ConfigFlags, inputJets.replace("Jets",""), inputTracks, 'BTagTrackToJetAssociatorBB', **kwargs))
    del kwargs['Release'] 

    btagname = "HLT_BTagging_AntiKt4EMTopo"
    btagname_JFVtx = btagname + "JFVtx"
    btagname_SecVtx = btagname + "SecVtx"
    btagname_jetLink = btagname + ".jetLink"

    SecVertexingAndAssociators = {'JetFitter':'BTagTrackToJetAssociator','SV1':'BTagTrackToJetAssociator'}
    for k, v in SecVertexingAndAssociators.items():
        if v not in TrackToJetAssociators:
            raise RuntimeError( v + ' is not configured')
        acc.merge(JetSecVtxFindingAlgCfg(ConfigFlags, inputJets.replace("Jets",""), inputVertex, k, v))
        JetSecVertexingAlg = JetSecVertexingAlgCfg(ConfigFlags, inputJets.replace("Jets",""), inputVertex, k, v)
        SecVertexingAlg = JetSecVertexingAlg.getEventAlgo(inputJets.replace("Jets","").lower() + "_" + k.lower() + "_secvtx") #If inputJets.replace("Jets","") is used in JetSecVertexingAlgCfg; Have to change it here aswell
        if k == "JetFitter":
            SecVertexingAlg.BTagJFVtxCollectionName = recordable( btagname_JFVtx )
        elif k == "SV1":
            SecVertexingAlg.BTagSVCollectionName = recordable( btagname_SecVtx )
        acc.merge(JetSecVertexingAlg)
    
<<<<<<< HEAD
    JetBTaggingAlg = JetBTaggingAlgCfg(ConfigFlags, JetCollection = inputJets.replace("Jets",""), PrimaryVertexCollectionName=inputVertex, TaggerList = ConfigFlags.BTagging.TrigTaggersList, SetupScheme = "Trig", SVandAssoc = SecVertexingAndAssociators, **kwargs)
    BTaggingAlg = JetBTaggingAlg.getEventAlgo((ConfigFlags.BTagging.OutputFiles.Prefix + inputJets.replace("Jets","") + ConfigFlags.BTagging.GeneralToolSuffix).lower()) #Defined in JetBTaggingAlgConfig.py; Ends up to be "btagging_hlt_inview"
    BTaggingAlg.BTaggingCollectionName = recordable( btagname )
    BTaggingAlg.BTagJFVtxCollectionName = btagname_JFVtx
    BTaggingAlg.BTagSVCollectionName = btagname_SecVtx
    BTaggingAlg.JetLinkName = btagname_jetLink
    acc.merge(JetBTaggingAlg)


    #from TrigBjetHypo.TrigBjetHypoConf import TrigBtagFexMT
    #Analysis__TrigBtagFexMT=CompFactory.Analysis.TrigBtagFexMT
    #bTagFex = Analysis__TrigBtagFexMT( "TrigBtagFexMT" )
    #bTagFex.JetKey = inputJets
    #bTagFex.PriVtxKey = inputVertex
    #bTagFex.TracksKey = inputTracks
    #bTagFex.d0Key = inputTracks + ".btagIp_d0"
    #bTagFex.z0SinThetaKey = inputTracks + ".btagIp_d0Uncertainty"
    #bTagFex.d0UncertaintyKey = inputTracks + ".btagIp_z0SinTheta"
    #bTagFex.z0SinThetaUncertaintyKey = inputTracks + ".btagIp_z0SinThetaUncertainty"
    #bTagFex.trackposKey = inputTracks + ".btagIp_trackDisplacement"
    #bTagFex.trackmomKey = inputTracks + ".btagIp_trackMomentum"
    #bTagFex.BTaggingKey = "HLT_BTagging_AntiKt4EMTopo"

    #from TrigBjetHypo.TrigBtagFexMTConfig import TrigBtagFexMT_OnlineMonitoring
    #bTagFex.MonTool = TrigBtagFexMT_OnlineMonitoring()
    #acc.addEventAlgo(bTagFex)


    return acc

=======
    from TrigBjetHypo.TrigBjetHypoConf import TrigBtagFexMT
    bTagFex = TrigBtagFexMT( "TrigBtagFexMT" )
    bTagFex.JetKey = inputJets
    bTagFex.PriVtxKey = inputVertex
    bTagFex.TracksKey = inputTracks
    bTagFex.OutputBTagging = recordable( "HLT_BTagging" )
    algSequence.append( bTagFex )

    return [algSequence,bTagFex.OutputBTagging]
>>>>>>> 98b9df31
<|MERGE_RESOLUTION|>--- conflicted
+++ resolved
@@ -53,7 +53,6 @@
             SecVertexingAlg.BTagSVCollectionName = recordable( btagname_SecVtx )
         acc.merge(JetSecVertexingAlg)
     
-<<<<<<< HEAD
     JetBTaggingAlg = JetBTaggingAlgCfg(ConfigFlags, JetCollection = inputJets.replace("Jets",""), PrimaryVertexCollectionName=inputVertex, TaggerList = ConfigFlags.BTagging.TrigTaggersList, SetupScheme = "Trig", SVandAssoc = SecVertexingAndAssociators, **kwargs)
     BTaggingAlg = JetBTaggingAlg.getEventAlgo((ConfigFlags.BTagging.OutputFiles.Prefix + inputJets.replace("Jets","") + ConfigFlags.BTagging.GeneralToolSuffix).lower()) #Defined in JetBTaggingAlgConfig.py; Ends up to be "btagging_hlt_inview"
     BTaggingAlg.BTaggingCollectionName = recordable( btagname )
@@ -82,16 +81,4 @@
     #acc.addEventAlgo(bTagFex)
 
 
-    return acc
-
-=======
-    from TrigBjetHypo.TrigBjetHypoConf import TrigBtagFexMT
-    bTagFex = TrigBtagFexMT( "TrigBtagFexMT" )
-    bTagFex.JetKey = inputJets
-    bTagFex.PriVtxKey = inputVertex
-    bTagFex.TracksKey = inputTracks
-    bTagFex.OutputBTagging = recordable( "HLT_BTagging" )
-    algSequence.append( bTagFex )
-
-    return [algSequence,bTagFex.OutputBTagging]
->>>>>>> 98b9df31
+    return [acc,btagname]
