#  Copyright (C) 2002-2019 CERN for the benefit of the ATLAS collaboration
#

# menu components
from AthenaCommon.CFElements import parOR, seqAND
from TriggerMenuMT.HLTMenuConfig.Menu.MenuComponents import MenuSequence
from TriggerMenuMT.HLTMenuConfig.CommonSequences.InDetSetup import makeInDetAlgs
from TrigEDMConfig.TriggerEDMRun3 import recordable

#from AthenaCommon.Constants import DEBUG

# ====================================================================================================  
#    Get MenuSequences
# ==================================================================================================== 

def getBJetSequence( step ):
    if step == "j":
        return bJetStep1Sequence()
    if step == "jALLTE":
        return bJetStep1SequenceALLTE()
    if step == "gsc":
        return bJetStep2Sequence()
    if step == "gscALLTE":
        return bJetStep2SequenceALLTE()
    if step == "btag":
        return bJetStep3Sequence()
    return None

# ==================================================================================================== 
#    step 1: jet reco and cut on 'j' threshold 
# ==================================================================================================== 

def bJetStep1Sequence():

    from TrigUpgradeTest.jetMenuHelper import jetCFSequenceFromString
    (recoSequence, InputMakerAlg, sequenceOut) = jetCFSequenceFromString("a4_tc_em_subjes")
				 
    # Start with b-jet-specific algo sequence
    # Construct RoI. Needed input for Fast Tracking
    from TrigBjetHypo.TrigBjetHypoConf import TrigRoIFromJetsMT
    RoIBuilder = TrigRoIFromJetsMT("TrigRoIFromJetsMT")
    RoIBuilder.JetInputKey = sequenceOut
    RoIBuilder.RoIOutputKey = "BjetRoIs"
    RoIs=RoIBuilder.RoIOutputKey

    # Fast Tracking
    (viewAlgs, eventAlgs) = makeInDetAlgs(whichSignature='FS',separateTrackParticleCreator="_FS")

    for viewAlg in viewAlgs:
        if "RoIs" in viewAlg.properties():
            viewAlg.RoIs = RoIs
        if "roiCollectionName" in viewAlg.properties():
            viewAlg.roiCollectionName = RoIs
<<<<<<< HEAD
=======
        if "InDetTrigTrackParticleCreatorAlg" in viewAlg.name():
            TrackCollection = viewAlg.TrackName

    from TrigFastTrackFinder.TrigFastTrackFinder_Config import TrigFastTrackFinder_Jet    
    theFTF_Jet = TrigFastTrackFinder_Jet()
    theFTF_Jet.isRoI_Seeded = True
    theFTF_Jet.RoIs = RoIs
    theFTF_Jet.TracksName=TrackCollection
    viewAlgs.append( theFTF_Jet )
>>>>>>> 05fcabd5

    # Primary Vertex 
    from TrigT2HistoPrmVtx.TrigT2HistoPrmVtxAllTEMTConfig import EFHistoPrmVtxAllTEMT_Jet
    prmVtx = EFHistoPrmVtxAllTEMT_Jet( "EFHistoPrmVtxAllTEMT_Jet" ) 
    prmVtx.InputRoIsKey = RoIs
    prmVtx.InputTracksKey = "HLT_xAODTracks_FS"
    prmVtx.OutputVertexKey = recordable("HLT_EFHistoPrmVtx")

    # Shortlis of jets
    from TrigBjetHypo.TrigBjetHypoConf import TrigJetSplitterMT
    jetSplitter = TrigJetSplitterMT("TrigJetSplitterMT")
    jetSplitter.ImposeZconstraint = True
    jetSplitter.Jets = sequenceOut
    jetSplitter.OutputJets = recordable("HLT_SplitJet")
    jetSplitter.OutputRoi = "SplitJets"
    jetSplitter.InputVertex = prmVtx.OutputVertexKey

    fastTrackingSequence = parOR("fastTrackingSequence",viewAlgs)
    bJetEtSequence = seqAND("bJetEtSequence",[ RoIBuilder,fastTrackingSequence,prmVtx,jetSplitter] )

    # hypo
    from TrigBjetHypo.TrigBjetHypoConf import TrigBjetEtHypoAlgMT
    from TrigBjetHypo.TrigBjetEtHypoTool import TrigBjetEtHypoToolFromDict_j
    hypo = TrigBjetEtHypoAlgMT("TrigBjetEtHypoAlgMT_step1")
    hypo.RoILink = "step1RoI" # To be used in following step EventView
    hypo.PrmVtxLink = "xPrimVx"
    hypo.Jets = jetSplitter.OutputJets
    hypo.RoIs = jetSplitter.OutputRoi
    hypo.PrmVtx = prmVtx.OutputVertexKey

    # Sequence     
    BjetAthSequence = seqAND("BjetAthSequence_step1",eventAlgs + [InputMakerAlg,recoSequence,bJetEtSequence])

    return MenuSequence( Sequence    = BjetAthSequence,
                         Maker       = InputMakerAlg,
                         Hypo        = hypo,
                         HypoToolGen = TrigBjetEtHypoToolFromDict_j )

def bJetStep1SequenceALLTE():

    # Construct jets
    from TrigUpgradeTest.jetMenuHelper import jetCFSequenceFromString
    (recoSequence, InputMakerAlg, sequenceOut) = jetCFSequenceFromString("a4_tc_em_subjes")

    # Start with b-jet-specific algo sequence
    # Construct RoI. Needed input for Fast Tracking
    from TrigBjetHypo.TrigBjetHypoConf import TrigRoIFromJetsMT
    RoIBuilder = TrigRoIFromJetsMT("TrigRoIFromJetsMT")
    RoIBuilder.JetInputKey = sequenceOut
    RoIs="EMViewRoIs" # Default for Fast Tracking Algs
    RoIBuilder.RoIOutputKey = RoIs


    # Fast Tracking 
    (viewAlgs, eventAlgs) = makeInDetAlgs(whichSignature='FS',separateTrackParticleCreator="_FS")


    for viewAlg in viewAlgs:
        if "RoIs" in viewAlg.properties():
            viewAlg.RoIs = RoIs
        if "roiCollectionName" in viewAlg.properties():
            viewAlg.roiCollectionName = RoIs
<<<<<<< HEAD
=======
        if "InDetTrigTrackParticleCreatorAlg" in viewAlg.name():
            TrackCollection = viewAlg.TrackName

    from TrigFastTrackFinder.TrigFastTrackFinder_Config import TrigFastTrackFinder_Jet    
    theFTF_Jet = TrigFastTrackFinder_Jet()
    theFTF_Jet.isRoI_Seeded = True
    theFTF_Jet.RoIs = RoIs
    theFTF_Jet.TracksName=TrackCollection
    viewAlgs.append( theFTF_Jet )
>>>>>>> 05fcabd5

    # Primary Vertex 
    from TrigT2HistoPrmVtx.TrigT2HistoPrmVtxAllTEMTConfig import EFHistoPrmVtxAllTEMT_Jet
    prmVtx = EFHistoPrmVtxAllTEMT_Jet( "EFHistoPrmVtxAllTEMT_Jet" )
    prmVtx.InputRoIsKey = RoIs
    prmVtx.InputTracksKey = "HLT_xAODTracks_FS"
    prmVtx.OutputVertexKey = "EFHistoPrmVtx"
    
    # Shortlis of jets
    from TrigBjetHypo.TrigBjetHypoConf import TrigJetSplitterMT
    jetSplitter = TrigJetSplitterMT("TrigJetSplitterMT")
    jetSplitter.ImposeZconstraint = True 
    jetSplitter.Jets = sequenceOut
    jetSplitter.InputVertex = prmVtx.OutputVertexKey
    jetSplitter.OutputJets = "SplitJets"
    jetSplitter.OutputRoi = "SplitJets"

    fastTrackingSequence = parOR("fastTrackingSequence",viewAlgs)
    bJetEtSequence = seqAND("bJetEtSequence",[ RoIBuilder,fastTrackingSequence,prmVtx,jetSplitter] )

    # hypo
    from TrigBjetHypo.TrigBjetHypoConf import TrigBjetEtHypoAlgMT
    from TrigBjetHypo.TrigBjetEtHypoTool import TrigBjetEtHypoToolFromDict_j
    hypo = TrigBjetEtHypoAlgMT("TrigBjetEtHypoAlgMT_step1_ALLTE")
    hypo.RoILink = "step1RoI" # To be used in following step EventView
    hypo.PrmVtxLink = "xPrimVx"
    hypo.Jets = jetSplitter.OutputJets
    hypo.RoIs = jetSplitter.OutputRoi
    hypo.PrmVtx = prmVtx.OutputVertexKey

    # Sequence     
    BjetAthSequence = seqAND("BjetAthSequence_step1_ALLTE",eventAlgs + [InputMakerAlg,recoSequence,bJetEtSequence])

    return MenuSequence( Sequence    = BjetAthSequence,
                         Maker       = InputMakerAlg,
                         Hypo        = hypo,
                         HypoToolGen = TrigBjetEtHypoToolFromDict_j )



# ==================================================================================================== 
#    step 2: precision tracking, gsc calibration and cut on gsc-corrected threshold
# ==================================================================================================== 

def bJetStep2Sequence():

    # Event View Creator Algorithm
    from ViewAlgs.ViewAlgsConf import EventViewCreatorAlgorithmWithJets
    InputMakerAlg = EventViewCreatorAlgorithmWithJets("IMBJet_step2", RoIsLink="initialRoI")
    InputMakerAlg.ViewFallThrough = True # Access Store Gate for retrieving data
    #InputMakerAlg.ViewPerRoI = True # If True it creates one view per RoI. NOTE: REMOVING AS NOT IMPLEMENTED
    InputMakerAlg.Views = "BJetViews" # Name of output view
    # RoIs
    InputMakerAlg.InViewRoIs = "InViewRoIs" # Name RoIs are inserted in the view
    InputMakerAlg.RoIsLink = "step1RoI" # RoIs linked to previous decision
    # Jets
    InputMakerAlg.InViewJets = "InViewJets" # Name Jets are inserted in the view

    # Precision Tracking
    #def makeInDetPrecisionTracking( whichSignature, verifier = False, inputFTFtracks='TrigFastTrackFinder_Tracks', outputTrackPrefixName = "InDetTrigPT" ):
    from TrigUpgradeTest.InDetPT import makeInDetPrecisionTracking
    PTTracks, PTTrackParticles, PTAlgs = makeInDetPrecisionTracking( "bjets", inputFTFtracks="TrigFastTrackFinder_Tracks_FS" )

    # gsc correction
    from TrigBjetHypo.TrigGSCFexMTConfig import getGSCFexSplitInstance
    theGSC = getGSCFexSplitInstance("GSCFexSplitInstance")
    theGSC.RoIs = InputMakerAlg.InViewRoIs
    theGSC.JetKey = InputMakerAlg.InViewJets
    theGSC.TrackKey = PTTrackParticles[0]
    theGSC.PriVtxKey = "HLT_EFHistoPrmVtx"
    theGSC.JetOutputKey = recordable("HLT_GSCJet") 

    step2Sequence = seqAND("step2Sequence",[theGSC])
    InputMakerAlg.ViewNodeName = "step2Sequence"

    # to debug the View contnets  
    import AthenaCommon.CfgMgr as CfgMgr
    step2Sequence += CfgMgr.AthViews__ViewTestAlg("view_testBjet2")
    
    # hypo
    from TrigBjetHypo.TrigBjetHypoConf import TrigBjetEtHypoAlgEVMT
    from TrigBjetHypo.TrigBjetEtHypoTool import TrigBjetEtHypoToolFromDict_gsc
    hypo = TrigBjetEtHypoAlgEVMT("TrigBjetEtHypoAlg_step2")
    # no links this time, only for tracks
    hypo.TracksLink = "tracks"
    hypo.RoIs = "step1RoI"
    hypo.Jets = theGSC.JetOutputKey
    hypo.PrmVtx = theGSC.PriVtxKey
    hypo.Tracks = PTTrackParticles[0]

    # Sequence
    BjetAthSequence = seqAND("BjetAthSequence_step2",[InputMakerAlg] + PTAlgs + [step2Sequence])

    return MenuSequence( Sequence    = BjetAthSequence,
                         Maker       = InputMakerAlg,
                         Hypo        = hypo,
                         HypoToolGen = TrigBjetEtHypoToolFromDict_gsc )


def bJetStep2SequenceALLTE():
    # input maker
    from DecisionHandling.DecisionHandlingConf import InputMakerForRoI
    InputMakerAlg = InputMakerForRoI("IMBJet_step2_ALLTE", RoIsLink="initialRoI")

    from TrigUpgradeTest.InDetPT import makeInDetPrecisionTracking
    PTTracks, PTTrackParticles, PTAlgs = makeInDetPrecisionTracking( "bjets", inputFTFtracks="TrigFastTrackFinder_Tracks_FS" )

    # gsc correction
    from TrigBjetHypo.TrigGSCFexMTConfig import getGSCFexSplitInstance
    theGSC = getGSCFexSplitInstance("GSCFexSplitInstance_ALLTE")
    theGSC.TrackKey = PTTrackParticles[0]
    theGSC.JetKey = "SplitJets"
    theGSC.JetOutputKey = "GSCJets"
    theGSC.PriVtxKey = "EFHistoPrmVtx"

    # hypo
    from TrigBjetHypo.TrigBjetHypoConf import TrigBjetEtHypoAlgMT
    from TrigBjetHypo.TrigBjetEtHypoTool import TrigBjetEtHypoToolFromDict_gsc
    hypo = TrigBjetEtHypoAlgMT("TrigBjetEtHypoAlg_step2ALLTE")
    hypo.RoIs = "step1RoI"
    hypo.Jets = theGSC.JetOutputKey
    hypo.PrmVtx = theGSC.PriVtxKey

    hypo.TracksLink = "tracks__COLL"
    hypo.Tracks = PTTrackParticles[0] #"InDetTrigPTTrackParticles_bjets"

    # Sequence
    BjetAthSequence = seqAND("BjetAthSequence_step2ALLTE",[InputMakerAlg] + PTAlgs + [theGSC] )

    return MenuSequence( Sequence    = BjetAthSequence,
                         Maker       = InputMakerAlg,
                         Hypo        = hypo,
                         HypoToolGen = TrigBjetEtHypoToolFromDict_gsc )

# ==================================================================================================== 
#    step 3: secondary vertex and b-tagging
# ==================================================================================================== 


def bJetStep3Sequence():

   # Event View Creator Algorithm
    from ViewAlgs.ViewAlgsConf import EventViewCreatorAlgorithmWithJets
    InputMakerAlg = EventViewCreatorAlgorithmWithJets("IMBJet_step3")
    InputMakerAlg.ViewFallThrough = True # Access Store Gate for retrieving data
    #InputMakerAlg.ViewPerRoI = True # If True it creates one view per RoI. NOTE: REMOVING AS NOT IMPLEMENTED
    InputMakerAlg.Views = "BTagViews" # Name of output view
    # RoIs
    InputMakerAlg.InViewRoIs = "InViewRoIs" # Name RoIs are inserted in the view
    InputMakerAlg.RoIsLink = "step1RoI" # RoIs linked to previous decision
    # Jets
    InputMakerAlg.InViewJets = "InViewJets" # Name Jets are inserted in the view

    from TrigBjetHypo.TrigBtagFexMTConfig import getBtagFexSplitInstance
    bTagFex = getBtagFexSplitInstance( "EF","2012","" )
    bTagFex.JetKey = "InViewJets"
    bTagFex.PriVtxKey = "HLT_EFHistoPrmVtx"
    bTagFex.TracksKey = "InDetTrigPTTrackParticles_bjets"

    bTaggingSequence = seqAND("bTaggingSequence",[bTagFex] )
    InputMakerAlg.ViewNodeName = "bTaggingSequence"

    # Hypo
    from TrigBjetHypo.TrigBjetHypoConf import TrigBjetBtagHypoAlgMT
    from TrigBjetHypo.TrigBjetHypoTool import TrigBjetHypoToolFromDict
    hypo = TrigBjetBtagHypoAlgMT("TrigBjetBtagHypoAlg_step3")

    # Sequence
    BjetAthSequence = seqAND("BjetAthSequence_step3", [InputMakerAlg,bTaggingSequence] )

    return MenuSequence( Sequence    = BjetAthSequence,
                         Maker       = InputMakerAlg,
                         Hypo        = hypo,
                         HypoToolGen = TrigBjetHypoToolFromDict )
<|MERGE_RESOLUTION|>--- conflicted
+++ resolved
@@ -51,18 +51,6 @@
             viewAlg.RoIs = RoIs
         if "roiCollectionName" in viewAlg.properties():
             viewAlg.roiCollectionName = RoIs
-<<<<<<< HEAD
-=======
-        if "InDetTrigTrackParticleCreatorAlg" in viewAlg.name():
-            TrackCollection = viewAlg.TrackName
-
-    from TrigFastTrackFinder.TrigFastTrackFinder_Config import TrigFastTrackFinder_Jet    
-    theFTF_Jet = TrigFastTrackFinder_Jet()
-    theFTF_Jet.isRoI_Seeded = True
-    theFTF_Jet.RoIs = RoIs
-    theFTF_Jet.TracksName=TrackCollection
-    viewAlgs.append( theFTF_Jet )
->>>>>>> 05fcabd5
 
     # Primary Vertex 
     from TrigT2HistoPrmVtx.TrigT2HistoPrmVtxAllTEMTConfig import EFHistoPrmVtxAllTEMT_Jet
@@ -125,18 +113,6 @@
             viewAlg.RoIs = RoIs
         if "roiCollectionName" in viewAlg.properties():
             viewAlg.roiCollectionName = RoIs
-<<<<<<< HEAD
-=======
-        if "InDetTrigTrackParticleCreatorAlg" in viewAlg.name():
-            TrackCollection = viewAlg.TrackName
-
-    from TrigFastTrackFinder.TrigFastTrackFinder_Config import TrigFastTrackFinder_Jet    
-    theFTF_Jet = TrigFastTrackFinder_Jet()
-    theFTF_Jet.isRoI_Seeded = True
-    theFTF_Jet.RoIs = RoIs
-    theFTF_Jet.TracksName=TrackCollection
-    viewAlgs.append( theFTF_Jet )
->>>>>>> 05fcabd5
 
     # Primary Vertex 
     from TrigT2HistoPrmVtx.TrigT2HistoPrmVtxAllTEMTConfig import EFHistoPrmVtxAllTEMT_Jet
