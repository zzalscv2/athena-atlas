#
#  Copyright (C) 2002-2019 CERN for the benefit of the ATLAS collaboration
#
from TriggerMenuMT.HLTMenuConfig.Menu.MenuComponents import RecoFragmentsPool, MenuSequence
from AthenaCommon.CFElements import seqAND, parOR
from TrigEDMConfig.TriggerEDMRun3 import recordable


class CaloMenuDefs(object):
      """Static Class to collect all string manipulations in Calo sequences """
      from TrigEDMConfig.TriggerEDMRun3 import recordable
      L2CaloClusters= recordable("HLT_L2CaloEMClusters")




def fastCaloSequence(doRinger):
    """ Creates Fast Calo sequence"""
    # EV creator
    from TrigT2CaloCommon.CaloDef import fastCaloEVCreator
    (fastCaloViewsMaker, InViewRoIs) = fastCaloEVCreator()

    # reco sequence always build the rings
    from TrigT2CaloCommon.CaloDef import fastCaloRecoSequence
    (fastCaloInViewSequence, sequenceOut) = fastCaloRecoSequence(InViewRoIs, doRinger=doRinger)

     # connect EVC and reco
    fastCaloSequence = seqAND("fastCaloSequence", [fastCaloViewsMaker, fastCaloInViewSequence ])
    return (fastCaloSequence, fastCaloViewsMaker, sequenceOut)


def fastCaloMenuSequence(name, doRinger):
    """ Creates Egamma Fast Calo  MENU sequence
    The Hypo name changes depending on name, so for different implementations (Electron, Gamma,....)
    The doRinger flag is to use or not the Ringer hypo
    """
    (sequence, fastCaloViewsMaker, sequenceOut) = RecoFragmentsPool.retrieve(fastCaloSequence, {'doRinger' : doRinger})
    # check if use Ringer and are electron because there aren't ringer for photons yet:
    # hypo
    from TrigEgammaHypo.TrigEgammaHypoConf import TrigEgammaFastCaloHypoAlgMT
    theFastCaloHypo = TrigEgammaFastCaloHypoAlgMT(name+"EgammaFastCaloHypo")
    theFastCaloHypo.CaloClusters = sequenceOut
    CaloMenuDefs.L2CaloClusters = sequenceOut

    from TrigEgammaHypo.TrigEgammaFastCaloHypoTool import TrigEgammaFastCaloHypoToolFromDict
    return MenuSequence( Sequence    = sequence,
                         Maker       = fastCaloViewsMaker,
                         Hypo        = theFastCaloHypo,
<<<<<<< HEAD
                         HypoToolGen = TrigL2CaloHypoToolFromDict )

def cellRecoSequence(flags, name="HLTCaloCellMakerFS", RoIs="FSJETRoI", outputName="CaloCellsFS"):
    """ Produce the full scan cell collection """
    if not RoIs:
        from L1Decoder.L1DecoderConfig import mapThresholdToL1RoICollection
        RoIs = mapThresholdToL1RoICollection("FSNOSEED")
    from TrigT2CaloCommon.CaloDef import setMinimalCaloSetup
    setMinimalCaloSetup()
    from AthenaCommon.AppMgr import ServiceMgr as svcMgr
    from TrigCaloRec.TrigCaloRecConfig import HLTCaloCellMaker
    alg = HLTCaloCellMaker(name)
    alg.RoIs=RoIs
    alg.TrigDataAccessMT=svcMgr.TrigCaloDataAccessSvc
    alg.CellsName=outputName
    return parOR(name+"RecoSequence", [alg]), alg.CellsName

def caloClusterRecoSequence(
        flags, name="HLTCaloClusterMakerFS", RoIs="FSJETRoI",
        outputName="HLT_TopoCaloClustersFS"):
    """ Create the EM-level fullscan clusters """
    cell_sequence, cells_name = RecoFragmentsPool.retrieve(cellRecoSequence, flags=None, RoIs=RoIs)
    from TrigCaloRec.TrigCaloRecConfig import TrigCaloClusterMakerMT_topo
    alg = TrigCaloClusterMakerMT_topo(
            name,
            doMoments=True,
            doLC=False,
            cells=cells_name)
    alg.CaloClusters = recordable(outputName)
    return parOR(name+"RecoSequence", [cell_sequence, alg]), alg.CaloClusters

def LCCaloClusterRecoSequence(
        flags, name="HLTCaloClusterCalibratorLCFS", RoIs="FSJETRoI",
        outputName="HLT_TopoCaloClustersLCFS"):
    """ Create the LC calibrated fullscan clusters

    The clusters will be created as a shallow copy of the EM level clusters
    """
    em_sequence, em_clusters = RecoFragmentsPool.retrieve(caloClusterRecoSequence, flags=None, RoIs=RoIs)
    from TrigCaloRec.TrigCaloRecConfig import TrigCaloClusterCalibratorMT_LC
    alg = TrigCaloClusterCalibratorMT_LC(
            name,
            InputClusters = em_clusters,
            OutputClusters = outputName,
            OutputCellLinks = outputName+"_cellLinks")
    return parOR(name+"RecoSequence", [em_sequence, alg]), alg.OutputClusters
=======
                         HypoToolGen = TrigEgammaFastCaloHypoToolFromDict )
>>>>>>> 867f6709
<|MERGE_RESOLUTION|>--- conflicted
+++ resolved
@@ -46,8 +46,7 @@
     return MenuSequence( Sequence    = sequence,
                          Maker       = fastCaloViewsMaker,
                          Hypo        = theFastCaloHypo,
-<<<<<<< HEAD
-                         HypoToolGen = TrigL2CaloHypoToolFromDict )
+                         HypoToolGen = TrigEgammaFastCaloHypoToolFromDict )
 
 def cellRecoSequence(flags, name="HLTCaloCellMakerFS", RoIs="FSJETRoI", outputName="CaloCellsFS"):
     """ Produce the full scan cell collection """
@@ -92,7 +91,4 @@
             InputClusters = em_clusters,
             OutputClusters = outputName,
             OutputCellLinks = outputName+"_cellLinks")
-    return parOR(name+"RecoSequence", [em_sequence, alg]), alg.OutputClusters
-=======
-                         HypoToolGen = TrigEgammaFastCaloHypoToolFromDict )
->>>>>>> 867f6709
+    return parOR(name+"RecoSequence", [em_sequence, alg]), alg.OutputClusters