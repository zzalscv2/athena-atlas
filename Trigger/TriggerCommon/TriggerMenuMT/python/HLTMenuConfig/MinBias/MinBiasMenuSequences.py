#
#  Copyright (C) 2002-2021 CERN for the benefit of the ATLAS collaboration
#
from TriggerMenuMT.HLTMenuConfig.Menu.MenuComponents import MenuSequence
from AthenaCommon.CFElements import parOR
from AthenaCommon.CFElements import seqAND
from TrigEDMConfig.TriggerEDMRun3 import recordable
from ViewAlgs.ViewAlgsConf import EventViewCreatorAlgorithm
from DecisionHandling.DecisionHandlingConf import ViewCreatorInitialROITool
from TrigInDetConfig.ConfigSettings import getInDetTrigConfig
import AthenaCommon.SystemOfUnits as Units


from AthenaConfiguration.ComponentFactory import CompFactory
<<<<<<< HEAD
from AthenaConfiguration.AccumulatorCache import AccumulatorCache
=======
from AthenaConfiguration.ComponentAccumulator import ComponentAccumulator
from AthenaConfiguration.AccumulatorCache import AccumulatorCache
from AthenaCommon.Configurable import ConfigurableRun3Behavior

>>>>>>> 851e7fad

########
# to move into TrigMinBiasHypoConfigMT?

def SPCountHypoToolGen(chainDict):
    from TrigMinBias.TrigMinBiasConf import SPCountHypoTool
    hypo = SPCountHypoTool(chainDict["chainName"])
    if "hmt" in chainDict["chainName"]:
        hypo.sctSP = int(chainDict["chainParts"][0]["hypoL2Info"].strip("sp"))
    if "mb_sptrk" in chainDict["chainName"]:
        hypo.pixCL = 2
        hypo.sctSP = 3
            # will set here thresholds
    return hypo



def TrackCountHypoToolGen(chainDict):
    from TrigMinBias.TrigMinBiasConf import TrackCountHypoTool
    hypo = TrackCountHypoTool(chainDict["chainName"])
    if "hmt" in chainDict["chainName"]:
        hypo.minNtrks = int(chainDict["chainParts"][0]["hypoEFInfo"].strip("trk"))
    if "mb_sptrk" in chainDict["chainName"]:
        hypo.minPt = 200
        hypo.maxZ0 = 401
    if "mb_sptrk_pt" in chainDict["chainName"]:
        hypo.minPt = int(chainDict["chainParts"][0]["hypoEFInfo"].strip("pt"))*Units.GeV
        hypo.maxZ0 = 401

        # will set here cuts
    return hypo

def MbtsHypoToolGen(chainDict):
    from TrigMinBias.TrigMinBiasConf import MbtsHypoTool
    hypo = MbtsHypoTool(chainDict["chainName"]) # to now no additional settings
    if chainDict["chainParts"][0]["extra"] in ["vetombts2in", "vetospmbts2in"]:
        hypo.MbtsCounters=2
        hypo.MBTSMode=1
        hypo.Veto=True
    else:  #default, one counter on each side
        hypo.MbtsCounters=1
    return hypo

    

def TrigZVertexHypoToolGen(chainDict):
    hypo = CompFactory.TrigZVertexHypoTool(chainDict["chainName"])
    if "pusup" in chainDict["chainName"]:
        # TODO enable when we setup more chains and have the cuts available
        # at the moment we require a vertex to be found
        # hypo.minWeight = int(chainDict["chainParts"][0]["pileupInfo"].strip("pusup"))
        hypo.minWeight = 1 
    else:
        raise RuntimeError("Chain {} w/o pileup suppression required to configure z vertex hypo".format(chainDict["chainName"]))
    return hypo

@AccumulatorCache
def SPCounterRecoAlgCfg(flags):
    acc = ComponentAccumulator()
    from TrigMinBias.TrigMinBiasMonitoring import SpCountMonitoring
    alg = CompFactory.TrigCountSpacePoints( SpacePointsKey = recordable("HLT_SpacePointCounts"), 
                                            MonTool = SpCountMonitoring() ) # TODO, decide if we want to deliver flags to monitroing config as well
    acc.addEventAlgo(alg)
    return acc
    


### Now the sequences

def MinBiasSPSequence():
    spAlgsList = []
    from TrigMinBias.TrigMinBiasConf import TrigCountSpacePoints, SPCountHypoAlg

    spInputMakerAlg = EventViewCreatorAlgorithm("IM_SPEventViewCreator")
    spInputMakerAlg.ViewFallThrough = True
    spInputMakerAlg.RoITool = ViewCreatorInitialROITool()
    spInputMakerAlg.InViewRoIs = "InputRoI"
    spInputMakerAlg.Views = "SPView"

    idTrigConfig = getInDetTrigConfig('minBias')

    from TrigInDetConfig.InDetSetup import makeInDetAlgs
    idAlgs, verifier = makeInDetAlgs(config=idTrigConfig, 
                                     rois=spInputMakerAlg.InViewRoIs, 
                                     viewVerifier='SPViewDataVerifier', 
                                     doFTF=False)
    verifier.DataObjects += [('TrigRoiDescriptorCollection', 'StoreGateSvc+InputRoI'),
                             ('SCT_ID', 'DetectorStore+SCT_ID'),
                             ('PixelID', 'DetectorStore+PixelID'),
                             ('TagInfo', 'DetectorStore+ProcessingTags')]

    # Make sure required objects are still available at whole-event level
    from AthenaCommon.AlgSequence import AlgSequence
    topSequence = AlgSequence()
    topSequence.SGInputLoader.Load += [('SCT_ID', 'DetectorStore+SCT_ID'),
                                       ('PixelID', 'DetectorStore+PixelID'),
                                       ('TagInfo', 'DetectorStore+ProcessingTags')]

#    spAlgsList = idAlgs[:-2]
    spAlgsList = idAlgs

    with ConfigurableRun3Behavior():
        from AthenaConfiguration.AllConfigFlags import ConfigFlags # this will disappear once the flags are transported down here
        from ..Menu.MenuComponents import decayEventAlgos # this will disappear once whole sequence would be configured at once
        spCount = decayEventAlgos(SPCounterRecoAlgCfg(ConfigFlags))

    spRecoSeq = parOR("spRecoSeq", spAlgsList + [spCount])
    spSequence = seqAND("spSequence", [spInputMakerAlg, spRecoSeq])
    spInputMakerAlg.ViewNodeName = spRecoSeq.name()


    spCountHypo =SPCountHypoAlg()
    spCountHypo.SpacePointsKey=recordable("HLT_SpacePointCounts")

    return MenuSequence(Sequence    = spSequence,
                        Maker       = spInputMakerAlg,
                        Hypo        = spCountHypo,
                        HypoToolGen = SPCountHypoToolGen )

@AccumulatorCache
def MinBiasZVertexFinderSequenceCfg(flags):
    from ..Menu.MenuComponents import InViewRecoCA, SelectionCA, MenuSequenceCA
    recoAcc = InViewRecoCA(name="ZVertFinderReco", roisKey="InputRoI", RequireParentView=True)
    vdv = CompFactory.AthViews.ViewDataVerifier( "VDVZFinderInputs",
                                                  DataObjects = [( 'SpacePointContainer' , 'StoreGateSvc+PixelTrigSpacePoints'), 
                                                                 ( 'PixelID' , 'DetectorStore+PixelID' ) ])

    recoAcc.addRecoAlgo(vdv)
    from IDScanZFinder.ZFinderAlgConfig import  MinBiasZFinderCfg
    recoAcc.mergeReco( MinBiasZFinderCfg(flags) )
    selAcc = SelectionCA("ZVertexFinderSel")    
    selAcc.mergeReco(recoAcc)
    selAcc.addHypoAlgo( CompFactory.TrigZVertexHypoAlg("TrigZVertexHypoAlg", ZVertexKey=recordable("HLT_vtx_z")))
    return MenuSequenceCA(selAcc,
                        HypoToolGen = TrigZVertexHypoToolGen)



def MinBiasTrkSequence():
        from TrigMinBias.TrigMinBiasConf import TrackCountHypoAlg

        trkInputMakerAlg = EventViewCreatorAlgorithm("IM_TrkEventViewCreator")
        trkInputMakerAlg.ViewFallThrough = True
        trkInputMakerAlg.RoITool = ViewCreatorInitialROITool()
        trkInputMakerAlg.InViewRoIs = "InputRoI" # contract with the consumer
        trkInputMakerAlg.Views = "TrkView"
        trkInputMakerAlg.RequireParentView = True

        # prepare algorithms to run in views, first,
        # inform scheduler that input data is available in parent view (has to be done by hand)
        idTrigConfig = getInDetTrigConfig('minBias')

        from TrigInDetConfig.EFIDTracking import makeInDetPatternRecognition
        algs,_ = makeInDetPatternRecognition(idTrigConfig, verifier='VDVMinBiasIDTracking')
        trackCountHypo = TrackCountHypoAlg()
        trackCountHypo.trackCountKey = recordable("HLT_TrackCount")
        trackCountHypo.tracksKey = recordable("HLT_IDTrack_MinBias_IDTrig")

        #TODO move a complete configuration of the algs to TrigMinBias package
        from TrigMinBias.TrigMinBiasMonitoring import TrackCountMonitoring
        trackCountHypo.MonTool = TrackCountMonitoring(trackCountHypo) # monitoring tool configures itself using config of the hypo alg

        trkRecoSeq = parOR("TrkRecoSeq", algs)
        trkSequence = seqAND("TrkSequence", [trkInputMakerAlg, trkRecoSeq])
        trkInputMakerAlg.ViewNodeName = trkRecoSeq.name()

        return MenuSequence(Sequence    = trkSequence,
                            Maker       = trkInputMakerAlg,
                            Hypo        = trackCountHypo,
                            HypoToolGen = TrackCountHypoToolGen)

def MinBiasMbtsSequence():
    from TrigMinBias.TrigMinBiasConf import MbtsHypoAlg
    from TrigMinBias.MbtsConfig import MbtsFexCfg
    fex = MbtsFexCfg(MbtsBitsKey=recordable("HLT_MbtsBitsContainer"))
    MbtsRecoSeq = parOR("MbtsRecoSeq", [fex])

    from DecisionHandling.DecisionHandlingConf import InputMakerForRoI, ViewCreatorInitialROITool
    MbtsInputMakerAlg = InputMakerForRoI("IM_Mbts", 
                                        RoIsLink="initialRoI", 
                                        RoITool = ViewCreatorInitialROITool(),
                                        RoIs='MbtsRoI', # not used in fact
                                        )

    MbtsSequence = seqAND("MbtsSequence", [MbtsInputMakerAlg, MbtsRecoSeq])

    hypo = MbtsHypoAlg("MbtsHypoAlg", MbtsBitsKey=fex.MbtsBitsKey)


    return MenuSequence(Sequence    = MbtsSequence,
                        Maker       = MbtsInputMakerAlg,
                        Hypo        = hypo,
                        HypoToolGen = MbtsHypoToolGen)


if __name__ == "__main__":
    from AthenaConfiguration.AllConfigFlags import ConfigFlags as flags
    flags.lock()
<<<<<<< HEAD
    from AthenaCommon.Configurable import Configurable
    Configurable.configurableRun3Behavior=1
    ca = MinBiasZVertexFinderSequenceCfg(flags)    
    ca.ca.printConfig(withDetails=True)

    from ..Menu.MenuComponents import menuSequenceCAToGlobalWrapper
    ms = menuSequenceCAToGlobalWrapper(MinBiasZVertexFinderSequenceCfg, flags)
    print (ms)
#    ca.ca.wasMerged()
=======
    spca = SPCounterRecoAlgCfg(flags)
    spca.printConfig(withDetails=True)
    spca.wasMerged()
>>>>>>> 851e7fad
<|MERGE_RESOLUTION|>--- conflicted
+++ resolved
@@ -12,14 +12,9 @@
 
 
 from AthenaConfiguration.ComponentFactory import CompFactory
-<<<<<<< HEAD
 from AthenaConfiguration.AccumulatorCache import AccumulatorCache
-=======
 from AthenaConfiguration.ComponentAccumulator import ComponentAccumulator
-from AthenaConfiguration.AccumulatorCache import AccumulatorCache
-from AthenaCommon.Configurable import ConfigurableRun3Behavior
-
->>>>>>> 851e7fad
+
 
 ########
 # to move into TrigMinBiasHypoConfigMT?
@@ -81,7 +76,7 @@
     acc = ComponentAccumulator()
     from TrigMinBias.TrigMinBiasMonitoring import SpCountMonitoring
     alg = CompFactory.TrigCountSpacePoints( SpacePointsKey = recordable("HLT_SpacePointCounts"), 
-                                            MonTool = SpCountMonitoring() ) # TODO, decide if we want to deliver flags to monitroing config as well
+                                            MonTool = SpCountMonitoring() ) 
     acc.addEventAlgo(alg)
     return acc
     
@@ -91,7 +86,7 @@
 
 def MinBiasSPSequence():
     spAlgsList = []
-    from TrigMinBias.TrigMinBiasConf import TrigCountSpacePoints, SPCountHypoAlg
+    from TrigMinBias.TrigMinBiasConf import SPCountHypoAlg
 
     spInputMakerAlg = EventViewCreatorAlgorithm("IM_SPEventViewCreator")
     spInputMakerAlg.ViewFallThrough = True
@@ -121,10 +116,9 @@
 #    spAlgsList = idAlgs[:-2]
     spAlgsList = idAlgs
 
-    with ConfigurableRun3Behavior():
-        from AthenaConfiguration.AllConfigFlags import ConfigFlags # this will disappear once the flags are transported down here
-        from ..Menu.MenuComponents import decayEventAlgos # this will disappear once whole sequence would be configured at once
-        spCount = decayEventAlgos(SPCounterRecoAlgCfg(ConfigFlags))
+    from AthenaConfiguration.AllConfigFlags import ConfigFlags as flags# this will disappear once the flags are transported down here
+    from ..Menu.MenuComponents import algorithmCAToGlobalWrapper # this will disappear once whole sequence would be configured at once
+    spCount = algorithmCAToGlobalWrapper(SPCounterRecoAlgCfg, flags)
 
     spRecoSeq = parOR("spRecoSeq", spAlgsList + [spCount])
     spSequence = seqAND("spSequence", [spInputMakerAlg, spRecoSeq])
@@ -218,7 +212,6 @@
 if __name__ == "__main__":
     from AthenaConfiguration.AllConfigFlags import ConfigFlags as flags
     flags.lock()
-<<<<<<< HEAD
     from AthenaCommon.Configurable import Configurable
     Configurable.configurableRun3Behavior=1
     ca = MinBiasZVertexFinderSequenceCfg(flags)    
@@ -226,10 +219,6 @@
 
     from ..Menu.MenuComponents import menuSequenceCAToGlobalWrapper
     ms = menuSequenceCAToGlobalWrapper(MinBiasZVertexFinderSequenceCfg, flags)
-    print (ms)
-#    ca.ca.wasMerged()
-=======
     spca = SPCounterRecoAlgCfg(flags)
     spca.printConfig(withDetails=True)
-    spca.wasMerged()
->>>>>>> 851e7fad
+    spca.wasMerged()