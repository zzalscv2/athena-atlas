--- conflicted
+++ resolved
@@ -82,16 +82,11 @@
     if doesTracking and not trkcolls:
         raise RuntimeError("Failed to retrieve track collections for trkopt '{}'".format(jetRecoDict["trkopt"]))
 
-    isPFlow = "pf" in jetRecoDict["dataType"]
+    isPFlow = jetRecoDict["constitType"] == "pf"
 
     # Add particle flow reconstruction if needed
-<<<<<<< HEAD
-    if jetRecoDict["constitType"] == "pf":
-        if not trkcolls:
-=======
     if isPFlow:
         if not doesTracking:
->>>>>>> b9778595
             raise RuntimeError("PFlow jet chain requested with no tracking option!")
         from eflowRec.PFHLTSequence import PFHLTSequence
         (pfseq, pfoPrefix) = RecoFragmentsPool.retrieve(
@@ -188,7 +183,7 @@
     jetDef.modifiers = JetRecoConfiguration.defineCalibMods(jetRecoDict,dataSource,rhoKey)
     # If we need JVT, just rerun the JVT modifier
     doesTracking = jetRecoDict["trkopt"] != "notrk"
-    isPFlow = "pf" in jetRecoDict["dataType"]
+    isPFlow = jetRecoDict["constitType"]
     if doesTracking:
         jetDef.modifiers.append("JVT:"+jetRecoDict["trkopt"])
     decorList = JetRecoConfiguration.getDecorList(doesTracking,isPFlow)
