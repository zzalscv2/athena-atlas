#
#  Copyright (C) 2002-2020 CERN for the benefit of the ATLAS collaboration
#

from AthenaCommon.CFElements import parOR
from TriggerMenuMT.HLTMenuConfig.Menu.ChainConfigurationBase import RecoFragmentsPool
from AthenaConfiguration.ComponentAccumulator import conf2toConfigurable
from JetRecConfig.JetRecConfig import getConstitPJGAlg, getJetAlgorithm
from JetRecConfig import JetInputConfig
from JetRecConfig import JetRecConfig

from TrigEDMConfig.TriggerEDMRun3 import recordable

from . import JetRecoConfiguration
from .JetRecoConfiguration import jetRecoDictToString

###############################################################################################
# Sequences for input information

# Calo cell unpacking and topocluster reconstruction
def jetClusterSequence(configFlags, RoIs, clusterCalib):

    # Start by adding the topocluster reco sequence
    from TriggerMenuMT.HLTMenuConfig.CommonSequences.CaloSequenceSetup import (
            caloClusterRecoSequence, LCCaloClusterRecoSequence)
    if clusterCalib == "em":
        topoClusterSequence, clustersKey = RecoFragmentsPool.retrieve(
                caloClusterRecoSequence, flags=None, RoIs=RoIs)
    elif clusterCalib == "lcw":
        topoClusterSequence, clustersKey = RecoFragmentsPool.retrieve(
                LCCaloClusterRecoSequence, flags=None, RoIs=RoIs)
    else:
        raise ValueError("Invalid value for calib: '{}'".format(clusterCalib))

    return topoClusterSequence, clustersKey


###############################################################################################
# Sequences that set up the concrete jet finding job
jetNamePrefix = "HLT_"

# Need to do this hacky extraction to get around the inability
# to hash dicts as input to RecoFragmentsPool.retrieve
from .JetTrackingConfig import trkcollskeys
def getTrkColls(jetRecoDict):
    trkcolls = {key:jetRecoDict[key] for key in trkcollskeys}
    return trkcolls

# The top-level sequence, forwards arguments as appropriate to 
# standard jet reco, grooming or reclustering sequences
# If tracking is required, then the trkcolls dict (returned by the
# JetTrackingSequence) must also be passed as kwargs
def jetRecoSequence( configFlags, clustersKey, **jetRecoDict ):

    jetalg, jetradius, extra = JetRecoConfiguration.interpretRecoAlg(jetRecoDict["recoAlg"])
    doGrooming = extra in ["t","sd"]
    doRecluster = extra == "r"
    dataSource = "mc" if configFlags.Input.isMC else "data"

    if doRecluster:
        return RecoFragmentsPool.retrieve(
            reclusteredJetRecoSequence, 
            configFlags, dataSource=dataSource,
            clustersKey=clustersKey, **jetRecoDict)
    elif doGrooming:
        return RecoFragmentsPool.retrieve(
            groomedJetRecoSequence,
            configFlags, dataSource=dataSource,
            clustersKey=clustersKey, **jetRecoDict)
    else:
        return RecoFragmentsPool.retrieve(
            standardJetRecoSequence,
            configFlags, dataSource=dataSource,
            clustersKey=clustersKey, **jetRecoDict)

# Normal jet reconstruction, no reclustering or grooming
def standardJetBuildSequence( configFlags, dataSource, clustersKey, **jetRecoDict ):
    jetDefString = jetRecoDictToString(jetRecoDict)
    buildSeq = parOR( "JetBuildSeq_"+jetDefString, [])
    doesTracking = jetRecoDict["trkopt"]!="notrk"
    trkcolls = getTrkColls(jetRecoDict) if doesTracking else {}
    if doesTracking and not trkcolls:
        raise RuntimeError("Failed to retrieve track collections for trkopt '{}'".format(jetRecoDict["trkopt"]))

    isPFlow = jetRecoDict["constitType"] == "pf"

    # Add particle flow reconstruction if needed
    if isPFlow:
        if not doesTracking:
            raise RuntimeError("PFlow jet chain requested with no tracking option!")
        from eflowRec.PFHLTSequence import PFHLTSequence
        (pfseq, pfoPrefix) = RecoFragmentsPool.retrieve(
            PFHLTSequence,
            configFlags, clustersin=clustersKey, tracktype=jetRecoDict["trkopt"])
        buildSeq += pfseq
        jetDef = JetRecoConfiguration.defineJets(jetRecoDict,pfoPrefix=pfoPrefix,prefix=jetNamePrefix)
    else:
        jetDef = JetRecoConfiguration.defineJets(jetRecoDict,clustersKey=clustersKey,prefix=jetNamePrefix)

    # chosen jet collection
    jetsFullName = jetDef.fullname()
    jetsOut = recordable(jetsFullName)
    JetRecConfig.instantiateAliases(jetDef)
    doConstitMods = jetRecoDict["constitMod"]+jetRecoDict["constitType"] in ["sktc","cssktc", "pf", "csskpf"]
    if doConstitMods:
        # Get online monitoring jet rec tool
        from JetRecTools import OnlineMon                                                  
        monJetRecTool = OnlineMon.getMonTool_Algorithm("HLTJets/"+jetsFullName+"/")

        from JetRecConfig.ConstModHelpers import getConstitModAlg
        constitModAlg = getConstitModAlg(jetDef.inputdef, monTool=monJetRecTool)
        if constitModAlg:
            buildSeq += constitModAlg

    # Add the PseudoJetGetter alg to the sequence
    constitPJAlg = getConstitPJGAlg( jetDef.inputdef )
    constitPJKey = str(constitPJAlg.OutputContainer)
    buildSeq += conf2toConfigurable( constitPJAlg )
    # Basic list of PseudoJets is just the constituents
    # Append ghosts (tracks) if desired
    pjs = [constitPJKey]
    # Also compile modifier list
    jetModList = []
    if doesTracking:
        pjs.append(trkcolls["GhostTracks"])
        trkMods = JetRecoConfiguration.defineTrackMods(jetRecoDict["trkopt"])
        jetModList += trkMods

    # Sort and filter
    jetModList += ["Sort", "Filter:"+str(JetRecoConfiguration.getFilterCut(jetRecoDict["recoAlg"]))]

    # Get online monitoring tool
    from JetRec import JetOnlineMon
    monTool = JetOnlineMon.getMonTool_TrigJetAlgorithm("HLTJets/"+jetsFullName+"/")

    jetDef.modifiers = jetModList
    # recall instantiateAliases because we updated the modifiers
    JetRecConfig.instantiateAliases(jetDef)

    # make sure all our JetModifier have their track inputs set up according to trkopt
    from JetRecConfig.JetModConfig import jetModWithAlternateTrk    
    jetModWithAlternateTrk(jetDef, jetRecoDict['trkopt'] )

    # Generate a JetAlgorithm to run the jet finding and modifiers
    # (via a JetRecTool instance).
    jetRecAlg = JetRecConfig.getJetAlgorithm(jetsFullName, jetDef, pjs, monTool)
    buildSeq += conf2toConfigurable( jetRecAlg )
    
    return buildSeq, jetsOut, jetDef

def standardJetRecoSequence( configFlags, dataSource, clustersKey, **jetRecoDict ):
    jetDefString = jetRecoDictToString(jetRecoDict)

    if jetRecoDict["jetCalib"]=="nojcalib":
        return RecoFragmentsPool.retrieve( standardJetBuildSequence, configFlags, dataSource=dataSource,
                                           clustersKey=clustersKey,**jetRecoDict)

    # Schedule reconstruction w/o calibration
    # This is just a starting point -- will change so that
    # the calibration is only ever done at the end for ungroomed
    _jetRecoDictNoJCalib = dict(jetRecoDict)
    _jetRecoDictNoJCalib["jetCalib"] = "nojcalib"

    buildSeq, jetsNoCalib, jetDefNoCalib = RecoFragmentsPool.retrieve( standardJetBuildSequence, configFlags, dataSource=dataSource,
                                                            clustersKey=clustersKey, **_jetRecoDictNoJCalib)

    recoSeq = parOR( "JetRecSeq_"+jetDefString, [buildSeq])
    # Get the calibration tool if desired. 
    jetDef = jetDefNoCalib.clone()
    jetDef.suffix = jetDefNoCalib.suffix.replace("nojcalib",jetRecoDict["jetCalib"])

    rhoKey = "auto"
    if "sub" in jetRecoDict["jetCalib"]:
        # Add the event shape alg if needed for area subtraction
        eventShapeAlg = JetInputConfig.buildEventShapeAlg( jetDef, jetNamePrefix )
        recoSeq += conf2toConfigurable(eventShapeAlg)
        # Not currently written because impossible to merge
        # across event views, which is maybe a concern in
        # the case of regional PFlow
        rhoKey = str(eventShapeAlg.EventDensityTool.OutputContainer)

    jetDef.modifiers = JetRecoConfiguration.defineCalibMods(jetRecoDict,dataSource,rhoKey)
    # If we need JVT, just rerun the JVT modifier
    doesTracking = jetRecoDict["trkopt"] != "notrk"
    isPFlow = jetRecoDict["constitType"] == "pf"
    decorList = JetRecoConfiguration.getDecorList(doesTracking,isPFlow)
    if doesTracking:
        jetDef.modifiers.append("JVT:"+jetRecoDict["trkopt"])
<<<<<<< HEAD
    #Configuring jet cleaning mods now
    if jetRecoDict["cleaning"] != 'noCleaning': 
        #Decorate with jet cleaning info only if not a PFlow chain (no cleaning available for PFlow jets now)
        if isPFlow:
            raise RuntimeError('Requested jet cleaning for a PFlow chain. Jet cleaning is currently not supported for PFlow jets.')

        jetDef.modifiers.append("CaloQuality")
        jetDef.modifiers.append("Cleaning:{}".format(jetRecoDict["cleaning"]))


    decorList = JetRecoConfiguration.getDecorList(doesTracking,isPFlow)
=======
        decorList += ["Jvt"]
>>>>>>> 3665e82b
    copyCalibAlg = JetRecConfig.getJetCopyAlg(jetsin=jetsNoCalib,jetsoutdef=jetDef,decorations=decorList)
    recoSeq += copyCalibAlg

    jetPtMin = 10 # 10 GeV minimum pt for jets to be seen by hypo
    from JetRec.JetRecConf import JetViewAlg
    filteredJetsName = jetDef.fullname()+"_pt{}".format(jetPtMin)
    recoSeq += JetViewAlg("jetview_"+filteredJetsName,
                          InputContainer=jetDef.fullname(),
                          OutputContainer=filteredJetsName,
                          PtMin=jetPtMin,
                          DecorDeps=decorList
    )
    jetsOut = filteredJetsName

    # End of basic jet reco
    return recoSeq, jetsOut, jetDef

# Grooming needs the ungroomed jets to be built first,
# so call the basic jet reco seq, then add a grooming alg
def groomedJetRecoSequence( configFlags, dataSource, clustersKey, **jetRecoDict ):
    jetDefString = jetRecoDictToString(jetRecoDict)
    recoSeq = parOR( "JetGroomSeq_"+jetDefString, [])

    ungroomedJetRecoDict = dict(jetRecoDict)
    ungroomedJetRecoDict["recoAlg"] = ungroomedJetRecoDict["recoAlg"].rstrip("tsd") # Drop grooming spec
    ungroomedJetRecoDict["jetCalib"] = "nojcalib" # No need to calibrate

    # Only jet building -- we do jet calib in a larger sequence via copy+calib
    (ungroomedJetBuildSequence,ungroomedJetsName,ungroomedDef) = RecoFragmentsPool.retrieve(
        standardJetBuildSequence,
        configFlags, dataSource=dataSource, clustersKey=clustersKey,
        **ungroomedJetRecoDict)
    recoSeq += ungroomedJetBuildSequence
    # Need to forward the pseudojets of the parents to the groomer
    # Should try to do this in a nicer way...
    parentpjs = getattr(ungroomedJetBuildSequence,"jetalg_{}".format(ungroomedJetsName)).Tools[0].InputPseudoJets

    groomDef = JetRecoConfiguration.defineGroomedJets(jetRecoDict,ungroomedDef)
    groomedJetsFullName = groomDef.fullname()
    groomDef.modifiers = JetRecoConfiguration.defineCalibMods(jetRecoDict,dataSource)
    groomDef.modifiers += ["Sort","Filter:"+str(JetRecoConfiguration.getFilterCut(jetRecoDict["recoAlg"]))]
    # Can add substructure mods here

    # Get online monitoring tool
    from JetRec import JetOnlineMon
    monTool = JetOnlineMon.getMonTool_TrigJetAlgorithm("HLTJets/"+groomedJetsFullName+"/")

    from JetRecConfig.JetGroomConfig import getJetGroomAlg_jetAlg, instantiateGroomingAliases
    instantiateGroomingAliases(groomDef)
    groomalg = getJetGroomAlg_jetAlg(groomDef,parentpjs,monTool)
    recoSeq += conf2toConfigurable( groomalg )

    jetsOut = recordable(groomedJetsFullName)
    jetDef = groomDef
    return recoSeq, jetsOut, jetDef


# Reclustering -- call the basic jet reco and add this to the sequence,
# then add another jet algorithm to run the reclustering step
def reclusteredJetRecoSequence( configFlags, dataSource, clustersKey, **jetRecoDict ):
    jetDefString = jetRecoDictToString(jetRecoDict)
    recoSeq = parOR( "JetReclusterSeq_"+jetDefString, [])

    basicJetRecoDict = dict(jetRecoDict)
    basicJetRecoDict["recoAlg"] = "a4" # Standard size for reclustered
    (basicJetRecoSequence,basicJetsFiltered, basicJetDef) = RecoFragmentsPool.retrieve(
        standardJetRecoSequence,
        configFlags, dataSource=dataSource, clustersKey=clustersKey,
        **basicJetRecoDict)
    recoSeq += basicJetRecoSequence

    rcJetPtMin = 15e3 # 15 GeV minimum pt for jets to be reclustered
    from JetRec.JetRecConf import JetViewAlg
    filteredJetsName = basicJetDef.fullname()+"_pt15"
    recoSeq += JetViewAlg("jetview_"+filteredJetsName,
                          InputContainer=basicJetDef.fullname(),
                          OutputContainer=filteredJetsName,
                          PtMin=rcJetPtMin)

    rcJetDef = JetRecoConfiguration.defineReclusteredJets(jetRecoDict, filteredJetsName)

    rcJetsFullName = jetNamePrefix+rcJetDef.basename+"Jets_"+jetRecoDict["jetCalib"]
    rcModList = [] # Could set substructure mods
    rcJetDef.modifiers = rcModList

    rcConstitPJAlg = getConstitPJGAlg( rcJetDef.inputdef )
    rcConstitPJKey = str(rcConstitPJAlg.OutputContainer)
    recoSeq += conf2toConfigurable( rcConstitPJAlg )

    # Get online monitoring tool
    from JetRec import JetOnlineMon
    monTool = JetOnlineMon.getMonTool_TrigJetAlgorithm("HLTJets/"+rcJetsFullName+"/")

    rcPJs = [rcConstitPJKey]
    rcJetRecAlg = getJetAlgorithm(rcJetsFullName, rcJetDef, rcPJs,  monTool)

    recoSeq += conf2toConfigurable( rcJetRecAlg )

    jetsOut = recordable(rcJetsFullName)
    jetDef = rcJetDef
    return recoSeq, jetsOut, jetDef<|MERGE_RESOLUTION|>--- conflicted
+++ resolved
@@ -186,7 +186,6 @@
     decorList = JetRecoConfiguration.getDecorList(doesTracking,isPFlow)
     if doesTracking:
         jetDef.modifiers.append("JVT:"+jetRecoDict["trkopt"])
-<<<<<<< HEAD
     #Configuring jet cleaning mods now
     if jetRecoDict["cleaning"] != 'noCleaning': 
         #Decorate with jet cleaning info only if not a PFlow chain (no cleaning available for PFlow jets now)
@@ -198,9 +197,8 @@
 
 
     decorList = JetRecoConfiguration.getDecorList(doesTracking,isPFlow)
-=======
-        decorList += ["Jvt"]
->>>>>>> 3665e82b
+    decorList += ["Jvt"]
+    
     copyCalibAlg = JetRecConfig.getJetCopyAlg(jetsin=jetsNoCalib,jetsoutdef=jetDef,decorations=decorList)
     recoSeq += copyCalibAlg
 
