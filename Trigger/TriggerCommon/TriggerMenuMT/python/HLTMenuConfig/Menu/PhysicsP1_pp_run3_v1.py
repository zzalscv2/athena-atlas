# Copyright (C) 2002-2021 CERN for the benefit of the ATLAS collaboration

#------------------------------------------------------------------------#
# PhysicsP1_pp_run3_v1.py menu for the long shutdown development
#------------------------------------------------------------------------#

# This defines the input format of the chain and it's properties with the defaults set
# always required are: name, stream and groups
#['name', 'L1chainParts'=[], 'stream', 'groups', 'merging'=[], 'topoStartFrom'=False],
#from TriggerMenuMT.HLTMenuConfig.Menu.ChainDefInMenu import ChainProp

from TriggerMenuMT.HLTMenuConfig.Menu.ChainDefInMenu import ChainProp

import TriggerMenuMT.HLTMenuConfig.Menu.Physics_pp_run3_v1 as physics_menu 

from TriggerMenuMT.HLTMenuConfig.Menu.Physics_pp_run3_v1 import (
    PhysicsStream,
    SingleMuonGroup,
    SinglePhotonGroup,
    SingleJetGroup,
    EgammaStreamersGroup,
    TauStreamersGroup,
    JetStreamersGroup,
    METStreamersGroup,
    MinBiasGroup,
    ZeroBiasGroup,
    SupportLegGroup,
    LowMuGroup,
)


def addP1Signatures():

    from TriggerJobOpts.TriggerFlags          import TriggerFlags
    from AthenaCommon.Logging import logging
    log = logging.getLogger( __name__ )
    log.info('[setupMenu] going to add the PhysicsP1 menu chains now')
    
    TriggerFlags.TestSlice.signatures = TriggerFlags.TestSlice.signatures() + []

    TriggerFlags.MuonSlice.signatures = TriggerFlags.MuonSlice.signatures() + [
          ChainProp(name='HLT_mu50_RPCPEBSecondaryReadout_L1MU14FCH', stream=['RPCSecondaryReadout'], groups=SingleMuonGroup), # TODO: Move to Detector slice
     ]

    TriggerFlags.EgammaSlice.signatures = TriggerFlags.EgammaSlice.signatures() + [
        # ATR-21355 - cannot be moved to the calibSlice because they need to configure the photon/ sequence
        ChainProp(name='HLT_g3_loose_LArPEBHLT_L1EM3', stream=['LArCells'], groups=['PS:Online']+SinglePhotonGroup),
        ChainProp(name='HLT_g12_loose_LArPEBHLT_L1EM10VH', stream=['LArCells'], groups=['PS:Online']+SinglePhotonGroup),
        ChainProp(name='HLT_g20_loose_LArPEBHLT_L1EM15', stream=['LArCells'], groups=['PS:Online']+SinglePhotonGroup),
        ChainProp(name='HLT_g40_loose_LArPEBHLT_L1EM22VHI', stream=['LArCells'], groups=['PS:Online']+SinglePhotonGroup),
        ChainProp(name='HLT_g60_loose_LArPEBHLT_L1EM22VHI', stream=['LArCells'], groups=['PS:Online']+SinglePhotonGroup),
        ChainProp(name='HLT_g80_loose_LArPEBHLT_L1EM22VHI', stream=['LArCells'], groups=['PS:Online']+SinglePhotonGroup),
    ]

    TriggerFlags.METSlice.signatures = TriggerFlags.METSlice.signatures() + [
    ]

    TriggerFlags.JetSlice.signatures = TriggerFlags.JetSlice.signatures() + [
        # ATR-21355 - cannot be moved to the calibSlice because they need to configure the photon/ sequence
        ChainProp(name='HLT_j25_LArPEBHLT_L1J15', l1SeedThresholds=['FSNOSEED'], stream=['LArCells'], groups=['PS:Online']+SingleJetGroup),
        ChainProp(name='HLT_j25_320eta490_LArPEBHLT_L1J15p31ETA49', l1SeedThresholds=['FSNOSEED'], stream=['LArCells'], groups=['PS:Online']+SingleJetGroup),
        ChainProp(name='HLT_j40_LArPEBHLT_L1J20', l1SeedThresholds=['FSNOSEED'], stream=['LArCells'], groups=['PS:Online']+SingleJetGroup),
        ChainProp(name='HLT_j75_320eta490_LArPEBHLT_L1J30p31ETA49', l1SeedThresholds=['FSNOSEED'], stream=['LArCells'], groups=['PS:Online']+SingleJetGroup),
        ChainProp(name='HLT_j140_320eta490_LArPEBHLT_L1J75p31ETA49', l1SeedThresholds=['FSNOSEED'], stream=['LArCells'], groups=['PS:Online']+SingleJetGroup),
        ChainProp(name='HLT_j165_LArPEBHLT_L1J100', l1SeedThresholds=['FSNOSEED'], stream=['LArCells'], groups=['PS:Online']+SingleJetGroup),
    ]

    TriggerFlags.BjetSlice.signatures = TriggerFlags.BjetSlice.signatures() + [
    ] 

    TriggerFlags.TauSlice.signatures = TriggerFlags.TauSlice.signatures() +[
    ]
    TriggerFlags.BphysicsSlice.signatures = TriggerFlags.BphysicsSlice.signatures() + [
    ]
    TriggerFlags.CombinedSlice.signatures = TriggerFlags.CombinedSlice.signatures() + [ 
   ]
    TriggerFlags.HeavyIonSlice.signatures  = TriggerFlags.HeavyIonSlice.signatures() + []
    TriggerFlags.BeamspotSlice.signatures  = TriggerFlags.BeamspotSlice.signatures() + [
          ChainProp(name='HLT_beamspot_trkFS_trkfast_BeamSpotPEB_L1J15',  l1SeedThresholds=['FSNOSEED'], stream=['BeamSpot'], groups=['PS:Online', 'RATE:BeamSpot',  'BW:BeamSpot']),
          #ChainProp(name='HLT_beamspot_activeTE_trkfast_L1J15',  l1SeedThresholds=['FSNOSEED'], stream=['BeamSpot'], groups=['RATE:BeamSpot',  'BW:BeamSpot']),
          #ChainProp(name='HLT_beamspot_trkFS_trkfast_L1J15',  l1SeedThresholds=['FSNOSEED'], stream=['BeamSpot'], groups=['RATE:BeamSpot',  'BW:BeamSpot']),
    ]   
    TriggerFlags.MinBiasSlice.signatures   = TriggerFlags.MinBiasSlice.signatures() + [
        ChainProp(name='HLT_mb_sptrk_L1RD0_FILLED', l1SeedThresholds=['FSNOSEED'], stream=[PhysicsStream], groups=['PS:Online',MinBiasGroup]),
        ChainProp(name='HLT_mb_sp_L1RD0_FILLED', l1SeedThresholds=['FSNOSEED'], stream=[PhysicsStream], groups=['PS:Online',MinBiasGroup]),
        ChainProp(name='HLT_mb_alfaperf_L1RD0_FILLED', l1SeedThresholds=['FSNOSEED'], stream=['DISCARD'], groups=MinBiasGroup+['PS:Online']),
        ChainProp(name='HLT_mb_alfaperf_L1RD0_EMPTY', l1SeedThresholds=['FSNOSEED'], stream=['DISCARD'], groups=MinBiasGroup+['PS:Online']),
    ]
    TriggerFlags.CalibSlice.signatures     = TriggerFlags.CalibSlice.signatures() + [
        ChainProp(name='HLT_noalg_LArPEBCalib_L1RD0_EMPTY', l1SeedThresholds=['FSNOSEED'], stream=['LArPEB'], groups=['RATE:Calibration','BW:Detector']),
        ChainProp(name='HLT_noalg_LArPEBCalib_L1RD0_BGRP11', l1SeedThresholds=['FSNOSEED'], stream=['LArPEB'], groups=['RATE:Calibration','BW:Detector']),

        ChainProp(name='HLT_noalg_LArPEBHLT_L1EM3', l1SeedThresholds=['FSNOSEED'], stream=['LArCells'], groups=['PS:Online']+SinglePhotonGroup),
        ChainProp(name='HLT_noalg_LArPEBHLT_L1EM10VH', l1SeedThresholds=['FSNOSEED'], stream=['LArCells'], groups=['PS:Online']+SinglePhotonGroup),
        ChainProp(name='HLT_noalg_LArPEBHLT_L1EM15', l1SeedThresholds=['FSNOSEED'], stream=['LArCells'], groups=['PS:Online']+SinglePhotonGroup),
        ChainProp(name='HLT_noalg_LArPEBHLT_L1EM22VHI', l1SeedThresholds=['FSNOSEED'], stream=['LArCells'], groups=['PS:Online']+SinglePhotonGroup),
        ChainProp(name='HLT_noalg_LArPEBHLT_L1J15', l1SeedThresholds=['FSNOSEED'], stream=['LArCells'], groups=['PS:Online']+SingleJetGroup),
        ChainProp(name='HLT_noalg_LArPEBHLT_L1J15p31ETA49', l1SeedThresholds=['FSNOSEED'], stream=['LArCells'], groups=['PS:Online']+SingleJetGroup),
        ChainProp(name='HLT_noalg_LArPEBHLT_L1J20', l1SeedThresholds=['FSNOSEED'], stream=['LArCells'], groups=['PS:Online']+SingleJetGroup),
        ChainProp(name='HLT_noalg_LArPEBHLT_L1J30p31ETA49', l1SeedThresholds=['FSNOSEED'], stream=['LArCells'], groups=['PS:Online']+SingleJetGroup),
        ChainProp(name='HLT_noalg_LArPEBHLT_L1J75p31ETA49', l1SeedThresholds=['FSNOSEED'], stream=['LArCells'], groups=['PS:Online']+SingleJetGroup),
        ChainProp(name='HLT_noalg_LArPEBHLT_L1J100', l1SeedThresholds=['FSNOSEED'], stream=['LArCells'], groups=['PS:Online']+SingleJetGroup),
        
        # LAr noise burst chains
        ChainProp(name='HLT_larnoiseburst_L1XE60', l1SeedThresholds=['FSNOSEED'], stream=['LArNoiseBurst'], groups=['RATE:Calibration','BW:Detector']),
        ChainProp(name='HLT_larnoiseburst_L1J75', l1SeedThresholds=['FSNOSEED'], stream=['LArNoiseBurst'], groups=['RATE:Calibration','BW:Detector']),
        ChainProp(name='HLT_larnoiseburst_L1J100', l1SeedThresholds=['FSNOSEED'], stream=['LArNoiseBurst'], groups=['RATE:Calibration','BW:Detector']),
        ChainProp(name='HLT_larnoiseburst_L1J40_XE50', l1SeedThresholds=['FSNOSEED'], stream=['LArNoiseBurst'], groups=['RATE:Calibration','BW:Detector']),
        ChainProp(name='HLT_larnoiseburst_L1J40_XE60', l1SeedThresholds=['FSNOSEED'], stream=['LArNoiseBurst'], groups=['RATE:Calibration','BW:Detector']),
        ChainProp(name='HLT_larnoiseburst_L1All', l1SeedThresholds=['FSNOSEED'], stream=['LArNoiseBurst'], groups=['RATE:Calibration','BW:Detector']),

    ]
    TriggerFlags.CosmicSlice.signatures    = TriggerFlags.CosmicSlice.signatures() + [
        ChainProp(name='HLT_noalg_SCTPEB_L1RD0_EMPTY', l1SeedThresholds=['FSNOSEED'], stream=['SCTNoise'], groups=['RATE:SCTCalibration','BW:Detector']), # HLT_sct_noise
        ChainProp(name='HLT_noalg_laser_TilePEB_L1CALREQ2', l1SeedThresholds=['FSNOSEED'], stream=['Tile'], groups=['RATE:TileCalibration','BW:Detector']), # HLT_tilecalib_laser 
        ChainProp(name='HLT_noalg_CIS_TilePEB_L1CALREQ1', l1SeedThresholds=['FSNOSEED'], stream=['Tile'], groups=['RATE:TileCalibration','BW:Detector']), # HLT_tilecalib_CIS 
    ]
    TriggerFlags.StreamingSlice.signatures = TriggerFlags.StreamingSlice.signatures() + [
        ChainProp(name='HLT_noalg_L1RD0_EMPTY',  l1SeedThresholds=['FSNOSEED'], stream=[PhysicsStream], groups=MinBiasGroup),
<<<<<<< HEAD
        ChainProp(name='HLT_noalg_L1RD0_FILLED', l1SeedThresholds=['FSNOSEED'], stream=[PhysicsStream], groups=MinBiasGroup),  
        ChainProp(name='HLT_noalg_L1BGRP7', l1SeedThresholds=['FSNOSEED'], stream=[PhysicsStream], groups=MinBiasGroup),
=======
        ChainProp(name='HLT_noalg_L1RD0_FILLED', l1SeedThresholds=['FSNOSEED'], stream=[PhysicsStream], groups=MinBiasGroup),

        ChainProp(name='HLT_noalg_mb_L1RD0_EMPTY',  l1SeedThresholds=['FSNOSEED'], stream=['MinBias'], groups=MinBiasGroup),
        ChainProp(name='HLT_noalg_mb_L1RD0_FILLED', l1SeedThresholds=['FSNOSEED'], stream=['MinBias'], groups=MinBiasGroup),  
>>>>>>> b0f92485

        # ID monitoring
        ChainProp(name='HLT_noalg_idmon_L1RD0_EMPTY', l1SeedThresholds=['FSNOSEED'], stream=['IDMonitoring','express'],groups=['RATE:Monitoring','BW:Detector']),
        ChainProp(name='HLT_noalg_idmon_L1RD0_FILLED', l1SeedThresholds=['FSNOSEED'], stream=['IDMonitoring'],groups=['RATE:Monitoring','BW:Detector']),
        ChainProp(name='HLT_noalg_idmon_L1RD0_UNPAIRED_ISO', l1SeedThresholds=['FSNOSEED'], stream=['IDMonitoring'],groups=['RATE:Monitoring','BW:Detector']),

        # L1 combined streamers
        ChainProp(name='HLT_noalg_L1Bkg',      l1SeedThresholds=['FSNOSEED'], stream=['Background'], groups=['RATE:SeededStreamers', 'BW:Other']),
        ChainProp(name='HLT_noalg_L1Standby',      l1SeedThresholds=['FSNOSEED'], stream=['Standby'], groups=['RATE:SeededStreamers', 'BW:Other']),
        ChainProp(name='HLT_noalg_L1Calo',      l1SeedThresholds=['FSNOSEED'], stream=['L1Calo'], groups=['RATE:SeededStreamers', 'BW:Other']),
        ChainProp(name='HLT_noalg_L1Calo_EMPTY',      l1SeedThresholds=['FSNOSEED'], stream=['L1Calo'], groups=['RATE:SeededStreamers', 'BW:Other']),

        # L1 calo streamers
        ChainProp(name='HLT_noalg_L1EM3',        l1SeedThresholds=['FSNOSEED'], stream=[PhysicsStream], groups=EgammaStreamersGroup),
        ChainProp(name='HLT_noalg_L1EM7',        l1SeedThresholds=['FSNOSEED'], stream=[PhysicsStream], groups=EgammaStreamersGroup+LowMuGroup),
        ChainProp(name='HLT_noalg_L1EM12',       l1SeedThresholds=['FSNOSEED'], stream=[PhysicsStream], groups=EgammaStreamersGroup),
        ChainProp(name='HLT_noalg_L1EM15',       l1SeedThresholds=['FSNOSEED'], stream=[PhysicsStream], groups=EgammaStreamersGroup),
        ChainProp(name='HLT_noalg_L1EM8VH',      l1SeedThresholds=['FSNOSEED'], stream=[PhysicsStream], groups=EgammaStreamersGroup),
        ChainProp(name='HLT_noalg_L1EM10VH',     l1SeedThresholds=['FSNOSEED'], stream=[PhysicsStream], groups=EgammaStreamersGroup),
        ChainProp(name='HLT_noalg_L1EM15VH',     l1SeedThresholds=['FSNOSEED'], stream=[PhysicsStream], groups=EgammaStreamersGroup),
        ChainProp(name='HLT_noalg_L1EM20VH',     l1SeedThresholds=['FSNOSEED'], stream=[PhysicsStream], groups=EgammaStreamersGroup),
        ChainProp(name='HLT_noalg_L1EM22VHI',    l1SeedThresholds=['FSNOSEED'], stream=[PhysicsStream], groups=EgammaStreamersGroup),

        ChainProp(name='HLT_noalg_L1TAU8',       l1SeedThresholds=['FSNOSEED'], stream=[PhysicsStream], groups=TauStreamersGroup),
        ChainProp(name='HLT_noalg_L1TAU40',      l1SeedThresholds=['FSNOSEED'], stream=[PhysicsStream], groups=TauStreamersGroup),
        ChainProp(name='HLT_noalg_L1TAU60',      l1SeedThresholds=['FSNOSEED'], stream=[PhysicsStream], groups=TauStreamersGroup),
        ChainProp(name='HLT_noalg_L1TAU12IM',    l1SeedThresholds=['FSNOSEED'], stream=[PhysicsStream], groups=TauStreamersGroup),        
        ChainProp(name='HLT_noalg_L1TAU20IM',    l1SeedThresholds=['FSNOSEED'], stream=[PhysicsStream], groups=TauStreamersGroup),        

        ChainProp(name='HLT_noalg_L1J15',        l1SeedThresholds=['FSNOSEED'], stream=[PhysicsStream], groups=JetStreamersGroup),
        ChainProp(name='HLT_noalg_L1J20',        l1SeedThresholds=['FSNOSEED'], stream=[PhysicsStream], groups=JetStreamersGroup),
        ChainProp(name='HLT_noalg_L1J25',        l1SeedThresholds=['FSNOSEED'], stream=[PhysicsStream], groups=JetStreamersGroup),
        ChainProp(name='HLT_noalg_L1J30',        l1SeedThresholds=['FSNOSEED'], stream=[PhysicsStream], groups=JetStreamersGroup),
        ChainProp(name='HLT_noalg_L1J40',        l1SeedThresholds=['FSNOSEED'], stream=[PhysicsStream], groups=JetStreamersGroup),
        ChainProp(name='HLT_noalg_L1J50',        l1SeedThresholds=['FSNOSEED'], stream=[PhysicsStream], groups=JetStreamersGroup),
        ChainProp(name='HLT_noalg_L1J75',        l1SeedThresholds=['FSNOSEED'], stream=[PhysicsStream], groups=JetStreamersGroup),
        ChainProp(name='HLT_noalg_L1J85',        l1SeedThresholds=['FSNOSEED'], stream=[PhysicsStream], groups=JetStreamersGroup),
        ChainProp(name='HLT_noalg_L1J100',       l1SeedThresholds=['FSNOSEED'], stream=[PhysicsStream], groups=JetStreamersGroup),
        ChainProp(name='HLT_noalg_L1J400',       l1SeedThresholds=['FSNOSEED'], stream=[PhysicsStream], groups=JetStreamersGroup+['BW:Other']),
        # Also used for L1Calo overflow detection
        ChainProp(name='HLT_noalg_l1calo_L1J400',       l1SeedThresholds=['FSNOSEED'], stream=['L1Calo'], groups=JetStreamersGroup+['BW:Other']),
        
        ChainProp(name='HLT_noalg_L1XE30',       l1SeedThresholds=['FSNOSEED'], stream=[PhysicsStream], groups=SupportLegGroup+METStreamersGroup),
        ChainProp(name='HLT_noalg_L1XE35',       l1SeedThresholds=['FSNOSEED'], stream=[PhysicsStream], groups=SupportLegGroup+METStreamersGroup),
        ChainProp(name='HLT_noalg_L1XE40',       l1SeedThresholds=['FSNOSEED'], stream=[PhysicsStream], groups=SupportLegGroup+METStreamersGroup),
        ChainProp(name='HLT_noalg_L1XE45',       l1SeedThresholds=['FSNOSEED'], stream=[PhysicsStream], groups=SupportLegGroup+METStreamersGroup),
        ChainProp(name='HLT_noalg_L1XE50',       l1SeedThresholds=['FSNOSEED'], stream=[PhysicsStream], groups=SupportLegGroup+METStreamersGroup),
        ChainProp(name='HLT_noalg_L1XE55',       l1SeedThresholds=['FSNOSEED'], stream=[PhysicsStream], groups=METStreamersGroup),
        ChainProp(name='HLT_noalg_L1XE60',       l1SeedThresholds=['FSNOSEED'], stream=[PhysicsStream], groups=METStreamersGroup),
        ChainProp(name='HLT_noalg_L1XE300',      l1SeedThresholds=['FSNOSEED'], stream=[PhysicsStream], groups=METStreamersGroup),

        # Cosmic calo stream
        ChainProp(name='HLT_noalg_L1EM3_EMPTY', l1SeedThresholds=['FSNOSEED'], stream=['CosmicCalo'],groups=['RATE:Cosmic_Calo','BW:MinBias','RATE:Calibration']),
        ChainProp(name='HLT_noalg_L1RD1_EMPTY', l1SeedThresholds=['FSNOSEED'], stream=['CosmicCalo','express'],groups=['RATE:Calibration','BW:Detector']),
        ChainProp(name='HLT_noalg_L1J30p31ETA49_EMPTY', l1SeedThresholds=['FSNOSEED'], stream=['CosmicCalo'],groups=['RATE:Cosmic_Calo','RATE:Calibration','BW:Jet']),
        ChainProp(name='HLT_noalg_L1J12_EMPTY', l1SeedThresholds=['FSNOSEED'], stream=['CosmicCalo','express'],groups=['RATE:Cosmic_Calo','RATE:Calibration','BW:Jet']),
        ChainProp(name='HLT_noalg_L1EM7_EMPTY', l1SeedThresholds=['FSNOSEED'], stream=['CosmicCalo','express'],groups=['RATE:Cosmic_Calo','RATE:Calibration','BW:Jet']),
        ChainProp(name='HLT_noalg_L1J30_EMPTY', l1SeedThresholds=['FSNOSEED'], stream=['CosmicCalo','express'],groups=['RATE:Cosmic_Calo','RATE:Calibration','BW:Jet']),
        ChainProp(name='HLT_noalg_L1J12_FIRSTEMPTY', l1SeedThresholds=['FSNOSEED'], stream=['CosmicCalo','express'],groups=['RATE:Cosmic_Calo','RATE:Calibration','BW:Jet']),
        ChainProp(name='HLT_noalg_L1J30_FIRSTEMPTY', l1SeedThresholds=['FSNOSEED'], stream=['CosmicCalo','express'],groups=['RATE:Cosmic_Calo','RATE:Calibration','BW:Jet']),
        ChainProp(name='HLT_noalg_L1RD0_FIRSTEMPTY', l1SeedThresholds=['FSNOSEED'], stream=['CosmicCalo'], groups=['RATE:Calibration','BW:Detector']),
        ChainProp(name='HLT_noalg_L1TAU8_EMPTY', l1SeedThresholds=['FSNOSEED'], stream=['CosmicCalo','express'],groups=['RATE:Cosmic_Calo','RATE:Calibration','BW:Jet']),
        #
        ChainProp(name='HLT_noalg_CSCPEB_L1EM3_EMPTY',  l1SeedThresholds=['FSNOSEED'],  stream=['LArCellsEmpty'],groups=['RATE:Calibration','BW:Detector']),
        ChainProp(name='HLT_noalg_CSCPEB_L1EM7_EMPTY',  l1SeedThresholds=['FSNOSEED'], stream=['LArCellsEmpty'],groups=['RATE:Calibration','BW:Detector']),
        ChainProp(name='HLT_noalg_CSCPEB_L1J12_EMPTY',  l1SeedThresholds=['FSNOSEED'], stream=['LArCellsEmpty'],groups=['RATE:Calibration','BW:Detector']),
        ChainProp(name='HLT_noalg_CSCPEB_L1TAU8_EMPTY', l1SeedThresholds=['FSNOSEED'], stream=['LArCellsEmpty'],groups=['RATE:Calibration','BW:Detector']),
        ChainProp(name='HLT_noalg_CSCPEB_L1J30p31ETA49_EMPTY', l1SeedThresholds=['FSNOSEED'], stream=['LArCellsEmpty'],groups=['RATE:Calibration','BW:Detector']),

        # LAr
        ChainProp(name='HLT_noalg_LArPEBCalib_L1J400_LAR', l1SeedThresholds=['FSNOSEED'], stream=['LArCells'],groups=['RATE:Calibration','BW:Detector']),
        ChainProp(name='HLT_noalg_LArPEBCalib_L1LAR-ZEE', l1SeedThresholds=['FSNOSEED'], stream=['LArCells'],groups=['RATE:Calibration','BW:Detector']),
        ChainProp(name='HLT_noalg_LArPEBCalib_L1LAR-ZEE-eEM', l1SeedThresholds=['FSNOSEED'], stream=['LArCells'],groups=['RATE:Calibration','BW:Detector']),
        
        # TGC
        ChainProp(name='HLT_noalg_L1TGC_BURST',  l1SeedThresholds=['FSNOSEED'], stream=['TgcNoiseBurst'],groups=['RATE:Calibration','BW:Detector']),

#        ChainProp(name='HLT_noalg_L1RD1_BGRP10', l1SeedThresholds=['FSNOSEED'], stream=['CosmicCalo','express'],groups=['RATE:Calibration','BW:Detector']),

        # MBTS
        ChainProp(name='HLT_noalg_L1MBTS_A', l1SeedThresholds=['FSNOSEED'], stream=['MinBias'], groups=MinBiasGroup),
        ChainProp(name='HLT_noalg_L1MBTS_C', l1SeedThresholds=['FSNOSEED'], stream=['MinBias'], groups=MinBiasGroup),

        ChainProp(name='HLT_noalg_L1MBTS_1_EMPTY', l1SeedThresholds=['FSNOSEED'], stream=['MinBias'], groups=MinBiasGroup), #ATR-21740
        ChainProp(name='HLT_noalg_L1RD2_EMPTY', l1SeedThresholds=['FSNOSEED'], stream=['MinBias'], groups=MinBiasGroup), # ATR-21367
        ChainProp(name='HLT_noalg_L1ZB',        l1SeedThresholds=['FSNOSEED'], stream=['ZeroBias'],groups=ZeroBiasGroup),# ATR-21367
        ChainProp(name='HLT_noalg_L1MBTS_2_EMPTY', l1SeedThresholds=['FSNOSEED'], stream=['MinBias'], groups=MinBiasGroup), #ATR-21999
        ChainProp(name='HLT_noalg_L1MBTS_1_1_EMPTY', l1SeedThresholds=['FSNOSEED'], stream=['MinBias'], groups=MinBiasGroup), #ATR-21999

        ChainProp(name='HLT_noalg_L1MBTSA0', l1SeedThresholds=['FSNOSEED'], stream=['MinBias'], groups=MinBiasGroup), #ATR-23216
        ChainProp(name='HLT_noalg_L1MBTSA1', l1SeedThresholds=['FSNOSEED'], stream=['MinBias'], groups=MinBiasGroup), #ATR-23216
        ChainProp(name='HLT_noalg_L1MBTSA2', l1SeedThresholds=['FSNOSEED'], stream=['MinBias'], groups=MinBiasGroup), #ATR-23216
        ChainProp(name='HLT_noalg_L1MBTSA3', l1SeedThresholds=['FSNOSEED'], stream=['MinBias'], groups=MinBiasGroup), #ATR-23216
        ChainProp(name='HLT_noalg_L1MBTSA4', l1SeedThresholds=['FSNOSEED'], stream=['MinBias'], groups=MinBiasGroup), #ATR-23216
        ChainProp(name='HLT_noalg_L1MBTSA5', l1SeedThresholds=['FSNOSEED'], stream=['MinBias'], groups=MinBiasGroup), #ATR-23216
        ChainProp(name='HLT_noalg_L1MBTSA6', l1SeedThresholds=['FSNOSEED'], stream=['MinBias'], groups=MinBiasGroup), #ATR-23216
        ChainProp(name='HLT_noalg_L1MBTSA7', l1SeedThresholds=['FSNOSEED'], stream=['MinBias'], groups=MinBiasGroup), #ATR-23216
        ChainProp(name='HLT_noalg_L1MBTSA8', l1SeedThresholds=['FSNOSEED'], stream=['MinBias'], groups=MinBiasGroup), #ATR-23216
        ChainProp(name='HLT_noalg_L1MBTSA9', l1SeedThresholds=['FSNOSEED'], stream=['MinBias'], groups=MinBiasGroup), #ATR-23216
        ChainProp(name='HLT_noalg_L1MBTSA10', l1SeedThresholds=['FSNOSEED'], stream=['MinBias'], groups=MinBiasGroup), #ATR-23216
        ChainProp(name='HLT_noalg_L1MBTSA11', l1SeedThresholds=['FSNOSEED'], stream=['MinBias'], groups=MinBiasGroup), #ATR-23216
        ChainProp(name='HLT_noalg_L1MBTSA12', l1SeedThresholds=['FSNOSEED'], stream=['MinBias'], groups=MinBiasGroup), #ATR-23216
        ChainProp(name='HLT_noalg_L1MBTSA13', l1SeedThresholds=['FSNOSEED'], stream=['MinBias'], groups=MinBiasGroup), #ATR-23216
        ChainProp(name='HLT_noalg_L1MBTSA14', l1SeedThresholds=['FSNOSEED'], stream=['MinBias'], groups=MinBiasGroup), #ATR-23216
        ChainProp(name='HLT_noalg_L1MBTSA15', l1SeedThresholds=['FSNOSEED'], stream=['MinBias'], groups=MinBiasGroup), #ATR-23216
        
        ChainProp(name='HLT_noalg_L1MBTSC0', l1SeedThresholds=['FSNOSEED'], stream=['MinBias'], groups=MinBiasGroup), #ATR-23216
        ChainProp(name='HLT_noalg_L1MBTSC1', l1SeedThresholds=['FSNOSEED'], stream=['MinBias'], groups=MinBiasGroup), #ATR-23216
        ChainProp(name='HLT_noalg_L1MBTSC2', l1SeedThresholds=['FSNOSEED'], stream=['MinBias'], groups=MinBiasGroup), #ATR-23216
        ChainProp(name='HLT_noalg_L1MBTSC3', l1SeedThresholds=['FSNOSEED'], stream=['MinBias'], groups=MinBiasGroup), #ATR-23216
        ChainProp(name='HLT_noalg_L1MBTSC4', l1SeedThresholds=['FSNOSEED'], stream=['MinBias'], groups=MinBiasGroup), #ATR-23216
        ChainProp(name='HLT_noalg_L1MBTSC5', l1SeedThresholds=['FSNOSEED'], stream=['MinBias'], groups=MinBiasGroup), #ATR-23216
        ChainProp(name='HLT_noalg_L1MBTSC6', l1SeedThresholds=['FSNOSEED'], stream=['MinBias'], groups=MinBiasGroup), #ATR-23216
        ChainProp(name='HLT_noalg_L1MBTSC7', l1SeedThresholds=['FSNOSEED'], stream=['MinBias'], groups=MinBiasGroup), #ATR-23216
        ChainProp(name='HLT_noalg_L1MBTSC8', l1SeedThresholds=['FSNOSEED'], stream=['MinBias'], groups=MinBiasGroup), #ATR-23216
        ChainProp(name='HLT_noalg_L1MBTSC9', l1SeedThresholds=['FSNOSEED'], stream=['MinBias'], groups=MinBiasGroup), #ATR-23216
        ChainProp(name='HLT_noalg_L1MBTSC10', l1SeedThresholds=['FSNOSEED'], stream=['MinBias'], groups=MinBiasGroup), #ATR-23216
        ChainProp(name='HLT_noalg_L1MBTSC11', l1SeedThresholds=['FSNOSEED'], stream=['MinBias'], groups=MinBiasGroup), #ATR-23216
        ChainProp(name='HLT_noalg_L1MBTSC12', l1SeedThresholds=['FSNOSEED'], stream=['MinBias'], groups=MinBiasGroup), #ATR-23216
        ChainProp(name='HLT_noalg_L1MBTSC13', l1SeedThresholds=['FSNOSEED'], stream=['MinBias'], groups=MinBiasGroup), #ATR-23216
        ChainProp(name='HLT_noalg_L1MBTSC14', l1SeedThresholds=['FSNOSEED'], stream=['MinBias'], groups=MinBiasGroup), #ATR-23216
        ChainProp(name='HLT_noalg_L1MBTSC15', l1SeedThresholds=['FSNOSEED'], stream=['MinBias'], groups=MinBiasGroup), #ATR-23216

        ChainProp(name='HLT_noalg_L1MBTS_1', l1SeedThresholds=['FSNOSEED'], stream=[PhysicsStream], groups=MinBiasGroup+['PS:Online']+LowMuGroup+SupportLegGroup),
        ChainProp(name='HLT_noalg_L1MBTS_2', l1SeedThresholds=['FSNOSEED'], stream=[PhysicsStream], groups=MinBiasGroup+['PS:Online']+LowMuGroup+SupportLegGroup),
        ChainProp(name='HLT_noalg_L1MBTS_1_1', l1SeedThresholds=['FSNOSEED'], stream=[PhysicsStream], groups=MinBiasGroup+['PS:Online']+LowMuGroup+SupportLegGroup),
        ChainProp(name='HLT_noalg_L1MBTS_1_UNPAIRED_ISO', l1SeedThresholds=['FSNOSEED'], stream=[PhysicsStream], groups=MinBiasGroup+['PS:Online']+LowMuGroup+SupportLegGroup),
        ChainProp(name='HLT_noalg_L1MBTS_2_UNPAIRED_ISO', l1SeedThresholds=['FSNOSEED'], stream=[PhysicsStream], groups=MinBiasGroup+['PS:Online']+LowMuGroup+SupportLegGroup),
        ChainProp(name='HLT_noalg_L1MBTS_1_1_UNPAIRED_ISO', l1SeedThresholds=['FSNOSEED'], stream=[PhysicsStream], groups=MinBiasGroup+['PS:Online']+LowMuGroup+SupportLegGroup),

        ChainProp(name='HLT_noalg_L1CEP-CjJ60', l1SeedThresholds=['FSNOSEED'], stream=[PhysicsStream], groups=MinBiasGroup+['PS:Online']+SupportLegGroup),
        ChainProp(name='HLT_noalg_L1CEP-CjJ50', l1SeedThresholds=['FSNOSEED'], stream=[PhysicsStream], groups=MinBiasGroup+['PS:Online']+SupportLegGroup),
        # TODO add once L1 items/thresholds are in place
        ChainProp(name='HLT_noalg_L1AFP_A_AND_C_TOF_T0T1_J50', l1SeedThresholds=['FSNOSEED'], stream=[PhysicsStream], groups=MinBiasGroup+['PS:Online']+SupportLegGroup),
        ChainProp(name='HLT_noalg_L1AFP_A_AND_C_TOF_T0T1_J75', l1SeedThresholds=['FSNOSEED'], stream=[PhysicsStream], groups=MinBiasGroup+['PS:Online']+SupportLegGroup),
        ChainProp(name='HLT_noalg_L1AFP_A_AND_C_TOF_J50', l1SeedThresholds=['FSNOSEED'], stream=[PhysicsStream], groups=MinBiasGroup+['PS:Online']+SupportLegGroup),
        ChainProp(name='HLT_noalg_L1AFP_A_AND_C_TOF_J75', l1SeedThresholds=['FSNOSEED'], stream=[PhysicsStream], groups=MinBiasGroup+['PS:Online']+SupportLegGroup),

        # Low mu AFP
        ChainProp(name='HLT_noalg_L1EM7_AFP_A_OR_C', l1SeedThresholds=['FSNOSEED'], stream=[PhysicsStream], groups=MinBiasGroup+['PS:Online']+LowMuGroup+SupportLegGroup),
        ChainProp(name='HLT_noalg_L1EM7_AFP_A_AND_C', l1SeedThresholds=['FSNOSEED'], stream=[PhysicsStream], groups=MinBiasGroup+['PS:Online']+LowMuGroup+SupportLegGroup),
        ChainProp(name='HLT_noalg_L1MU5VF_AFP_A_OR_C', l1SeedThresholds=['FSNOSEED'], stream=[PhysicsStream], groups=MinBiasGroup+['PS:Online']+LowMuGroup+SupportLegGroup),
        ChainProp(name='HLT_noalg_L1MU5VF_AFP_A_AND_C', l1SeedThresholds=['FSNOSEED'], stream=[PhysicsStream], groups=MinBiasGroup+['PS:Online']+LowMuGroup+SupportLegGroup),

        # Calibration AFP
        # low mu?
        ChainProp(name='HLT_noalg_L1AFP_NSA_BGRP0', l1SeedThresholds=['FSNOSEED'], stream=[PhysicsStream], groups=MinBiasGroup+['PS:Online']+LowMuGroup+SupportLegGroup),
        ChainProp(name='HLT_noalg_L1AFP_NSC_BGRP0', l1SeedThresholds=['FSNOSEED'], stream=[PhysicsStream], groups=MinBiasGroup+['PS:Online']+LowMuGroup+SupportLegGroup),
        # all mu
        ChainProp(name='HLT_noalg_L1AFP_FSA_BGRP0', l1SeedThresholds=['FSNOSEED'], stream=[PhysicsStream], groups=MinBiasGroup+['PS:Online']+SupportLegGroup),
        ChainProp(name='HLT_noalg_L1AFP_FSC_BGRP0', l1SeedThresholds=['FSNOSEED'], stream=[PhysicsStream], groups=MinBiasGroup+['PS:Online']+SupportLegGroup),
        ChainProp(name='HLT_noalg_L1AFP_FSA_TOF_T0_BGRP0', l1SeedThresholds=['FSNOSEED'], stream=[PhysicsStream], groups=MinBiasGroup+['PS:Online']+SupportLegGroup),
        ChainProp(name='HLT_noalg_L1AFP_FSA_TOF_T1_BGRP0', l1SeedThresholds=['FSNOSEED'], stream=[PhysicsStream], groups=MinBiasGroup+['PS:Online']+SupportLegGroup),
        ChainProp(name='HLT_noalg_L1AFP_FSA_TOF_T2_BGRP0', l1SeedThresholds=['FSNOSEED'], stream=[PhysicsStream], groups=MinBiasGroup+['PS:Online']+SupportLegGroup),
        ChainProp(name='HLT_noalg_L1AFP_FSA_TOF_T3_BGRP0', l1SeedThresholds=['FSNOSEED'], stream=[PhysicsStream], groups=MinBiasGroup+['PS:Online']+SupportLegGroup),
        ChainProp(name='HLT_noalg_L1AFP_FSC_TOF_T0_BGRP0', l1SeedThresholds=['FSNOSEED'], stream=[PhysicsStream], groups=MinBiasGroup+['PS:Online']+SupportLegGroup),
        ChainProp(name='HLT_noalg_L1AFP_FSC_TOF_T1_BGRP0', l1SeedThresholds=['FSNOSEED'], stream=[PhysicsStream], groups=MinBiasGroup+['PS:Online']+SupportLegGroup),
        ChainProp(name='HLT_noalg_L1AFP_FSC_TOF_T2_BGRP0', l1SeedThresholds=['FSNOSEED'], stream=[PhysicsStream], groups=MinBiasGroup+['PS:Online']+SupportLegGroup),
        ChainProp(name='HLT_noalg_L1AFP_FSC_TOF_T3_BGRP0', l1SeedThresholds=['FSNOSEED'], stream=[PhysicsStream], groups=MinBiasGroup+['PS:Online']+SupportLegGroup),
       

        # ZDCCalib
        ChainProp(name='HLT_noalg_ZDCPEB_L1ZDC_A', l1SeedThresholds=['FSNOSEED'], stream=['ZDCCalib'], groups=MinBiasGroup+['PS:Online']+SupportLegGroup),
        ChainProp(name='HLT_noalg_ZDCPEB_L1ZDC_C', l1SeedThresholds=['FSNOSEED'], stream=['ZDCCalib'], groups=MinBiasGroup+['PS:Online']+SupportLegGroup),
        ChainProp(name='HLT_noalg_ZDCPEB_L1ZDC_AND', l1SeedThresholds=['FSNOSEED'], stream=['ZDCCalib'], groups=MinBiasGroup+['PS:Online']+SupportLegGroup),
 
    ]
    TriggerFlags.MonitorSlice.signatures   = TriggerFlags.MonitorSlice.signatures() + [
        ChainProp(name='HLT_timeburner_L1All', l1SeedThresholds=['FSNOSEED'], stream=['DISCARD'], groups=['PS:Online','RATE:DISCARD','BW:DISCARD']),

    ]

    # Random Seeded EB chains which select at the HLT based on L1 TBP bits
    TriggerFlags.EnhancedBiasSlice.signatures = TriggerFlags.EnhancedBiasSlice.signatures() + [ ]


def setupMenu():

    from AthenaCommon.Logging                 import logging
    log = logging.getLogger(__name__)
    log.info('setupMenu ...')

    physics_menu.setupMenu()
    addP1Signatures()
<|MERGE_RESOLUTION|>--- conflicted
+++ resolved
@@ -117,15 +117,11 @@
     ]
     TriggerFlags.StreamingSlice.signatures = TriggerFlags.StreamingSlice.signatures() + [
         ChainProp(name='HLT_noalg_L1RD0_EMPTY',  l1SeedThresholds=['FSNOSEED'], stream=[PhysicsStream], groups=MinBiasGroup),
-<<<<<<< HEAD
         ChainProp(name='HLT_noalg_L1RD0_FILLED', l1SeedThresholds=['FSNOSEED'], stream=[PhysicsStream], groups=MinBiasGroup),  
         ChainProp(name='HLT_noalg_L1BGRP7', l1SeedThresholds=['FSNOSEED'], stream=[PhysicsStream], groups=MinBiasGroup),
-=======
-        ChainProp(name='HLT_noalg_L1RD0_FILLED', l1SeedThresholds=['FSNOSEED'], stream=[PhysicsStream], groups=MinBiasGroup),
 
         ChainProp(name='HLT_noalg_mb_L1RD0_EMPTY',  l1SeedThresholds=['FSNOSEED'], stream=['MinBias'], groups=MinBiasGroup),
         ChainProp(name='HLT_noalg_mb_L1RD0_FILLED', l1SeedThresholds=['FSNOSEED'], stream=['MinBias'], groups=MinBiasGroup),  
->>>>>>> b0f92485
 
         # ID monitoring
         ChainProp(name='HLT_noalg_idmon_L1RD0_EMPTY', l1SeedThresholds=['FSNOSEED'], stream=['IDMonitoring','express'],groups=['RATE:Monitoring','BW:Detector']),
