--- conflicted
+++ resolved
@@ -320,22 +320,14 @@
 ##########################################################
 # Now sequences and chains
 ##########################################################
-<<<<<<< HEAD
-from AthenaConfiguration.ComponentFactory import CompFactory
-=======
 from DecisionHandling.DecisionHandlingConf import InputMakerForRoI
->>>>>>> ca013232
 
 class EmptyMenuSequence(object):
     """ Class to emulate reco sequences with no Hypo"""
     """ By construction it has no Hypo;"""
     
     def __init__(self, name):
-<<<<<<< HEAD
-        Maker = CompFactory.HLTTest__TestInputMaker("IM"+name, RoIsLink="initialRoI", LinkName="initialRoI", Output = 'empty' + name)
-=======
         Maker = InputMakerForRoI("IM"+name)
->>>>>>> ca013232
         self._name = name
         self._maker       = InputMakerNode( Alg = Maker )
         self._seed=''
