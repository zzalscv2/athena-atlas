--- conflicted
+++ resolved
@@ -1,7 +1,3 @@
-<<<<<<< HEAD
-=======
-
->>>>>>> eaa55d3d
 # Copyright (C) 2002-2020 CERN for the benefit of the ATLAS collaboration
 
 from AthenaCommon.Logging import logging
@@ -365,13 +361,6 @@
         assert Maker.name().startswith("IM"), "The input maker {} name needs to start with letter: IM".format(Maker.name())
         self._sequence     = Node( Alg=Sequence)
         self._maker       = InputMakerNode( Alg = Maker )
-<<<<<<< HEAD
-        self.seed=''
-        self.reuse = False # flag to draw dot diagrmas
-        self.ca = CA
-        self.connect(Hypo, HypoToolGen)
-        
-=======
         self._seed=''
 
         if isinstance(Hypo, list): # we will remove support for this and will issue error
@@ -420,18 +409,21 @@
            HypoAlg::%s.output=%s",\
                            self.hypo.Alg.name(), input_maker_output, self.hypo.Alg.name(), self.hypo.readOutputList()[0])
 
+
     @property
     def seed(self):
         return self._seed
 
+
     @property
     def name(self):
         return self._name
 
->>>>>>> eaa55d3d
+
     @property
     def sequence(self):
         return self._sequence
+
 
     @property
     def maker(self):
