--- conflicted
+++ resolved
@@ -718,17 +718,9 @@
             log.debug("createHypoTools for Step %s", step.name)
             if len(step.sequences) == 0:
                 continue
-<<<<<<< HEAD
-
-            step_mult = [str(m) for m in step.multiplicity]
-
-            if step_mult >1 and not step.isCombo:
-                log.error("Step mult > 1 (%d), but step is not combo", step_mult)
-=======
             
             if sum(step.multiplicity) >1 and not step.isCombo:
                 log.error("This should be an error, because step mult > 1 (%s), but step is not combo", sum(step.multiplicity))
->>>>>>> c4c9e6f4
 
             if len(step.chainDicts) > 0:
                 # new way to configure hypo tools, works if the chain dictionaries have been attached to the steps
