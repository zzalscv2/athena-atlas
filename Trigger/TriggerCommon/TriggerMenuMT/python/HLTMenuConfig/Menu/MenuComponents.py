--- conflicted
+++ resolved
@@ -362,26 +362,12 @@
         return self._sequence
 
     @property
-<<<<<<< HEAD
-    def __maker(self):
-        if self.ca is not None:
-            makerAlg = self.ca.getEventAlgo(self._maker.Alg.name())
-            self._maker.Alg = makerAlg
-=======
     def maker(self):
->>>>>>> 763441f4
         return self._maker
 
 
     @property
-<<<<<<< HEAD
-    def __hypo(self):
-        if self.ca is not None:
-            hypoAlg = self.ca.getEventAlgo(self._hypo.Alg.name())
-            self._hypo.Alg = hypoAlg
-=======
     def hypo(self):
->>>>>>> 763441f4
         return self._hypo
 
 
