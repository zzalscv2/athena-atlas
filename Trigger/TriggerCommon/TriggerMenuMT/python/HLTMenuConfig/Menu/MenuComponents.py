# Copyright (C) 2002-2020 CERN for the benefit of the ATLAS collaboration

from AthenaCommon.Logging import logging
log = logging.getLogger( __name__ )

from DecisionHandling.DecisionHandlingConf import RoRSeqFilter
from TriggerMenuMT.HLTMenuConfig.Menu.MenuComponentsNaming import CFNaming
from AthenaCommon.CFElements import parOR, seqAND


class Node(object):
    """base class representing one Alg + inputs + outputs, to be used to Draw dot diagrams and connect objects"""
    def __init__(self, Alg):
        self.name = ("%sNode")%( Alg.name())
        self.Alg=Alg
        self.inputs=[]
        self.outputs=[]

    def addOutput(self, name):
        self.outputs.append(name)

    def addInput(self, name):
        self.inputs.append(name)

    def getOutputList(self):
        return self.outputs

    def getInputList(self):
        return self.inputs

    def __repr__(self):
        return "Node::%s  [%s] -> [%s]"%(self.Alg.name(), ' '.join(map(str, self.getInputList())), ' '.join(map(str, self.getOutputList())))



class AlgNode(Node):
    """Node class that connects inputs and outputs to basic alg. properties """
    def __init__(self, Alg, inputProp, outputProp):
        Node.__init__(self, Alg)
        self.outputProp=outputProp
        self.inputProp=inputProp

    def addDefaultOutput(self):
        if self.outputProp != '':
            self.addOutput(("%s_%s"%(self.Alg.name(),self.outputProp)))

    def setPar(self, prop, name):
        cval = self.Alg.getProperties()[prop]
        if type(cval) is list:
            cval.append(name)
            return setattr(self.Alg, prop, cval)
        else:
            return setattr(self.Alg, prop, name)

    def resetPar(self, prop):
        cval = self.Alg.getProperties()[prop]
        if type(cval) is list:
            return setattr(self.Alg, prop, [])
        else:
            return setattr(self.Alg, prop, "")

    def getPar(self, prop):
        if hasattr(self.Alg, prop):
            return getattr(self.Alg, prop)
        else:
            return self.Alg.getDefaultProperty(prop)


    def resetOutput(self):
        self.resetPar(self.outputProp)

    def resetInput(self):
        self.resetPar(self.inputProp)

    def addOutput(self, name):
        outputs = self.readOutputList()
        if name in outputs:
            log.debug("Output DH not added in %s: %s already set!", self.name, name)
        else:
            if self.outputProp != '':
                self.setPar(self.outputProp,name)
            else:
                log.error("no OutputProp set")
        Node.addOutput(self, name)


    def readOutputList(self):
        outputs = []
        cval = self.getPar(self.outputProp)
        if cval == '':
            return outputs
        if type(cval) is list:
            outputs.extend(cval)
        else:
            outputs.append(cval)
        return outputs

    def addInput(self, name):
        inputs = self.readInputList()
        if name in inputs:
            log.debug("Input DH not added in %s: %s already set!", self.name, name)
        else:
            if self.inputProp != '':
                self.setPar(self.inputProp,name)
            else:
                log.error("no InputProp set")
        Node.addInput(self, name)


    def readInputList(self):
        inputs = []
        cval = self.getPar(self.inputProp)
        if cval =='':
            return inputs
        if type(cval) is list:
            inputs.extend(cval)
        else:
            inputs.append(cval)
        return inputs

    def __repr__(self):
        return "Alg::%s  [%s] -> [%s]"%(self.Alg.name(), ' '.join(map(str, self.getInputList())), ' '.join(map(str, self.getOutputList())))


def algColor(alg):
    """ Set given color to Alg type"""
    if isHypoBase(alg):
        return "darkorchid1"
    if isInputMakerBase(alg):
        return "cyan3"
    if isFilterAlg(alg):
        return "chartreuse3"
<<<<<<< HEAD
    if isEmptyAlg(alg):
        return "peachpuff3"
=======
    if isComboHypoAlg(alg):
        return "darkorange"
>>>>>>> 6d871388
    return "cadetblue1"


class HypoToolConf(object):
    """ Class to group info on hypotools for ChainDict"""
    def __init__(self, hypoToolGen):
        self.hypoToolGen = hypoToolGen
        self.name=hypoToolGen.__name__


    def setConf( self, chainDict):
        if type(chainDict) is not dict:
            raise RuntimeError("Configuring hypo with %s, not good anymore, use chainDict" % str(chainDict) )
        self.chainDict = chainDict


    def create(self):
        """creates instance of the hypo tool"""
        return self.hypoToolGen( self.chainDict )
    
    
    def confAndCreate(self, chainDict):
        """sets the configuration and creates instance of the hypo tool"""
        self.setConf(chainDict)
        return self.create()


class HypoAlgNode(AlgNode):
    """Node for HypoAlgs"""
    initialOutput= 'StoreGateSvc+UNSPECIFIED_OUTPUT'
    def __init__(self, Alg):
        assert isHypoBase(Alg), "Error in creating HypoAlgNode from Alg "  + Alg.name()
        AlgNode.__init__(self, Alg, 'HypoInputDecisions', 'HypoOutputDecisions')
        self.tools = []
        self.previous=[]

    def addOutput(self, name):
        outputs = self.readOutputList()
        if name in outputs:
            log.debug("Output DH not added in %s: %s already set!", self.name, name)
        elif self.initialOutput in outputs:
            AlgNode.addOutput(self, name)
        else:
            log.error("Hypo " + self.name +" has already %s as configured output: you may want to duplicate the Hypo!" + outputs[0])




    def addHypoTool (self, hypoToolConf):
        log.debug("   Adding HypoTool %s to %s", hypoToolConf.chainDict['chainName'], self.Alg.name())
        if hypoToolConf.chainDict['chainName'] not in self.tools:
            ## HypoTools are private, so need to be created when added to the Alg
            ## this incantation may seem strange, however it is the only one which works
            ## trying tool = hypoToolConf.create() and then assignement does not work! will be no problem in run3 config
            tools = self.Alg.HypoTools
            self.Alg.HypoTools = tools+[hypoToolConf.create()]
            self.tools.append( self.Alg.HypoTools[-1].getName() ) # should not be needed anymore
        else:
            raise RuntimeError("The hypo tool of name "+ hypoToolConf.chainDict['chainName'] +" already present")


    def setPreviousDecision(self,prev):
        self.previous.append(prev)
        return self.addInput(prev)

    def resetDecisions(self):
        self.previous = []
        self.resetOutput()
        self.resetInput()

    def __repr__(self):
        return "HypoAlg::%s  [%s] -> [%s], previous = [%s], HypoTools=[%s]"%(self.Alg.name(),' '.join(map(str, self.getInputList())),
                                                                                 ' '.join(map(str, self.getOutputList())),
                                                                                 ' '.join(map(str, self.previous)),
                                                                                 ' '.join(map(str, self.tools)))


class SequenceFilterNode(AlgNode):
    """Node for any kind of sequence filter"""
    def __init__(self, Alg, inputProp, outputProp):
        AlgNode.__init__(self,  Alg, inputProp, outputProp)

    def setChains(self, name):
        return self.setPar("Chains", name)

    def getChains(self):
        return self.getPar("Chains")

    def __repr__(self):
        return "SequenceFilter::%s  [%s] -> [%s], chains=%s"%(self.Alg.name(),' '.join(map(str, self.getInputList())),' '.join(map(str, self.getOutputList())), self.getChains())


class RoRSequenceFilterNode(SequenceFilterNode):
    def __init__(self, name):
        Alg= RoRSeqFilter(name)
        SequenceFilterNode.__init__(self,  Alg, 'Input', 'Output')



class InputMakerNode(AlgNode):
    def __init__(self, Alg):
        assert isInputMakerBase(Alg), "Error in creating InputMakerNode from Alg "  + Alg.name()
        AlgNode.__init__(self,  Alg, 'InputMakerInputDecisions', 'InputMakerOutputDecisions')
        input_maker_output = CFNaming.inputMakerOutName(self.Alg.name(),"out")
        self.addOutput(input_maker_output)


from DecisionHandling.DecisionHandlingConf import ComboHypo
class ComboMaker(AlgNode):
    def __init__(self, name, multiplicity):
        Alg = RecoFragmentsPool.retrieve( self.create, name )
        log.debug("ComboMaker init: Alg %s", name)
        AlgNode.__init__(self,  Alg, 'HypoInputDecisions', 'HypoOutputDecisions')
        self.prop="MultiplicitiesMap"
        self.mult=list(multiplicity)
        self._hypoToolConf = []

    def create (self, name):
        log.debug("ComboMaker.create %s",name)
        return ComboHypo(name)

    def addChain(self, chainDict):
        chainName = chainDict['chainName']
        log.debug("ComboMaker %s adding chain %s", self.Alg.name(),chainName)
        allMultis = self.mult
        newdict = {chainName : allMultis}

        cval = self.Alg.getProperties()[self.prop]  # check necessary to see if chain was added already?
        if type(cval) is dict:
            if chainName in cval.keys():
                log.error("ERROR in cofiguration: ComboAlg %s has already been configured for chain %s", self.Alg.name(), chainName)
            else:
                cval[chainName]=allMultis
        else:
            cval=newdict

        setattr(self.Alg, self.prop, cval)
        log.debug("ComboAlg %s has now these chains chain %s", self.Alg.name(), self.getPar(self.prop))


    def getChains(self):
        cval = self.Alg.getProperties()[self.prop]
        return cval

    def addComboHypoToolConfs(self, comboToolConfs):
        self._hypoToolConf = [ HypoToolConf( tool ) for tool in comboToolConfs ]
        for conf in self._hypoToolConf:
            log.debug("ComboMaker.addComboHypoToolConfs %s %s", self.Alg.name(), conf.name)

    def createComboHypoTools(self, chainDict):
        """Ccreated the ComboHypoTools"""
        if not len(self._hypoToolConf):
            return
        log.debug("ComboMaker.createComboHypoTools for %s with %d tools", self.Alg.name(), len(self._hypoToolConf))        
        self.Alg.ComboHypoTools = [conf.confAndCreate( chainDict ) for conf in self._hypoToolConf]
        


#########################################################
# USEFULL TOOLS
#########################################################

def isHypoBase(alg):
    if  'HypoInputDecisions'  in alg.__class__.__dict__:
        return True
    prop = alg.__class__.__dict__.get('_properties')
    if type(prop) is dict:
        return  ('HypoInputDecisions'  in prop)
    else:
        return False

def isInputMakerBase(alg):
    return  ('InputMakerInputDecisions'  in alg.__class__.__dict__)

def isFilterAlg(alg):
    return isinstance(alg, RoRSeqFilter)

<<<<<<< HEAD
def isEmptyAlg(alg):
    if alg is None:
        return True
    else:
        return False


=======
def isComboHypoAlg(alg):
    return isinstance(alg, ComboHypo)
>>>>>>> 6d871388


##########################################################
# Now sequences and chains
##########################################################
from AthenaConfiguration.ComponentFactory import CompFactory

class EmptyMenuSequence(object):
    """ Class to emulate reco sequences with no Hypo"""
    """ By construction it has no Hypo;"""
    
    def __init__(self, name):
        Maker = CompFactory.HLTTest__TestInputMaker("IM"+name, RoIsLink="initialRoI", LinkName="initialRoI")
        self._name = name
        self._maker       = InputMakerNode( Alg = Maker )
        self._seed=''
        self._sequence     = Node( Alg = seqAND(name, [Maker]))

    @property
    def sequence(self):
        return self._sequence

    @property
    def seed(self):
        return self._seed

    @property
    def name(self):
        return self._name

    @property
    def __maker(self):
        return self._maker

    def getOutputList(self):
        return self.__maker.readOutputList() # Only one since it's merged

    def connectToFilter(self, outfilter):
        """ Connect filter to the InputMaker"""
        self.__maker.addInput(outfilter)

    def createHypoTools(self, chainDict):
        log.debug("This sequence is empty. No Hypo to conficure")

    def addToSequencer(self, stepReco, seqAndView, already_connected):
        # menu sequence empty do not add to athena sequencer
        log.debug("This sequence is empty. Adding Maker node only to athena sequencer")
        ath_sequence = self.sequence.Alg
        name = ath_sequence.name()
        if name in already_connected:
            log.debug("AthSequencer %s already in the Tree, not added again",name)
            return stepReco, seqAndView, already_connected
        else:
            already_connected.append(name)
            stepReco += ath_sequence
        return stepReco, seqAndView, already_connected        

    def buildCFDot(self, cfseq_algs, all_hypos, isCombo, last_step_hypo_nodes, file):
        file.write("    %s[fillcolor=%s]\n"%("none", algColor(None)))
        return cfseq_algs, all_hypos, last_step_hypo_nodes

    def getTools(self):
        # No tools for empty sequences - needs to return empty list?
        log.debug("No tools for empty menu sequences")

    def setSeed( self, seed ):
        self._seed = seed

    def __repr__(self):
        return "MenuSequence::%s \n Hypo::%s \n Maker::%s \n Sequence::%s \n HypoTool::%s\n"\
            %("Empty", "Empty", "Empty", "Empty", None)



class MenuSequence(object):
    """ Class to group reco sequences with the Hypo"""
    """ By construction it has one Hypo Only; behaviour changed to support muFastOvlpRmSequence() which has two, but this will change"""

    def __init__(self, Sequence, Maker,  Hypo, HypoToolGen):
        assert Maker.name().startswith("IM"), "The input maker {} name needs to start with letter: IM".format(Maker.name())
        self._sequence     = Node( Alg=Sequence)
        self._maker       = InputMakerNode( Alg = Maker )
        self._seed=''

        if isinstance(Hypo, list): # we will remove support for this and will issue error
            log.warning("Sequence %s has more than one Hypo; correct your sequence in the next development cycle", self.name)
            assert len(Hypo) == len(HypoToolGen), "The number of hypo algs {} and hypo tools {} not the same".format( len(Hypo), len(HypoToolGen) )

        input_maker_output= self.maker.readOutputList()[0] # only one since it's merged

        #### Add input/output Decision to Hypo, handle first somewhat ill-defined case
        if isinstance(Hypo, list):
            self._hypo         = [ HypoAlgNode( Alg = alg ) for alg in Hypo ]
            self._hypoToolConf = [ HypoToolConf( tool ) for tool in HypoToolGen ]
            self._name         = [ CFNaming.menuSequenceName(alg.name()) for alg in self._hypo ]

            hypo_input = input_maker_output
            for hypo_alg_node in self._hypo:
                hypo_output = CFNaming.hypoAlgOutName(hypo_alg_node.Alg.name())
                hypo_alg_node.addOutput(  hypo_output )
                hypo_alg_node.setPreviousDecision( hypo_input )
                hypo_input = hypo_output

        else:
            self._name = CFNaming.menuSequenceName(Hypo.name())
            self._hypoToolConf = HypoToolConf( HypoToolGen )
            self._hypo = HypoAlgNode( Alg = Hypo )
            hypo_output = CFNaming.hypoAlgOutName(Hypo.name())
            self._hypo.addOutput(hypo_output)
            self._hypo.setPreviousDecision( input_maker_output)

        log.debug("MenuSequence.connect: connecting InputMaker and HypoAlg and OverlapRemoverAlg, adding: \n\
        InputMaker::%s.output=%s",\
                        self.maker.Alg.name(), input_maker_output)

        if type(self._hypo) is list:
            hypo_input_total = []
            [ hypo_input_total.extend( alg_node.Alg.getInputList() )  for alg_node in self._hypo ]
            hypo_output_total = []
            [ hypo_output_total.extend( alg_node.Alg.getOutputList() )  for alg_node in self._hypo ]

            for hp, hp_in, hp_out in zip( self._hypo, hypo_input_total, hypo_output_total):
                log.debug("HypoAlg::%s.previousDecision=%s, \n\
                HypoAlg::%s.output=%s",\
                          hp.Alg.name(), hp_in, hp.Alg.name(), hp_out)
        else:
           log.debug("HypoAlg::%s.previousDecision=%s, \n \
           HypoAlg::%s.output=%s",\
                           self.hypo.Alg.name(), input_maker_output, self.hypo.Alg.name(), self.hypo.readOutputList()[0])


    @property
    def seed(self):
        return self._seed


    @property
    def name(self):
        return self._name


    @property
    def sequence(self):
        return self._sequence


    @property
    def maker(self):
        return self._maker


    @property
    def hypo(self):
        return self._hypo


    def getOutputList(self):
        outputlist = []
        if type(self._hypo) is list:

            for hypo in self._hypo:
                outputlist.append(hypo.readOutputList()[0])
        else:
            outputlist.append(self._hypo.readOutputList()[0])

        return outputlist


    def connectToFilter(self, outfilter):
        """ Connect filter to the InputMaker"""
        self._maker.addInput(outfilter)
      

    def connect(self, Hypo, HypoToolGen):
        """ Sets the input and output of the hypo, and links to the input maker """
        input_maker_output= self._maker.readOutputList()[0] # only one since it's merged

         #### Add input/output Decision to Hypo
        if type(Hypo) is list:
            self.name=[]
            self.hypoToolConf=[]
            self._hypo=[]
            hypo_input_total=[]
            hypo_output_total=[]
            hypo_input = input_maker_output
            for hypo_alg, hptool in zip(Hypo, HypoToolGen):
              self.name.append( CFNaming.menuSequenceName(hypo_alg.name()) )
              self.hypoToolConf.append( HypoToolConf( hptool ) )

              hypo_input_total.append(hypo_input)
              hypo_output = CFNaming.hypoAlgOutName(hypo_alg.name())
              hypo_output_total.append(hypo_output)

              hypo_node = HypoAlgNode( Alg = hypo_alg )
              hypo_node.addOutput(hypo_output)
              hypo_node.setPreviousDecision(hypo_input)
              
              self._hypo.append( hypo_node )
              hypo_input = hypo_output
            log.warning("Sequence %s has more than one Hypo; correct your sequence for next develpments", self.name)
        else:
           self.name = CFNaming.menuSequenceName(Hypo.name())
           self.hypoToolConf = HypoToolConf( HypoToolGen )
           self._hypo = HypoAlgNode( Alg = Hypo )
           hypo_output = CFNaming.hypoAlgOutName(Hypo.name())
           self._hypo.addOutput(hypo_output)
           self._hypo.setPreviousDecision( input_maker_output)


        log.debug("MenuSequence.connect: connecting InputMaker and HypoAlg and OverlapRemoverAlg, adding: \n\
        InputMaker::%s.output=%s",\
                        self._maker.Alg.name(), input_maker_output)
        if type(self._hypo) is list:
           for hp, hp_in, hp_out in zip( self._hypo, hypo_input_total, hypo_output_total):
              log.debug("HypoAlg::%s.previousDecision=%s, \n\
                         HypoAlg::%s.output=%s",\
                              hp.Alg.name(), hp_in, hp.Alg.name(), hp_out)
        else:
           log.debug("HypoAlg::%s.previousDecision=%s, \n\
                      HypoAlg::%s.output=%s",\
                           self._hypo.Alg.name(), input_maker_output, self._hypo.Alg.name(), self._hypo.readOutputList()[0])


    def createHypoTools(self, chainDict):
        if type(self._hypoToolConf) is list:
            log.warning ("This sequence %s has %d multiple HypoTools ",self.sequence.name, len(self.hypoToolConf))
            for hypo, hypoToolConf in zip(self._hypo, self._hypoToolConf):
                hypoToolConf.setConf( chainDict )
                hypo.addHypoTool(self._hypoToolConf)
        else:
            self._hypoToolConf.setConf( chainDict )
            self._hypo.addHypoTool(self._hypoToolConf) #this creates the HypoTools  


    def addToSequencer(self, stepReco, seqAndView, already_connected):
        ath_sequence = self.sequence.Alg
        name = ath_sequence.name()
        if name in already_connected:
            log.debug("AthSequencer %s already in the Tree, not added again",name)
            return stepReco, seqAndView, already_connected        
        else:
            already_connected.append(name)
            stepReco += ath_sequence
        if type(self._hypo) is list:
           for hp in self._hypo:
              seqAndView += hp.Alg
        else:
           seqAndView += self._hypo.Alg
        return stepReco, seqAndView, already_connected        


    def buildCFDot(self, cfseq_algs, all_hypos, isCombo, last_step_hypo_nodes, file):
        cfseq_algs.append(self._maker)
        cfseq_algs.append(self.sequence )

        file.write("    %s[fillcolor=%s]\n"%(self._maker.Alg.name(), algColor(self._maker.Alg)))
        file.write("    %s[fillcolor=%s]\n"%(self.sequence.Alg.name(), algColor(self.sequence.Alg)))
        
        if type(self._hypo) is list:
            for hp in self._hypo:
                cfseq_algs.append(hp)
                file.write("    %s[color=%s]\n"%(hp.Alg.name(), algColor(hp.Alg)))
                all_hypos.append(hp)
        else:
            cfseq_algs.append(self._hypo)
            file.write("    %s[color=%s]\n"%(self._hypo.Alg.name(), algColor(self._hypo.Alg)))
            all_hypos.append(self._hypo)
            if not isCombo:
                if type(self._hypo) is list:
                    last_step_hypo_nodes.append(self._hypo[-1])
                else:
                    last_step_hypo_nodes.append(self._hypo)

        return cfseq_algs, all_hypos, last_step_hypo_nodes


    def getTools(self):
        if type(self._hypo) is list:
            return self._hypo[0].tools
        else:
            return self._hypo.tools

    def setSeed( self, seed ):
        self._seed = seed

    def __repr__(self):
        if type(self._hypo) is list:
           hyponame=[]
           hypotool=[]
           for hp, hptool in zip(self._hypo, self._hypoToolConf):
              hyponame.append( hp.Alg.name() )
              hypotool.append( hptool.name )
           return "MenuSequence::%s \n Hypo::%s \n Maker::%s \n Sequence::%s \n HypoTool::%s"\
           %(self.name, hyponame, self._maker.Alg.name(), self.sequence.Alg.name(), hypotool)
        else:
           hyponame = self._hypo.Alg.name()
           hypotool = self._hypoToolConf.name
           return "MenuSequence::%s \n Hypo::%s \n Maker::%s \n Sequence::%s \n HypoTool::%s\n"\
           %(self.name, hyponame, self._maker.Alg.name(), self.sequence.Alg.name(), hypotool)


class CAMenuSequence(MenuSequence):
    ''' MenuSequence with Compoment Accumulator '''

    def __init__(self, Sequence, Maker,  Hypo, HypoToolGen, CA):
        self.ca = CA
        MenuSequence.__init__(self, Sequence, Maker,  Hypo, HypoToolGen)

    @property
    def sequence(self):
        makerAlg = self.ca.getEventAlgo(self._maker.Alg.name())
        self._maker.Alg = makerAlg
        return self._sequence

    @property
    def maker(self):
        makerAlg = self.ca.getEventAlgo(self._maker.Alg.name())
        self._maker.Alg = makerAlg
        return self._maker

    @property
    def hypo(self):
        hypoAlg = self.ca.getEventAlgo(self._hypo.Alg.name())
        self._hypo.Alg = hypoAlg
        return self._hypo



#################################################

#from TriggerMenuMT.HLTMenuConfig.Menu.DictFromChainName import getAllThresholdsFromItem, getUniqueThresholdsFromItem


class Chain(object):
    """Basic class to define the trigger menu """
    __slots__='name','steps','vseeds','L1decisions'
    def __init__(self, name, ChainSteps, L1Thresholds):
        """
        Construct the Chain from the steps
        Out of all arguments the ChainSteps & L1Thresholds are most relevant, the chain name is used in debug messages
        """
        self.name = name
        self.steps=ChainSteps
        self.vseeds=L1Thresholds

        from L1Decoder.L1DecoderConfig import mapThresholdToL1DecisionCollection
        # L1decisions are used to set the seed type (EM, MU,JET), removing the actual threshold
        # in practice it is the L1Decoder Decision output
        self.L1decisions = [ mapThresholdToL1DecisionCollection(stri) for stri in L1Thresholds]
        log.debug("L1Decisions: %s", ' '.join(self.L1decisions))

        self.setSeedsToSequences()
        isCombo=False
        #TO DO: check that all the steps are combo
        for step in self.steps:
            if step.isCombo:
                isCombo=True

        log.debug("Made %s Chain %s with seeds: %s ", "combo" if isCombo else "", name, self.L1decisions)


    def checkMultiplicity(self):
        if len(self.steps) == 0:
            return 0
        mult=[sum(step.multiplicity) for step in self.steps] # on mult per step
        not_empty_mult = [m for m in mult if m!=0]
        if len(not_empty_mult) == 0: #empty chain?
            log.error("checkMultiplicity: Chain %s has all steps with multiplicity =0: what to do?", self.name)
            return 0
        if not_empty_mult.count(not_empty_mult[0]) != len(not_empty_mult):
            log.error("checkMultiplicity: Chain %s has steps with differnt multiplicities: %s", self.name, ' '.join(mult))
            return 0

        if not_empty_mult[0] != len(self.vseeds):
            log.error("checkMultiplicity: Chain %s has %d multiplicity per step, and %d L1Decisions", self.name, mult, len(self.vseeds))
            return 0
        return not_empty_mult[0]



    def setSeedsToSequences(self):
        """ Set the L1 seeds (L1Decisions) to the menu sequences """
        if len(self.steps) == 0:
            return

        # TODO: check if the number of seeds is sufficient for all the seuqences, no action of no steps are configured
        for step in self.steps:
            for seed, seq in zip(self.L1decisions, step.sequences):
                seq.setSeed( seed )
                log.debug( "setSeedsToSequences: Chain %s adding seed %s to sequence in step %s", self.name, seed, step.name )

    def getChainLegs(self):
        """ This is extrapolating the chain legs from the chain dictionary"""
        from TriggerMenuMT.HLTMenuConfig.Menu.ChainDictTools import splitChainInDict
        listOfChainDictsLegs = splitChainInDict(self.name)
        legs = [part['chainName'] for part in listOfChainDictsLegs]      
        return legs


    def createHypoTools(self):
        """ This is extrapolating the hypotool configuration from the chain name"""
        log.debug("decodeHypoToolConfs for chain %s", self.name)
        from TriggerMenuMT.HLTMenuConfig.Menu.ChainDictTools import splitChainInDict

        # this spliting is only needed for chains which don't yet attach
        # the dictionaries to the chain steps. It should be removed
        # later once that migration is done.
        listOfChainDictsLegs = splitChainInDict(self.name)
        
        for step in self.steps:
            if len(step.sequences) == 0:
                continue

            step_mult = [str(m) for m in step.multiplicity]
<<<<<<< HEAD
            menu_mult = [part['chainParts'][0]['multiplicity'] for part in listOfChainDictsLegs ]
            if step_mult != menu_mult:
                # need to agree on the procedure: if the jet code changes the chainparts accordingly, this will never happen
                log.warning("Got multiplicty %s from chain parts, but have %s legs. This is expected now for jets, so this tmp fix is added:", menu_mult, step_mult)
                chainDict = listOfChainDictsLegs[0]
                chainDict['chainName']= self.name # rename the chaindict to remove the leg name
                for seq in step.sequences:
                    seq.createHypoTools( chainDict ) #this creates the HypoTools                    
                continue

            # add one hypotool per sequence and chain part
            for seq, onePartChainDict in zip(step.sequences, listOfChainDictsLegs):
                seq.createHypoTools( onePartChainDict )#this creates the HypoTools
=======

            if len(step.chainDicts) > 0:
                # new way to configure hypo tools, works if the chain dictionaries have been attached to the steps
                log.info('%s in new hypo tool creation method', self.name)
                for seq, onePartChainDict in zip(step.sequences, step.chainDicts):
                    log.info('    onePartChainDict:')
                    log.info('    ' + str(onePartChainDict))
                    seq.createHypoTools( onePartChainDict )              

            else:
                # legacy way, to be removed once all signatures pass the chainDicts to the steps
                log.info('%s in old hypo tool creation method', self.name)
                menu_mult = [ part['chainParts'][0]['multiplicity'] for part in listOfChainDictsLegs ]
                #print 'step, step_mult, menu_mult: ' + step.name + ' ' + str(step_mult) + ' ' + str(menu_mult)
                if step_mult != menu_mult:
                    # Probably this shouldn't happen, but it currently does
                    log.warning("Got multiplicty %s from chain parts, but have %s legs. This is expected only for jet chains, but it has happened for %s, using the first chain dict", menu_mult, step_mult, self.name)
                    firstChainDict = listOfChainDictsLegs[0]
                    firstChainDict['chainName']= self.name # rename the chaindict to remove the leg name
                    for seq in step.sequences:
                        seq.createHypoTools( firstChainDict )

                else:
                    # add one hypotool per sequence and chain part
                    for seq, onePartChainDict in zip(step.sequences, listOfChainDictsLegs):
                        seq.createHypoTools( onePartChainDict )

           
            step.createComboHypoTools(self.name) 
>>>>>>> 6d871388


    def __repr__(self):
        return "--- Chain %s --- \n + Seeds: %s \n + Steps: \n %s \n"%(\
                    self.name, ' '.join(map(str, self.L1decisions)), '\n '.join(map(str, self.steps)))




class CFSequence(object):
    """Class to describe the flow of decisions through ChainStep + filter with their connections (input, output)
    A Filter can have more than one input/output if used in different chains, so this class stores and manages all of them (when doing the connect)
    """
    def __init__(self, ChainStep, FilterAlg):
        self.filter = FilterAlg
        self.step = ChainStep
        if self.step.isCombo:
            self.connectCombo()
        self.setDecisions()
        log.debug("CFSequence.__init: created %s ",self)

    def setDecisions(self):
        """ Set the output decision of this CFSequence as the hypo outputdecision; In case of combo, takes the Combo outputs"""
        self.decisions=[]
        if not len(self.step.sequences):
            self.decisions.extend(self.filter.readOutputList())
        else:
            if self.step.isCombo:
                self.decisions.extend(self.step.combo.getOutputList())
            else:
                for sequence in self.step.sequences:
                    sequence_outputs=sequence.getOutputList()
                    for output in sequence_outputs:
                        self.decisions.append(output)

        log.debug("CFSequence: set out decisions: %s", self.decisions)


    def connect(self, connections):
        """Connect filter to ChainStep (and all its sequences) through these connections (which are sets of filter outputs)
        if a ChainStep contains the same sequence multiple times (for multi-object chains),
        the filter is connected only once (to avoid multiple DH links)
        """
        log.debug("CFSequence: connect Filter %s with %d menuSequences of step %s, using %d connections", self.filter.Alg.name(), len(self.step.sequences), self.step.name, len(connections))
        if len(connections) == 0:
            log.error("ERROR, no filter outputs are set!")
            #raise("CFSequence: Invalid Filter Configuration")

        if len(self.step.sequences):
            # check whether the number of filter outputs are the same as the number of sequences in the step
            if len(connections) != len(self.step.sequences):
                log.error("Found %d connections and %d MenuSequences in Step %s", len(connections), len(self.step.sequences), self.step.name)
                #raise("CFSequence: Invalid Filter Configuration")
            nseq=0
            for seq in self.step.sequences:
                filter_out = connections[nseq]
                log.debug("CFSequence: Found input %s to sequence::%s from Filter::%s (from seed %s)", filter_out, seq.name, self.filter.Alg.name(), seq.seed)
                seq.connectToFilter( filter_out )
                nseq+=1
        else:
          log.debug("This CFSequence has no sequences: outputs are the Filter outputs")



    def connectCombo(self):
        """ connect Combo to Hypos"""
        for seq in self.step.sequences:
            if type(seq.getOutputList()) is list:
               combo_input=seq.getOutputList()[-1] # last one?
            else:
               combo_input=seq.getOutputList()[0]
            self.step.combo.addInput(combo_input)
            log.debug("CFSequence.connectCombo: adding input to  %s: %s",  self.step.combo.Alg.name(), combo_input)
            # inputs are the output decisions of the hypos of the sequences
            combo_output=CFNaming.comboHypoOutputName (self.step.combo.Alg.name(), combo_input)
            self.step.combo.addOutput(combo_output)
            log.debug("CFSequence.connectCombo: adding output to  %s: %s",  self.step.combo.Alg.name(), combo_output)



    def __repr__(self):
        return "--- CFSequence ---\n + Filter: %s \n + decisions: %s\n +  %s \n"%(\
                    self.filter.Alg.name(), self.decisions, self.step)



<<<<<<< HEAD
class StepComp(object):
    """ Class to build the ChainStep, for including empty sequences"""
=======
class StepComponent(object):
    """ Class to build hte ChainStep, for including empty sequences"""
>>>>>>> 6d871388
    def __init__(self, sequence, multiplicity,empty):
        self.sequence=sequence
        self.multiplicity=multiplicity
        self.empty=empty

class ChainStep(object):
    """Class to describe one step of a chain; if multiplicity is greater than 1, the step is combo/combined.  Set one multiplicity value per sequence"""
    def __init__(self, name,  Sequences=[], multiplicity=[1], chainDicts=[], comboToolConfs=[]):

        # sanity check on inputs
        if len(Sequences) != len(multiplicity):
            # empty steps have one entry in multiplicity
            if not (len(Sequences)==0 and len(multiplicity)==1):
                raise RuntimeError("Tried to configure a ChainStep %s with %i Sequences and %i multiplicities. These lists must have the same size" % (name, len(Sequences), len(multiplicity)) )

        self.name = name
        self.sequences=Sequences
        self.multiplicity = multiplicity
        self.comboToolConfs=comboToolConfs
        self.isCombo=sum(multiplicity)>1
        self.combo=None
        self.chainDicts = chainDicts
        if self.isCombo:
            self.makeCombo()


    def addCombHypoTools(self,  tools):
        self.comboToolConfs=tools
        self.combo.addComboHypoToolConfs(self.comboToolConfs)

    def makeCombo(self):
        if len(self.sequences)==0:
            return
        hashableMult = tuple(self.multiplicity)
        self.combo =  RecoFragmentsPool.retrieve(createComboAlg, None, name=CFNaming.comboHypoName(self.name), multiplicity=hashableMult)
        self.combo.addComboHypoToolConfs(self.comboToolConfs)

    def createComboHypoTools(self, chainName):
        if self.isCombo:
            from TriggerMenuMT.HLTMenuConfig.Menu.TriggerConfigHLT import TriggerConfigHLT
            chainDict = TriggerConfigHLT.getChainDictFromChainName(chainName)
            self.combo.createComboHypoTools(chainDict)
        
        


    def __repr__(self):
        return "--- ChainStep %s ---\n + isCombo = %d, multiplicity = %d \n + MenuSequences = %s  \n + ComboHypoTools = %s"%(self.name, self.isCombo,sum(self.multiplicity), ' '.join(map(str, [seq.name for seq in self.sequences]) ),  ' '.join(map(str, [tool for tool in self.comboToolConfs]) ))


def createComboAlg(dummyFlags, name, multiplicity):
    return ComboMaker(name, multiplicity)


# this is fragment for New JO


from AthenaConfiguration.ComponentAccumulator import ComponentAccumulator
class InEventReco( ComponentAccumulator ):
    """ Class to handle in-event reco """
    def __init__(self, name, inputMaker=None):
        super( InEventReco, self ).__init__()
        self.name = name
        from AthenaCommon.CFElements import parOR, seqAND
        self.mainSeq = seqAND( name )
        self.addSequence( self.mainSeq )

        # Details below to be checked
        self.inputMakerAlg = inputMaker

        # Avoid registering a duplicate
        self.addEventAlgo( self.inputMakerAlg, self.mainSeq.name() )
        self.recoSeq = parOR( "InputSeq_"+self.inputMakerAlg.name())
        self.addSequence( self.recoSeq, self.mainSeq.name() )
    pass

    def mergeReco( self, ca ):
        """ Merged CA movnig reconstruction algorithms into the right sequence """
        return self.merge( ca, sequenceName=self.recoSeq.getName() )

    def addRecoAlg( self, alg ):
        """Reconstruction alg to be run per event"""
        log.warning( "InViewReco.addRecoAlgo: consider using mergeReco that takes care of the CA accumulation and moving algorithms" )
        self.addEventAlgo( alg, self.recoSeq.name() )

    def addHypoAlg(self, alg):
        self.addEventAlgo( alg, self.mainSeq.name() )

    def sequence( self ):
        return self.mainSeq

    def inputMaker( self ):
        return self.inputMakerAlg



class InViewReco( ComponentAccumulator ):
    """ Class to handle in-view reco, sets up the View maker if not provided and exposes InputMaker so that more inputs to it can be added in the process of assembling the menu """
    def __init__(self, name, viewMaker=None):
        super( InViewReco, self ).__init__()
        self.name = name
        from AthenaCommon.CFElements import parOR, seqAND
        self.mainSeq = seqAND( name )
        self.addSequence( self.mainSeq )

        from ViewAlgs.ViewAlgsConf import EventViewCreatorAlgorithm, ViewCreatorInitialROITool
        if viewMaker:
            self.viewMakerAlg = viewMaker
        else:
            self.viewMakerAlg = EventViewCreatorAlgorithm("IM"+name,
                                                          ViewFallThrough = True,
                                                          RoIsLink        = 'initialRoI',
                                                          RoITool         = ViewCreatorInitialROITool(),
                                                          InViewRoIs      = name+'RoIs',
                                                          Views           = name+'Views',
                                                          ViewNodeName    = name+"InView")

        self.addEventAlgo( self.viewMakerAlg, self.mainSeq.name() )
        self.viewsSeq = parOR( self.viewMakerAlg.ViewNodeName )
        self.addSequence( self.viewsSeq, self.mainSeq.name() )

    def addInputFromFilter(self, filterAlg ):
        assert len(filterAlg.Output) == 1, "Can only oprate on filter algs with one configured output, use addInput to setup specific inputs"
        self.addInput( filterAlg.Output[0], "Reco_"+( filterAlg.Output[0].replace("Filtered_", "") ) )

    def addInput(self, inKey, outKey ):
        """Adds input (DecisionsContainer) from which the views should be created """
        self.viewMakerAlg.InputMakerInputDecisions += [ inKey ]
        self.viewMakerAlg.InputMakerOutputDecisions = outKey

    def mergeReco( self, ca ):
        """ Merged CA movnig reconstruction algorithms into the right sequence """
        return self.merge( ca, sequenceName=self.viewsSeq.getName() )

    def addRecoAlg( self, alg ):
        """Reconstruction alg to be run per view"""
        log.warning( "InViewReco.addRecoAlgo: consider using mergeReco that takes care of the CA accumulation and moving algorithms" )
        self.addEventAlgo( alg, self.viewsSeq.name() )

    def addHypoAlg(self, alg):
        self.addEventAlgo( alg, self.mainSeq.name() )

    def sequence( self ):
        return self.mainSeq

    def inputMaker( self ):
        return self.viewMakerAlg

#
class RecoFragmentsPool(object):
    """ Class to host all the reco fragments that need to be reused """
    fragments = {}
    @classmethod
    def retrieve( cls,  creator, flags, **kwargs ):
        """ create, or return created earlier reco fragment

        Reco fragment is uniquelly identified by the function and set og **kwargs.
        The flags are not part of unique identifier as creation of new reco fragments should not be caused by difference in the unrelated flags.
        TODO, if that code survives migration to New JO we need to handle the case when the creator is an inner function
        """
        requestHash = hash( ( creator, tuple(kwargs.keys()), tuple(kwargs.values()) ) )
        if requestHash not in cls.fragments:
            recoFragment = creator( flags, **kwargs )
            cls.fragments[requestHash] = recoFragment
            return recoFragment
        else:
            return cls.fragments[requestHash]


def getChainStepName(chainName, stepNumber):
    return '{}_step{}'.format(chainName, stepNumber)

def createStepView(stepName):
    stepReco = parOR(CFNaming.stepRecoName(stepName))
    stepView = seqAND(CFNaming.stepViewName(stepName), [stepReco])
    return stepReco, stepView<|MERGE_RESOLUTION|>--- conflicted
+++ resolved
@@ -130,13 +130,10 @@
         return "cyan3"
     if isFilterAlg(alg):
         return "chartreuse3"
-<<<<<<< HEAD
     if isEmptyAlg(alg):
         return "peachpuff3"
-=======
     if isComboHypoAlg(alg):
         return "darkorange"
->>>>>>> 6d871388
     return "cadetblue1"
 
 
@@ -314,18 +311,15 @@
 def isFilterAlg(alg):
     return isinstance(alg, RoRSeqFilter)
 
-<<<<<<< HEAD
 def isEmptyAlg(alg):
     if alg is None:
         return True
     else:
         return False
 
-
-=======
 def isComboHypoAlg(alg):
     return isinstance(alg, ComboHypo)
->>>>>>> 6d871388
+
 
 
 ##########################################################
@@ -740,22 +734,6 @@
                 continue
 
             step_mult = [str(m) for m in step.multiplicity]
-<<<<<<< HEAD
-            menu_mult = [part['chainParts'][0]['multiplicity'] for part in listOfChainDictsLegs ]
-            if step_mult != menu_mult:
-                # need to agree on the procedure: if the jet code changes the chainparts accordingly, this will never happen
-                log.warning("Got multiplicty %s from chain parts, but have %s legs. This is expected now for jets, so this tmp fix is added:", menu_mult, step_mult)
-                chainDict = listOfChainDictsLegs[0]
-                chainDict['chainName']= self.name # rename the chaindict to remove the leg name
-                for seq in step.sequences:
-                    seq.createHypoTools( chainDict ) #this creates the HypoTools                    
-                continue
-
-            # add one hypotool per sequence and chain part
-            for seq, onePartChainDict in zip(step.sequences, listOfChainDictsLegs):
-                seq.createHypoTools( onePartChainDict )#this creates the HypoTools
-=======
-
             if len(step.chainDicts) > 0:
                 # new way to configure hypo tools, works if the chain dictionaries have been attached to the steps
                 log.info('%s in new hypo tool creation method', self.name)
@@ -784,7 +762,6 @@
 
            
             step.createComboHypoTools(self.name) 
->>>>>>> 6d871388
 
 
     def __repr__(self):
@@ -871,13 +848,8 @@
 
 
 
-<<<<<<< HEAD
-class StepComp(object):
-    """ Class to build the ChainStep, for including empty sequences"""
-=======
 class StepComponent(object):
     """ Class to build hte ChainStep, for including empty sequences"""
->>>>>>> 6d871388
     def __init__(self, sequence, multiplicity,empty):
         self.sequence=sequence
         self.multiplicity=multiplicity
