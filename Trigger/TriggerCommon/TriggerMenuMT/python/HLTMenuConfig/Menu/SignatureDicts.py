--- conflicted
+++ resolved
@@ -174,15 +174,11 @@
     'momCuts'       : # Generic moment cut on single jets
       ['050momemfrac100','momhecfrac010','050momemfrac100SEPmomhecfrac010'],
     'prefilters'      : # Pre-hypo jet selectors (including cleaning)
-<<<<<<< HEAD
-    ['cleanLB', 'maskSEP300ceta210SEP300nphi10'], 
-=======
     ['cleanLB', 'maskSEP300ceta210SEP300nphi10',
      # ptrangeXrY (X, Y matches regex \d+)  triggers a prehypo selection of
      # jets by ordering by pt, and selecting those with indices in [X,Y]
      'ptrangeSEP0r1',  
      'ptrangeSEP2r3'], 
->>>>>>> 91d736d3
     'smc'           : # "Single mass condition" -- rename?
       ['30smcINF', '35smcINF', '40smcINF', '50smcINF', '60smcINF', 'nosmc'],
     # Setup for alternative data stream readout
