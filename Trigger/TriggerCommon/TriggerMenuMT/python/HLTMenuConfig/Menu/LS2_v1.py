--- conflicted
+++ resolved
@@ -966,16 +966,12 @@
         ChainProp(name='HLT_2mu4_bBmumux_BcmumuD0Xloose_L12MU3V', stream=["BphysDelayed"], groups=BphysicsGroup+SupportGroup),
         ChainProp(name='HLT_2mu4_bBmumux_BcmumuDstarloose_L12MU3V', stream=["BphysDelayed"], groups=BphysicsGroup+SupportGroup),
 
-<<<<<<< HEAD
-        ]
-=======
         #ATR-21566, di-muon TLA
         ChainProp(name='HLT_2mu4_b0dRAB12vtx20_L1BPH-0DR12-2MU3V', l1SeedThresholds=['MU3V'],stream=["BphysDelayed"], groups=BphysicsGroup+PrimaryL1MuGroup),
         ChainProp(name='HLT_2mu4_b0dRAB12vtx20_L1BPH-0DR12C-2MU3V', l1SeedThresholds=['MU3V'],stream=["BphysDelayed"], groups=BphysicsGroup+PrimaryL1MuGroup),
         ChainProp(name='HLT_2mu4_b0dRAB207invmAB22vtx20_L1BPH-7M22-0DR20-2MU3V', l1SeedThresholds=['MU3V'],stream=["BphysDelayed"], groups=BphysicsGroup+PrimaryL1MuGroup),
         ChainProp(name='HLT_2mu4_b0dRAB207invmAB22vtx20_L1BPH-7M22-0DR20C-2MU3V', l1SeedThresholds=['MU3V'],stream=["BphysDelayed"], groups=BphysicsGroup+PrimaryL1MuGroup),
     ]
->>>>>>> 603016ae
 
     chains['Combined'] += [
         
