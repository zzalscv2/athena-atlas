--- conflicted
+++ resolved
@@ -3,7 +3,6 @@
 #------------------------------------------------------------------------#
 #------------------------------------------------------------------------#
 from TriggerMenuMT.HLTMenuConfig.Menu.ChainDefInMenu import ChainProp
-#from TriggerMenuMT.HLTMenuConfig.Menu.MenuPrescaleConfig import addSliceChainsToPrescales
 
 
 def setupMenu():
@@ -86,33 +85,3 @@
     # Random Seeded EB chains which select at the HLT based on L1 TBP bits
     TriggerFlags.EnhancedBiasSlice.signatures = [ ]
 
-<<<<<<< HEAD
-
-=======
-    addSliceChainsToPrescales(TriggerFlags, Prescales.HLTPrescales_cosmics)
-    return Prescales
-
-    return Prescales
-
-class Prescales(object):
-    #   Item name             | Prescale
-    #----------------------------------------------------------
-    L1Prescales = {}
-
-    #   Signature name   | [ HLTprescale, HLTpass-through, rerun]
-    #   - Prescale values should be a positive integer (default=1)
-    #   - If the current pass_through value is non-zero,
-    #     the value given here will be used as pass_through rate
-    #     Assuming that pass through chains are configured so
-    #     in the slice files and won't change. Also prescale
-    #     and pass_through will not be used together.
-    #   - If only the first value is specified,
-    #     the default value of pass-through (=0) will be used
-    #----------------------------------------------------------
-    HLTPrescales = {
-        }
-
-    L1Prescales_cosmics  = {}
-    HLTPrescales_cosmics = {}
-    chain_list=[]
->>>>>>> 83904e48
