# Copyright (C) 2002-2019 CERN for the benefit of the ATLAS collaboration

###### Here some graphical methods to produce dot files from Decision Handling
 # to visualize: dot -T pdf Step1.dot > Step1.pdf
 
from AthenaCommon.AlgSequence import AthSequencer
from TriggerMenuMT.HLTMenuConfig.Menu.MenuComponents import isHypoBase, isInputMakerBase, isFilterAlg
import itertools


def create_dot():
    from TriggerJobOpts.TriggerFlags import TriggerFlags
    from AthenaConfiguration.AllConfigFlags import ConfigFlags
    return TriggerFlags.generateMenuDiagnostics() or ConfigFlags.Trigger.generateMenuDiagnostics


DrawHypoTools=True

def drawHypoTools(file, all_hypos):
    all_hypos=list(set(all_hypos))
    for hp in all_hypos:
        for hypotool in hp.tools:
            file.write("    %s[fillcolor=yellow,style=filled,shape= Mdiamond]\n"%(hypotool))
            file.write("    %s -> %s [style=dashed, color=grey]\n"%(hp.Alg.name(), hypotool))


def algColor(alg):
    """ Set given color to Alg type"""
    if isHypoBase(alg):      
        return "darkorchid1"
    if isInputMakerBase(alg): 
        return "cyan3"
    if isFilterAlg(alg):      
        return "chartreuse3"
    return "cadetblue1"

def stepCF_ControlFlow_to_dot(stepCF):
    def _dump (seq, indent):
        o = list()
        for c in seq.getChildren():            
            if isinstance(c, AthSequencer):
                o.append( ("%s[color=%s, shape=circle, width=.5, fixedsize=true ,style=filled]\n"%(c.name(),_seqColor(c)), indent) )
            else:
                o.append( ("%s[fillcolor=%s,style=filled]\n"%(c.name(),algColor(c)), indent) )
            o.append( ("%s -> %s\n"%(seq.name(), c.name()), indent))
            o.extend( _dump (c, indent+1) )
        return o

    def _parOR (seq):
        try:
            if seq.ModeOR is True:
                if seq.Sequential is False:
                    if seq.StopOverride is True:
                        return True
        except AttributeError:
            return False # Offline sequence may not have these set
        return False

    def _seqAND(seq):
        try:
            if seq.ModeOR is False:
                if seq.Sequential is True:
                    if seq.StopOverride is False:
                        return True
        except AttributeError:
            return False # Offline sequence may not have these set
        return False

    def _seqColor(seq):
        if _parOR(seq): 
            return "red"
        if _seqAND(seq): 
            return "dodgerblue3"

        return "black"

   

    with open('%s.CF.dot'%stepCF.name(), mode="wt") as file:
    #strict
        file.write( 'digraph step  {  \n'\
                    +' concentrate=true;\n'\
                    +' rankdir="LR";\n'
                    +'  node [ shape=polygon, fontname=Helvetica ]\n'\
                    +'  edge [ fontname=Helvetica ]\n'
                    +'  %s   [shape=Mdiamond]\n'%stepCF.name())

        indent=0
    #    out = [("%s[color=%s shape=circle]\n"%(stepCF.name(),_seqColor(stepCF)), indent)]
        out = [("",indent)]
        out.extend( _dump( stepCF, indent=indent+1 ) )
        for n,i in out:
            line= "  "*i+ n
            file.write(line)

        file.write( '}\n')



def all_DataFlow_to_dot(name, step_list):
    with open('%s.dot'%(name), mode="wt") as file:
        file.write( 'digraph step  {  \n'\
                        +' concentrate=true;\n'\
                        +' rankdir="LR";\n'
                        +'  node [ shape=polygon, fontname=Helvetica ]\n'\
                        +'  edge [ fontname=Helvetica ]\n'
                        +'  %s   [shape=Mdiamond]\n'%name)

        nstep=1
        last_step_hypoNodes=[]
        all_hypos=[]
        for cfseq_list in step_list:
            # loop over steps
            step_connections = []
            step_connections.extend(last_step_hypoNodes)
            # reset the last step
            last_step_hypoNodes =[]
            for cfseq in cfseq_list:
                file.write("  %s[fillcolor=%s style=filled]\n"%(cfseq.filter.Alg.name(),algColor(cfseq.filter.Alg)))
                step_connections.append(cfseq.filter)                      
                file.write(  '\n  subgraph cluster_%s {\n'%(cfseq.step.name)\
                            +'     concentrate=true;\n'
                            +'     node [color=white style=filled]\n'\
                            +'     style=filled\n'\
                            +'     color=lightgrey\n'\
                            +'     fontname=Helvetica\n'\
                            +'     label = %s\n'%(cfseq.step.name))

                cfseq_algs = []
                cfseq_algs.append(cfseq.filter)

                alreadydrawn = set()

                if len(cfseq.step.sequences)==0:
                    last_step_hypoNodes.append(cfseq.filter)

                for menuseq in cfseq.step.sequences:
<<<<<<< HEAD
                    cfseq_algs, all_hypos, last_step_hypoNodes = menuseq.buildCFDot(cfseq_algs,
                                                                                    all_hypos,
                                                                                    cfseq.step.isCombo,
                                                                                    last_step_hypoNodes,
                                                                                    file)

                                                                                     
                #combo
=======
                    cfseq_algs.append(menuseq.maker)
                    cfseq_algs.append(menuseq.sequence )
                    if menuseq not in alreadydrawn:
                        alreadydrawn.add(menuseq)
                        file.write("    %s[fillcolor=%s]\n"%(menuseq.maker.Alg.name(), algColor(menuseq.maker.Alg)))
                        file.write("    %s[fillcolor=%s]\n"%(menuseq.sequence.Alg.name(), algColor(menuseq.sequence.Alg)))
                    if type(menuseq.hypo) is list:
                       for hp in menuseq.hypo:
                          cfseq_algs.append(hp)
                          file.write("    %s[color=%s]\n"%(hp.Alg.name(), algColor(hp.Alg)))
                          all_hypos.append(hp)
                    else:
                       cfseq_algs.append(menuseq.hypo)
                       file.write("    %s[color=%s]\n"%(menuseq.hypo.Alg.name(), algColor(menuseq.hypo.Alg)))
                       all_hypos.append(menuseq.hypo)
                       if not cfseq.step.isCombo:
                        if type(menuseq.hypo) is list:
                           last_step_hypoNodes.append(menuseq.hypo[-1])
                        else:
                           last_step_hypoNodes.append(menuseq.hypo)

                    #combo
>>>>>>> dc797062
                if cfseq.step.isCombo:
                    if cfseq.step.combo is not None:
                        file.write("    %s[color=%s]\n"%(cfseq.step.combo.Alg.name(), algColor(cfseq.step.combo.Alg)))
                        cfseq_algs.append(cfseq.step.combo)
                        last_step_hypoNodes.append(cfseq.step.combo)
                file.write('  }\n')              
                file.write(findConnections(cfseq_algs))
                file.write('\n')
               
            file.write(findConnections(step_connections))
            nstep+=1

        file.write( '}')
        file.close()
    

def stepCF_DataFlow_to_dot(name, cfseq_list):
    with open( '%s.DF.dot'%name, mode="wt" ) as file:
    #strict
        file.write( 'digraph step  {  \n'\
                    +' concentrate=true; \n'\
                    +' rankdir="LR";\n'
                    +'  node [ shape=polygon, fontname=Helvetica ]\n'\
                    +'  edge [ fontname=Helvetica ]\n'
                    +'  %s   [shape=Mdiamond]\n'%name)


        all_hypos = []
        for cfseq in cfseq_list:
            file.write("  %s[fillcolor=%s style=filled]\n"%(cfseq.filter.Alg.name(),algColor(cfseq.filter.Alg)))
            for inp in cfseq.filter.getInputList():
                file.write(addConnection(name, cfseq.filter.Alg.name(), inp))

            file.write(  '\n  subgraph cluster_%s {\n'%(cfseq.step.name)\
                        +'     concentrate=true;\n'
                        +'     node [color=white style=filled]\n'\
                        +'     style=filled\n'\
                        +'     color=lightgrey\n'\
                        +'     fontname=Helvetica\n'\
                        +'     label = %s\n'%(cfseq.step.name))

            cfseq_algs = []
            cfseq_algs.append(cfseq.filter)

            alreadydrawn = set()
                    
            for menuseq in cfseq.step.sequences:
<<<<<<< HEAD
                    cfseq_algs, all_hypos, _ = menuseq.buildCFDot(cfseq_algs,
                                                                  all_hypos,
                                                                  True,
                                                                  None,
                                                                  file)
            #combo
=======
                cfseq_algs.append(menuseq.maker)
                cfseq_algs.append(menuseq.sequence )
                if menuseq not in alreadydrawn:
                    alreadydrawn.add(menuseq)
                    file.write("    %s[fillcolor=%s]\n"%(menuseq.maker.Alg.name(), algColor(menuseq.maker.Alg)))
                    file.write("    %s[fillcolor=%s]\n"%(menuseq.sequence.Alg.name(), algColor(menuseq.sequence.Alg)))
                if type(menuseq.hypo) is list:
                   for hp in menuseq.hypo:
                      cfseq_algs.append(hp)
                      file.write("    %s[color=%s]\n"%(hp.Alg.name(), algColor(hp.Alg)))
                      all_hypos.append(hp)
                else:
                   cfseq_algs.append(menuseq.hypo)
                   file.write("    %s[color=%s]\n"%(menuseq.hypo.Alg.name(), algColor(menuseq.hypo.Alg)))
                   all_hypos.append(menuseq.hypo)

                #combo
>>>>>>> dc797062
            if cfseq.step.isCombo:
                if cfseq.step.combo is not None:
                    file.write("    %s[color=%s]\n"%(cfseq.step.combo.Alg.name(), algColor(cfseq.step.combo.Alg)))
                    cfseq_algs.append(cfseq.step.combo)
            file.write('  }\n')              

            file.write(findConnections(cfseq_algs))
            file.write('\n')

        if DrawHypoTools:
            drawHypoTools(file, all_hypos)
            
        file.write( '}')
        file.close()


def findConnections(alg_list):
    lineconnect=''

    alg_set = set(alg_list) # make them unique
    for nodeA, nodeB in itertools.permutations(alg_set, 2):
        ins=nodeB.getInputList()
        outs=nodeA.getOutputList()
        dataIntersection = list(set(outs) & set(ins))
        if len(dataIntersection) > 0:
            for line in dataIntersection:
                lineconnect+=addConnection(nodeA.Alg.name(),nodeB.Alg.name(), line)
#                print "Data connections between %s and %s: %s"%(nodeA.Alg.name(), nodeB.Alg.name(), line)

    return lineconnect


def findConnections_within_sequence(alg_list):
    lineconnect=''
    import itertools
    for nodeA, nodeB in itertools.combinations(alg_list, 2):
        lineconnect+=findDHconnections(nodeA, nodeB)                                    
    return lineconnect

def findDHconnections(nodeA, nodeB):
    lineconnect=''
    # search connections vis DH
    outs= getValuesProperties(nodeA)
    ins = getValuesProperties(nodeB)
    dataIntersection = list(set(outs) & set(ins))
    if len(dataIntersection) > 0:
        for line in dataIntersection:
            lineconnect+=addConnection(nodeA.Alg.name(),nodeB.Alg.name(), line)
            #print 'Data DH connections between %s and %s: %s'%(nodeA.Alg.name(), nodeB.Alg.name(), line)
    return lineconnect
    


def getValuesProperties(node):
    Excluded = ["StoreGateSvc/DetectorStore", "StoreGateSvc"]
    values = []
    algs = []
    if isinstance(node.Alg, AthSequencer):
         seq=node.Alg
         algs = seq.getChildren()
         algs.pop(0) # remove InputMaker
    else:
        algs.append(node.Alg)

    
    for alg in algs:        
        for k, cval in alg.getValuedProperties().items():
            if type(cval) is list:  
                for val in cval:
                    if val == '': # CAT type(val) is None ??
                        if val not in Excluded:
                            values.append(val)            
            elif cval == '': # CAT type(val) is None ??
                if cval not in Excluded:
                    values.append(cval)
            else:
                continue
    return set(values)
        

def addConnection(nodeA, nodeB, label=''):
    line = "    %s -> %s \n"%(nodeA,nodeB)
    #line = "    %s -> %s [label=%s]\n"%(nodeA,nodeB,label)
    # print line
    return line
<|MERGE_RESOLUTION|>--- conflicted
+++ resolved
@@ -135,7 +135,6 @@
                     last_step_hypoNodes.append(cfseq.filter)
 
                 for menuseq in cfseq.step.sequences:
-<<<<<<< HEAD
                     cfseq_algs, all_hypos, last_step_hypoNodes = menuseq.buildCFDot(cfseq_algs,
                                                                                     all_hypos,
                                                                                     cfseq.step.isCombo,
@@ -144,30 +143,6 @@
 
                                                                                      
                 #combo
-=======
-                    cfseq_algs.append(menuseq.maker)
-                    cfseq_algs.append(menuseq.sequence )
-                    if menuseq not in alreadydrawn:
-                        alreadydrawn.add(menuseq)
-                        file.write("    %s[fillcolor=%s]\n"%(menuseq.maker.Alg.name(), algColor(menuseq.maker.Alg)))
-                        file.write("    %s[fillcolor=%s]\n"%(menuseq.sequence.Alg.name(), algColor(menuseq.sequence.Alg)))
-                    if type(menuseq.hypo) is list:
-                       for hp in menuseq.hypo:
-                          cfseq_algs.append(hp)
-                          file.write("    %s[color=%s]\n"%(hp.Alg.name(), algColor(hp.Alg)))
-                          all_hypos.append(hp)
-                    else:
-                       cfseq_algs.append(menuseq.hypo)
-                       file.write("    %s[color=%s]\n"%(menuseq.hypo.Alg.name(), algColor(menuseq.hypo.Alg)))
-                       all_hypos.append(menuseq.hypo)
-                       if not cfseq.step.isCombo:
-                        if type(menuseq.hypo) is list:
-                           last_step_hypoNodes.append(menuseq.hypo[-1])
-                        else:
-                           last_step_hypoNodes.append(menuseq.hypo)
-
-                    #combo
->>>>>>> dc797062
                 if cfseq.step.isCombo:
                     if cfseq.step.combo is not None:
                         file.write("    %s[color=%s]\n"%(cfseq.step.combo.Alg.name(), algColor(cfseq.step.combo.Alg)))
@@ -215,32 +190,12 @@
             alreadydrawn = set()
                     
             for menuseq in cfseq.step.sequences:
-<<<<<<< HEAD
                     cfseq_algs, all_hypos, _ = menuseq.buildCFDot(cfseq_algs,
                                                                   all_hypos,
                                                                   True,
                                                                   None,
                                                                   file)
             #combo
-=======
-                cfseq_algs.append(menuseq.maker)
-                cfseq_algs.append(menuseq.sequence )
-                if menuseq not in alreadydrawn:
-                    alreadydrawn.add(menuseq)
-                    file.write("    %s[fillcolor=%s]\n"%(menuseq.maker.Alg.name(), algColor(menuseq.maker.Alg)))
-                    file.write("    %s[fillcolor=%s]\n"%(menuseq.sequence.Alg.name(), algColor(menuseq.sequence.Alg)))
-                if type(menuseq.hypo) is list:
-                   for hp in menuseq.hypo:
-                      cfseq_algs.append(hp)
-                      file.write("    %s[color=%s]\n"%(hp.Alg.name(), algColor(hp.Alg)))
-                      all_hypos.append(hp)
-                else:
-                   cfseq_algs.append(menuseq.hypo)
-                   file.write("    %s[color=%s]\n"%(menuseq.hypo.Alg.name(), algColor(menuseq.hypo.Alg)))
-                   all_hypos.append(menuseq.hypo)
-
-                #combo
->>>>>>> dc797062
             if cfseq.step.isCombo:
                 if cfseq.step.combo is not None:
                     file.write("    %s[color=%s]\n"%(cfseq.step.combo.Alg.name(), algColor(cfseq.step.combo.Alg)))
