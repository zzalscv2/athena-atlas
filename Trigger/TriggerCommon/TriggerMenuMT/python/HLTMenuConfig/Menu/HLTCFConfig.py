--- conflicted
+++ resolved
@@ -172,25 +172,17 @@
     # A) First we check if any chain accepted the event
     hltFinalizeSeq += conf2toConfigurable( summaryAlg )
     appendCAtoAthena( summaryAcc )
-<<<<<<< HEAD
-    decObj = collectDecisionObjects( hypos, filters, l1decoder, summaryAlg )
-=======
 
     # B) Then (if true), we run the accepted event algorithms.
     hltFinalizeSeq += hltAcceptedEventAlgsSeq
 
     # More collections required to configure the algs below
-    decObj = collectDecisionObjects( hypos, filters, l1decoder[0], summaryAlg )
->>>>>>> d9577613
+    decObj = collectDecisionObjects( hypos, filters, l1decoder, summaryAlg )
     decObjHypoOut = collectHypoDecisionObjects(hypos, inputs=False, outputs=True)
 
     Configurable.configurableRun3Behavior=1
-<<<<<<< HEAD
     monAcc, monAlg = triggerMonitoringCfg( ConfigFlags, hypos, filters, l1decoder )
     edmAlg = triggerMergeViewsAndAddMissingEDMCfg(['AOD', 'ESD'], hypos, viewMakers, decObj, decObjHypoOut)
-=======
-    monAcc, monAlg = triggerMonitoringCfg( ConfigFlags, hypos, filters, l1decoder[0] )
->>>>>>> d9577613
     Configurable.configurableRun3Behavior=0
     hltEndSeq += conf2toConfigurable( monAlg )
     appendCAtoAthena( monAcc )
