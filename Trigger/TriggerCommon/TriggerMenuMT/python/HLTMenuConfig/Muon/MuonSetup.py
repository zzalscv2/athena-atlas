--- conflicted
+++ resolved
@@ -425,53 +425,9 @@
     if not hasattr(condSequence,"MdtCondDbAlg"):
         condSequence += MdtCondDbAlg("MdtCondDbAlg")
 
-<<<<<<< HEAD
-  theSegmentFinder = CfgGetter.getPublicToolClone("MuonSegmentFinder","MooSegmentFinder")
-  CfgGetter.getPublicTool("MuonLayerHoughTool").DoTruth=False
-  theSegmentFinderAlg=CfgMgr.MooSegmentFinderAlg( "MuonSegmentMaker_"+name,
-                                                  SegmentFinder=theSegmentFinder,
-                                                  MuonSegmentOutputLocation = "MooreSegments",
-                                                  UseCSC = muonRecFlags.doCSCs(),
-                                                  UseMDT = muonRecFlags.doMDTs(),
-                                                  UseRPC = muonRecFlags.doRPCs(),
-                                                  UseTGC = muonRecFlags.doTGCs(),
-                                                  doClusterTruth=False,
-                                                  UseTGCPriorBC = False,
-                                                  UseTGCNextBC  = False,
-                                                  doTGCClust = muonRecFlags.doTGCClusterSegmentFinding(),
-                                                  doRPCClust = muonRecFlags.doRPCClusterSegmentFinding())
-
-
-
-  #theNCBSegmentFinderAlg=CfgMgr.MooSegmentFinderAlg( "MuonSegmentMaker_NCB_"+name,
-  #                                                   SegmentFinder = getPublicToolClone("MooSegmentFinder_NCB","MuonSegmentFinder",
-  #                                                                                      DoSummary=False,
-  #                                                                                      Csc2dSegmentMaker = getPublicToolClone("Csc2dSegmentMaker_NCB","Csc2dSegmentMaker",
-  #                                                                                                                             segmentTool = getPublicToolClone("CscSegmentUtilTool_NCB",
-  #                                                                                                                                                              "CscSegmentUtilTool",
-  #                                                                                                                                                              TightenChi2 = False,
-  #                                                                                                                                                              IPconstraint=False)),
-  #                                                                                      Csc4dSegmentMaker = getPublicToolClone("Csc4dSegmentMaker_NCB","Csc4dSegmentMaker",
-  #                                                                                                                             segmentTool = getPublicTool("CscSegmentUtilTool_NCB")),
-  #                                                                                      DoMdtSegments=False,DoSegmentCombinations=False,DoSegmentCombinationCleaning=False),
-  #                                                   MuonPatternCombinationLocation = "NCB_MuonHoughPatternCombinations",
-  #                                                   MuonSegmentOutputLocation = "NCB_MuonSegments",
-  #                                                   UseCSC = muonRecFlags.doCSCs(),
-  #                                                   UseMDT = False,
-  #                                                   UseRPC = False,
-  #                                                   UseTGC = False,
-  #                                                   UseTGCPriorBC = False,
-  #                                                   UseTGCNextBC  = False,
-  #                                                   doTGCClust = False,
-  #                                                   doRPCClust = False)
-
-  TrackBuilder = CfgMgr.MuPatTrackBuilder("MuPatTrackBuilder_"+name )
-=======
   theSegmentFinderAlg = MooSegmentFinderAlg("TrigMuonSegmentMaker_"+name)
 
-
-  TrackBuilder = CfgMgr.MuPatTrackBuilder("MuPatTrackBuilder" ,MuonSegmentCollection="MuonSegments")
->>>>>>> bb741d82
+  TrackBuilder = CfgMgr.MuPatTrackBuilder("MuPatTrackBuilder_"+name ,MuonSegmentCollection="MuonSegments")
   TrackBuilder.TrackSteering=CfgGetter.getPublicToolClone("TrigMuonTrackSteering", "MuonTrackSteering")
 
   # Monitoring tool for MuonTrackMakerAlgs in SA
