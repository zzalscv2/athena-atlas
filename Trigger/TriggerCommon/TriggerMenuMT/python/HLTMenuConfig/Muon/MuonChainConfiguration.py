--- conflicted
+++ resolved
@@ -69,12 +69,6 @@
 def muEFLateSequenceCfg(flags,is_probe_leg=False):
     return efLateMuSequence()
 
-<<<<<<< HEAD
-=======
-def TLAMuonMenuSequenceCfg(flags, is_probe_leg=False):
-    muonsIn = "HLT_Muons_RoI"
-    return TLAMuonMenuSequence(flags, muonsIn, is_probe_leg=is_probe_leg)
->>>>>>> efa06f37
 
 ############################################# 
 ###  Class/function to configure muon chains 
@@ -102,15 +96,6 @@
             if step:
                 chainstep = getattr(self, step)(is_probe_leg=is_probe_leg)
                 chainSteps+=[chainstep]
-<<<<<<< HEAD
-=======
-
-        if self.dict["eventBuildType"] == "PhysicsTLA" :
-            log.debug('Adding muon trigger step getTLAMu')
-            step='getTLAMu'
-            TLAStep = getattr(self, step)(is_probe_leg=is_probe_leg) 
-            chainSteps+= [TLAStep]
->>>>>>> efa06f37
     
         myChain = self.buildChain(chainSteps)
         return myChain
@@ -255,12 +240,3 @@
     def getLateMu(self,is_probe_leg=False): # No T&P support, add if needed
         return self.getStep(2,'muEFLate',[muEFLateSequenceCfg])
 
-<<<<<<< HEAD
-=======
-
-#--------------------
-    def getTLAMu(self,is_probe_leg=False): # No T&P support, add if needed
-        return self.getStep(5,'muonTLA',[TLAMuonMenuSequenceCfg], is_probe_leg=is_probe_leg)
-
-   
->>>>>>> efa06f37
