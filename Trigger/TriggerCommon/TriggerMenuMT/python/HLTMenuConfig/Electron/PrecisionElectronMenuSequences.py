--- conflicted
+++ resolved
@@ -40,29 +40,14 @@
     return (electronPrecisionAthSequence, precisionElectronViewsMaker, sequenceOut, sequenceOut_dummy)
 
 
-<<<<<<< HEAD
 def precisionElectronMenuSequence(is_probe_leg=False, ion=False,  variant=''):
-=======
-def precisionElectronMenuSequence(is_probe_leg=False, ion=False, do_idperf=False , variant=''):
->>>>>>> 32ca00c0
     # retrieve the reco seuqence+EVC
     (electronPrecisionAthSequence, precisionElectronViewsMaker, sequenceOut, sequenceOut_dummy) = RecoFragmentsPool.retrieve(precisionElectronSequence, ConfigFlags, ion=ion, variant=variant)
 
     # make the Hypo
     from TrigEgammaHypo.TrigEgammaPrecisionElectronHypoTool import createTrigEgammaPrecisionElectronHypoAlg
-
-<<<<<<< HEAD
     with ConfigurableRun3Behavior():
        hypo_tuple = createTrigEgammaPrecisionElectronHypoAlg("TrigEgamma" + tag(ion) + "HypoAlg_noGSF"+ variant, sequenceOut)
-=======
-    if do_idperf:
-        with ConfigurableRun3Behavior():
-           hypo_tuple = createTrigEgammaPrecisionElectronHypoAlg("TrigEgamma" + tag(ion) + "HypoAlg_noGSF_idperf" + variant, sequenceOut_dummy, do_idperf)
-    else:
-        with ConfigurableRun3Behavior():
-           hypo_tuple = createTrigEgammaPrecisionElectronHypoAlg("TrigEgamma" + tag(ion) + "HypoAlg_noGSF" + variant, sequenceOut, do_idperf)
-
->>>>>>> 32ca00c0
     thePrecisionElectronHypo = conf2toConfigurable(hypo_tuple[0])
     hypo_acc = hypo_tuple[1]
     appendCAtoAthena( hypo_acc )
@@ -75,11 +60,5 @@
                           HypoToolGen = TrigEgammaPrecisionElectronHypoToolFromDict,
                           IsProbe     = is_probe_leg)
 
-
-<<<<<<< HEAD
 def precisionElectronMenuSequence_LRT(is_probe_leg=False ):
-    return precisionElectronMenuSequence(is_probe_leg=is_probe_leg, ion=False, variant='_LRT')
-=======
-def precisionElectronMenuSequence_LRT(is_probe_leg=False, do_idperf=False ):
-    return precisionElectronMenuSequence(is_probe_leg=is_probe_leg, ion=False, do_idperf=do_idperf , variant='_LRT')
->>>>>>> 32ca00c0
+    return precisionElectronMenuSequence(is_probe_leg=is_probe_leg, ion=False, variant='_LRT')