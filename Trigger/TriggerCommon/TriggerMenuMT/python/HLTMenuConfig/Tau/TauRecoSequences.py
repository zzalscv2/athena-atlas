--- conflicted
+++ resolved
@@ -171,11 +171,6 @@
          viewAlg.roiCollectionName = RoIs
        if "TrackRoiUpdater" in viewAlg.name():
          viewAlg.RoIInputKey = RoIs
-<<<<<<< HEAD
-       #if "InDetTrigTrackParticleCreatorAlg" in viewAlg.name():
-       #  TrackCollection = viewAlg.TrackParticlesName
-=======
->>>>>>> 168be8e0
        if "TrigFastTrackFinder" in  viewAlg.name():
          TrackCollection = viewAlg.TracksName
 
@@ -208,11 +203,6 @@
 
     sequenceOut = tauPrecisionMVAAlg.TrigTauRecOutputKey
 
-<<<<<<< HEAD
-    print "Here_too: ", sequenceOut
-
-=======
->>>>>>> 168be8e0
     return tauIsoTrackSequence, sequenceOut
 
 def tauFTFCoreSequence(ConfigFlags):
@@ -227,11 +217,6 @@
     ftfCoreViewsMaker.RequireParentView = True
     ftfCoreViewsMaker.ViewNodeName      = RecoSequenceName
 
-<<<<<<< HEAD
-=======
-    #tauFTFCoreRecoSequence, sequenceOutCore = tauFTFCoreSequence( ftfCoreViewsMaker.InViewRoIs, "RoIs")
-
->>>>>>> 168be8e0
     (tauFTFCoreInViewSequence, sequenceOut) = tauCoreTrackSequence( ftfCoreViewsMaker.InViewRoIs, RecoSequenceName)
 
     tauFastTrackCoreSequence = seqAND("tauFastTrackCoreSequence", [ftfCoreViewsMaker, tauFTFCoreInViewSequence ])
@@ -249,11 +234,6 @@
     ftfIsoViewsMaker.RequireParentView = True
     ftfIsoViewsMaker.ViewNodeName      = RecoSequenceName
 
-<<<<<<< HEAD
-=======
-    #tauFTFIsoRecoSequence, sequenceOutIso = tauFTFIsoSequence( ftfIsoViewsMaker.InViewRoIs, "RoIs")                          
-
->>>>>>> 168be8e0
     (tauFTFIsoInViewSequence, sequenceOut) = tauIsoTrackSequence( ftfIsoViewsMaker.InViewRoIs, RecoSequenceName)
 
     tauFastTrackIsoSequence = seqAND("tauFastTrackIsoSequence", [ftfIsoViewsMaker, tauFTFIsoInViewSequence ])
