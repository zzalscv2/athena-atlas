--- conflicted
+++ resolved
@@ -254,7 +254,6 @@
 
 #    ('xAOD::TrackParticleContainer#HLT_IDTrack_MuonFS_FTF',                 'BS ESD AODFULL', 'Muon', 'inViews:MUCBFSViews'),
 #    ('xAOD::TrackParticleAuxContainer#HLT_IDTrack_MuonFS_FTFAux.',          'BS ESD AODFULL', 'Muon'),
-<<<<<<< HEAD
 
 #    ('xAOD::TrackParticleContainer#HLT_IDTrack_MuonFS_IDTrig',              'BS ESD AODFULL', 'Muon', 'inViews:MUCBFSViews'),
 #    ('xAOD::TrackParticleAuxContainer#HLT_IDTrack_MuonFS_IDTrigAux.',       'BS ESD AODFULL', 'Muon'),
@@ -262,15 +261,6 @@
 #    ('xAOD::TrackParticleContainer#HLT_IDTrack_MuonLate_FTF',                 'BS ESD AODFULL', 'Muon', 'inViews:MUEFLATEViewRoIs'),
 #    ('xAOD::TrackParticleAuxContainer#HLT_IDTrack_MuonLate_FTFAux.',          'BS ESD AODFULL', 'Muon'),
 
-=======
-
-#    ('xAOD::TrackParticleContainer#HLT_IDTrack_MuonFS_IDTrig',              'BS ESD AODFULL', 'Muon', 'inViews:MUCBFSViews'),
-#    ('xAOD::TrackParticleAuxContainer#HLT_IDTrack_MuonFS_IDTrigAux.',       'BS ESD AODFULL', 'Muon'),
-
-#    ('xAOD::TrackParticleContainer#HLT_IDTrack_MuonLate_FTF',                 'BS ESD AODFULL', 'Muon', 'inViews:MUEFLATEViewRoIs'),
-#    ('xAOD::TrackParticleAuxContainer#HLT_IDTrack_MuonLate_FTFAux.',          'BS ESD AODFULL', 'Muon'),
-
->>>>>>> 91d736d3
 #    ('xAOD::TrackParticleContainer#HLT_IDTrack_MuonLate_IDTrig',              'BS ESD AODFULL', 'Muon', 'inViews:MUEFLATEViewRoIs'),
 #    ('xAOD::TrackParticleAuxContainer#HLT_IDTrack_MuonLate_IDTrigAux.',       'BS ESD AODFULL', 'Muon'),
 
