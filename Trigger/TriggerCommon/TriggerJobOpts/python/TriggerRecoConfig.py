# Copyright (C) 2002-2021 CERN for the benefit of the ATLAS collaboration

from AthenaConfiguration.ComponentAccumulator import ComponentAccumulator
from AthenaConfiguration.ComponentFactory import CompFactory
from TrigT1ResultByteStream.TrigT1ResultByteStreamConfig import L1TriggerByteStreamDecoderCfg
from TrigConfigSvc.TrigConfigSvcCfg import L1ConfigSvcCfg, HLTConfigSvcCfg, L1PrescaleCondAlgCfg, HLTPrescaleCondAlgCfg
from TriggerJobOpts.TriggerConfig import triggerPOOLOutputCfg
from TriggerJobOpts.TriggerByteStreamConfig import ByteStreamReadCfg

from AthenaCommon.Logging import logging
log = logging.getLogger('TriggerRecoConfig')



def TriggerRecoCfg(flags):
    """ Configures trigger data decoding
    Run 3 data:
    HLTResultMTByteStreamDecoderAlg -> TriggerEDMDeserialiserAlg

    Run 2 data:
    TrigBSExtraction -> TrigDecisionMaker -> DecisionConv to xAOD -> NavigationConv to xAOD

    Run 1 data:
    as for Run 2 + Run 1 EDM to xAOD conversion
    """
    acc = ComponentAccumulator()
    acc.merge( ByteStreamReadCfg(flags) )


    acc.merge( L1TriggerByteStreamDecoderCfg(flags) )
    acc.merge( L1ConfigSvcCfg(flags) )
    acc.merge( HLTConfigSvcCfg(flags) )
    acc.merge( L1PrescaleCondAlgCfg(flags) )
    acc.merge( HLTPrescaleCondAlgCfg(flags) )

    if flags.Trigger.EDMVersion == 3:
        acc.merge(Run3TriggerBSUnpackingCfg(flags))
        acc.merge(triggerPOOLOutputCfg(flags))
        tdm = CompFactory.TrigDec.TrigDecisionMakerMT()
        acc.addEventAlgo( tdm )

    elif flags.Trigger.EDMVersion == 2 or flags.Trigger.EDMVersion == 1:

        acc.merge( Run1Run2BSExtractionCfg(flags) )
<<<<<<< HEAD
        if flags.Trigger.EDMVersion == 1: 
            acc.merge(Run1xADOCOnversion(flags))

        # from AnalysisTriggerAlgs.AnalysisTriggerAlgsCAConfig import RoIBResultToxAODCfg
        # xRoIBResultAcc, _ = RoIBResultToxAODCfg(flags) #TODO missing muon cabling etc. i.e. not self contained config, can not test locally
        # acc.merge( xRoIBResultAcc )
        # acc.merge (Run1Run2DecisionMakerCfg(flags) ) #TODO needs properly setup TDT
=======
        from AnalysisTriggerAlgs.AnalysisTriggerAlgsCAConfig import RoIBResultToxAODCfg
        xRoIBResultAcc, _ = RoIBResultToxAODCfg(flags)
        acc.merge( xRoIBResultAcc )
        acc.merge (Run1Run2DecisionMakerCfg(flags) )
        menuwriter = CompFactory.TrigConf.xAODMenuWriterMT()
        menuwriter.KeyWriterTool = CompFactory.TrigConf.KeyWriterTool("KeyWriterToolOffline")
        acc.addEventAlgo( menuwriter )
>>>>>>> db622eae

    else:
        raise RuntimeError("Invalid EDMVersion=%s " % flags.Trigger.EDMVersion)
    if flags.Trigger.EDMVersion == 1:
        pass # TODO add R1 to xAOD conversion



    return acc



def Run1Run2BSExtractionCfg( flags ):
    """Configures Trigger data from BS extraction """
    acc = ComponentAccumulator()
    extr = CompFactory.TrigBSExtraction()

    # Add fictional output to ensure data dependency in AthenaMT
    # Keeping the run 2 workflow, we run this after we have put the full serialised navigation into xAOD
    extr.ExtraInputs += [("xAOD::TrigNavigation", "StoreGateSvc+TrigNavigation")]
    extr.ExtraOutputs += [("TrigBSExtractionOutput", "StoreGateSvc+TrigBSExtractionOutput")]
    if 'HLT' in flags.Trigger.availableRecoMetadata:
        serialiserTool = CompFactory.TrigTSerializer()
        acc.addPublicTool(serialiserTool)
        extr.NavigationForL2 = CompFactory.HLT.Navigation("NavigationForL2", 
                                                          ClassesFromPayloadIgnore = ["TrigPassBits#passbits"]) # Ignore the L2 TrigPassBits to avoid clash with EF (ATR-23411)

        extr.Navigation = CompFactory.HLT.Navigation("Navigation")
        from TrigEDMConfig.TriggerEDM import getEDMLibraries
        extr.Navigation.Dlls = getEDMLibraries()            
        from TrigEDMConfig.TriggerEDM import getPreregistrationList
        extr.Navigation.ClassesToPreregister = getPreregistrationList(flags.Trigger.EDMVersion)
        from eformat import helper as efh
        robIDMap = {}   # map of result keys and their ROB ID
        if flags.Trigger.EDMVersion == 1:  # Run-1 has L2 and EF result
            robIDMap["HLTResult_L2"] = efh.SourceIdentifier(efh.SubDetector.TDAQ_LVL2, 0).code()
            robIDMap["HLTResult_EF"] = efh.SourceIdentifier(efh.SubDetector.TDAQ_EVENT_FILTER, 0).code()
            extr.L2ResultKey = "HLTResult_L2"
            extr.HLTResultKey = "HLTResult_EF"
        else:
            robIDMap["HLTResult_HLT"] = efh.SourceIdentifier(efh.SubDetector.TDAQ_HLT, 0).code()
            extr.L2ResultKey = ""
            extr.HLTResultKey = "HLTResult_HLT"
        # Configure DataScouting
        from PyUtils.MetaReaderPeeker import metadata
        if 'stream' in metadata:
            stream_local = metadata['stream']   # e.g. calibration_DataScouting_05_Jets
            if stream_local.startswith('calibration_DataScouting_'):
                ds_tag = '_'.join(stream_local.split('_')[1:3])   # e.g. DataScouting_05
                ds_id = int(stream_local.split('_')[2])           # e.g. 05
                robIDMap[ds_tag] = efh.SourceIdentifier(efh.SubDetector.TDAQ_HLT, ds_id).code()
                extr.DSResultKeys += [ds_tag]
    else:
        log.info("Will not schedule real HLT bytestream extraction, instead EDM gap filling is running")
        # if data doesn't have HLT info set HLTResult keys as empty strings to avoid warnings
        # but the extraction algorithm must run
        extr.L2ResultKey = ""
        extr.HLTResultKey = ""
        extr.DSResultKeys = []

    HLTResults = [ f"HLT::HLTResult/{k}" for k in robIDMap.keys() ]
    acc.addService( CompFactory.ByteStreamAddressProviderSvc( TypeNames = HLTResults) )


    from TrigEDMConfig.TriggerEDM import getTPList
    acc.addPublicTool( CompFactory.TrigSerTPTool(TPMap = getTPList((flags.Trigger.EDMVersion))) )
    
    acc.addPublicTool( CompFactory.TrigSerializeConvHelper(doTP = True) )

    acc.addPublicTool( CompFactory.HLT.HLTResultByteStreamTool(HLTResultRobIdMap = robIDMap))

    acc.addEventAlgo(extr)
    
    return acc


def Run1xADOCOnversion(flags):
    """Convert Run 1 EDM to xAOD classes"""
    acc = ComponentAccumulator()

    log.info("Will configure Run 1 trigger EDM to xAOD conversion")
    from TrigEDMConfig.TriggerEDM import getPreregistrationList
    from TrigEDMConfig.TriggerEDM import getEFRun1BSList,getEFRun2EquivalentList,getL2Run1BSList,getL2Run2EquivalentList

    # define list of HLT xAOD containers to be written to the output root file
    from TrigEDMConfig.TriggerEDM import getTriggerEDMList
    edm = getTriggerEDMList(flags.Trigger.ESDEDMSet, 2 )


    navTool = CompFactory.HLT.Navigation("Navigation", 
                                         ClassesToPreregister = getPreregistrationList(flags.Trigger.EDMVersion) )

    bstoxaodTool = CompFactory.TrigBStoxAODTool("BStoxAOD", 
                                                ContainersToConvert = getL2Run1BSList() + getEFRun1BSList(), 
                                                NewContainers = getL2Run2EquivalentList() + getEFRun2EquivalentList() )

    xaodConverter = CompFactory.TrigHLTtoxAODConversion( ExtraInputs = [("TrigBSExtractionOutput", "StoreGateSvc+TrigBSExtractionOutput")] if flags.Trigger.readBS else [],
                                                         Navigation = navTool,
                                                         BStoxAOD = bstoxaodTool,
                                                         HLTResultKey="HLTResult_EF",
                                                         xaodlist = edm )

    acc.addEventAlgo(xaodConverter)

    from OutputStreamAthenaPool.OutputStreamConfig import addToAOD, addToESD
    acc.merge(addToESD(flags, edm))
    acc.merge(addToAOD(flags, edm))

    return acc


def Run3TriggerBSUnpackingCfg(flags):
    """Configures conversions BS -> HLTResultMT -> Collections """
    acc = ComponentAccumulator()
    from AthenaCommon.CFElements import seqAND
    decoder = CompFactory.HLTResultMTByteStreamDecoderAlg()
    deserialiser = CompFactory.TriggerEDMDeserialiserAlg("TrigDeserialiser")
    from TrigDecisionTool.TrigDecisionToolConfig import getRun3NavigationContainerFromInput
    deserialiser.ExtraOutputs += [('xAOD::TrigCompositeContainer' , 'StoreGateSvc+'+getRun3NavigationContainerFromInput(flags))]
    acc.addSequence(seqAND("HLTDecodingSeq"))
    acc.addEventAlgo( decoder, "HLTDecodingSeq")
    acc.addEventAlgo( deserialiser, "HLTDecodingSeq")
    log.debug("Configured HLT result BS decoding sequence")
    return acc

def Run1Run2DecisionMakerCfg(flags):
    """Configures HLTNavigation(tool) -> xAODNavigation and TrigDec::TrigDecision -> xAOD::TrigDecision """
    acc = ComponentAccumulator()
    doL1=True
    doL2=True
    doEF=True
    doHLT=True

    if 'HLT' not in flags.Trigger.availableRecoMetadata:
        doL2=False
        doEF=False
        doHLT=False
    if 'L1' not in flags.Trigger.availableRecoMetadata:
        doL1=False

    if flags.Trigger.EDMVersion == 1:  # Run-1 has L2 and EF result
        doHLT = False
        doL2 = False
    else:
        doL2 = False
        doEF = False

    decMaker = CompFactory.TrigDec.TrigDecisionMaker( "TrigDecMaker", 
                                                      doL1 = doL1,
                                                      doL2 = doL2,
                                                      doEF = doEF,
                                                      doHLT = doHLT)
    acc.addEventAlgo(decMaker)


    from TrigDecisionTool.TrigDecisionToolConfig import getTrigDecisionTool
    acc.merge(getTrigDecisionTool(flags))

    from TrigConfxAOD.TrigConfxAODConfig import getxAODConfigSvc
    cnvTool = CompFactory.xAODMaker.TrigDecisionCnvTool(TrigConfigSvc = acc.getPrimaryAndMerge( getxAODConfigSvc( flags )) )

    decCnv = CompFactory.xAODMaker.TrigDecisionCnvAlg( xAODKey = "xAODTrigDecision",
                                                         CnvTool = cnvTool)    

    acc.addEventAlgo(decCnv)

    acc.addEventAlgo( CompFactory.xAODMaker.TrigNavigationCnvAlg('TrigNavigationCnvAlg', 
                                                                 doL2 = doL2, 
                                                                 doEF = doEF,
                                                                 doHLT = doHLT))
    return acc


if __name__ == "__main__":
    from AthenaCommon.Configurable import Configurable
    Configurable.configurableRun3Behavior=1
    from AthenaConfiguration.MainServicesConfig import MainServicesCfg
    from AthenaConfiguration.AllConfigFlags import ConfigFlags as flags

    flags.fillFromArgs()

    log.info("Checking setup for EDMVersion %d", flags.Trigger.EDMVersion)
    from AthenaConfiguration.TestDefaults import defaultTestFiles
    flags.Input.Files = defaultTestFiles.RAW # need to update this depending on EDMversion
    flags.Exec.MaxEvents=5

    flags.lock()

    acc = MainServicesCfg(flags)
    acc.merge( TriggerRecoCfg(flags) )
    acc.printConfig(withDetails=True)
    with open("TriggerReco.pkl", "wb") as file:
        acc.store(file)
    # TODO decide if we want to run actually
    # sc = acc.run()
    # if sc.isFailure():
    #     import sys
    #     sys.exit(-1)
<|MERGE_RESOLUTION|>--- conflicted
+++ resolved
@@ -40,17 +40,9 @@
         acc.addEventAlgo( tdm )
 
     elif flags.Trigger.EDMVersion == 2 or flags.Trigger.EDMVersion == 1:
-
+        if flags.Trigger.EDMVersion == 1:
+            acc.merge(Run1xADOCOnversionCfg(flags))
         acc.merge( Run1Run2BSExtractionCfg(flags) )
-<<<<<<< HEAD
-        if flags.Trigger.EDMVersion == 1: 
-            acc.merge(Run1xADOCOnversion(flags))
-
-        # from AnalysisTriggerAlgs.AnalysisTriggerAlgsCAConfig import RoIBResultToxAODCfg
-        # xRoIBResultAcc, _ = RoIBResultToxAODCfg(flags) #TODO missing muon cabling etc. i.e. not self contained config, can not test locally
-        # acc.merge( xRoIBResultAcc )
-        # acc.merge (Run1Run2DecisionMakerCfg(flags) ) #TODO needs properly setup TDT
-=======
         from AnalysisTriggerAlgs.AnalysisTriggerAlgsCAConfig import RoIBResultToxAODCfg
         xRoIBResultAcc, _ = RoIBResultToxAODCfg(flags)
         acc.merge( xRoIBResultAcc )
@@ -58,7 +50,6 @@
         menuwriter = CompFactory.TrigConf.xAODMenuWriterMT()
         menuwriter.KeyWriterTool = CompFactory.TrigConf.KeyWriterTool("KeyWriterToolOffline")
         acc.addEventAlgo( menuwriter )
->>>>>>> db622eae
 
     else:
         raise RuntimeError("Invalid EDMVersion=%s " % flags.Trigger.EDMVersion)
@@ -131,12 +122,11 @@
     acc.addPublicTool( CompFactory.HLT.HLTResultByteStreamTool(HLTResultRobIdMap = robIDMap))
 
     acc.addEventAlgo(extr)
-    
-    return acc
-
-
-def Run1xADOCOnversion(flags):
-    """Convert Run 1 EDM to xAOD classes"""
+
+    return acc
+
+def Run1xADOCOnversionCfg(flags):
+    """Convert Run 1 EDM collections to xAOD classes"""
     acc = ComponentAccumulator()
 
     log.info("Will configure Run 1 trigger EDM to xAOD conversion")
@@ -158,8 +148,7 @@
     xaodConverter = CompFactory.TrigHLTtoxAODConversion( ExtraInputs = [("TrigBSExtractionOutput", "StoreGateSvc+TrigBSExtractionOutput")] if flags.Trigger.readBS else [],
                                                          Navigation = navTool,
                                                          BStoxAOD = bstoxaodTool,
-                                                         HLTResultKey="HLTResult_EF",
-                                                         xaodlist = edm )
+                                                         HLTResultKey="HLTResult_EF")
 
     acc.addEventAlgo(xaodConverter)
 
@@ -168,7 +157,6 @@
     acc.merge(addToAOD(flags, edm))
 
     return acc
-
 
 def Run3TriggerBSUnpackingCfg(flags):
     """Configures conversions BS -> HLTResultMT -> Collections """
