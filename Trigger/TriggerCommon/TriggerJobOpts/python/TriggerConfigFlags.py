# Copyright (C) 2002-2023 CERN for the benefit of the ATLAS collaboration

import os

from AthenaConfiguration.AthConfigFlags import AthConfigFlags
from AthenaConfiguration.Enums import FlagEnum, Format, LHCPeriod
from AthenaCommon.SystemOfUnits import GeV
from AthenaCommon.Logging import logging

log=logging.getLogger('TriggerConfigFlags')

class ROBPrefetching(FlagEnum):
    # Enable mapping step InputMaker outputs as ROBPrefetchingAlg inputs
    StepRoI = 'StepRoI'
    # Enable mapping chains' first step to pre-HLT prefetching rules based on initial RoIs
    InitialRoI = 'InitialRoI'
    # Enable using larger RoI in TauCore step to speculatively prefetch ROBs for the subsequent TauIso step (ATR-26419)
    TauCoreLargeRoI = 'TauCoreLargeRoI'


def trigGlobalTag(flags):
    """Return global conditions data to be used in the HLT. Return None to indicate that
    no trigger-specific tag is required. Used for IOVDb.GlobalTag in AllConfigFlags.py.
    """
    return None if flags.Input.isMC else 'CONDBR2-HLTP-2023-01'


def trigGeoTag(flags):
    """Return geometry tag to be used in the HLT. Returns None to indicate that
    no trigger-specific tag is required. Used for GeoModel.AtlasVersion in GeoModelConfigFlags.py.
    """
    return None if flags.Input.isMC else 'ATLAS-R3S-2021-03-02-00'


def createTriggerFlags(doTriggerRecoFlags):
    flags = AthConfigFlags()

    flags.addFlag('Trigger.doLVL1', lambda prevFlags: prevFlags.Input.isMC,
                  help='enable L1 simulation')

    flags.addFlag('Trigger.doHLT', False,
                  help='run HLT selection algorithms')

    flags.addFlag("Trigger.forceEnableAllChains", False,
                  help='always enable all configured chains (for testing)')

    flags.addFlag('Trigger.enableL1MuonPhase1', lambda prevFlags:
                  prevFlags.Trigger.EDMVersion >= 3 or prevFlags.Detector.EnableMM or prevFlags.Detector.EnablesTGC,
                  help='enable Run-3 LVL1 muon decoding')

    flags.addFlag('Trigger.enableL1CaloPhase1', lambda prevFlags:
                  prevFlags.Trigger.EDMVersion >= 3 or prevFlags.GeoModel.Run >= LHCPeriod.Run3,
                  help='enable Phase-1 LVL1 calo simulation and/or decoding for Run-3+')

    flags.addFlag('Trigger.enableL1TopoDump', False,
                  help='enable L1Topo simulation to write inputs to txt file')

    flags.addFlag('Trigger.enableL1TopoBWSimulation', False,
                  help='enable bitwise L1Topo simulation')

    flags.addFlag('Trigger.enableL1CaloLegacy', True,
                  help='enable Run-2 L1Calo simulation and/or decoding')

    # L1MuonSim category
    flags.addFlag('Trigger.L1MuonSim.EmulateNSW', False,
                  help='enable emulation tool for NSW-TGC coincidence')

    flags.addFlag('Trigger.L1MuonSim.doMMTrigger', True,
                  help='enable NSW MM trigger')

    flags.addFlag('Trigger.L1MuonSim.doPadTrigger', True,
                  help='enable NSW sTGC pad trigger')

    flags.addFlag('Trigger.L1MuonSim.doStripTrigger', False,
                  help='enable NSW sTGC strip trigger')

    flags.addFlag('Trigger.L1MuonSim.WriteNSWDebugNtuple', False,
                  help='enable Storing NSW debug Ntuple')

    flags.addFlag('Trigger.L1MuonSim.WriteMMBranches', False,
                  help='enable storing of Micromega branches in NSW debug Ntuple')

    flags.addFlag('Trigger.L1MuonSim.WritesTGCBranches', False,
                  help='enable storing of TGC branches in NSW debug Ntuple')

    flags.addFlag('Trigger.L1MuonSim.NSWVetoMode', True,
                  help='enable the veto mode of the NSW-TGC coincidence')

    flags.addFlag('Trigger.L1MuonSim.doBIS78', True,
                  help='enable TGC-RPC BIS78 coincidence')

    flags.addFlag('Trigger.L1MuonSim.CondDBOffline', 'OFLCOND-MC16-SDR-RUN2-04',
                  help='offline CondDB tag for RPC/TGC coincidence window in rerunLVL1 on data')

    # Detector flags
    flags.addFlag('Trigger.doID', True,
                  help='enable Inner Detector')

    flags.addFlag('Trigger.doMuon', True,
                  help='enable muon systems')

    flags.addFlag('Trigger.doCalo', True,
                  help='enable calorimeters')

    flags.addFlag('Trigger.doZDC', False,
                  help='enable ZDC system')

    flags.addFlag('Trigger.ZdcLUT', 'TrigT1ZDC/zdcRun3T1LUT_v2_08_08_2023.json',
                  help='path to Run3 ZDC LUT')

    flags.addFlag('Trigger.doValidationMonitoring', False,
                  help='enable additional validation histograms')

    flags.addFlag('Trigger.doRuntimeNaviVal', False,
                  help=('Check validity of each Decision objects in the entire decision tree (CPU expensive). '
                        'Also enable per-step decision printouts.'))

    flags.addFlag('Trigger.ROBPrefetchingOptions',
                  [ROBPrefetching.InitialRoI, ROBPrefetching.StepRoI, ROBPrefetching.TauCoreLargeRoI],
                  help='select ROB prefetching types, empty list disables prefetching')

    # if 1, Run1 decoding version is set; if 2, Run2; if 3, Run 3
    def EDMVersion(flags):
        """Determine Trigger EDM version based on the input file."""
        _log = logging.getLogger('TriggerConfigFlags.EDMVersion')

        default_version = -1     # intentionally invalid default value, ATR-22856

        if flags.Input.Format is Format.BS:
            _log.debug("Input format is ByteStream")

            if not any(flags.Input.Files) and flags.Common.isOnline:
                _log.info("Online reconstruction, no input file. Return default EDMVersion=%d", default_version)
                return default_version
            try:
                from TrigEDMConfig.Utils import getEDMVersionFromBS
            except ImportError:
                log.error("Failed to import TrigEDMConfig, analysing ByteStream files is not possible in this release!")
                raise


            version = getEDMVersionFromBS(flags.Input.Files[0])

            return version if version is not None else default_version

        else:
            # POOL files: decide based on HLT output type present in the file
            _log.debug("Input format is POOL -- determine from input file collections")
            collections = flags.Input.Collections
            if "HLTResult_EF" in collections:
                _log.info("Determined EDMVersion to be 1, because HLTResult_EF found in POOL file")
                return 1
            elif "TrigNavigation" in collections:
                _log.info("Determined EDMVersion to be 2, because TrigNavigation found in POOL file")
                return 2
            elif any("HLTNav_Summary" in s for s in collections):
                _log.info("Determined EDMVersion to be 3, because HLTNav_Summary.* found in POOL file")
                return 3
            elif not flags.Input.Collections:
                # Special case for empty input files (can happen in merge jobs on the grid)
                # The resulting version doesn't really matter as there's nothing to be done, but we want a valid configuration
                _log.warning("All input files seem to be empty, cannot determine EDM version. Guessing EDMVersion=3")
                return 3

        _log.info("Could not determine EDM version from the input file. Return default EDMVersion=%d",
                     default_version)
        return default_version

    flags.addFlag('Trigger.EDMVersion', lambda prevFlags: EDMVersion(prevFlags),
                  help='Trigger EDM version (determined by input file or set to the version to be produced)')

    flags.addFlag('Trigger.doEDMVersionConversion', False,
                  help='convert Run-1&2 EDM to Run-3 EDM')

    flags.addFlag('Trigger.doOnlineNavigationCompactification', True,
                  help='enable trigger Navigation compactification into a single collection')

    flags.addFlag('Trigger.doNavigationSlimming', True,
                  help='enable Navigation slimming for RAWtoXYZ or AODtoDAOD transforms')

    # CostMonitoring category
    flags.addFlag('Trigger.CostMonitoring.doCostMonitoring', True,
                  help='enable cost monitoring')

    flags.addFlag('Trigger.CostMonitoring.chain', 'HLT_noalg_CostMonDS_L1All',
                  help='Cost monitoring chain name')

    flags.addFlag('Trigger.CostMonitoring.outputCollection', 'HLT_TrigCostContainer',
                  help='Cost monitoring output collection name')

    flags.addFlag('Trigger.CostMonitoring.monitorAllEvents', False,
                  help='enable Cost monitoring for all events')

    flags.addFlag('Trigger.CostMonitoring.monitorROBs', True,
                  help='enable Cost monitoring of ROB accesses')

    # L1 category
    flags.addFlag('Trigger.L1.doMuon', True,
                  help='enable L1Muon ByteStream conversion/simulation')

    flags.addFlag('Trigger.L1.doMuonTopoInputs', lambda prevFlags: prevFlags.Trigger.doLVL1,
                  help='enable ByteStream conversion/simulation of MUCTPI Topo TOBs')

    flags.addFlag('Trigger.L1.doCalo', True,
                  help='enable L1Calo ByteStream conversion/simulation')

    flags.addFlag('Trigger.L1.doCaloInputs', lambda prevFlags:
                  prevFlags.Trigger.L1.doCalo and prevFlags.Trigger.enableL1CaloPhase1 and not prevFlags.Trigger.doHLT,
                  help='enable L1Calo Input ([ejg]Towers) ByteStream conversion/simulation')

    flags.addFlag('Trigger.L1.doeFex', lambda prevFlags:
                  prevFlags.Trigger.L1.doCalo and prevFlags.Trigger.enableL1CaloPhase1,
                  help='enable eFEX ByteStream conversion/simulation')

    flags.addFlag('Trigger.L1.dojFex', lambda prevFlags:
                  prevFlags.Trigger.L1.doCalo and prevFlags.Trigger.enableL1CaloPhase1,
                  help='enable jFEX ByteStream conversion/simulation')

    flags.addFlag('Trigger.L1.dogFex', lambda prevFlags:
                  prevFlags.Trigger.L1.doCalo and prevFlags.Trigger.enableL1CaloPhase1,
                  help='enable gFEX ByteStream conversion/simulation')

    flags.addFlag('Trigger.L1.L1CaloSuperCellContainerName', lambda prevFlags:
                  "EmulatedSCell" if prevFlags.GeoModel.Run is LHCPeriod.Run2 else "SCell",
                  help='name of SuperCell container')

    flags.addFlag('Trigger.L1.doTopo', True,
                  help='enable L1Topo ByteStream conversion/simulation (steering both legacy and phase-1 Topo)')

    flags.addFlag('Trigger.L1.doTopoPhase1', lambda prevFlags:
                  prevFlags.Trigger.L1.doTopo and prevFlags.Trigger.enableL1CaloPhase1,
                  help='control Phase-I L1Topo simulation even if L1.doTopo is True')

    flags.addFlag('Trigger.L1.doCTP', True,
                  help='enable CTP ByteStream conversion/simulation')

    flags.addFlag('Trigger.L1.doAlfaCtpin', False,
                  help='replace Topo3 with ALFA in CTP inputs')

    flags.addFlag('Trigger.L1.doHeavyIonTobThresholds', lambda prevFlags:
                  'HI' in prevFlags.Trigger.triggerMenuSetup,
                  help='modify min-pt-to-Topo threshold for TOBs to HI values')

    # Online category
    flags.addFlag('Trigger.Online.partitionName', os.getenv('TDAQ_PARTITION') or '',
                  help='partition name used to determine online vs offline BS result writing')

    flags.addFlag('Trigger.Online.isPartition', lambda prevFlags: len(prevFlags.Trigger.Online.partitionName)>0,
                  help='check if job is running in a partition (i.e. partition name is not empty)')

    flags.addFlag('Trigger.Online.useOnlineTHistSvc', False,
                  help='use online THistSvc')

    flags.addFlag('Trigger.Online.BFieldAutoConfig', True,
                  help='auto-configure magnetic field from currents in IS')

    flags.addFlag('Trigger.writeBS', False,
                  help='enable bytestream writing of trigger information')

    flags.addFlag('Trigger.doTransientByteStream', lambda prevFlags:
                  True if prevFlags.Input.Format is Format.POOL and prevFlags.Trigger.doCalo else False,
                  help='create transient BS (for running on MC RDO with clients that require BS inputs)')

    flags.addFlag('Trigger.AODEDMSet', lambda flags: 'AODSLIM' if flags.Input.isMC else 'AODFULL',
                  help='list of EDM objects to be written to AOD')

    flags.addFlag('Trigger.ESDEDMSet', 'ESD',
                  help='list of EDM objects to be written to ESD')

    flags.addFlag('Trigger.ExtraEDMList', [],
                  help='list of extra EDM objects to be stored (for testing)')

    def __availableRecoMetadata(flags):
        systems = ['L1','HLT']
        # Online reco without input files
        if not any(flags.Input.Files) and flags.Common.isOnline:
            return systems
        # Makes no sense when running HLT
        elif flags.Trigger.doHLT:
            raise RuntimeError('Trigger.availableRecoMetadata is ill-defined if Trigger.doHLT==True')
        # RAW: check if keys are in COOL
        elif flags.Input.Format is Format.BS:
            from TrigConfigSvc.TriggerConfigAccess import getKeysFromCool
            keys = getKeysFromCool(flags.Input.RunNumber[0], lbNr = 1)  # currently only checking first file
            return ( (['L1'] if 'L1PSK' in keys else []) +
                     (['HLT'] if 'HLTPSK' in keys else []) )
        # POOL: metadata (do not distinguish L1/HLT yet, see discussions on GitLab commit f83ae2bc)
        else:
            return systems if flags.Trigger.triggerConfig == 'INFILE' else []

    flags.addFlag('Trigger.availableRecoMetadata', lambda flags: __availableRecoMetadata(flags),
                  help="list of enabled trigger sub-systems in reconstruction: ['L1,'HLT']")

    flags.addFlag("Trigger.decodeHLT", True,
                  help='enable decoding of HLT trigger decision/result in reconstruction')

    flags.addFlag("Trigger.DecisionMakerValidation.Execute", True,
                  help='run trigger decision validation algorithm in reconstruction')

    flags.addFlag("Trigger.DecisionMakerValidation.ErrorMode", True,
                  help='emit an ERROR (or WARNING) in case of trigger decision validation failure')

    # Auto configure most probable choice for trigger configuration source based on job setup
    def __triggerConfig(flags):
        _log = logging.getLogger('TriggerConfigFlags.triggerConfig')
        if flags.Common.isOnline and not flags.Trigger.doHLT:
            # When running reconstruction at P1 (e.g. global monitoring, event display, etc.)
            _log.debug("Autoconfigured default value for running reconstruction inside Point 1: 'DB'")
            return 'DB'
        elif flags.Input.Format is Format.BS:
            from glob import glob
            hasLocal = True if (glob("HLTMenu*.json") and glob("L1Menu*.json") and glob("HLTPrescales*.json") and glob("L1Prescales*.json") and glob("HLTMonitoring*.json") and glob("BunchGroupSet*.json")) else False
            if flags.Trigger.doHLT:
                # When running the Run 3 trigger on data, data the default config source is from the JSON created by compiling the menu in the job config phase
                _log.debug("Autoconfigured default value for running the trigger on data: 'FILE'")
                return 'FILE'
            elif hasLocal:
                # When running reco (doHLT == False) from RAW in a directory which already has a full suite of JSONs, assume that the user has just run the trigger manually
                # and now wants to reconstruct the output using the menu files created when the trigger was executed, rather than reading the DB configuration for the run.
                # A number of ART tests chain trigger then reco like this.
                _log.debug("Autoconfigured default value for running reconstruction with a pre-supplied set of trigger configuration JSON files: 'FILE'")
                return 'FILE'
            elif flags.GeoModel.Run >= LHCPeriod.Run3:
                # When reconstructing Run 3 data the default config source is the database
                _log.debug("Autoconfigured default value for reconstruction of Run 3 data: 'DB'")
                return 'DB'
            else:
                # When reconstructing Run 2 or Run 1 data, a stand-alone database converter will be called from python. We then need to load the converted JSON from disk
                _log.debug("Autoconfigured default value for reconstruction of Run 1 or Run 2 data: 'FILE'")
                return 'FILE'
        else: # Format.POOL
            from AthenaConfiguration.AutoConfigFlags import GetFileMD
            md = GetFileMD(flags.Input.Files)
            # Note: the following comprehension will detect both Run 2 and Run 3 in-file metadata formats.
            # As of 2023, the Run 2 metadata format is still in production use for Run 2 MC AODs, DAODs produced with the Release 21 Run 2 trigger.
            hasTrigMeta = ("metadata_items" in md and any(('TriggerMenu' in key) for key in md["metadata_items"].keys()))
            if hasTrigMeta:
                # When running over a file which already has metadata content (RDO_TRIG, ESD, AOD, DAOD), then read this from within the file's meta store
                _log.debug("Autoconfigured default value to read trigger configuration data from the input file: 'INFILE'")
                return 'INFILE'
            else:
                # MC production, read the menu JSON generated during the trigger job configuration
                _log.debug("Autoconfigured default value to read trigger configuration data from disk for MC production: 'FILE'")
                return 'FILE'

    flags.addFlag('Trigger.triggerConfig', lambda flags: __triggerConfig(flags),
                  help='Trigger configuration source (https://twiki.cern.ch/twiki/bin/view/Atlas/TriggerConfigFlag)')

    flags.addFlag('Trigger.triggerMenuSetup', 'MC_pp_run3_v1_BulkMCProd_prescale',
                  help='name of the trigger menu')

    flags.addFlag('Trigger.generateMenuDiagnostics', False,
                  help='print debug output from control flow generation')

    flags.addFlag('Trigger.fastMenuGeneration', True,
                  help='avoid re-merging CAs that were already seen once')

    flags.addFlag('Trigger.disableCPS', False,
                  help='disable coherent prescale sets (for testing with small menu)')

    flags.addFlag('Trigger.enableEndOfEventProcessing', True,
                  help='enable execution of extra algorithms for accepted events')

    # trigger reconstruction
    # Protection against import of packages not in the analysis release
    # Signature and other trigger reco flags should be handled here
    if doTriggerRecoFlags:
        flags.join( createTriggerRecoFlags() )

    return flags


def createTriggerRecoFlags():
    flags = AthConfigFlags()

    def __egamma():
        from TriggerMenuMT.HLT.Egamma.TrigEgammaConfigFlags import createTrigEgammaConfigFlags
        return createTrigEgammaConfigFlags()
    flags.addFlagsCategory('Trigger.egamma', __egamma )

    # muon offline reco flags varaint for trigger
    def __muonSA():
        from MuonConfig.MuonConfigFlags import createMuonConfigFlags
        muonflags = createMuonConfigFlags()
        muonflags.Muon.useTGCPriorNextBC=True
        muonflags.Muon.MuonTrigger=True
        muonflags.Muon.SAMuonTrigger=True
        muonflags.Muon.runCommissioningChain=False
        muonflags.Muon.enableErrorTuning=False
        return muonflags
    flags.addFlagsCategory('Trigger.Offline.SA', __muonSA, prefix=True)

    def __muon():
        from MuonConfig.MuonConfigFlags import createMuonConfigFlags
        muonflags = createMuonConfigFlags()
        muonflags.Muon.useTGCPriorNextBC=True
        muonflags.Muon.MuonTrigger=True
        muonflags.Muon.enableErrorTuning=False
        return muonflags
    flags.addFlagsCategory('Trigger.Offline', __muon, prefix=True)

    def __muonCombined():
        from MuonCombinedConfig.MuonCombinedConfigFlags import createMuonCombinedConfigFlags
        muonflags = createMuonCombinedConfigFlags()
        muonflags.MuonCombined.doCaloTrkMuId = False
        muonflags.MuonCombined.doSiAssocForwardMuons = False
        muonflags.MuonCombined.doStatisticalCombination = False
        muonflags.MuonCombined.doMuGirl = False
        muonflags.MuonCombined.doCombinedFit = True
        return muonflags
    flags.addFlagsCategory('Trigger.Offline.Combined', __muonCombined, prefix=True)

    def __tau():
        from TrigTauRec.TrigTauConfigFlags import createTrigTauConfigFlags
        return createTrigTauConfigFlags()
    flags.addFlagsCategory('Trigger.Offline.Tau', __tau )

    def __idTrk():
        from TrigInDetConfig.TrigTrackingPassFlags import createTrigTrackingPassFlags
        return createTrigTrackingPassFlags()
    flags.addFlagsCategory( 'Trigger.InDetTracking', __idTrk )

    def __idITk():
        from TrigInDetConfig.TrigTrackingPassFlags import createTrigTrackingPassFlags
        return createTrigTrackingPassFlags(mode='ITk')
    flags.addFlagsCategory( 'Trigger.ITkTracking', __idITk )

    def __trigCalo():
        from TrigCaloRec.TrigCaloConfigFlags import createTrigCaloConfigFlags
        return createTrigCaloConfigFlags()
    flags.addFlagsCategory( 'Trigger.Calo', __trigCalo )

    def __muctpiFlags():
        from TrigT1MuctpiPhase1.TrigMUCTPIConfigFlags import createTrigMUCTPIConfigFlags
        return createTrigMUCTPIConfigFlags()
    flags.addFlagsCategory('Trigger.MUCTPI', __muctpiFlags )

    def __fpgatracksimFlags():
        """Additional function delays import"""
        from FPGATrackSimConfTools.FPGATrackSimConfigFlags import createFPGATrackSimConfigFlags
        return createFPGATrackSimConfigFlags()
    flags.addFlagsCategory("Trigger.FPGATrackSim", __fpgatracksimFlags, prefix=True )


    # NB: Longer term it may be worth moving these into a PF set of config flags, but right now the only ones that exist do not seem to be used in the HLT.
    # When we use component accumulators for this in the HLT maybe we should revisit this
    # PFO-muon removal option for the full-scan hadronic signatures.
    # Options are:
    #   "None": Do no PFO-muon removal
    #   "Calo": Use the calo-tagging tools from the muon slice
    #   "Iso" : Use the mainly isolation-based selections based on the MET associator package
    flags.addFlag("Trigger.FSHad.PFOMuonRemoval", "Calo",
                  help='PFO-muon removal option: None, Calo, Iso)')

    flags.addFlag("Trigger.FSHad.PFOMuonRemovalMinPt", 10 * GeV,
                  help='minimum pT threshold to use for the muon removal')

    flags.addFlag('Trigger.Jet.doJetSuperPrecisionTracking', False,
                  help='enable precision tracking in jet super-ROI before fast b-tagging (EMTopo jets)')

    flags.addFlag("Trigger.Jet.fastbtagPFlow", True,
                  help='enable fast b-tagging for all fully calibrated HLT PFlow jets')

    flags.addFlag("Trigger.Jet.fastbtagVertex", True,
                  help='enable the addition of the super ROI PV to the b-tagging')

    flags.addFlag("Trigger.Jet.doVRJets", False,
                  help='enable the addition of the VR track jet reconstruction sequence')

    # chooses calibration config file for HLT small-R jets
    # mapping in: Reconstruction/Jet/JetCalibTools/python/JetCalibToolsConfig.py
    # All calib keys for HLT jets have to start with "Trig" otherwise the JetCalibTool config fails!
    flags.addFlag("Trigger.Jet.pflowCalibKey", "TrigR22Prerec",
                  help='calibration config file for HLT small-R jets')

    flags.addFlag("Trigger.Jet.emtopoCalibKey", "TrigLS2",
                  help='calibration config file for HLT small-R jets')

    flags.addFlag("Trigger.Jet.PFlowTolerance", 1e-2,
                  help='tolerance in STEP Propagator')
    
    flags.addFlag("Trigger.Jet.TrackVtxAssocWP", "Custom", # offline default is "Nonprompt_All_MaxWeight"
                  help='working point for the TVA algorithm')

<<<<<<< HEAD
    flags.addFlag("Trigger.Jet.LowPtFilter", False,
                  help='apply low pT filter on antiKt4 jets (used for HI UPC jet reco)')
=======
    # Apply low pT filter on standard reconstructed antiKt4 jets: Used for HI UPC jet reco (and other potential future use)
    flags.addFlag("Trigger.Jet.LowPtFilter", lambda prevFlags: 'HI' in prevFlags.Trigger.triggerMenuSetup)

    def __httFlags():
        """Additional function delays import"""
        from TrigHTTConfTools.HTTConfigFlags import createHTTConfigFlags
        return createHTTConfigFlags()
    flags.addFlagsCategory("Trigger.HTT", __httFlags, prefix=True )

    # L1 MUCTPI trigger flags
    def __muctpiFlags():
        from TrigT1MuctpiPhase1.TrigMUCTPIConfigFlags import createTrigMUCTPIConfigFlags
        return createTrigMUCTPIConfigFlags()
    flags.addFlagsCategory('Trigger.MUCTPI', __muctpiFlags )
>>>>>>> 4059ed18

    return flags


if __name__ == "__main__":
    import unittest
    from AthenaConfiguration.AllConfigFlags import initConfigFlags
    from AthenaConfiguration.Enums import Project
    flags = initConfigFlags()

    class Tests(unittest.TestCase):

        @unittest.skipIf(flags.Common.Project is Project.AthAnalysis, "project is AthAnalysis")
        def test_recoFlags(self):
            """Check if offline reco flags can be added to trigger"""
            flags = initConfigFlags()
            flags.Trigger.Offline.Tau.doTauRec=False
            flags.Tau.doTauRec=True
            self.assertEqual(flags.Trigger.Offline.Tau.doTauRec, False, "dependent flag setting does not work")
            self.assertEqual(flags.Tau.doTauRec, True, "dependent flag setting does not work")

            newflags = flags.cloneAndReplace('Tau', 'Trigger.Offline.Tau')

            self.assertEqual(flags.Tau.doTauRec, True, "dependent flag setting does not work")
            self.assertEqual(newflags.Tau.doTauRec, False, "dependent flag setting does not work")

        def test_allFlags(self):
            """Force load all dynamic flags"""
            flags = initConfigFlags()
            flags.loadAllDynamicFlags()

    unittest.main()<|MERGE_RESOLUTION|>--- conflicted
+++ resolved
@@ -482,25 +482,8 @@
     flags.addFlag("Trigger.Jet.TrackVtxAssocWP", "Custom", # offline default is "Nonprompt_All_MaxWeight"
                   help='working point for the TVA algorithm')
 
-<<<<<<< HEAD
-    flags.addFlag("Trigger.Jet.LowPtFilter", False,
+    flags.addFlag("Trigger.Jet.LowPtFilter", lambda prevFlags: 'HI' in prevFlags.Trigger.triggerMenuSetup,
                   help='apply low pT filter on antiKt4 jets (used for HI UPC jet reco)')
-=======
-    # Apply low pT filter on standard reconstructed antiKt4 jets: Used for HI UPC jet reco (and other potential future use)
-    flags.addFlag("Trigger.Jet.LowPtFilter", lambda prevFlags: 'HI' in prevFlags.Trigger.triggerMenuSetup)
-
-    def __httFlags():
-        """Additional function delays import"""
-        from TrigHTTConfTools.HTTConfigFlags import createHTTConfigFlags
-        return createHTTConfigFlags()
-    flags.addFlagsCategory("Trigger.HTT", __httFlags, prefix=True )
-
-    # L1 MUCTPI trigger flags
-    def __muctpiFlags():
-        from TrigT1MuctpiPhase1.TrigMUCTPIConfigFlags import createTrigMUCTPIConfigFlags
-        return createTrigMUCTPIConfigFlags()
-    flags.addFlagsCategory('Trigger.MUCTPI', __muctpiFlags )
->>>>>>> 4059ed18
 
     return flags
 
