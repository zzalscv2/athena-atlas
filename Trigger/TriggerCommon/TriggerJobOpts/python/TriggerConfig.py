--- conflicted
+++ resolved
@@ -262,16 +262,11 @@
                 __log.info("The producer of the {} not in the menu".format( viewsColl ) )
                 continue
             if len(producer) > 1:
-<<<<<<< HEAD
-                __log.error("Several View making algorithms produce the same output collection {}: {}".format( viewsColl, ' '.join([p.name() for p in producer ]) ) )
-                __log.error("Several View making algorithms produce the same output collection {}: {}".format( viewsColl, ' '.join([p.name() for p in producer ]) ) )
-                continue
-=======
                 for pr in producer[1:]:
                     if pr != producer[0]:
                         __log.error("Several View making algorithms produce the same output collection {}: {}".format( viewsColl, ' '.join([p.name() for p in producer ]) ) )
                         continue
->>>>>>> 4f0ed9b2
+
             producer = producer[0]
             tool.TrigCompositeContainer = producer.InputMakerOutputDecisions
             tool.FixLinks = True
