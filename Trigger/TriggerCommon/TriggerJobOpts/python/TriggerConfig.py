--- conflicted
+++ resolved
@@ -526,16 +526,9 @@
     acc.merge( triggerIDCCacheCreatorsCfg( flags, seqName="AthAlgSeq" ), sequenceName="HLTBeginSeq" )
 
     from L1Decoder.L1DecoderConfig import L1DecoderCfg
-<<<<<<< HEAD
-    l1DecoderAcc = L1DecoderCfg( flags, seqName )
+    l1DecoderAcc = L1DecoderCfg( flags, sequenceName =  "HLTBeginSeq")
+    # TODO, once moved to newJO the algorithm can be added to l1DecoderAcc and merging will be sufficient here
     acc.merge( l1DecoderAcc )
-=======
-    l1DecoderAcc, l1DecoderAlg = L1DecoderCfg( flags )
-    # TODO, once moved to newJO the algorithm can be added to l1DecoderAcc and merging will be sufficient here
-    acc.merge( l1DecoderAcc, sequenceName="HLTBeginSeq" )
-    acc.addEventAlgo( l1DecoderAlg, sequenceName="HLTBeginSeq")
->>>>>>> d9577613
-
 
     # detour to the menu here, (missing now, instead a temporary hack)
     if menu:
