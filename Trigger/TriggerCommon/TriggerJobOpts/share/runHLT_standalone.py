--- conflicted
+++ resolved
@@ -142,7 +142,7 @@
         opt.setDetDescr = af.fileinfos.get('geometry',None)
     if opt.setGlobalTag is None:
         opt.setGlobalTag = af.fileinfos.get('conditions_tag',None) or \
-            (TriggerFlags.OnlineCondTag() if opt.isOnline else 'CONDBR2-BLKPA-2018-13')
+            (ConfigFlags.Trigger.OnlineCondTag if opt.isOnline else 'CONDBR2-BLKPA-2018-13')
     TriggerJobOpts.Modifiers._run_number = af.fileinfos['run_number'][0]
 
 else:   # athenaHLT
@@ -165,9 +165,9 @@
 
 
 # Set final Cond/Geo tag based on input file, command line or default
-globalflags.DetDescrVersion = opt.setDetDescr or ConfigFlags.Trigger.OnlineGeoTag()
+globalflags.DetDescrVersion = opt.setDetDescr or ConfigFlags.Trigger.OnlineGeoTag
 ConfigFlags.GeoModel.AtlasVersion = globalflags.DetDescrVersion()
-globalflags.ConditionsTag = opt.setGlobalTag or ConfigFlags.Trigger.OnlineCondTag()
+globalflags.ConditionsTag = opt.setGlobalTag or ConfigFlags.Trigger.OnlineCondTag
 ConfigFlags.IOVDb.GlobalTag = globalflags.ConditionsTag()
 
 # Other defaults
@@ -370,14 +370,7 @@
 DetFlags.BField_setOn()
 include ("RecExCond/AllDet_detDescr.py")
 
-<<<<<<< HEAD
-from RegionSelector.RegSelSvcDefault import RegSelSvcDefault
-svcMgr += RegSelSvcDefault()
-
 if ConfigFlags.Trigger.doID:
-=======
-if TriggerFlags.doID():
->>>>>>> 79a7872a
     from InDetRecExample.InDetJobProperties import InDetFlags
     InDetFlags.doPrintConfigurables = log.getEffectiveLevel() <= logging.DEBUG
     include( "InDetRecExample/InDetRecCabling.py" )
