--- conflicted
+++ resolved
@@ -282,8 +282,6 @@
             .addThrValue(17, -15, -14, priority=2).addThrValue(17, 14, 15, priority=2)\
             .addThrValue(19, -17, -15, priority=2).addThrValue(19, 15, 17, priority=2)\
             .addThrValue(21, -25, -17, priority=2).addThrValue(21, 17, 25, priority=2)
-<<<<<<< HEAD
-=======
         tc.registerThr( 'eEM22VH', type='EM', run=3).addThrValue(24, priority=1)\
             .addThrValue(24, -7, 0, priority=2).addThrValue(24, 0, 7, priority=2)\
             .addThrValue(23, -8, -7, priority=2).addThrValue(23, 7, 8, priority=2)\
@@ -293,20 +291,10 @@
             .addThrValue(19, -15, -14, priority=2).addThrValue(19, 14, 15, priority=2)\
             .addThrValue(21, -17, -15, priority=2).addThrValue(21, 15, 17, priority=2)\
             .addThrValue(23, -25, -17, priority=2).addThrValue(23, 17, 25, priority=2)
->>>>>>> 4e76c0aa
 
         ThresholdValue.setDefaults('EM', {'isobits' : '000101', 'use_relIso' : True })
 
         tc.registerThr( 'eEM15VHI', type='EM', run=3).addThrValue(17, isobits="000101", priority=1)\
-<<<<<<< HEAD
-            .addThrValue(17,  -7,   0, isobits="000101", priority=2).addThrValue(17,  0,  7, isobits="000101", priority=2)\
-            .addThrValue(16,  -9,  -7, isobits="000101", priority=2).addThrValue(16,  7,  9, isobits="000101", priority=2)\
-            .addThrValue(15, -12,  -9, isobits="000101", priority=2).addThrValue(15,  9, 12, isobits="000101", priority=2)\
-            .addThrValue(14, -14, -12, isobits="000101", priority=2).addThrValue(14, 12, 14, isobits="000101", priority=2)\
-            .addThrValue(13, -15, -14, isobits="000101", priority=2).addThrValue(13, 14, 15, isobits="000101", priority=2)\
-            .addThrValue(15, -17, -15, isobits="000101", priority=2).addThrValue(15, 15, 17, isobits="000101", priority=2)\
-            .addThrValue(16, -25, -17, isobits="000101", priority=2).addThrValue(16, 17, 25, isobits="000101", priority=2)
-=======
             .addThrValue(17,  -7,   0, priority=2).addThrValue(17,  0,  7, priority=2)\
             .addThrValue(16,  -9,  -7, priority=2).addThrValue(16,  7,  9, priority=2)\
             .addThrValue(15, -12,  -9, priority=2).addThrValue(15,  9, 12, priority=2)\
@@ -314,7 +302,6 @@
             .addThrValue(13, -15, -14, priority=2).addThrValue(13, 14, 15, priority=2)\
             .addThrValue(15, -17, -15, priority=2).addThrValue(15, 15, 17, priority=2)\
             .addThrValue(16, -25, -17, priority=2).addThrValue(16, 17, 25, priority=2)
->>>>>>> 4e76c0aa
         tc.registerThr( 'eEM18VHI', type='EM', run=3).addThrValue(20, priority=1)\
             .addThrValue(20, -7, 0, priority=2).addThrValue(20, 0, 7, priority=2)\
             .addThrValue(19, -8, -7, priority=2).addThrValue(19, 7, 8, priority=2)\
@@ -342,8 +329,6 @@
             .addThrValue(19, -15, -14, priority=2).addThrValue(19, 14, 15, priority=2)\
             .addThrValue(21, -17, -15, priority=2).addThrValue(21, 15, 17, priority=2)\
             .addThrValue(23, -25, -17, priority=2).addThrValue(23, 17, 25, priority=2)
-<<<<<<< HEAD
-=======
         tc.registerThr( 'eEM24VHI', type='EM', run=3).addThrValue(26, priority=1)\
             .addThrValue(26, -7, 0, priority=2).addThrValue(26, 0, 7, priority=2)\
             .addThrValue(25, -8, -7, priority=2).addThrValue(25, 7, 8, priority=2)\
@@ -353,7 +338,6 @@
             .addThrValue(21, -15, -14, priority=2).addThrValue(21, 14, 15, priority=2)\
             .addThrValue(23, -17, -15, priority=2).addThrValue(23, 15, 17, priority=2)\
             .addThrValue(25, -25, -17, priority=2).addThrValue(25, 17, 25, priority=2)
->>>>>>> 4e76c0aa
 
 
 
