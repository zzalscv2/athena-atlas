#!/usr/bin/env python

# Copyright (C) 2002-2017 CERN for the benefit of the ATLAS collaboration


from TriggerJobOpts.TriggerFlags import TriggerFlags

from AthenaCommon.Logging import logging
log = logging.getLogger('TriggerMenu.Lvl1.py')

# The trigger types
from TriggerMenu.l1.TriggerTypeDef import TT
from TriggerMenu.l1.Limits import Limits
from TriggerMenu.l1.Logic import Logic,Not # noqa: F401
from TriggerMenu.l1.Lvl1MenuItems import LVL1MenuItem
from TriggerMenu.l1.Lvl1Condition import ThrCondition, Lvl1InternalTrigger  # noqa: F401

class ItemDef:
    """
    Defines any items that might be needed in Run2
    """

    @staticmethod
    def registerItems(tm):
        """Register LVL1 thresholds for further use"""

        # register all thresholds ...
        from ThresholdDef import ThresholdDef
        ThresholdDef.registerThresholds(tm)

        # ... and make them accessible by their name
        for thr in tm.registeredThresholds.values():
            exec("%s = ThrCondition(thr)" % thr.getVarName())
            
        # InternalTriggers
        for i in range( Limits.NumBunchgroups ):
            exec("BGRP%i = Logic(Lvl1InternalTrigger('BGRP%i'))" % (i,i))

        for i in range( Limits.NumRndmTriggers ):
            exec("RNDM%i = Logic(Lvl1InternalTrigger('RNDM%i'))" % (i,i))


        LVL1MenuItem.l1configForRegistration = tm  # from now on all new LVL1MenuItems are registered to tm

        # Setting up bunch group and BPTX conditions
        physcond            = BGRP0 & BGRP1                                                  # noqa: F821
        calibcond           = BGRP0 & BGRP2                                                  # noqa: F821
        cosmiccond          = BGRP0 & BGRP3                                                  # noqa: F821
        unpaired_isocond    = BGRP0 & BGRP4 # unpaired isolated (satellite bunches)          # noqa: F821
        unpaired_nonisocond = BGRP0 & BGRP5 # unpaired non-isolated (parasitic bunches)      # noqa: F821
        firstempty          = BGRP0 & BGRP6                                                  # noqa: F821
        unpairedRcond       = BGRP0 & BGRP7 # unpaired beams 1 or beam 2                     # noqa: F821
        bgrp7cond           = BGRP0 & BGRP7 # No unpaired anymore                            # noqa: F821       
        bgrp9cond           = BGRP0 & BGRP9                                                  # noqa: F821
        bgrp11cond          = BGRP0 & BGRP11                                                 # noqa: F821
        bgrp12cond          = BGRP0 & BGRP12                                                 # noqa: F821
        bgrp13cond          = BGRP0 & BGRP13 #UNPAIREDB1                                     # noqa: F821
        bgrp14cond          = BGRP0 & BGRP14 #UNPAIREDB2                                     # noqa: F821
        alfacalib           = BGRP0 & BGRP10                                                 # noqa: F821
        abortgap            = BGRP0 & BGRP8                                                  # noqa: F821
        physcond_or_unpaired_isocond    = BGRP0 & (BGRP1 | BGRP4)                            # noqa: F821
        
        # partition 1
        #bgrpcond1           = BGRP0 & BGRP11                                                 # noqa: F821
        #calibcond1          = BGRP0 & BGRP12                                                 # noqa: F821

        # partition 2
        #bgrpcond2           = BGRP0 & BGRP14                                                 # noqa: F821


        LVL1MenuItem.currentPartition = 1


        # E/gamma ctpid=[0:0x1f]
        LVL1MenuItem('L1_EM3'       ).setLogic( EM3        & physcond).setTriggerType( TT.calo )    # noqa: F821
        LVL1MenuItem('L1_EM3HI'     ).setLogic( EM3HI      & physcond).setTriggerType( TT.calo )    # noqa: F821
        LVL1MenuItem('L1_EM4'       ).setLogic( EM4        & physcond).setTriggerType( TT.calo )    # noqa: F821
        LVL1MenuItem('L1_EM5'       ).setLogic( EM5        & physcond).setTriggerType( TT.calo )    # noqa: F821
        LVL1MenuItem('L1_EM7'       ).setLogic( EM7        & physcond).setTriggerType( TT.calo )    # noqa: F821
        LVL1MenuItem('L1_EM10'      ).setLogic( EM10       & physcond).setTriggerType( TT.calo )    # noqa: F821
        LVL1MenuItem('L1_EM24VHI'   ).setLogic( EM24VHI    & physcond).setTriggerType( TT.calo )    # noqa: F821
        LVL1MenuItem('L1_EM8'       ).setLogic( EM8        & physcond).setTriggerType( TT.calo )    # noqa: F821
        if not '_v8' in TriggerFlags.triggerMenuSetup():
            LVL1MenuItem('L1_EM8I'      ).setLogic( EM8I       & physcond).setTriggerType( TT.calo )    # noqa: F821
        LVL1MenuItem('L1_EM12'      ).setLogic( EM12       & physcond).setTriggerType( TT.calo )    # noqa: F821
        LVL1MenuItem('L1_EM14'      ).setLogic( EM14       & physcond).setTriggerType( TT.calo )    # noqa: F821
        LVL1MenuItem('L1_EM15'      ).setLogic( EM15       & physcond).setTriggerType( TT.calo )    # noqa: F821
        LVL1MenuItem('L1_EM15_BGRP7').setLogic( EM15       & bgrp7cond).setTriggerType( TT.calo )    # noqa: F821
        if not '_v8' in TriggerFlags.triggerMenuSetup():  
            LVL1MenuItem('L1_EM15I'     ).setLogic( EM15 & EM8I      & physcond).setTriggerType( TT.calo )     # noqa: F821
        if not '_v6' in TriggerFlags.triggerMenuSetup() and not '_HI' in TriggerFlags.triggerMenuSetup():
            LVL1MenuItem('L1_EM15VHI'    ).setLogic( EM15VHI      & physcond).setTriggerType( TT.calo )     # noqa: F821
            LVL1MenuItem('L1_EM22VH'   ).setLogic( EM22VH      & physcond).setTriggerType( TT.calo )    # noqa: F821
            LVL1MenuItem('L1_eEM22'   ).setLogic( eEM22      & physcond).setTriggerType( TT.calo )    # noqa: F821
            LVL1MenuItem('L1_eEM22VHI'   ).setLogic( eEM22VHI      & physcond).setTriggerType( TT.calo )    # noqa: F821
            LVL1MenuItem('L1_eEM20VH'   ).setLogic( eEM20VH      & physcond).setTriggerType( TT.calo )    # noqa: F821
            LVL1MenuItem('L1_eEM20VHI'   ).setLogic( eEM20VHI      & physcond).setTriggerType( TT.calo )    # noqa: F821
            LVL1MenuItem('L1_EM24VHIM'   ).setLogic( EM24VHIM      & physcond).setTriggerType( TT.calo )    # noqa: F821
        else:
            LVL1MenuItem('L1_EM15HI'    ).setLogic( EM15HI      & physcond).setTriggerType( TT.calo )       # noqa: F821
            LVL1MenuItem('L1_EM26VHI'   ).setLogic( EM26VHI    & physcond).setTriggerType( TT.calo )        # noqa: F821
            LVL1MenuItem('L1_EM18VH'    ).setLogic( EM18VH     & physcond).setTriggerType( TT.calo )        # noqa: F821
        LVL1MenuItem('L1_EM16'      ).setLogic( EM16       & physcond).setTriggerType( TT.calo )           # noqa: F821
        LVL1MenuItem('L1_EM8VH'     ).setLogic( EM8VH      & physcond).setTriggerType( TT.calo )           # noqa: F821
        LVL1MenuItem('L1_EM10VH'    ).setLogic( EM10VH     & physcond).setTriggerType( TT.calo )           # noqa: F821
        LVL1MenuItem('L1_EM20A'     ).setLogic( EM20A      & physcond).setTriggerType( TT.calo )           # noqa: F821
        LVL1MenuItem('L1_EM20C'     ).setLogic( EM20C      & physcond).setTriggerType( TT.calo )           # noqa: F821
        if '_v6' in TriggerFlags.triggerMenuSetup() or '_HI' in TriggerFlags.triggerMenuSetup():
            LVL1MenuItem('L1_EM13VH'    ).setLogic( EM13VH     & physcond).setTriggerType( TT.calo )        # noqa: F821
        LVL1MenuItem('L1_EM15VH'    ).setLogic( EM15VH     & physcond).setTriggerType( TT.calo )           # noqa: F821
        LVL1MenuItem('L1_EM18'      ).setLogic( EM18       & physcond).setTriggerType( TT.calo )           # noqa: F821
        if not '_v6' in TriggerFlags.triggerMenuSetup() and not '_HI' in TriggerFlags.triggerMenuSetup():
            LVL1MenuItem('L1_EM18VHI'    ).setLogic( EM18VHI     & physcond).setTriggerType( TT.calo )      # noqa: F821
        LVL1MenuItem('L1_EM20'      ).setLogic( EM20       & physcond).setTriggerType( TT.calo )           # noqa: F821
        LVL1MenuItem('L1_EM20VH'    ).setLogic( EM20VH     & physcond).setTriggerType( TT.calo )           # noqa: F821
        LVL1MenuItem('L1_EM20VHI'   ).setLogic( EM20VHI    & physcond).setTriggerType( TT.calo )  # isolation not yet defined # noqa: F821
        LVL1MenuItem('L1_EM22'      ).setLogic( EM22       & physcond).setTriggerType( TT.calo )           # noqa: F821
        LVL1MenuItem('L1_EM22VHI'   ).setLogic( EM22VHI    & physcond).setTriggerType( TT.calo )  # isolation not yet defined # noqa: F821
        LVL1MenuItem('L1_EM50V'     ).setLogic( EM50V      & physcond).setTriggerType( TT.calo )           # noqa: F821
        


        # 2xEM, 3xEM
        LVL1MenuItem('L1_2EM3'           ).setLogic( EM3.x(2)             & physcond).setTriggerType( TT.calo )     # noqa: F821
        LVL1MenuItem('L1_2EM5'           ).setLogic( EM5.x(2)             & physcond).setTriggerType( TT.calo )     # noqa: F821
        LVL1MenuItem('L1_2EM7'           ).setLogic( EM7.x(2)             & physcond).setTriggerType( TT.calo )     # noqa: F821
        LVL1MenuItem('L1_2EM10'          ).setLogic( EM10.x(2)            & physcond).setTriggerType( TT.calo )     # noqa: F821
        LVL1MenuItem('L1_2EM10VH'        ).setLogic( EM10VH.x(2)          & physcond).setTriggerType( TT.calo )     # noqa: F821
        LVL1MenuItem('L1_2eEM15VHI'        ).setLogic( eEM15VHI.x(2)          & physcond).setTriggerType( TT.calo )     # noqa: F821
        LVL1MenuItem('L1_2eEM20VH'        ).setLogic( eEM20VH.x(2)          & physcond).setTriggerType( TT.calo )     # noqa: F821
        if not '_v8' in TriggerFlags.triggerMenuSetup():
            LVL1MenuItem('L1_2EM8I').setLogic( EM8I.x(2) & physcond).setTriggerType(TT.calo) # noqa: F821        
        if '_v6' in TriggerFlags.triggerMenuSetup() or '_HI' in TriggerFlags.triggerMenuSetup():
            LVL1MenuItem('L1_2EM13VH'        ).setLogic( EM13VH.x(2)          & physcond).setTriggerType( TT.calo )  # noqa: F821              
            LVL1MenuItem('L1_2EM18VH'        ).setLogic( EM18VH.x(2)          & physcond).setTriggerType( TT.calo )  # noqa: F821
        LVL1MenuItem('L1_2EM12'          ).setLogic( EM12.x(2)            & physcond).setTriggerType( TT.calo )     # noqa: F821
        LVL1MenuItem('L1_2EM15'          ).setLogic( EM15.x(2)            & physcond).setTriggerType( TT.calo )     # noqa: F821
        LVL1MenuItem('L1_2EM16'          ).setLogic( EM16.x(2)            & physcond).setTriggerType( TT.calo )     # noqa: F821
        LVL1MenuItem('L1_2EM22'          ).setLogic( EM22.x(2)            & physcond).setTriggerType( TT.calo )     # noqa: F821
        LVL1MenuItem('L1_2EM15VH'        ).setLogic( EM15VH.x(2)          & physcond).setTriggerType( TT.calo )     # noqa: F821
        if not '_v6' in TriggerFlags.triggerMenuSetup() and not '_HI' in TriggerFlags.triggerMenuSetup():
            LVL1MenuItem('L1_2EM15VHI'    ).setLogic( EM15VHI.x(2)      & physcond).setTriggerType( TT.calo )        # noqa: F821
        LVL1MenuItem('L1_2EM20VH'        ).setLogic( EM20VH.x(2)          & physcond).setTriggerType( TT.calo )     # noqa: F821
        LVL1MenuItem('L1_EM7_2EM3'       ).setLogic( EM7 & EM3.x(2)       & physcond).setTriggerType( TT.calo )     # noqa: F821
        LVL1MenuItem('L1_EM12_2EM3'      ).setLogic( EM12 & EM3.x(2)      & physcond).setTriggerType( TT.calo )     # noqa: F821
        LVL1MenuItem('L1_EM20VH_2EM7'    ).setLogic( EM20VH & EM7.x(2)    & physcond).setTriggerType( TT.calo )     # noqa: F821   

        LVL1MenuItem('L1_EM20VH_3EM10VH' ).setLogic( EM20VH & EM10VH.x(3)    & physcond).setTriggerType( TT.calo )                        # noqa: F821
        LVL1MenuItem('L1_EM20VH_2EM10VH_3EM8VH' ).setLogic( EM20VH & EM10VH.x(2) & EM8VH.x(3)    & physcond).setTriggerType( TT.calo )    # noqa: F821    
  
        #ATR-19302
        if '_v8' in TriggerFlags.triggerMenuSetup():
            LVL1MenuItem('L1_EM10VHI'    ).setLogic( EM10VHI     & physcond).setTriggerType( TT.calo ) # noqa: F821
            LVL1MenuItem('L1_2EM10VHI'      ).setLogic( EM10VHI.x(2)      & physcond).setTriggerType( TT.calo ) # noqa: F821

        # 4xEM
        LVL1MenuItem('L1_EM15VH_3EM7'         ).setLogic( EM15VH & EM7.x(3)    & physcond).setTriggerType( TT.calo )       # noqa: F821
        LVL1MenuItem('L1_EM15VH_3EM8VH'       ).setLogic( EM15VH & EM8VH.x(3)    & physcond).setTriggerType( TT.calo )     # noqa: F821
        LVL1MenuItem('L1_EM15VH_3EM10VH'      ).setLogic( EM15VH & EM10VH.x(3)    & physcond).setTriggerType( TT.calo )    # noqa: F821
        LVL1MenuItem('L1_EM15VH_2EM10VH_3EM7' ).setLogic( EM15VH & EM10VH.x(2) & EM7.x(3)     & physcond).setTriggerType( TT.calo )    # noqa: F821
        LVL1MenuItem('L1_eEM20VH_3eEM10VH' ).setLogic( eEM20VH & eEM10VH.x(3)     & physcond).setTriggerType( TT.calo )    # noqa: F821
        if '_v6' in TriggerFlags.triggerMenuSetup() or '_HI' in TriggerFlags.triggerMenuSetup():
            LVL1MenuItem('L1_EM18VH_3EM8VH'       ).setLogic( EM18VH & EM8VH.x(3)    & physcond).setTriggerType( TT.calo )  # noqa: F821
            LVL1MenuItem('L1_EM18VH_2EM10VH_3EM7' ).setLogic( EM18VH & EM10VH.x(2) & EM7.x(3)     & physcond).setTriggerType( TT.calo )    # noqa: F821

        # EM and MU
        LVL1MenuItem('L1_2eEM8VH_MU10'         ).setLogic( eEM8VH.x(2) & MU10    & physcond).setTriggerType( TT.calo )       # noqa: F821
        LVL1MenuItem('L1_eEM15VH_MU10'         ).setLogic( eEM15VH & MU10    & physcond).setTriggerType( TT.calo )       # noqa: F821
        LVL1MenuItem('L1_eEM7_MU20'         ).setLogic( eEM7 & MU20    & physcond).setTriggerType( TT.calo )       # noqa: F821
        # EM, tau and jet
        LVL1MenuItem('L1_eEM15VHI_2eTAU12IM_4jJ12'         ).setLogic( eEM15VHI & eTAU12IM.x(2) & jJ12.x(4)    & physcond).setTriggerType( TT.calo )       # noqa: F821
        LVL1MenuItem('L1_eEM15VHI_2eTAU12IM_jJ25_3jJ12'         ).setLogic( eEM15VHI & eTAU12IM.x(2) & jJ25 & jJ12.x(3)   & physcond).setTriggerType( TT.calo )       # noqa: F821
        LVL1MenuItem('L1_eEM20VHI_eTAU20IM_2eTAU20_jJ25_3jJ20'         ).setLogic( eEM20VHI & eTAU20IM & eTAU20.x(2) & jJ25 & jJ20.x(3)   & physcond).setTriggerType( TT.calo )       # noqa: F821
        # EM, tau and XE
        LVL1MenuItem('L1_eEM15VHI_2eTAU12IM_gXERHO35'         ).setLogic( eEM15VHI & eTAU12IM.x(2) & gXERHO35    & physcond).setTriggerType( TT.calo )       # noqa: F821



        # EM and jet
        LVL1MenuItem('L1_eEM18VHI_3jJ20'         ).setLogic( eEM18VHI & jJ20.x(3)    & physcond).setTriggerType( TT.calo )       # noqa: F821

#        LVL1MenuItem('L1_JJ15.23ETA49' ).setLogic( JJ1523ETA49 & physcond).setTriggerType(TT.calo)    # noqa: F821
        LVL1MenuItem('L1_J15.23ETA49' ).setLogic( J1523ETA49 & physcond).setTriggerType(TT.calo)      # noqa: F821
        LVL1MenuItem('L1_J15.24ETA49' ).setLogic( J1524ETA49 & physcond).setTriggerType(TT.calo)      # noqa: F821
        LVL1MenuItem('L1_J15.31ETA49' ).setLogic( J1531ETA49 & physcond).setTriggerType(TT.calo)      # noqa: F821
        LVL1MenuItem('L1_J20.28ETA31' ).setLogic( J2028ETA31 & physcond).setTriggerType(TT.calo)      # noqa: F821
        LVL1MenuItem('L1_J20.31ETA49' ).setLogic( J2031ETA49 & physcond).setTriggerType(TT.calo)      # noqa: F821
        LVL1MenuItem('L1_J30.31ETA49' ).setLogic( J3031ETA49 & physcond).setTriggerType(TT.calo)      # noqa: F821
        LVL1MenuItem('L1_J40.0ETA25' ).setLogic( J400ETA25 & physcond).setTriggerType(TT.calo)        # noqa: F821
        LVL1MenuItem('L1_J50.31ETA49' ).setLogic( J5031ETA49 & physcond).setTriggerType(TT.calo)      # noqa: F821
        LVL1MenuItem('L1_J70.31ETA49' ).setLogic( J7031ETA49 & physcond).setTriggerType(TT.calo)      # noqa: F821

        LVL1MenuItem('L1_J12.0ETA23'  ).setLogic( J120ETA23 & physcond).setTriggerType(TT.calo)    # noqa: F821
        LVL1MenuItem('L1_J15.0ETA25'  ).setLogic( J150ETA25 & physcond).setTriggerType(TT.calo)    # noqa: F821
        LVL1MenuItem('L1_J20.0ETA28'  ).setLogic( J200ETA28 & physcond).setTriggerType(TT.calo)    # noqa: F821
        LVL1MenuItem('L1_J25.0ETA23'  ).setLogic( J250ETA23 & physcond).setTriggerType(TT.calo)    # noqa: F821
        LVL1MenuItem('L1_J35.0ETA23'  ).setLogic( J350ETA23 & physcond).setTriggerType(TT.calo)    # noqa: F821
        LVL1MenuItem('L1_J20.0ETA49'  ).setLogic( J200ETA49 & physcond).setTriggerType(TT.calo)    # noqa: F821
        LVL1MenuItem('L1_J30.0ETA49'  ).setLogic( J300ETA49 & physcond).setTriggerType(TT.calo)    # noqa: F821
        LVL1MenuItem('L1_J25.0ETA23_2J15.31ETA49'  ).setLogic( J250ETA23 & J1531ETA49.x(2) & physcond).setTriggerType(TT.calo)    # noqa: F821

       
        LVL1MenuItem('L1_2EM3_VTE70').setLogic( EM3.x(2) & Not(TE70) & physcond).setTriggerType(TT.calo) # noqa: F821
        LVL1MenuItem('L1_2EM3_VTE50').setLogic( EM3.x(2) & Not(TE50) & physcond).setTriggerType(TT.calo) # noqa: F821        
        if not '_v8' in TriggerFlags.triggerMenuSetup():
            LVL1MenuItem('L1_2EM8I_J50').setLogic( EM8I.x(2) & J50 & physcond).setTriggerType(TT.calo) # noqa: F821        
            LVL1MenuItem('L1_2EM8I_J75').setLogic( EM8I.x(2) & J75 & physcond).setTriggerType(TT.calo) # noqa: F821        
 
        # HI
        LVL1MenuItem('L1_EM3_NZ'         ).setLogic( EM3      & Not(ZDC_AND) & physcond).setTriggerType( TT.calo )    # noqa: F821
        LVL1MenuItem('L1_2EM3_NZ'        ).setLogic( EM3.x(2) & Not(ZDC_AND) & physcond).setTriggerType( TT.calo )    # noqa: F821

        LVL1MenuItem('L1_EM3_NL'         ).setLogic( EM3      & Not(LUCID_A) & Not(LUCID_C) & physcond).setTriggerType( TT.calo )    # noqa: F821
        LVL1MenuItem('L1_2EM3_NL'        ).setLogic( EM3.x(2) & Not(LUCID_A) & Not(LUCID_C) & physcond).setTriggerType( TT.calo )    # noqa: F821

        LVL1MenuItem('L1_EM3_MV'         ).setLogic( EM3      & Not(MBTS_A & MBTS_C) & physcond).setTriggerType( TT.calo )    # noqa: F821
        LVL1MenuItem('L1_EM3_MV_VTE50'   ).setLogic( EM3      & Not(MBTS_A & MBTS_C) & Not(TE50) & physcond).setTriggerType( TT.calo ) # noqa: F821

        LVL1MenuItem('L1_EM3_TE50'       ).setLogic( EM3      & TE50 & physcond).setTriggerType( TT.calo )         # noqa: F821
        LVL1MenuItem('L1_EM3_VTE50'      ).setLogic( EM3      & Not(TE50) & physcond).setTriggerType( TT.calo )    # noqa: F821
        LVL1MenuItem('L1_EM7_VTE200'      ).setLogic( EM7      & Not(TE200) & physcond).setTriggerType( TT.calo )    # noqa: F821

        LVL1MenuItem('L1_EM3_UNPAIRED_ISO'   ).setLogic(EM3 & unpaired_isocond).setTriggerType( TT.calo )       # noqa: F821
        LVL1MenuItem('L1_EM3_UNPAIRED_NONISO').setLogic(EM3 & unpaired_nonisocond).setTriggerType( TT.calo )    # noqa: F821
        LVL1MenuItem('L1_EM3_EMPTY'          ).setLogic(EM3 & cosmiccond).setTriggerType( TT.calo )    # noqa: F821
        LVL1MenuItem('L1_EM3_FIRSTEMPTY'     ).setLogic(EM3 & firstempty).setTriggerType( TT.calo )    # noqa: F821

        LVL1MenuItem('L1_EM5_EMPTY'          ).setLogic(EM5 & cosmiccond).setTriggerType( TT.calo )          # noqa: F821
        LVL1MenuItem('L1_EM5_UNPAIRED_ISO'   ).setLogic(EM5 & unpaired_isocond).setTriggerType( TT.calo )    # noqa: F821
        LVL1MenuItem('L1_EM5_UNPAIRED_NONISO').setLogic(EM5 & unpaired_nonisocond).setTriggerType( TT.calo ) # noqa: F821
        LVL1MenuItem('L1_EM5_FIRSTEMPTY'     ).setLogic(EM5 & firstempty).setTriggerType( TT.calo )          # noqa: F821

        LVL1MenuItem('L1_EM7_EMPTY'          ).setLogic(EM7 & cosmiccond).setTriggerType( TT.calo )          # noqa: F821
        LVL1MenuItem('L1_EM7_UNPAIRED_ISO'   ).setLogic(EM7 & unpaired_isocond).setTriggerType( TT.calo )    # noqa: F821
        LVL1MenuItem('L1_EM7_UNPAIRED_NONISO').setLogic(EM7 & unpaired_nonisocond).setTriggerType( TT.calo ) # noqa: F821
        LVL1MenuItem('L1_EM7_FIRSTEMPTY'     ).setLogic(EM7 & firstempty).setTriggerType( TT.calo )          # noqa: F821

        LVL1MenuItem('L1_EM20VH_FIRSTEMPTY'    ).setLogic( EM20VH & firstempty).setTriggerType( TT.calo )    # noqa: F821
        LVL1MenuItem('L1_EM22VHI_FIRSTEMPTY'    ).setLogic( EM22VHI & firstempty).setTriggerType( TT.calo )  # noqa: F821

        LVL1MenuItem('L1_J10_VTE100'      ).setLogic( J10      & Not(TE100) & physcond).setTriggerType( TT.calo )    # noqa: F821
        LVL1MenuItem('L1_J10_VTE200'      ).setLogic( J10      & Not(TE200) & physcond).setTriggerType( TT.calo )    # noqa: F821
        LVL1MenuItem('L1_J10_VTE300'      ).setLogic( J10      & Not(TE300) & physcond).setTriggerType( TT.calo )    # noqa: F821
        
        LVL1MenuItem('L1_J12_VTE100'      ).setLogic( J12      & Not(TE100) & physcond).setTriggerType( TT.calo )    # noqa: F821
        LVL1MenuItem('L1_J12_VTE200'      ).setLogic( J12      & Not(TE200) & physcond).setTriggerType( TT.calo )    # noqa: F821
        
        LVL1MenuItem('L1_TE50_VTE200'      ).setLogic( TE50      & Not(TE200) & physcond).setTriggerType( TT.ftk )    # noqa: F821
        
        LVL1MenuItem('L1_TE5_VTE200'      ).setLogic( TE5      & Not(TE200) & physcond).setTriggerType( TT.ftk )    # noqa: F821
        LVL1MenuItem('L1_TE5_VTE100'      ).setLogic( TE5      & Not(TE100) & physcond).setTriggerType( TT.calo )    # noqa: F821
        LVL1MenuItem('L1_TE5_VTE50'      ).setLogic( TE5      & Not(TE50) & physcond).setTriggerType( TT.calo )    # noqa: F821
        
        LVL1MenuItem('L1_TE4_VTE200'      ).setLogic( TE4      & Not(TE200) & physcond).setTriggerType( TT.ftk )    # noqa: F821
        LVL1MenuItem('L1_TE4_VTE100'      ).setLogic( TE4      & Not(TE100) & physcond).setTriggerType( TT.calo )    # noqa: F821
        LVL1MenuItem('L1_TE4_VTE50'      ).setLogic( TE4      & Not(TE50) & physcond).setTriggerType( TT.calo )    # noqa: F821
        
        LVL1MenuItem('L1_TE4_VTE200_EMPTY'      ).setLogic( TE4      & Not(TE200) & cosmiccond).setTriggerType( TT.calo )    # noqa: F821
        LVL1MenuItem('L1_TE5_VTE200_EMPTY'      ).setLogic( TE5      & Not(TE200) & cosmiccond).setTriggerType( TT.calo )    # noqa: F821


        # MUON ctpid=[0x20;0x2f]
        LVL1MenuItem('L1_MU0'  ).setLogic( MU0  & physcond).setTriggerType(TT.muon)    # noqa: F821
        LVL1MenuItem('L1_MU4'  ).setLogic( MU4  & physcond).setTriggerType(TT.muon)    # noqa: F821
        LVL1MenuItem('L1_MU6'  ).setLogic( MU6  & physcond).setTriggerType(TT.muon)    # noqa: F821
        LVL1MenuItem('L1_MU10' ).setLogic( MU10 & physcond).setTriggerType(TT.muon)    # noqa: F821
        LVL1MenuItem('L1_MU11' ).setLogic( MU11 & physcond).setTriggerType(TT.muon)    # noqa: F821
        LVL1MenuItem('L1_MU15' ).setLogic( MU15 & physcond).setTriggerType(TT.muon)    # noqa: F821
        LVL1MenuItem('L1_MU20' ).setLogic( MU20 & physcond).setTriggerType(TT.muon)    # noqa: F821
        LVL1MenuItem('L1_MU21' ).setLogic( MU21 & physcond).setTriggerType(TT.muon)    # noqa: F821

        # 2xMU, 3xMU, 4xMU
        LVL1MenuItem('L1_2MU0'     ).setLogic( MU0.x(2)        & physcond).setTriggerType(TT.muon)    # noqa: F821
        LVL1MenuItem('L1_2MU4'     ).setLogic( MU4.x(2)        & physcond).setTriggerType(TT.muon)    # noqa: F821
        LVL1MenuItem('L1_2MU6'     ).setLogic( MU6.x(2)        & physcond).setTriggerType(TT.muon)    # noqa: F821
        LVL1MenuItem('L1_2MU10'    ).setLogic( MU10.x(2)       & physcond).setTriggerType(TT.muon)    # noqa: F821
        LVL1MenuItem('L1_2MU11'    ).setLogic( MU11.x(2)       & physcond).setTriggerType(TT.muon)    # noqa: F821
        LVL1MenuItem('L1_2MU20'    ).setLogic( MU20.x(2)       & physcond).setTriggerType(TT.muon)    # noqa: F821
        LVL1MenuItem('L1_MU4_MU10' ).setLogic( MU4 & MU10      & physcond).setTriggerType(TT.muon)    # noqa: F821
        LVL1MenuItem('L1_MU6_MU4' ).setLogic( MU6 & MU4      & physcond).setTriggerType(TT.muon)      # noqa: F821
        LVL1MenuItem('L1_MU10_2MU6').setLogic( MU10 & MU6.x(2) & physcond).setTriggerType(TT.muon)    # noqa: F821
        LVL1MenuItem('L1_MU11_2MU10').setLogic( MU11 & MU10.x(2) & physcond).setTriggerType(TT.muon)    # noqa: F821
        LVL1MenuItem('L1_MU11_2MU6').setLogic( MU11 & MU6.x(2) & physcond).setTriggerType(TT.muon)    # noqa: F821
        LVL1MenuItem('L1_MU10_2MU4').setLogic( MU10 & MU4.x(2) & physcond).setTriggerType(TT.muon)    # noqa: F821
        LVL1MenuItem('L1_3MU4'     ).setLogic( MU4.x(3)        & physcond).setTriggerType(TT.muon)    # noqa: F821
        LVL1MenuItem('L1_4MU4'     ).setLogic( MU4.x(4)        & physcond).setTriggerType(TT.muon)    # noqa: F821
        LVL1MenuItem('L1_MU6_2MU4' ).setLogic( MU6 & MU4.x(2)  & physcond).setTriggerType(TT.muon)    # noqa: F821
        LVL1MenuItem('L1_MU6_3MU4' ).setLogic( MU6 & MU4.x(3)  & physcond).setTriggerType(TT.muon)    # noqa: F821
        LVL1MenuItem('L1_2MU6_3MU4' ).setLogic( MU6.x(2) & MU4.x(3)  & physcond).setTriggerType(TT.muon)    # noqa: F821
        LVL1MenuItem('L1_3MU6'     ).setLogic( MU6.x(3)        & physcond).setTriggerType(TT.muon)    # noqa: F821
        LVL1MenuItem('L1_2MU0_MU6' ).setLogic( MU0.x(2) & MU6  & physcond).setTriggerType(TT.muon)    # noqa: F821

        LVL1MenuItem('L1_2MU20_OVERLAY').setLogic( MU20.x(2)   & physcond).setTriggerType(TT.zerobs)    # noqa: F821

        # HI
        LVL1MenuItem('L1_MU0_NZ'   ).setLogic( MU0      & Not(ZDC_AND) & physcond).setTriggerType(TT.muon)    # noqa: F821
        LVL1MenuItem('L1_2MU0_NZ'  ).setLogic( MU0.x(2) & Not(ZDC_AND) & physcond).setTriggerType(TT.muon)    # noqa: F821   

        LVL1MenuItem('L1_MU0_NL'   ).setLogic( MU0      & Not(LUCID_A) & Not(LUCID_C) & physcond).setTriggerType(TT.muon)    # noqa: F821
        LVL1MenuItem('L1_2MU0_NL'  ).setLogic( MU0.x(2) & Not(LUCID_A) & Not(LUCID_C) & physcond).setTriggerType(TT.muon)    # noqa: F821                 
                            
        LVL1MenuItem('L1_MU0_MV'   ).setLogic( MU0      & Not(MBTS_A & MBTS_C) & physcond).setTriggerType(TT.muon)    # noqa: F821
        LVL1MenuItem('L1_2MU0_MV'  ).setLogic( MU0.x(2) & Not(MBTS_A & MBTS_C) & physcond).setTriggerType(TT.muon)    # noqa: F821
        
        LVL1MenuItem('L1_MU4_VTE10').setLogic( MU4      & Not(TE10) & physcond).setTriggerType(TT.muon)          # noqa: F821
        LVL1MenuItem('L1_2MU4_VTE10').setLogic( MU4.x(2)      & Not(TE10) & physcond).setTriggerType(TT.muon)    # noqa: F821
        LVL1MenuItem('L1_2MU4_VTE50').setLogic( MU4.x(2)      & Not(TE50) & physcond).setTriggerType(TT.muon)    # noqa: F821
        
        LVL1MenuItem('L1_MU0_TE50' ).setLogic( MU0      & TE50 & physcond).setTriggerType(TT.muon)    # noqa: F821


        LVL1MenuItem('L1_MU4_TE10' ).setLogic( MU4      & TE10 & physcond).setTriggerType(TT.muon)     # noqa: F821
        LVL1MenuItem('L1_MU4_TE20' ).setLogic( MU4      & TE20 & physcond).setTriggerType(TT.muon)     # noqa: F821
        LVL1MenuItem('L1_MU4_TE30' ).setLogic( MU4      & TE30 & physcond).setTriggerType(TT.muon)     # noqa: F821
        LVL1MenuItem('L1_MU4_TE40' ).setLogic( MU4      & TE40 & physcond).setTriggerType(TT.muon)     # noqa: F821
        LVL1MenuItem('L1_MU4_TE50' ).setLogic( MU4      & TE50 & physcond).setTriggerType(TT.muon)     # noqa: F821
        LVL1MenuItem('L1_MU4_TE70' ).setLogic( MU4      & TE70 & physcond).setTriggerType(TT.muon)     # noqa: F821
        LVL1MenuItem('L1_MU4_TE90' ).setLogic( MU4      & TE90 & physcond).setTriggerType(TT.muon)     # noqa: F821
        LVL1MenuItem('L1_MU4_TE120' ).setLogic( MU4     & TE120 & physcond).setTriggerType(TT.muon)    # noqa: F821
        LVL1MenuItem('L1_MU4_TE160' ).setLogic( MU4     & TE160 & physcond).setTriggerType(TT.muon)    # noqa: F821
        
        if '_v8' in TriggerFlags.triggerMenuSetup() or '_v7' in TriggerFlags.triggerMenuSetup() or 'HI_v5' in TriggerFlags.triggerMenuSetup() or '_PhaseII' in TriggerFlags.triggerMenuSetup():
            LVL1MenuItem('L1_MU4_TE10.24ETA49' ).setLogic( MU4      & TE1024ETA49 & physcond).setTriggerType(TT.muon)    # noqa: F821
            LVL1MenuItem('L1_MU4_TE15.24ETA49' ).setLogic( MU4      & TE1524ETA49 & physcond).setTriggerType(TT.muon)    # noqa: F821
            LVL1MenuItem('L1_MU4_TE20.24ETA49' ).setLogic( MU4      & TE2024ETA49 & physcond).setTriggerType(TT.muon)    # noqa: F821
            LVL1MenuItem('L1_MU4_TE25.24ETA49' ).setLogic( MU4      & TE2524ETA49 & physcond).setTriggerType(TT.muon)    # noqa: F821
            LVL1MenuItem('L1_MU4_TE30.24ETA49' ).setLogic( MU4     & TE3024ETA49 & physcond).setTriggerType(TT.muon)     # noqa: F821
            LVL1MenuItem('L1_MU4_TE35.24ETA49' ).setLogic( MU4      & TE3524ETA49 & physcond).setTriggerType(TT.muon)    # noqa: F821
            LVL1MenuItem('L1_MU4_TE40.24ETA49' ).setLogic( MU4      & TE4024ETA49 & physcond).setTriggerType(TT.muon)    # noqa: F821
        else:    
            LVL1MenuItem('L1_MU4_TE10.0ETA24' ).setLogic( MU4      & TE100ETA24 & physcond).setTriggerType(TT.muon)    # noqa: F821
            LVL1MenuItem('L1_MU4_TE15.0ETA24' ).setLogic( MU4      & TE150ETA24 & physcond).setTriggerType(TT.muon)    # noqa: F821
            LVL1MenuItem('L1_MU4_TE20.0ETA24' ).setLogic( MU4      & TE200ETA24 & physcond).setTriggerType(TT.muon)    # noqa: F821
            LVL1MenuItem('L1_MU4_TE25.0ETA24' ).setLogic( MU4      & TE250ETA24 & physcond).setTriggerType(TT.muon)    # noqa: F821
            LVL1MenuItem('L1_MU4_TE30.0ETA24' ).setLogic( MU4     & TE300ETA24 & physcond).setTriggerType(TT.muon)     # noqa: F821
            LVL1MenuItem('L1_MU4_TE35.0ETA24' ).setLogic( MU4      & TE350ETA24 & physcond).setTriggerType(TT.muon)    # noqa: F821
            LVL1MenuItem('L1_MU4_TE40.0ETA24' ).setLogic( MU4      & TE400ETA24 & physcond).setTriggerType(TT.muon)    # noqa: F821
        
        LVL1MenuItem('L1_MU0_VTE50').setLogic( MU0      & Not(TE50) & physcond).setTriggerType(TT.muon)    # noqa: F821
        LVL1MenuItem('L1_MU4_VTE50').setLogic( MU4      & Not(TE50) & physcond).setTriggerType(TT.muon)    # noqa: F821
        LVL1MenuItem('L1_MU6_VTE50').setLogic( MU6      & Not(TE50) & physcond).setTriggerType(TT.muon)    # noqa: F821

        LVL1MenuItem('L1_MU0_MV_VTE50').setLogic( MU0 & Not(MBTS_A & MBTS_C) & Not(TE50) & physcond).setTriggerType(TT.muon)    # noqa: F821
        LVL1MenuItem('L1_MU4_MV_VTE50').setLogic( MU4 & Not(MBTS_A & MBTS_C) & Not(TE50) & physcond).setTriggerType(TT.muon)    # noqa: F821

        LVL1MenuItem('L1_MU0_UNPAIRED_ISO'   ).setLogic(MU0 & unpaired_isocond   ).setTriggerType( TT.muon )    # noqa: F821
        LVL1MenuItem('L1_MU0_UNPAIRED_NONISO').setLogic(MU0 & unpaired_nonisocond).setTriggerType( TT.muon )    # noqa: F821
        LVL1MenuItem('L1_MU0_EMPTY'          ).setLogic(MU0 & cosmiccond).setTriggerType( TT.muon )    # noqa: F821
        LVL1MenuItem('L1_MU0_FIRSTEMPTY'     ).setLogic(MU0 & firstempty).setTriggerType( TT.muon )    # noqa: F821

        LVL1MenuItem('L1_MU4_UNPAIRED_ISO'   ).setLogic(MU4 & unpaired_isocond   ).setTriggerType( TT.muon )    # noqa: F821
        LVL1MenuItem('L1_MU4_UNPAIRED_NONISO').setLogic(MU4 & unpaired_nonisocond).setTriggerType( TT.muon )    # noqa: F821
        LVL1MenuItem('L1_MU4_EMPTY'          ).setLogic(MU4 & cosmiccond).setTriggerType( TT.muon )    # noqa: F821
        LVL1MenuItem('L1_MU6_EMPTY'          ).setLogic(MU6 & cosmiccond).setTriggerType( TT.muon )    # noqa: F821
        LVL1MenuItem('L1_MU4_FIRSTEMPTY'     ).setLogic(MU4 & firstempty).setTriggerType( TT.muon )    # noqa: F821

        LVL1MenuItem('L1_MU6_FIRSTEMPTY'     ).setLogic(MU4  & firstempty).setTriggerType( TT.muon )    # noqa: F821
        LVL1MenuItem('L1_MU10_EMPTY'         ).setLogic(MU10 & cosmiccond).setTriggerType( TT.muon )    # noqa: F821
        LVL1MenuItem('L1_MU11_EMPTY'         ).setLogic(MU11 & cosmiccond).setTriggerType( TT.muon )    # noqa: F821
        
        LVL1MenuItem('L1_2MU0_EMPTY'         ).setLogic(MU0.x(2) & cosmiccond).setTriggerType( TT.muon )    # noqa: F821
        LVL1MenuItem('L1_2MU4_EMPTY'         ).setLogic(MU4.x(2) & cosmiccond).setTriggerType( TT.muon )    # noqa: F821
        LVL1MenuItem('L1_2MU6_UNPAIRED_ISO'  ).setLogic(MU6.x(2) & unpaired_isocond).setTriggerType( TT.muon )    # noqa: F821
        LVL1MenuItem('L1_2MU6_UNPAIRED_NONISO').setLogic(MU6.x(2) & unpaired_nonisocond).setTriggerType( TT.muon )    # noqa: F821
        LVL1MenuItem('L1_2MU6_EMPTY'         ).setLogic(MU6.x(2) & cosmiccond).setTriggerType( TT.muon )    # noqa: F821
        LVL1MenuItem('L1_2MU6_FIRSTEMPTY'    ).setLogic(MU6.x(2) & firstempty).setTriggerType( TT.muon )    # noqa: F821

        LVL1MenuItem('L1_MU20_FIRSTEMPTY' ).setLogic( MU20 & firstempty).setTriggerType(TT.muon)    # noqa: F821
        LVL1MenuItem('L1_MU21_FIRSTEMPTY' ).setLogic( MU21 & firstempty).setTriggerType(TT.muon)    # noqa: F821

        #FTK items
        LVL1MenuItem('L1_MU6_FTK').setLogic( MU6  & physcond).setTriggerType(TT.ftk)               # noqa: F821
        LVL1MenuItem('L1_MU15_FTK').setLogic( MU15  & physcond).setTriggerType(TT.ftk)             # noqa: F821
        LVL1MenuItem('L1_MU20_FTK').setLogic( MU20  & physcond).setTriggerType(TT.ftk)             # noqa: F821
        LVL1MenuItem('L1_MU21_FTK').setLogic( MU21  & physcond).setTriggerType(TT.ftk)             # noqa: F821
        LVL1MenuItem('L1_RD3_FTK').setLogic( RNDM3 & physcond).setTriggerType(TT.ftk)    # noqa: F821
    
        # EM and MU
        LVL1MenuItem('L1_EM6_MU10'   ).setLogic( EM6        & MU10     & physcond).setTriggerType(TT.muon)    # noqa: F821
        LVL1MenuItem('L1_EM7_MU10'   ).setLogic( EM7        & MU10     & physcond).setTriggerType(TT.muon)    # noqa: F821
        LVL1MenuItem('L1_EM7_MU15'   ).setLogic( EM7        & MU15     & physcond).setTriggerType(TT.muon)    # noqa: F821
        LVL1MenuItem('L1_EM8VH_MU15' ).setLogic( EM8VH      & MU15     & physcond).setTriggerType(TT.muon)    # noqa: F821
        LVL1MenuItem('L1_EM7_MU20'   ).setLogic( EM7        & MU20     & physcond).setTriggerType(TT.muon)    # noqa: F821
        LVL1MenuItem('L1_EM8VH_MU20' ).setLogic( EM8VH      & MU20     & physcond).setTriggerType(TT.muon)    # noqa: F821

        LVL1MenuItem('L1_EM7_MU11' ).setLogic( EM7        & MU11     & physcond).setTriggerType(TT.muon)      # noqa: F821
        LVL1MenuItem('L1_EM8_MU10'   ).setLogic( EM8        & MU10     & physcond).setTriggerType(TT.muon)    # noqa: F821
        if not '_v8' in TriggerFlags.triggerMenuSetup():
            LVL1MenuItem('L1_EM8I_MU10'  ).setLogic( EM8I       & MU10     & physcond).setTriggerType(TT.muon)    # noqa: F821
            LVL1MenuItem('L1_EM15I_MU4'   ).setLogic( EM15  & EM8I     & MU4      & physcond).setTriggerType(TT.muon)    # noqa: F821
        LVL1MenuItem('L1_EM15VH_MU10').setLogic( EM15VH     & MU10     & physcond).setTriggerType(TT.muon)    # noqa: F821
        LVL1MenuItem('L1_EM3_MU20'   ).setLogic( EM3        & MU20     & physcond).setTriggerType(TT.muon)    # noqa: F821
        LVL1MenuItem('L1_2EM8VH_MU10').setLogic( EM8VH.x(2) & MU10     & physcond).setTriggerType(TT.muon)    # noqa: F821
        LVL1MenuItem('L1_EM15VH_2EM8VH_MU6').setLogic( EM15VH & EM8VH.x(2) &  MU6 & physcond).setTriggerType(TT.muon)    # noqa: F821

        # TAU ctpid=[0x40:0x4f]
        LVL1MenuItem('L1_TAU2'  ).setLogic( HA2   & physcond).setTriggerType( TT.calo )    # noqa: F821
        LVL1MenuItem('L1_TAU3'  ).setLogic( HA3   & physcond).setTriggerType( TT.calo )    # noqa: F821
        # ATR-19359 
        LVL1MenuItem('L1_TAU5'  ).setLogic( HA5   & physcond).setTriggerType( TT.calo )    # noqa: F821
        LVL1MenuItem('L1_2TAU5' ).setLogic( HA5.x(2)  & physcond).setTriggerType(TT.calo)    # noqa: F821
        LVL1MenuItem('L1_TAU6'  ).setLogic( HA6   & physcond).setTriggerType( TT.calo )    # noqa: F821
        LVL1MenuItem('L1_TAU8'  ).setLogic( HA8   & physcond).setTriggerType( TT.calo )    # noqa: F821
        LVL1MenuItem('L1_2TAU8' ).setLogic( HA8.x(2)  & physcond).setTriggerType(TT.calo)    # noqa: F821

        #LVL1MenuItem('L1_TAU10IM').setLogic( HA10IM  & physcond).setTriggerType( TT.calo )    # noqa: F821

        LVL1MenuItem('L1_TAU12' ).setLogic( HA12  & physcond).setTriggerType( TT.calo )    # noqa: F821
        LVL1MenuItem('L1_eTAU12' ).setLogic( eTAU12  & physcond).setTriggerType( TT.calo )    # noqa: F821
        LVL1MenuItem('L1_eTAU100' ).setLogic( eTAU100  & physcond).setTriggerType( TT.calo )    # noqa: F821

        LVL1MenuItem('L1_TAU12IL').setLogic( HA12IL & physcond).setTriggerType( TT.calo )    # noqa: F821
        LVL1MenuItem('L1_TAU12IM').setLogic( HA12IM & physcond).setTriggerType( TT.calo )    # noqa: F821
        LVL1MenuItem('L1_TAU12IT').setLogic( HA12IT & physcond).setTriggerType( TT.calo )    # noqa: F821
        LVL1MenuItem('L1_TAU12I').setLogic( HA12I & physcond).setTriggerType( TT.calo )      # noqa: F821

        LVL1MenuItem('L1_TAU15' ).setLogic( HA15  & physcond).setTriggerType( TT.calo )      # noqa: F821

        LVL1MenuItem('L1_TAU20' ).setLogic( HA20  & physcond).setTriggerType( TT.calo )      # noqa: F821
        LVL1MenuItem('L1_TAU20IL' ).setLogic( HA20IL  & physcond).setTriggerType( TT.calo )  # noqa: F821
        LVL1MenuItem('L1_TAU20IM' ).setLogic( HA20IM  & physcond).setTriggerType( TT.calo )  # noqa: F821
        if not '_v8' in TriggerFlags.triggerMenuSetup() :
            LVL1MenuItem('L1_TAU20IT' ).setLogic( HA20IT  & physcond).setTriggerType( TT.calo )  # noqa: F821
        
        LVL1MenuItem('L1_TAU20A' ).setLogic( HA20A  & physcond).setTriggerType( TT.calo )    # noqa: F821
        LVL1MenuItem('L1_TAU20C' ).setLogic( HA20C  & physcond).setTriggerType( TT.calo )    # noqa: F821

        LVL1MenuItem('L1_TAU25' ).setLogic( HA25  & physcond).setTriggerType( TT.calo )      # noqa: F821
        if '_v6' in TriggerFlags.triggerMenuSetup() or '_HI' in TriggerFlags.triggerMenuSetup():
            LVL1MenuItem('L1_TAU25IT' ).setLogic( HA25IT  & physcond).setTriggerType( TT.calo )    # noqa: F821
        else:
            LVL1MenuItem('L1_TAU25IM' ).setLogic( HA25IM  & physcond).setTriggerType( TT.calo )    # noqa: F821
        LVL1MenuItem('L1_TAU30' ).setLogic( HA30  & physcond).setTriggerType( TT.calo )      # noqa: F821
        LVL1MenuItem('L1_TAU40' ).setLogic( HA40  & physcond).setTriggerType( TT.calo )      # noqa: F821
        LVL1MenuItem('L1_TAU60' ).setLogic( HA60  & physcond).setTriggerType( TT.calo )      # noqa: F821
        LVL1MenuItem('L1_TAU100' ).setLogic( HA100  & physcond).setTriggerType( TT.calo )    # noqa: F821

        LVL1MenuItem('L1_TAU8_UNPAIRED_ISO'   ).setLogic( HA8   & unpaired_isocond ).setTriggerType( TT.calo )    # noqa: F821

        LVL1MenuItem('L1_TAU8_UNPAIRED_NONISO').setLogic( HA8   & unpaired_nonisocond ).setTriggerType( TT.calo ) # noqa: F821
        LVL1MenuItem('L1_TAU8_EMPTY'          ).setLogic( HA8   & cosmiccond ).setTriggerType( TT.calo )          # noqa: F821
        LVL1MenuItem('L1_TAU8_FIRSTEMPTY'     ).setLogic( HA8   & firstempty ).setTriggerType( TT.calo )          # noqa: F821

        LVL1MenuItem('L1_TAU12_UNPAIRED_ISO').setLogic( HA12   & unpaired_isocond ).setTriggerType( TT.calo )    # noqa: F821
        LVL1MenuItem('L1_TAU12_UNPAIRED_NONISO').setLogic( HA12   & unpaired_nonisocond ).setTriggerType( TT.calo )    # noqa: F821
        LVL1MenuItem('L1_TAU12_EMPTY'          ).setLogic( HA12  & cosmiccond ).setTriggerType( TT.calo )        # noqa: F821
        LVL1MenuItem('L1_TAU12_FIRSTEMPTY'     ).setLogic( HA12   & firstempty ).setTriggerType( TT.calo )       # noqa: F821
        LVL1MenuItem('L1_TAU30_EMPTY'          ).setLogic( HA30   & cosmiccond ).setTriggerType( TT.calo )       # noqa: F821
        LVL1MenuItem('L1_TAU30_UNPAIRED_ISO').setLogic( HA30  & unpaired_isocond ).setTriggerType( TT.calo )     # noqa: F821
        
        #UPC TAU
        LVL1MenuItem('L1_2TAU1_VTE50').setLogic( HA1.x(2)      & Not(TE50) & physcond).setTriggerType(TT.calo)    # noqa: F821
        LVL1MenuItem('L1_2TAU2_VTE50').setLogic( HA2.x(2)      & Not(TE50) & physcond).setTriggerType(TT.calo)    # noqa: F821
        LVL1MenuItem('L1_2TAU3_VTE50').setLogic( HA3.x(2)      & Not(TE50) & physcond).setTriggerType(TT.calo)    # noqa: F821
        LVL1MenuItem('L1_2TAU2_VTE100').setLogic( HA2.x(2)      & Not(TE100) & physcond).setTriggerType(TT.calo)    # noqa: F821
        LVL1MenuItem('L1_2TAU3_VTE100').setLogic( HA3.x(2)      & Not(TE100) & physcond).setTriggerType(TT.calo)    # noqa: F821
        LVL1MenuItem('L1_2TAU2_VTE200').setLogic( HA2.x(2)      & Not(TE200) & physcond).setTriggerType(TT.calo)    # noqa: F821
        LVL1MenuItem('L1_2TAU3_VTE200').setLogic( HA3.x(2)      & Not(TE200) & physcond).setTriggerType(TT.calo)    # noqa: F821
        
        LVL1MenuItem('L1_TAU1_TE4_VTE200').setLogic( HA1  & TE4    & Not(TE200) & physcond).setTriggerType(TT.calo)    # noqa: F821
        LVL1MenuItem('L1_TAU1_TE5_VTE200').setLogic( HA1  & TE5    & Not(TE200) & physcond).setTriggerType(TT.calo)    # noqa: F821

        # 3xTAU
        LVL1MenuItem('L1_TAU20_2TAU12'  ).setLogic( HA20 & HA12.x(2)  & physcond).setTriggerType( TT.calo )          # noqa: F821
        LVL1MenuItem('L1_TAU20_2TAU12I' ).setLogic( HA20 & HA12I.x(2) &  physcond).setTriggerType( TT.calo )         # noqa: F821
        LVL1MenuItem('L1_TAU40_2TAU20IM' ).setLogic( HA40 & HA20IM.x(2) &  physcond).setTriggerType( TT.calo )       # noqa: F821
        LVL1MenuItem('L1_TAU20IM_2TAU12IM' ).setLogic( HA20IM & HA12IM.x(2) &  physcond).setTriggerType( TT.calo )   # noqa: F821

        # mixed tau
        LVL1MenuItem('L1_EM15VH_2TAU12'                ).setLogic( EM15VH  & HA12.x(2)          & physcond).setTriggerType( TT.calo )    # noqa: F821
        LVL1MenuItem('L1_EM15VH_2TAU12IL'              ).setLogic( EM15VH  & HA12IL.x(2)        & physcond).setTriggerType( TT.calo )    # noqa: F821
        LVL1MenuItem('L1_EM15_2TAU12'                  ).setLogic( EM15    & HA12.x(2)          & physcond).setTriggerType( TT.calo )    # noqa: F821
        LVL1MenuItem('L1_EM15_2TAU20'                  ).setLogic( EM15    & HA20.x(2)          & physcond).setTriggerType( TT.calo )    # noqa: F821
        LVL1MenuItem('L1_EM15VH_2TAU20'                ).setLogic( EM15VH  & HA20.x(2)          & physcond).setTriggerType( TT.calo )    # noqa: F821
        LVL1MenuItem('L1_EM15_TAU40_2TAU15'            ).setLogic( EM15    & HA40 & HA15.x(2)   & physcond).setTriggerType( TT.calo )    # noqa: F821
        LVL1MenuItem('L1_EM15_2TAU12_J25_2J15_3J12'    ).setLogic( EM15  & HA12.x(2)  & J25 & J15.x(2) & J12.x(3) & physcond).setTriggerType( TT.calo )    # noqa: F821

        if not '_v6' in TriggerFlags.triggerMenuSetup() and not '_HI' in TriggerFlags.triggerMenuSetup():
            LVL1MenuItem('L1_EM15VHI_2TAU12'                ).setLogic( EM15VHI  & HA12.x(2)          & physcond).setTriggerType( TT.calo )    # noqa: F821
            LVL1MenuItem('L1_EM15VHI_2TAU12IL'              ).setLogic( EM15VHI  & HA12IL.x(2)        & physcond).setTriggerType( TT.calo )    # noqa: F821
            LVL1MenuItem('L1_EM15VHI_2TAU12IM'              ).setLogic( EM15VHI  & HA12IM.x(2)        & physcond).setTriggerType( TT.calo )    # noqa: F821
            LVL1MenuItem('L1_EM15VHI_TAU40_2TAU15'          ).setLogic( EM15VHI  & HA40 & HA15.x(2)   & physcond).setTriggerType( TT.calo )    # noqa: F821
            LVL1MenuItem('L1_EM15VHI_2TAU12I_J25_2J15_3J12'  ).setLogic( EM15VHI  & HA12I.x(2)  & J25 & J15.x(2) & J12.x(3) & physcond).setTriggerType( TT.calo )    # noqa: F821
            LVL1MenuItem('L1_EM15VHI_2TAU12IM_J25_3J12'  ).setLogic( EM15VHI  & HA12IM.x(2)  & J25 & J12.x(3) & physcond).setTriggerType( TT.calo )    # noqa: F821
            LVL1MenuItem('L1_EM15VHI_2TAU12IL_J25_3J12'  ).setLogic( EM15VHI  & HA12IL.x(2)  & J25 & J12.x(3) & physcond).setTriggerType( TT.calo )    # noqa: F821
            LVL1MenuItem('L1_EM15VHI_2TAU12_J25_3J12'  ).setLogic( EM15VHI  & HA12.x(2)  & J25 & J12.x(3) & physcond).setTriggerType( TT.calo )    # noqa: F821
            LVL1MenuItem('L1_EM15VHI_2TAU12IM_4J12'  ).setLogic( EM15VHI  & HA12IM.x(2) & J12.x(4) & physcond).setTriggerType( TT.calo )    # noqa: F821
        else:
            LVL1MenuItem('L1_EM15HI_2TAU12'                ).setLogic( EM15HI  & HA12.x(2)          & physcond).setTriggerType( TT.calo )    # noqa: F821
            LVL1MenuItem('L1_EM15HI_2TAU12IL'              ).setLogic( EM15HI  & HA12IL.x(2)        & physcond).setTriggerType( TT.calo )    # noqa: F821
            LVL1MenuItem('L1_EM15HI_2TAU12IM'              ).setLogic( EM15HI  & HA12IM.x(2)        & physcond).setTriggerType( TT.calo )    # noqa: F821
            LVL1MenuItem('L1_EM15HI_TAU40_2TAU15'          ).setLogic( EM15HI  & HA40 & HA15.x(2)   & physcond).setTriggerType( TT.calo )    # noqa: F821
            LVL1MenuItem('L1_EM15HI_2TAU12I_J25_2J15_3J12'  ).setLogic( EM15HI  & HA12I.x(2)  & J25 & J15.x(2) & J12.x(3) & physcond).setTriggerType( TT.calo )    # noqa: F821
            LVL1MenuItem('L1_EM15HI_2TAU12IM_J25_3J12'  ).setLogic( EM15HI  & HA12IM.x(2)  & J25 & J12.x(3) & physcond).setTriggerType( TT.calo )    # noqa: F821
            LVL1MenuItem('L1_EM15HI_2TAU12IL_J25_3J12'  ).setLogic( EM15HI  & HA12IL.x(2)  & J25 & J12.x(3) & physcond).setTriggerType( TT.calo )    # noqa: F821
            LVL1MenuItem('L1_EM15HI_2TAU12_J25_3J12'  ).setLogic( EM15HI  & HA12.x(2)  & J25 & J12.x(3) & physcond).setTriggerType( TT.calo )    # noqa: F821

        LVL1MenuItem('L1_MU10_TAU12'       ).setLogic( MU10  & HA12          & physcond).setTriggerType( TT.calo )    # noqa: F821
        LVL1MenuItem('L1_MU10_TAU12I'      ).setLogic( MU10  & HA12I         & physcond).setTriggerType( TT.calo )    # noqa: F821
        LVL1MenuItem('L1_MU10_TAU12IM'     ).setLogic( MU10  & HA12IM        & physcond).setTriggerType( TT.calo )    # noqa: F821
        LVL1MenuItem('L1_MU10_TAU20'       ).setLogic( MU10  & HA20          & physcond).setTriggerType( TT.calo )    # noqa: F821
        LVL1MenuItem('L1_MU10_TAU20IM'     ).setLogic( MU10  & HA20IM        & physcond).setTriggerType( TT.calo )    # noqa: F821
        LVL1MenuItem('L1_MU11_TAU20IM'     ).setLogic( MU11  & HA20IM        & physcond).setTriggerType( TT.calo )    # noqa: F821
        LVL1MenuItem('L1_MU10_TAU20IM_J25_2J20'     ).setLogic( MU10  & HA20IM   & J25 & J20.x(2) & physcond).setTriggerType( TT.calo )    # noqa: F821
        LVL1MenuItem('L1_MU10_TAU20I'       ).setLogic( MU10  & HA20I        & physcond).setTriggerType( TT.calo )    # noqa: F821
        LVL1MenuItem('L1_MU20_TAU12IM').setLogic( MU20 & HA12IM & physcond).setTriggerType( TT.calo)                  # noqa: F821
        LVL1MenuItem('L1_MU10_eTAU20IM'     ).setLogic( MU10  & eTAU20IM        & physcond).setTriggerType( TT.calo )    # noqa: F821
        LVL1MenuItem('L1_MU10_eTAU12IM_3jJ12'     ).setLogic( MU10  & eTAU12IM & jJ12.x(3)        & physcond).setTriggerType( TT.calo )    # noqa: F821
        LVL1MenuItem('L1_MU10_eTAU12IM_jJ25_2jJ12'     ).setLogic( MU10  & eTAU12IM & jJ25 & jJ12.x(2)        & physcond).setTriggerType( TT.calo )    # noqa: F821
        LVL1MenuItem('L1_TAU12I_MU10_J25'  ).setLogic( HA12I & MU10 & J25    & physcond).setTriggerType( TT.calo )    # noqa: F821
        LVL1MenuItem('L1_TAU12I_MU10_J25_2J12'  ).setLogic( HA12I & MU10 & J25 & J12.x(2)  & physcond).setTriggerType( TT.calo )    # noqa: F821
        LVL1MenuItem('L1_MU10_TAU12_J25_2J12' ).setLogic( MU10 & HA12 & J25 & J12.x(2)     & physcond).setTriggerType( TT.calo )    # noqa: F821
        LVL1MenuItem('L1_MU10_TAU12IM_J25_2J12' ).setLogic( MU10 & HA12IM & J25 & J12.x(2)    & physcond).setTriggerType( TT.calo ) # noqa: F821
        LVL1MenuItem('L1_MU10_TAU12IL_J25_2J12' ).setLogic( MU10 & HA12IL & J25 & J12.x(2)    & physcond).setTriggerType( TT.calo ) # noqa: F821
        LVL1MenuItem('L1_TAU12I_MU10_J20.31ETA49' ).setLogic( HA12I & MU10 & J2031ETA49    & physcond).setTriggerType( TT.calo )    # noqa: F821
        if not '_v6' in TriggerFlags.triggerMenuSetup() and not '_HI' in TriggerFlags.triggerMenuSetup():
            LVL1MenuItem('L1_MU10_TAU12IM_3J12' ).setLogic( MU10 & HA12IM & J12.x(3)    & physcond).setTriggerType( TT.calo )    # noqa: F821

        LVL1MenuItem('L1_TAU20_2TAU12I_J25_2J15_3J12'   ).setLogic( HA20 & HA12I.x(2)     & J25 & J15.x(2) & J12.x(3) & physcond).setTriggerType( TT.calo )      # noqa: F821
        LVL1MenuItem('L1_TAU20_2TAU12_J25_2J20_3J12'   ).setLogic( HA20 & HA12.x(2)     & J25 & J20.x(2) & J12.x(3) & physcond).setTriggerType( TT.calo )         # noqa: F821
        LVL1MenuItem('L1_TAU20IM_2TAU12IM_J25_2J20_3J12').setLogic( HA20IM & HA12IM.x(2)     & J25 & J20.x(2) & J12.x(3) & physcond).setTriggerType( TT.calo )    # noqa: F821
        LVL1MenuItem('L1_TAU20IL_2TAU12IL_J25_2J20_3J12').setLogic( HA20IL & HA12IL.x(2)     & J25 & J20.x(2) & J12.x(3) & physcond).setTriggerType( TT.calo )    # noqa: F821

        if '_v6' in TriggerFlags.triggerMenuSetup() or '_HI' in TriggerFlags.triggerMenuSetup():
            LVL1MenuItem('L1_TAU25IT_2TAU12IT_2J25_3J12').setLogic( HA25IT & HA12IT.x(2)     & J25.x(2)  & J12.x(3) & physcond).setTriggerType( TT.calo )    # noqa: F821
        else:
            LVL1MenuItem('L1_TAU25IM_2TAU12IM_J25_3J12'  ).setLogic( HA25IM & HA12IM.x(2) & J25 & J12.x(3) & physcond).setTriggerType( TT.calo )    # noqa: F821
            LVL1MenuItem('L1_TAU25IM_2TAU20IM_2J25_3J20').setLogic( HA25IM & HA20IM.x(2)     & J25.x(2)  & J20.x(3) & physcond).setTriggerType( TT.calo )    # noqa: F821
            LVL1MenuItem('L1_TAU20IM_2TAU12IM_4J12').setLogic( HA20IM & HA12IM.x(2)  & J12.x(4) & physcond).setTriggerType( TT.calo )    # noqa: F821
            LVL1MenuItem('L1_TAU20IM_2TAU12IM_4J12.0ETA23').setLogic( HA20IM & HA12IM.x(2)  & J120ETA23.x(4) & physcond).setTriggerType( TT.calo )    # noqa: F821
            LVL1MenuItem('L1_TAU60_2TAU40').setLogic( HA60 & HA40.x(2)  & physcond).setTriggerType( TT.calo )                            # noqa: F821
        LVL1MenuItem('L1_2TAU12I_TAU20_J25_2J15_3J12'  ).setLogic( HA12I.x(2)   & HA20  & J25 & J15.x(2) & J12.x(3) & physcond).setTriggerType( TT.calo )    # noqa: F821
#######
        LVL1MenuItem('L1_2TAU20IM_3J20'  ).setLogic(  HA20IM.x(2) & J20.x(3) & physcond).setTriggerType( TT.calo )    # noqa: F821
        LVL1MenuItem('L1_2TAU20IM_J25_3J20'  ).setLogic(  HA20IM.x(2) & J25 & J20.x(3) & physcond).setTriggerType( TT.calo )    # noqa: F821

######

        LVL1MenuItem('L1_TAU20_2J20_XE45'              ).setLogic( HA20    & J20.x(2)   & XE45 & physcond).setTriggerType( TT.calo )      # noqa: F821
        LVL1MenuItem('L1_TAU20IM_2J20_XE50'            ).setLogic( HA20IM   & J20.x(2)   & XE50 & physcond).setTriggerType( TT.calo )     # noqa: F821
        LVL1MenuItem('L1_TAU20IM_2J20_XE45'            ).setLogic( HA20IM    & J20.x(2)   & XE45 & physcond).setTriggerType( TT.calo )    # noqa: F821
        LVL1MenuItem('L1_TAU25_2J20_XE45'              ).setLogic( HA25      & J20.x(2)   & XE45 & physcond).setTriggerType( TT.calo )    # noqa: F821
        LVL1MenuItem('L1_TAU20_2TAU12_XE35'            ).setLogic( HA20    & HA12.x(2)  & XE35 & physcond).setTriggerType( TT.calo )      # noqa: F821
        LVL1MenuItem('L1_TAU20IM_2TAU12IM_XE35'        ).setLogic( HA20IM  & HA12IM.x(2)  & XE35 & physcond).setTriggerType( TT.calo )    # noqa: F821
        LVL1MenuItem('L1_TAU20IL_2TAU12IL_XE35'        ).setLogic( HA20IL  & HA12IL.x(2)  & XE35 & physcond).setTriggerType( TT.calo )    # noqa: F821
        if not '_v8' in TriggerFlags.triggerMenuSetup() :
            LVL1MenuItem('L1_TAU20IT_2TAU12IT_XE35'        ).setLogic( HA20IT  & HA12IT.x(2)  & XE35 & physcond).setTriggerType( TT.calo )    # noqa: F821
        LVL1MenuItem('L1_TAU20IM_2TAU12IM_XE40'        ).setLogic( HA20IM  & HA12IM.x(2)  & XE40 & physcond).setTriggerType( TT.calo )    # noqa: F821
        LVL1MenuItem('L1_TAU40_2TAU12IM_XE40'        ).setLogic( HA40  & HA12IM.x(2)  & XE40 & physcond).setTriggerType( TT.calo )        # noqa: F821
        LVL1MenuItem('L1_EM20VHI_TAU20IM_2TAU20_J25_3J20'          ).setLogic( EM20VHI  &  HA20IM  &  HA20.x(2) &  J25  & J20.x(3) & physcond).setTriggerType( TT.calo )    # noqa: F821
        LVL1MenuItem('L1_MU10_TAU12I_XE35'             ).setLogic( MU10    & HA12I      & XE35 & physcond).setTriggerType( TT.calo )    # noqa: F821
        LVL1MenuItem('L1_MU10_TAU12_XE35'              ).setLogic( MU10    & HA12       & XE35 & physcond).setTriggerType( TT.calo )    # noqa: F821
        LVL1MenuItem('L1_MU10_TAU12IL_XE35'            ).setLogic( MU10    & HA12IL     & XE35 & physcond).setTriggerType( TT.calo )    # noqa: F821
        LVL1MenuItem('L1_MU10_TAU12IM_XE35'            ).setLogic( MU10    & HA12IM     & XE35 & physcond).setTriggerType( TT.calo )    # noqa: F821
        LVL1MenuItem('L1_MU10_TAU12IT_XE35'            ).setLogic( MU10    & HA12IT     & XE35 & physcond).setTriggerType( TT.calo )    # noqa: F821
        LVL1MenuItem('L1_MU10_TAU12IM_XE40'            ).setLogic( MU10    & HA12IM     & XE40 & physcond).setTriggerType( TT.calo )    # noqa: F821
        LVL1MenuItem('L1_MU10_eTAU12IM_gXERHO35'            ).setLogic( MU10    & eTAU12IM     & gXERHO35 & physcond).setTriggerType( TT.calo )    # noqa: F821
        LVL1MenuItem('L1_TAU20I_2TAU12I_XE35'          ).setLogic( HA20I   & HA12I.x(2) & XE35 & physcond).setTriggerType( TT.calo )    # noqa: F821
        LVL1MenuItem('L1_eTAU20IM_2jJ20_gXERHO45'          ).setLogic( eTAU20IM   & jJ20.x(2) & gXERHO45 & physcond).setTriggerType( TT.calo )    # noqa: F821
        LVL1MenuItem('L1_eTAU20IM_2eTAU12IM_4jJ12.0ETA23'          ).setLogic( eTAU20IM   & eTAU12IM.x(2) & jJ120ETA23.x(4) & physcond).setTriggerType( TT.calo )    # noqa: F821
        LVL1MenuItem('L1_eTAU25IM_2eTAU20IM_2jJ25_3jJ20'          ).setLogic( eTAU25IM   & eTAU20IM.x(2) & jJ25.x(2) & jJ20.x(3)  & physcond).setTriggerType( TT.calo )    # noqa: F821
        LVL1MenuItem('L1_eTAU40_2eTAU12IM_gXERHO40'          ).setLogic( eTAU40   & eTAU12IM.x(2) & gXERHO40 & physcond).setTriggerType( TT.calo )    # noqa: F821
        LVL1MenuItem('L1_eTAU60_2eTAU40'          ).setLogic( eTAU60 & eTAU40.x(2) & physcond).setTriggerType( TT.calo )    # noqa: F821

        if not '_v6' in TriggerFlags.triggerMenuSetup() and not '_HI' in TriggerFlags.triggerMenuSetup():
            LVL1MenuItem('L1_EM15VHI_TAU20IM_2TAU15_J25_2J20_3J15'          ).setLogic( EM15VHI  &  HA20IM  &  HA15.x(2) &  J25  & J20.x(2) & J15.x(3) & physcond).setTriggerType( TT.calo )    # noqa: F821
            LVL1MenuItem('L1_EM15VHI_2TAU12I_XE35'          ).setLogic( EM15VHI  & HA12I.x(2) & XE35 & physcond).setTriggerType( TT.calo )     # noqa: F821
            LVL1MenuItem('L1_EM15VHI_2TAU12IM_XE35'         ).setLogic( EM15VHI  & HA12IM.x(2) & XE35 & physcond).setTriggerType( TT.calo )    # noqa: F821
            LVL1MenuItem('L1_EM15VHI_2TAU12IL_XE35'         ).setLogic( EM15VHI  & HA12IL.x(2) & XE35 & physcond).setTriggerType( TT.calo )    # noqa: F821
            LVL1MenuItem('L1_EM15VHI_2TAU12_XE35'         ).setLogic( EM15VHI  & HA12.x(2) & XE35 & physcond).setTriggerType( TT.calo )        # noqa: F821
        else:
            LVL1MenuItem('L1_EM15HI_TAU20IM_2TAU15_J25_2J20_3J15'          ).setLogic( EM15HI  &  HA20IM  &  HA15.x(2) &  J25  & J20.x(2) & J15.x(3) & physcond).setTriggerType( TT.calo )    # noqa: F821
            LVL1MenuItem('L1_EM15HI_2TAU12I_XE35'          ).setLogic( EM15HI  & HA12I.x(2) & XE35 & physcond).setTriggerType( TT.calo )     # noqa: F821
            LVL1MenuItem('L1_EM15HI_2TAU12IM_XE35'         ).setLogic( EM15HI  & HA12IM.x(2) & XE35 & physcond).setTriggerType( TT.calo )    # noqa: F821
            LVL1MenuItem('L1_EM15HI_2TAU12IL_XE35'         ).setLogic( EM15HI  & HA12IL.x(2) & XE35 & physcond).setTriggerType( TT.calo )    # noqa: F821
            LVL1MenuItem('L1_EM15HI_2TAU12_XE35'         ).setLogic( EM15HI  & HA12.x(2) & XE35 & physcond).setTriggerType( TT.calo )        # noqa: F821

        #FTK items
        LVL1MenuItem('L1_TAU12IM_FTK').setLogic( HA12IM & physcond).setTriggerType(TT.ftk)    # noqa: F821
        LVL1MenuItem('L1_TAU20IM_FTK').setLogic( HA20IM & physcond).setTriggerType(TT.ftk)    # noqa: F821
        LVL1MenuItem('L1_MU20_TAU12IM_FTK').setLogic( MU20 & HA12IM & physcond).setTriggerType(TT.ftk)    # noqa: F821
        LVL1MenuItem('L1_TAU20IM_2TAU12IM_J25_2J20_3J12_FTK').setLogic( HA20IM & HA12IM.x(2)     & J25 & J20.x(2) & J12.x(3) & physcond).setTriggerType(TT.ftk)    # noqa: F821

        # JET ctpid=[0x60:0x7f]
        LVL1MenuItem('L1_J5'   ).setLogic( J5   & physcond).setTriggerType(TT.calo)     # noqa: F821
        LVL1MenuItem('L1_J10'   ).setLogic( J10  & physcond).setTriggerType(TT.calo)    # noqa: F821
        LVL1MenuItem('L1_J12'   ).setLogic( J12  & physcond).setTriggerType(TT.calo)    # noqa: F821
        LVL1MenuItem('L1_J15'   ).setLogic( J15  & physcond).setTriggerType(TT.calo)    # noqa: F821
        LVL1MenuItem('L1_J20'   ).setLogic( J20  & physcond).setTriggerType(TT.calo)    # noqa: F821
        LVL1MenuItem('L1_J25'   ).setLogic( J25  & physcond).setTriggerType(TT.calo)    # noqa: F821
        LVL1MenuItem('L1_J30'   ).setLogic( J30  & physcond).setTriggerType(TT.calo)    # noqa: F821
        LVL1MenuItem('L1_J35'   ).setLogic( J35  & physcond).setTriggerType(TT.calo)    # noqa: F821
        LVL1MenuItem('L1_J40'   ).setLogic( J40  & physcond).setTriggerType(TT.calo)    # noqa: F821
        LVL1MenuItem('L1_J50'   ).setLogic( J50  & physcond).setTriggerType(TT.calo)    # noqa: F821
        LVL1MenuItem('L1_J60'   ).setLogic( J60  & physcond).setTriggerType(TT.calo)    # noqa: F821
        LVL1MenuItem('L1_J75'   ).setLogic( J75  & physcond).setTriggerType(TT.calo)    # noqa: F821
        LVL1MenuItem('L1_J75A'  ).setLogic( J75A & physcond).setTriggerType(TT.calo)    # noqa: F821
        LVL1MenuItem('L1_J75C'  ).setLogic( J75C & physcond).setTriggerType(TT.calo)    # noqa: F821
        LVL1MenuItem('L1_J85'   ).setLogic( J85  & physcond).setTriggerType(TT.calo)    # noqa: F821
        LVL1MenuItem('L1_J100'  ).setLogic( J100 & physcond).setTriggerType(TT.calo)    # noqa: F821
        LVL1MenuItem('L1_J120'  ).setLogic( J120 & physcond).setTriggerType(TT.calo)    # noqa: F821
        LVL1MenuItem('L1_J150'  ).setLogic( J150 & physcond).setTriggerType(TT.calo)    # noqa: F821
        LVL1MenuItem('L1_J175'  ).setLogic( J175 & physcond).setTriggerType(TT.calo)    # noqa: F821
        LVL1MenuItem('L1_J250'  ).setLogic( J250 & physcond).setTriggerType(TT.calo)    # noqa: F821
        LVL1MenuItem('L1_J400'  ).setLogic( J400 & physcond).setTriggerType(TT.calo)    # noqa: F821
        
        LVL1MenuItem('L1_jJ100'  ).setLogic( jJ100 & physcond).setTriggerType(TT.calo)    # noqa: F821

        LVL1MenuItem('L1_J10.31ETA49').setLogic( J1031ETA49 & physcond).setTriggerType(TT.calo)      # noqa: F821
        #LVL1MenuItem('L1_J20.31ETA49').setLogic( J2031ETA49 & physcond).setTriggerType(TT.calo)     # noqa: F821
        #LVL1MenuItem('L1_J30.31ETA49').setLogic( J3031ETA49 & physcond).setTriggerType(TT.calo)     # noqa: F821
        #LVL1MenuItem('L1_J50.31ETA49').setLogic( J5031ETA49 & physcond).setTriggerType(TT.calo)     # noqa: F821
        LVL1MenuItem('L1_J75.31ETA49').setLogic( J7531ETA49 & physcond).setTriggerType(TT.calo)      # noqa: F821
        #LVL1MenuItem('L1_J100.31ETA49').setLogic( J10031ETA49 & physcond).setTriggerType(TT.calo)   # noqa: F821
        LVL1MenuItem('L1_jJ75.31ETA49').setLogic( jJ7531ETA49 & physcond).setTriggerType(TT.calo)      # noqa: F821


        LVL1MenuItem('L1_J10_UNPAIRED_ISO'   ).setLogic( J10 & unpaired_isocond   ).setTriggerType(TT.calo)    # noqa: F821
        LVL1MenuItem('L1_J10_UNPAIRED_NONISO').setLogic( J10 & unpaired_nonisocond).setTriggerType(TT.calo)    # noqa: F821
        LVL1MenuItem('L1_J10_EMPTY').setLogic( J10 & cosmiccond ).setTriggerType(TT.calo)         # noqa: F821
        LVL1MenuItem('L1_J10_FIRSTEMPTY').setLogic( J10 & firstempty ).setTriggerType(TT.calo)    # noqa: F821

        LVL1MenuItem('L1_J12_UNPAIRED_ISO'   ).setLogic( J12 & unpaired_isocond   ).setTriggerType(TT.calo)    # noqa: F821
        LVL1MenuItem('L1_J12_UNPAIRED_NONISO').setLogic( J12 & unpaired_nonisocond).setTriggerType(TT.calo)    # noqa: F821
        LVL1MenuItem('L1_J12_EMPTY').setLogic( J12 & cosmiccond ).setTriggerType(TT.calo)             # noqa: F821
        LVL1MenuItem('L1_J12_FIRSTEMPTY').setLogic( J12 & firstempty ).setTriggerType(TT.calo)        # noqa: F821
        LVL1MenuItem('L1_J12_ABORTGAPNOTCALIB').setLogic( J12 & abortgap ).setTriggerType(TT.calo)    # noqa: F821
        LVL1MenuItem('L1_J12_UNPAIREDB1').setLogic( J12 & bgrp13cond  ).setTriggerType(TT.calo)    # noqa: F821
        LVL1MenuItem('L1_J12_UNPAIREDB2').setLogic( J12 & bgrp14cond).setTriggerType(TT.calo)    # noqa: F821

        LVL1MenuItem('L1_J50_UNPAIRED_ISO'   ).setLogic( J50 & unpaired_isocond   ).setTriggerType(TT.calo)    # noqa: F821
        LVL1MenuItem('L1_J50_UNPAIRED_NONISO').setLogic( J50 & unpaired_nonisocond).setTriggerType(TT.calo)    # noqa: F821
        LVL1MenuItem('L1_J50_ABORTGAPNOTCALIB').setLogic( J50 & abortgap ).setTriggerType(TT.calo)             # noqa: F821

        LVL1MenuItem('L1_J12_BGRP12').setLogic( J12 & bgrp12cond ).setTriggerType(TT.calo)                   # noqa: F821
        LVL1MenuItem('L1_J30.31ETA49_BGRP12').setLogic( J3031ETA49 & bgrp12cond ).setTriggerType(TT.calo)    # noqa: F821

        LVL1MenuItem('L1_J30_EMPTY').setLogic( J30 & cosmiccond ).setTriggerType(TT.calo)          # noqa: F821
        LVL1MenuItem('L1_J30_UNPAIRED').setLogic( J30 & unpairedRcond ).setTriggerType(TT.calo)    # noqa: F821
        LVL1MenuItem('L1_J30_FIRSTEMPTY').setLogic( J30 & firstempty ).setTriggerType(TT.calo)     # noqa: F821

        LVL1MenuItem('L1_J10.31ETA49_EMPTY').setLogic( J1031ETA49 & cosmiccond ).setTriggerType(TT.calo)    # noqa: F821

        LVL1MenuItem('L1_J15.31ETA49_UNPAIRED_ISO' ).setLogic( J1531ETA49 & unpaired_isocond).setTriggerType(TT.calo)    # noqa: F821

        LVL1MenuItem('L1_J30.31ETA49_EMPTY').setLogic( J3031ETA49 & cosmiccond ).setTriggerType(TT.calo)    # noqa: F821
        LVL1MenuItem('L1_J30.31ETA49_FIRSTEMPTY').setLogic( J3031ETA49 & firstempty ).setTriggerType(TT.calo)    # noqa: F821
        LVL1MenuItem('L1_J30.31ETA49_UNPAIRED_ISO'   ).setLogic( J3031ETA49 & unpaired_isocond   ).setTriggerType(TT.calo)    # noqa: F821
        LVL1MenuItem('L1_J30.31ETA49_UNPAIRED_NONISO'   ).setLogic( J3031ETA49 & unpaired_nonisocond   ).setTriggerType(TT.calo)    # noqa: F821

        
        LVL1MenuItem('L1_J100_FIRSTEMPTY').setLogic( J100 & firstempty ).setTriggerType(TT.calo)    # noqa: F821
        #LVL1MenuItem('L1_J100.31ETA49_FIRSTEMPTY' ).setLogic( J10031ETA49 & firstempty ).setTriggerType(TT.calo)    # noqa: F821

        # multi jet
        LVL1MenuItem('L1_2J25.31ETA49'  ).setLogic( J2531ETA49 & physcond).setTriggerType(TT.calo)    # noqa: F821
        LVL1MenuItem('L1_2J15'   ).setLogic( J15.x(2)    & physcond).setTriggerType(TT.calo)    # noqa: F821
        LVL1MenuItem('L1_J15_J15.31ETA49' ).setLogic( J15 & J1531ETA49 & physcond).setTriggerType(TT.calo)    # noqa: F821
        LVL1MenuItem('L1_J20_J20.31ETA49' ).setLogic( J20 & J2031ETA49 & physcond).setTriggerType(TT.calo)    # noqa: F821
        LVL1MenuItem('L1_3J10'   ).setLogic( J10.x(3)    & physcond).setTriggerType(TT.calo)    # noqa: F821
        LVL1MenuItem('L1_3J15'   ).setLogic( J15.x(3)    & physcond).setTriggerType(TT.calo)    # noqa: F821
        LVL1MenuItem('L1_3J20'   ).setLogic( J20.x(3)    & physcond).setTriggerType(TT.calo)    # noqa: F821
        LVL1MenuItem('L1_3J40'   ).setLogic( J40.x(3)    & physcond).setTriggerType(TT.calo)    # noqa: F821
        LVL1MenuItem('L1_3J50'   ).setLogic( J50.x(3)    & physcond).setTriggerType(TT.calo)    # noqa: F821
        LVL1MenuItem('L1_3J75'   ).setLogic( J75.x(3)    & physcond).setTriggerType(TT.calo)    # noqa: F821
        LVL1MenuItem('L1_4J10'   ).setLogic( J10.x(4)    & physcond).setTriggerType(TT.calo)    # noqa: F821
        LVL1MenuItem('L1_4J15'   ).setLogic( J15.x(4)    & physcond).setTriggerType(TT.calo)    # noqa: F821
        LVL1MenuItem('L1_4J20'   ).setLogic( J20.x(4)    & physcond).setTriggerType(TT.calo)    # noqa: F821
        LVL1MenuItem('L1_4J20.0ETA49').setLogic( J200ETA49.x(4) & physcond).setTriggerType(TT.calo)    # noqa: F821
        LVL1MenuItem('L1_4J30'   ).setLogic( J30.x(4)    & physcond).setTriggerType(TT.calo)    # noqa: F821
        LVL1MenuItem('L1_6J15'   ).setLogic( J15.x(6)    & physcond).setTriggerType(TT.calo)    # noqa: F821
        LVL1MenuItem('L1_J75_3J20' ).setLogic( J75 & J20.x(3)    & physcond).setTriggerType(TT.calo)    # noqa: F821
        LVL1MenuItem('L1_J85_3J30' ).setLogic( J85 & J30.x(3)    & physcond).setTriggerType(TT.calo)    # noqa: F821
        LVL1MenuItem('L1_J30.0ETA49_2J20.0ETA49' ).setLogic( J300ETA49 & J200ETA49.x(2)    & physcond).setTriggerType(TT.calo)    # noqa: F821
        LVL1MenuItem('L1_J15.0ETA25_2J15.31ETA49' ).setLogic( J150ETA25 & J1531ETA49.x(2)    & physcond).setTriggerType(TT.calo)    # noqa: F821
        LVL1MenuItem('L1_J40.0ETA25_2J15.31ETA49' ).setLogic( J400ETA25 & J1531ETA49.x(2)    & physcond).setTriggerType(TT.calo)    # noqa: F821
        LVL1MenuItem('L1_J40.0ETA25_2J25_J20.31ETA49' ).setLogic( J400ETA25 & J25.x(2) & J2031ETA49   & physcond).setTriggerType(TT.calo)    # noqa: F821
        LVL1MenuItem('L1_J40.0ETA25_2J30_J20.31ETA49' ).setLogic( J400ETA25 & J30.x(2) & J2031ETA49   & physcond).setTriggerType(TT.calo)    # noqa: F821
        LVL1MenuItem('L1_J45.0ETA20_3J15.0ETA25'  ).setLogic( J450ETA20 & J150ETA25.x(3) & physcond).setTriggerType(TT.calo)    # noqa: F821
        LVL1MenuItem('L1_J50_2J40.0ETA25_3J15.0ETA25'  ).setLogic( J50 & J400ETA25.x(2) & J150ETA25.x(3) & physcond).setTriggerType(TT.calo)    # noqa: F821



        LVL1MenuItem('L1_4J17.0ETA22' ).setLogic( J170ETA22.x(4) & physcond).setTriggerType(TT.calo)    # noqa: F821
        LVL1MenuItem('L1_3J25.0ETA23' ).setLogic( J250ETA23.x(3) & physcond).setTriggerType(TT.calo)    # noqa: F821
        LVL1MenuItem('L1_3J35.0ETA23' ).setLogic( J350ETA23.x(3) & physcond).setTriggerType(TT.calo)    # noqa: F821
        LVL1MenuItem('L1_3J15.0ETA25' ).setLogic( J150ETA25.x(3) & physcond).setTriggerType(TT.calo)    # noqa: F821
        LVL1MenuItem('L1_4J15.0ETA25' ).setLogic( J150ETA25.x(4) & physcond).setTriggerType(TT.calo)    # noqa: F821
        LVL1MenuItem('L1_5J15.0ETA25' ).setLogic( J150ETA25.x(5) & physcond).setTriggerType(TT.calo)    # noqa: F821
        
        LVL1MenuItem('L1_3jJ35.0ETA23' ).setLogic( jJ350ETA23.x(3) & physcond).setTriggerType(TT.calo)    # noqa: F821
        LVL1MenuItem('L1_3jJ50' ).setLogic( jJ50.x(3) & physcond).setTriggerType(TT.calo)    # noqa: F821
        LVL1MenuItem('L1_4jJ15' ).setLogic( jJ15.x(4) & physcond).setTriggerType(TT.calo)    # noqa: F821
        LVL1MenuItem('L1_4jJ15.0ETA25' ).setLogic( jJ150ETA25.x(3) & physcond).setTriggerType(TT.calo)    # noqa: F821
        LVL1MenuItem('L1_jJ25.0ETA23_2jJ15.31ETA49' ).setLogic( jJ250ETA23 & jJ1531ETA49.x(2) & physcond).setTriggerType(TT.calo)    # noqa: F821
        LVL1MenuItem('L1_jJ40.0ETA25_2jJ25_jJ20.31ETA49' ).setLogic( jJ400ETA25 & jJ25.x(2) & jJ2031ETA49 & physcond).setTriggerType(TT.calo)    # noqa: F821
        LVL1MenuItem('L1_jJ85_3jJ30' ).setLogic( jJ85 & jJ30.x(3) & physcond).setTriggerType(TT.calo)    # noqa: F821
        
        # jet and XE
        LVL1MenuItem('L1_2jJ50_gXERHO40' ).setLogic( jJ50.x(2) & gXERHO40 & physcond).setTriggerType(TT.calo)    # noqa: F821
        LVL1MenuItem('L1_3jJ15.0ETA25_gXERHO40' ).setLogic( jJ150ETA25.x(3) & gXERHO40 & physcond).setTriggerType(TT.calo)    # noqa: F821

        #FTK items
        LVL1MenuItem('L1_4J20_FTK'   ).setLogic( J20.x(4)    & physcond).setTriggerType(TT.ftk)         # noqa: F821
        LVL1MenuItem('L1_4J15.0ETA25_FTK' ).setLogic( J150ETA25.x(4) & physcond).setTriggerType(TT.ftk) # noqa: F821
        LVL1MenuItem('L1_J100_FTK'  ).setLogic( J100 & physcond).setTriggerType(TT.ftk)    # noqa: F821
        LVL1MenuItem('L1_J15_FTK'   ).setLogic( J15  & physcond).setTriggerType(TT.ftk)    # noqa: F821
        LVL1MenuItem('L1_J40_FTK'   ).setLogic( J40  & physcond).setTriggerType(TT.ftk)    # noqa: F821

#        LVL1MenuItem('L1_ZB_J20').setLogic(ZB_EM15 & J20 & physcond).setTriggerType(TT.zerobs)    # noqa: F821
        if ('Physics_HI_v' in TriggerFlags.triggerMenuSetup() or 'MC_HI_v' in TriggerFlags.triggerMenuSetup()):
            LVL1MenuItem('L1_ZB', ctpid=240).setLogic(ZB_J75 & physcond).setTriggerType(TT.zerobs) # noqa: F821
        else:
            LVL1MenuItem('L1_ZB', ctpid=240).setLogic(ZB_EM15 & physcond).setTriggerType(TT.zerobs)# noqa: F821


        # combined jet - xe
        #LVL1MenuItem('L1_J40_XE50').setLogic( J75 & XE40 & physcond).setTriggerType(TT.calo)#CB ERROR???
        LVL1MenuItem('L1_J40_XE50').setLogic( J40 & XE50 & physcond).setTriggerType(TT.calo)                 # noqa: F821
        LVL1MenuItem('L1_J40.0ETA25_XE50').setLogic( J400ETA25 & XE50 & physcond).setTriggerType(TT.calo)    # noqa: F821
        LVL1MenuItem('L1_J75_XE40').setLogic( J75 & XE40 & physcond).setTriggerType(TT.calo)    # noqa: F821
        LVL1MenuItem('L1_J75_XE50').setLogic( J75 & XE50 & physcond).setTriggerType(TT.calo)    # noqa: F821
        LVL1MenuItem('L1_2J15_XE55').setLogic( J15.x(2) & XE55 & physcond).setTriggerType(TT.calo)    # noqa: F821
        LVL1MenuItem('L1_2J40_XE45').setLogic( J40.x(2) & XE45 & physcond).setTriggerType(TT.calo)    # noqa: F821
        LVL1MenuItem('L1_2J50_XE40').setLogic( J50.x(2) & XE50 & physcond).setTriggerType(TT.calo)    # noqa: F821
        LVL1MenuItem('L1_J40_XE60').setLogic( J40 & XE60 & physcond).setTriggerType(TT.calo)          # noqa: F821
        LVL1MenuItem('L1_J30.0ETA49_XE50').setLogic( J300ETA49 & XE50 & physcond).setTriggerType(TT.calo)          # noqa: F821

        LVL1MenuItem('L1_3J15.0ETA25_XE40').setLogic( J150ETA25.x(3) & XE40 & physcond).setTriggerType(TT.calo)    # noqa: F821
        
        # combined em - jet
        #if '_v7' in TriggerFlags.triggerMenuSetup() or '_PhaseII' in TriggerFlags.triggerMenuSetup():
        #LVL1MenuItem('L1_EM15VH_JJ15.23ETA49' ).setLogic( EM15VH  & JJ1523ETA49  & physcond).setTriggerType(TT.calo)    # noqa: F821
#        LVL1MenuItem('L1_EM18VHI_JJ15.23ETA49' ).setLogic( EM18VHI  & JJ1523ETA49  & physcond).setTriggerType(TT.calo)    # noqa: F821
#        LVL1MenuItem('L1_EM20VHI_JJ15.23ETA49' ).setLogic( EM20VHI  & JJ1523ETA49  & physcond).setTriggerType(TT.calo)    # noqa: F821
        if not '_v6' in TriggerFlags.triggerMenuSetup() and not '_HI' in TriggerFlags.triggerMenuSetup():
            LVL1MenuItem('L1_EM18VHI_3J20' ).setLogic( EM18VHI  & J20.x(3)  & physcond).setTriggerType(TT.calo)    # noqa: F821
            LVL1MenuItem('L1_EM20VH_3J20' ).setLogic( EM20VH  & J20.x(3)  & physcond).setTriggerType(TT.calo)      # noqa: F821
        else:
            LVL1MenuItem('L1_EM13VH_3J20' ).setLogic( EM13VH  & J20.x(3)  & physcond).setTriggerType(TT.calo)      # noqa: F821
            ### ATR-15524
            LVL1MenuItem('L1_EM18VH_3J20' ).setLogic( EM18VH  & J20.x(3)  & physcond).setTriggerType(TT.calo)      # noqa: F821
 
        # combined mu - jet
        LVL1MenuItem('L1_MU4_J12'   ).setLogic( MU4 & J12    & physcond).setTriggerType(TT.calo)       # noqa: F821
        LVL1MenuItem('L1_MU4_J15'   ).setLogic( MU4 & J15    & physcond).setTriggerType(TT.calo)       # noqa: F821
        LVL1MenuItem('L1_MU6_J20'   ).setLogic( MU6 & J20    & physcond).setTriggerType(TT.calo)       # noqa: F821
        LVL1MenuItem('L1_MU6_J30.0ETA49_2J20.0ETA49').setLogic( MU6 & J300ETA49 & J200ETA49.x(2) & physcond).setTriggerType(TT.calo)    # noqa: F821
        LVL1MenuItem('L1_MU6_J40'   ).setLogic( MU6 & J40    & physcond).setTriggerType(TT.calo)       # noqa: F821
        LVL1MenuItem('L1_MU6_J75'   ).setLogic( MU6 & J75    & physcond).setTriggerType(TT.calo)       # noqa: F821
        LVL1MenuItem('L1_MU4_3J15'  ).setLogic( MU4 & J15.x(3)  & physcond).setTriggerType(TT.calo)    # noqa: F821
        LVL1MenuItem('L1_MU4_3J20'  ).setLogic( MU4 & J20.x(3)  & physcond).setTriggerType(TT.calo)    # noqa: F821
        LVL1MenuItem('L1_MU4_J30'   ).setLogic( MU4 & J30    & physcond).setTriggerType(TT.calo)       # noqa: F821
        LVL1MenuItem('L1_MU4_J50'   ).setLogic( MU4 & J50    & physcond).setTriggerType(TT.calo)       # noqa: F821
        LVL1MenuItem('L1_MU10_3J20'  ).setLogic( MU10 & J20.x(3)  & physcond).setTriggerType(TT.calo)  # noqa: F821
        LVL1MenuItem('L1_MU10_2J20'  ).setLogic( MU10 & J20.x(2)  & physcond).setTriggerType(TT.calo)  # noqa: F821
        LVL1MenuItem('L1_MU10_2J15_J20'  ).setLogic( MU10 & J15.x(2) & J20  & physcond).setTriggerType(TT.calo)    # noqa: F821
        
        LVL1MenuItem('L1_MU10_2jJ15_jJ20'  ).setLogic( MU10 & jJ15.x(2) & jJ20  & physcond).setTriggerType(TT.calo)    # noqa: F821
        LVL1MenuItem('L1_MU10_2jJ20'  ).setLogic( MU10 & jJ20.x(2)  & physcond).setTriggerType(TT.calo)  # noqa: F821
        LVL1MenuItem('L1_MU10_2jJ40'  ).setLogic( MU10 & jJ40.x(2)  & physcond).setTriggerType(TT.calo)  # noqa: F821
        LVL1MenuItem('L1_MU20_2jJ40'  ).setLogic( MU20 & jJ40.x(2)  & physcond).setTriggerType(TT.calo)  # noqa: F821
        LVL1MenuItem('L1_MU20_gXERHO30'  ).setLogic( MU20 & gXERHO30  & physcond).setTriggerType(TT.calo)  # noqa: F821
        LVL1MenuItem('L1_MU20_J50'  ).setLogic( MU20 & J50  & physcond).setTriggerType(TT.calo)  # noqa: F821

        LVL1MenuItem('L1_MU4_J50_XE40'   ).setLogic( MU4 & J50 & XE40  & physcond).setTriggerType(TT.calo)         # noqa: F821
        LVL1MenuItem('L1_2MU4_J40_XE20'  ).setLogic( MU4.x(2) & J40 & XE20  & physcond).setTriggerType(TT.calo)    # noqa: F821
        LVL1MenuItem('L1_MU20_J40'  ).setLogic( MU20 & J40 & physcond).setTriggerType(TT.calo) ## ATR-14377 # noqa: F821
        LVL1MenuItem('L1_MU20_jJ40'  ).setLogic( MU20 & jJ40 & physcond).setTriggerType(TT.calo) ## ATR-14377 # noqa: F821
        LVL1MenuItem('L1_MU20_XE30' ).setLogic( MU20 & XE30 & physcond) ## ATR-14377                        # noqa: F821
        # HI
        LVL1MenuItem('L1_J15_NZ' ).setLogic( J15      & Not(ZDC_AND) & physcond).setTriggerType(TT.calo)    # noqa: F821
        LVL1MenuItem('L1_2J15_NZ').setLogic( J15.x(2) & Not(ZDC_AND) & physcond).setTriggerType(TT.calo)    # noqa: F821

        LVL1MenuItem('L1_J15_NL' ).setLogic( J15      & Not(LUCID_A) & Not(LUCID_C) & physcond).setTriggerType(TT.calo)    # noqa: F821
        LVL1MenuItem('L1_2J15_NL').setLogic( J15.x(2) & Not(LUCID_A) & Not(LUCID_C) & physcond).setTriggerType(TT.calo)    # noqa: F821
        
        # XE
        LVL1MenuItem('L1_XE35').setLogic( XE35 & physcond).setTriggerType(TT.calo)    # noqa: F821
        LVL1MenuItem('L1_XE40').setLogic( XE40 & physcond).setTriggerType(TT.calo)    # noqa: F821
        LVL1MenuItem('L1_XE45').setLogic( XE45 & physcond).setTriggerType(TT.calo)    # noqa: F821
        LVL1MenuItem('L1_XE50').setLogic( XE50 & physcond).setTriggerType(TT.calo)    # noqa: F821
        LVL1MenuItem('L1_XE55').setLogic( XE55 & physcond).setTriggerType(TT.calo)    # noqa: F821
        LVL1MenuItem('L1_XE60').setLogic( XE60 & physcond).setTriggerType(TT.calo)    # noqa: F821
        LVL1MenuItem('L1_XE70').setLogic( XE70 & physcond).setTriggerType(TT.calo)    # noqa: F821
        LVL1MenuItem('L1_XE80').setLogic( XE80 & physcond).setTriggerType(TT.calo)    # noqa: F821
        
        LVL1MenuItem('L1_gXERHO20').setLogic( gXERHO20 & physcond).setTriggerType(TT.calo)    # noqa: F821
        LVL1MenuItem('L1_gXERHO50').setLogic( gXERHO50 & physcond).setTriggerType(TT.calo)    # noqa: F821
        LVL1MenuItem('L1_gXEPUFIT20').setLogic( gXEPUFIT20 & physcond).setTriggerType(TT.calo)    # noqa: F821
        LVL1MenuItem('L1_gXEPUFIT50').setLogic( gXEPUFIT50 & physcond).setTriggerType(TT.calo)    # noqa: F821


        LVL1MenuItem('L1_XE10').setLogic( XE10 & physcond).setTriggerType(TT.calo)    # noqa: F821
        LVL1MenuItem('L1_XE20').setLogic( XE20 & physcond).setTriggerType(TT.calo)    # noqa: F821
        LVL1MenuItem('L1_XE25').setLogic( XE25 & physcond).setTriggerType(TT.calo)    # noqa: F821
        LVL1MenuItem('L1_XE30').setLogic( XE30 & physcond).setTriggerType(TT.calo)    # noqa: F821
        LVL1MenuItem('L1_XE65').setLogic( XE65 & physcond).setTriggerType(TT.calo)    # noqa: F821
        LVL1MenuItem('L1_XE75').setLogic( XE75 & physcond).setTriggerType(TT.calo)    # noqa: F821
        LVL1MenuItem('L1_XE150').setLogic( XE150 & physcond).setTriggerType(TT.calo)    # noqa: F821
        LVL1MenuItem('L1_XE300').setLogic( XE300 & physcond).setTriggerType(TT.calo)    # noqa: F821
        LVL1MenuItem('L1_XE35_BGRP7').setLogic( XE35 & bgrp7cond).setTriggerType(TT.calo)    # noqa: F821
        LVL1MenuItem('L1_XE40_BGRP7').setLogic( XE40 & bgrp7cond).setTriggerType(TT.calo)    # noqa: F821
        LVL1MenuItem('L1_XE45_BGRP7').setLogic( XE45 & bgrp7cond).setTriggerType(TT.calo)    # noqa: F821
        LVL1MenuItem('L1_XE50_BGRP7').setLogic( XE50 & bgrp7cond).setTriggerType(TT.calo)    # noqa: F821
        LVL1MenuItem('L1_XE55_BGRP7').setLogic( XE55 & bgrp7cond).setTriggerType(TT.calo)    # noqa: F821
        LVL1MenuItem('L1_XE60_BGRP7').setLogic( XE60 & bgrp7cond).setTriggerType(TT.calo)    # noqa: F821
        LVL1MenuItem('L1_XE70_BGRP7').setLogic( XE70 & bgrp7cond).setTriggerType(TT.calo)    # noqa: F821
        LVL1MenuItem('L1_XE80_BGRP7').setLogic( XE80 & bgrp7cond).setTriggerType(TT.calo)    # noqa: F821
        # XS
        LVL1MenuItem('L1_XS20').setLogic( XS20.x(1) & physcond).setTriggerType(TT.calo)    # noqa: F821
        LVL1MenuItem('L1_XS30').setLogic( XS30.x(1) & physcond).setTriggerType(TT.calo)    # noqa: F821
        LVL1MenuItem('L1_XS40').setLogic( XS40.x(1) & physcond).setTriggerType(TT.calo)    # noqa: F821
        LVL1MenuItem('L1_XS45').setLogic( XS45.x(1) & physcond).setTriggerType(TT.calo)    # noqa: F821
        LVL1MenuItem('L1_XS50').setLogic( XS50.x(1) & physcond).setTriggerType(TT.calo)    # noqa: F821
        LVL1MenuItem('L1_XS55').setLogic( XS55.x(1) & physcond).setTriggerType(TT.calo)    # noqa: F821
        LVL1MenuItem('L1_XS60').setLogic( XS60.x(1) & physcond).setTriggerType(TT.calo)    # noqa: F821
        LVL1MenuItem('L1_XS65').setLogic( XS65.x(1) & physcond).setTriggerType(TT.calo)    # noqa: F821
        LVL1MenuItem('L1_EM10_XS20').setLogic( EM10 & XS20.x(1) & physcond).setTriggerType(TT.calo)    # noqa: F821
        LVL1MenuItem('L1_EM12_XS20').setLogic( EM12 & XS20.x(1) & physcond).setTriggerType(TT.calo)    # noqa: F821
        LVL1MenuItem('L1_EM15_XS30').setLogic( EM15 & XS30.x(1) & physcond).setTriggerType(TT.calo)    # noqa: F821
        
        # TE
        LVL1MenuItem('L1_TE0' ).setLogic( TE0  & physcond).setTriggerType(TT.calo)    # noqa: F821
        LVL1MenuItem('L1_TE2' ).setLogic( TE2  & physcond).setTriggerType(TT.calo)    # noqa: F821
        LVL1MenuItem('L1_TE3' ).setLogic( TE3  & physcond).setTriggerType(TT.calo)    # noqa: F821
        LVL1MenuItem('L1_TE4' ).setLogic( TE4  & physcond).setTriggerType(TT.calo)    # noqa: F821
        LVL1MenuItem('L1_TE5' ).setLogic( TE5  & physcond).setTriggerType(TT.calo)    # noqa: F821
        LVL1MenuItem('L1_TE10').setLogic( TE10 & physcond).setTriggerType(TT.calo)    # noqa: F821
        LVL1MenuItem('L1_TE15').setLogic( TE15 & physcond).setTriggerType(TT.calo)    # noqa: F821
        LVL1MenuItem('L1_TE20').setLogic( TE20 & physcond).setTriggerType(TT.calo)    # noqa: F821
        LVL1MenuItem('L1_TE25').setLogic( TE25 & physcond).setTriggerType(TT.calo)    # noqa: F821
        LVL1MenuItem('L1_TE30').setLogic( TE30 & physcond).setTriggerType(TT.calo)    # noqa: F821
        LVL1MenuItem('L1_TE40').setLogic( TE40 & physcond).setTriggerType(TT.calo)    # noqa: F821
        LVL1MenuItem('L1_TE45').setLogic( TE45 & physcond).setTriggerType(TT.calo)    # noqa: F821
        LVL1MenuItem('L1_TE50').setLogic( TE50 & physcond).setTriggerType(TT.calo)    # noqa: F821
        LVL1MenuItem('L1_TE55').setLogic( TE55 & physcond).setTriggerType(TT.calo)    # noqa: F821
        LVL1MenuItem('L1_TE60').setLogic( TE60 & physcond).setTriggerType(TT.calo)    # noqa: F821
        LVL1MenuItem('L1_TE65').setLogic( TE65 & physcond).setTriggerType(TT.calo)    # noqa: F821
        LVL1MenuItem('L1_TE70').setLogic( TE70 & physcond).setTriggerType(TT.calo)    # noqa: F821
        LVL1MenuItem('L1_TE90').setLogic( TE90 & physcond).setTriggerType(TT.calo)    # noqa: F821
        LVL1MenuItem('L1_TE100').setLogic( TE100 & physcond).setTriggerType(TT.calo)    # noqa: F821
        LVL1MenuItem('L1_TE120').setLogic( TE120 & physcond).setTriggerType(TT.calo)    # noqa: F821
        LVL1MenuItem('L1_TE140').setLogic( TE140 & physcond).setTriggerType(TT.calo)    # noqa: F821
        LVL1MenuItem('L1_TE160').setLogic( TE160 & physcond).setTriggerType(TT.calo)    # noqa: F821
        LVL1MenuItem('L1_TE200').setLogic( TE200 & physcond).setTriggerType(TT.calo)    # noqa: F821
        LVL1MenuItem('L1_TE280').setLogic( TE280 & physcond).setTriggerType(TT.calo)    # noqa: F821
        LVL1MenuItem('L1_TE300').setLogic( TE300 & physcond).setTriggerType(TT.calo)    # noqa: F821
        LVL1MenuItem('L1_TE360').setLogic( TE360 & physcond).setTriggerType(TT.calo)    # noqa: F821
        LVL1MenuItem('L1_TE2000').setLogic( TE2000 & physcond).setTriggerType(TT.calo)    # noqa: F821
        LVL1MenuItem('L1_TE4000').setLogic( TE4000 & physcond).setTriggerType(TT.calo)    # noqa: F821
        LVL1MenuItem('L1_TE10000').setLogic( TE10000 & physcond).setTriggerType(TT.calo)    # noqa: F821
        LVL1MenuItem('L1_TE12000').setLogic( TE12000 & physcond).setTriggerType(TT.calo)    # noqa: F821
        LVL1MenuItem('L1_TE14000').setLogic( TE14000 & physcond).setTriggerType(TT.calo)    # noqa: F821

        if  '_v8' in TriggerFlags.triggerMenuSetup() or '_v7' in TriggerFlags.triggerMenuSetup() or 'HI_v5' in TriggerFlags.triggerMenuSetup() or '_PhaseII' in TriggerFlags.triggerMenuSetup():
            LVL1MenuItem('L1_TE0.24ETA49').setLogic( TE024ETA49 & physcond).setTriggerType(TT.calo)    # noqa: F821
            LVL1MenuItem('L1_TE3.24ETA49').setLogic( TE324ETA49 & physcond).setTriggerType(TT.calo)    # noqa: F821
            LVL1MenuItem('L1_TE5.24ETA49').setLogic( TE524ETA49 & physcond).setTriggerType(TT.calo)    # noqa: F821
            LVL1MenuItem('L1_TE10.24ETA49').setLogic( TE1024ETA49 & physcond).setTriggerType(TT.calo)    # noqa: F821
            LVL1MenuItem('L1_TE15.24ETA49').setLogic( TE1524ETA49 & physcond).setTriggerType(TT.calo)    # noqa: F821
            LVL1MenuItem('L1_TE20.24ETA49').setLogic( TE2024ETA49 & physcond).setTriggerType(TT.calo)    # noqa: F821
            LVL1MenuItem('L1_TE25.24ETA49').setLogic( TE2524ETA49 & physcond).setTriggerType(TT.calo)    # noqa: F821
            LVL1MenuItem('L1_TE30.24ETA49').setLogic( TE3024ETA49 & physcond).setTriggerType(TT.calo)    # noqa: F821
            LVL1MenuItem('L1_TE35.24ETA49').setLogic( TE3524ETA49 & physcond).setTriggerType(TT.calo)    # noqa: F821
            LVL1MenuItem('L1_TE40.24ETA49').setLogic( TE4024ETA49 & physcond).setTriggerType(TT.calo)    # noqa: F821
            LVL1MenuItem('L1_TE45.24ETA49').setLogic( TE4524ETA49 & physcond).setTriggerType(TT.calo)    # noqa: F821
            LVL1MenuItem('L1_TE50.24ETA49').setLogic( TE5024ETA49 & physcond).setTriggerType(TT.calo)    # noqa: F821
            LVL1MenuItem('L1_TE55.24ETA49').setLogic( TE5524ETA49 & physcond).setTriggerType(TT.calo)    # noqa: F821
            LVL1MenuItem('L1_TE60.24ETA49').setLogic( TE6024ETA49 & physcond).setTriggerType(TT.calo)    # noqa: F821
            LVL1MenuItem('L1_TE65.24ETA49').setLogic( TE6524ETA49 & physcond).setTriggerType(TT.calo)    # noqa: F821
            LVL1MenuItem('L1_TE70.24ETA49').setLogic( TE7024ETA49 & physcond).setTriggerType(TT.calo)    # noqa: F821
            LVL1MenuItem('L1_TE80.24ETA49').setLogic( TE8024ETA49 & physcond).setTriggerType(TT.calo)    # noqa: F821
            LVL1MenuItem('L1_TE110.24ETA49').setLogic( TE11024ETA49 & physcond).setTriggerType(TT.calo)    # noqa: F821
            LVL1MenuItem('L1_TE150.24ETA49').setLogic( TE15024ETA49 & physcond).setTriggerType(TT.calo)    # noqa: F821
            LVL1MenuItem('L1_TE180.24ETA49').setLogic( TE18024ETA49 & physcond).setTriggerType(TT.calo)    # noqa: F821
            LVL1MenuItem('L1_TE2000.24ETA49').setLogic( TE200024ETA49 & physcond).setTriggerType(TT.calo)    # noqa: F821
            LVL1MenuItem('L1_TE5000.24ETA49').setLogic( TE200024ETA49 & physcond).setTriggerType(TT.calo)    # noqa: F821
            LVL1MenuItem('L1_TE6500.24ETA49').setLogic( TE200024ETA49 & physcond).setTriggerType(TT.calo)    # noqa: F821
            LVL1MenuItem('L1_TE8000.24ETA49').setLogic( TE200024ETA49 & physcond).setTriggerType(TT.calo)    # noqa: F821
            LVL1MenuItem('L1_TE9000.24ETA49').setLogic( TE200024ETA49 & physcond).setTriggerType(TT.calo)    # noqa: F821
        else:
            LVL1MenuItem('L1_TE0.0ETA24').setLogic( TE00ETA24 & physcond).setTriggerType(TT.calo)    # noqa: F821
            LVL1MenuItem('L1_TE3.0ETA24').setLogic( TE30ETA24 & physcond).setTriggerType(TT.calo)    # noqa: F821
            LVL1MenuItem('L1_TE5.0ETA24').setLogic( TE50ETA24 & physcond).setTriggerType(TT.calo)    # noqa: F821
            LVL1MenuItem('L1_TE10.0ETA24').setLogic( TE100ETA24 & physcond).setTriggerType(TT.calo)    # noqa: F821
            LVL1MenuItem('L1_TE15.0ETA24').setLogic( TE150ETA24 & physcond).setTriggerType(TT.calo)    # noqa: F821
            LVL1MenuItem('L1_TE20.0ETA24').setLogic( TE200ETA24 & physcond).setTriggerType(TT.calo)    # noqa: F821
            LVL1MenuItem('L1_TE25.0ETA24').setLogic( TE250ETA24 & physcond).setTriggerType(TT.calo)    # noqa: F821
            LVL1MenuItem('L1_TE30.0ETA24').setLogic( TE300ETA24 & physcond).setTriggerType(TT.calo)    # noqa: F821
            LVL1MenuItem('L1_TE35.0ETA24').setLogic( TE350ETA24 & physcond).setTriggerType(TT.calo)    # noqa: F821
            LVL1MenuItem('L1_TE40.0ETA24').setLogic( TE400ETA24 & physcond).setTriggerType(TT.calo)    # noqa: F821
            LVL1MenuItem('L1_TE45.0ETA24').setLogic( TE450ETA24 & physcond).setTriggerType(TT.calo)    # noqa: F821
            LVL1MenuItem('L1_TE50.0ETA24').setLogic( TE500ETA24 & physcond).setTriggerType(TT.calo)    # noqa: F821
            LVL1MenuItem('L1_TE55.0ETA24').setLogic( TE550ETA24 & physcond).setTriggerType(TT.calo)    # noqa: F821
            LVL1MenuItem('L1_TE60.0ETA24').setLogic( TE600ETA24 & physcond).setTriggerType(TT.calo)    # noqa: F821
            LVL1MenuItem('L1_TE65.0ETA24').setLogic( TE650ETA24 & physcond).setTriggerType(TT.calo)    # noqa: F821
            LVL1MenuItem('L1_TE70.0ETA24').setLogic( TE700ETA24 & physcond).setTriggerType(TT.calo)    # noqa: F821
            LVL1MenuItem('L1_TE80.0ETA24').setLogic( TE800ETA24 & physcond).setTriggerType(TT.calo)    # noqa: F821
            LVL1MenuItem('L1_TE110.0ETA24').setLogic( TE1100ETA24 & physcond).setTriggerType(TT.calo)    # noqa: F821
            LVL1MenuItem('L1_TE150.0ETA24').setLogic( TE1500ETA24 & physcond).setTriggerType(TT.calo)    # noqa: F821
            LVL1MenuItem('L1_TE180.0ETA24').setLogic( TE1800ETA24 & physcond).setTriggerType(TT.calo)    # noqa: F821
            LVL1MenuItem('L1_TE2000.0ETA24').setLogic( TE20000ETA24 & physcond).setTriggerType(TT.calo)    # noqa: F821
            LVL1MenuItem('L1_TE5000.0ETA24').setLogic( TE20000ETA24 & physcond).setTriggerType(TT.calo)    # noqa: F821
            LVL1MenuItem('L1_TE6500.0ETA24').setLogic( TE20000ETA24 & physcond).setTriggerType(TT.calo)    # noqa: F821
            LVL1MenuItem('L1_TE8000.0ETA24').setLogic( TE20000ETA24 & physcond).setTriggerType(TT.calo)    # noqa: F821
            LVL1MenuItem('L1_TE9000.0ETA24').setLogic( TE20000ETA24 & physcond).setTriggerType(TT.calo)    # noqa: F821
            
  # HI items
        LVL1MenuItem('L1_TE3.0ETA49').setLogic( TE30ETA49 & physcond).setTriggerType(TT.calo)    # noqa: F821
        LVL1MenuItem('L1_TE7.0ETA49').setLogic( TE70ETA49 & physcond).setTriggerType(TT.calo)    # noqa: F821
        LVL1MenuItem('L1_TE500.0ETA49').setLogic( TE5000ETA49 & physcond).setTriggerType(TT.calo)    # noqa: F821
        LVL1MenuItem('L1_TE600.0ETA49').setLogic( TE6000ETA49 & physcond).setTriggerType(TT.calo)    # noqa: F821
        LVL1MenuItem('L1_TE1500.0ETA49').setLogic( TE15000ETA49 & physcond).setTriggerType(TT.calo)    # noqa: F821
        LVL1MenuItem('L1_TE3000.0ETA49').setLogic( TE30000ETA49 & physcond).setTriggerType(TT.calo)    # noqa: F821
        LVL1MenuItem('L1_TE3500.0ETA49').setLogic( TE35000ETA49 & physcond).setTriggerType(TT.calo)    # noqa: F821
        LVL1MenuItem('L1_TE5000.0ETA49').setLogic( TE50000ETA49 & physcond).setTriggerType(TT.calo)    # noqa: F821
        LVL1MenuItem('L1_TE6500.0ETA49').setLogic( TE65000ETA49 & physcond).setTriggerType(TT.calo)    # noqa: F821
        LVL1MenuItem('L1_TE8000.0ETA49').setLogic( TE80000ETA49 & physcond).setTriggerType(TT.calo)    # noqa: F821
        LVL1MenuItem('L1_TE9000.0ETA49').setLogic( TE90000ETA49 & physcond).setTriggerType(TT.calo)    # noqa: F821

        LVL1MenuItem('L1_TE500.0ETA49_OVERLAY').setLogic( TE5000ETA49 & physcond).setTriggerType(TT.zerobs)   # noqa: F821
        LVL1MenuItem('L1_TE600.0ETA49_OVERLAY').setLogic( TE6000ETA49 & physcond).setTriggerType(TT.zerobs)   # noqa: F821
        LVL1MenuItem('L1_TE1500.0ETA49_OVERLAY').setLogic( TE15000ETA49 & physcond).setTriggerType(TT.zerobs) # noqa: F821
        LVL1MenuItem('L1_TE3000.0ETA49_OVERLAY').setLogic( TE30000ETA49 & physcond).setTriggerType(TT.zerobs) # noqa: F821
        LVL1MenuItem('L1_TE3500.0ETA49_OVERLAY').setLogic( TE35000ETA49 & physcond).setTriggerType(TT.zerobs) # noqa: F821
        LVL1MenuItem('L1_TE5000.0ETA49_OVERLAY').setLogic( TE50000ETA49 & physcond).setTriggerType(TT.zerobs) # noqa: F821
        LVL1MenuItem('L1_TE6500.0ETA49_OVERLAY').setLogic( TE65000ETA49 & physcond).setTriggerType(TT.zerobs) # noqa: F821
        LVL1MenuItem('L1_TE8000.0ETA49_OVERLAY').setLogic( TE80000ETA49 & physcond).setTriggerType(TT.zerobs) # noqa: F821
        LVL1MenuItem('L1_TE9000.0ETA49_OVERLAY').setLogic( TE90000ETA49 & physcond).setTriggerType(TT.zerobs) # noqa: F821
        
        LVL1MenuItem('L1_TE50_VTE600.0ETA49').setLogic( TE50 & Not(TE6000ETA49) & physcond).setTriggerType(TT.calo)    # noqa: F821
        LVL1MenuItem('L1_TE50_VTE600.0ETA49_PEB').setLogic( TE50 & Not(TE6000ETA49) & physcond).setTriggerType(TT.ftk)    # noqa: F821
        LVL1MenuItem('L1_TE600.0ETA49_PEB').setLogic( TE6000ETA49 & physcond).setTriggerType(TT.calo)    # noqa: F821
        
        LVL1MenuItem('L1_VTE2' ).setLogic( Not(TE2)  & physcond).setTriggerType(TT.calo)    # noqa: F821
        LVL1MenuItem('L1_VTE3' ).setLogic( Not(TE3)  & physcond).setTriggerType(TT.calo)    # noqa: F821
        LVL1MenuItem('L1_VTE4' ).setLogic( Not(TE4)  & physcond).setTriggerType(TT.calo)    # noqa: F821
        LVL1MenuItem('L1_VTE5' ).setLogic( Not(TE5)  & physcond).setTriggerType(TT.calo)    # noqa: F821
        LVL1MenuItem('L1_VTE10').setLogic( Not(TE10) & physcond).setTriggerType(TT.calo)    # noqa: F821
        LVL1MenuItem('L1_VTE20').setLogic( Not(TE20) & physcond).setTriggerType(TT.calo)    # noqa: F821
        LVL1MenuItem('L1_VTE50').setLogic( Not(TE50) & physcond).setTriggerType(TT.calo)    # noqa: F821

        LVL1MenuItem('L1_TE5_NZ').setLogic( TE5 & Not(ZDC_AND) & physcond).setTriggerType(TT.calo) # noqa: F821
        
        # MBTS
        MBTS_1   = MBTS_A | MBTS_C                                                                 # noqa: F821
        MBTS_2   = (MBTS_A.x(2) | MBTS_C.x(2) | MBTS_A) & (MBTS_A.x(2) | MBTS_C.x(2) | MBTS_C)     # noqa: F821
        MBTS_1_1 = MBTS_A & MBTS_C                                                                 # noqa: F821
        MBTS_2_2 = MBTS_A.x(2) & MBTS_C.x(2)                                                       # noqa: F821
        MBTS_2_A = MBTS_A.x(2)                                                                     # noqa: F821
        MBTS_2_C = MBTS_C.x(2)                                                                     # noqa: F821
        MBTS_3_3 = MBTS_A.x(3) & MBTS_C.x(3)                                                       # noqa: F821
        MBTS_4_4 = MBTS_A.x(4) & MBTS_C.x(4)                                                       # noqa: F821
        MBTS_4_A = MBTS_A.x(4)                                                                     # noqa: F821
        MBTS_4_C = MBTS_C.x(4)                                                                     # noqa: F821


        LVL1MenuItem('L1_MBTS_1'             ).setLogic( MBTS_1   & physcond ).setTriggerType(TT.minb)    # noqa: F821
        LVL1MenuItem('L1_MBTS_1_OVERLAY'     ).setLogic( MBTS_1   & physcond ).setTriggerType(TT.zerobs)  # noqa: F821
        LVL1MenuItem('L1_MBTS_2'             ).setLogic( MBTS_2   & physcond ).setTriggerType(TT.minb)    # noqa: F821
        LVL1MenuItem('L1_MBTS_1_1'           ).setLogic( MBTS_1_1 & physcond ).setTriggerType(TT.minb)    # noqa: F821
        LVL1MenuItem('L1_MBTS_1_1_OVERLAY'     ).setLogic( MBTS_1_1   & physcond ).setTriggerType(TT.zerobs) # noqa: F821
        LVL1MenuItem('L1_MBTS_2_2'           ).setLogic( MBTS_2_2 & physcond ).setTriggerType(TT.minb)    # noqa: F821
        LVL1MenuItem('L1_MBTS_2_A'           ).setLogic( MBTS_2_A & physcond ).setTriggerType(TT.minb)    # noqa: F821
        LVL1MenuItem('L1_MBTS_2_C'           ).setLogic( MBTS_2_C & physcond ).setTriggerType(TT.minb)    # noqa: F821
        LVL1MenuItem('L1_MBTS_3_3'           ).setLogic( MBTS_3_3 & physcond ).setTriggerType(TT.minb)    # noqa: F821
        LVL1MenuItem('L1_MBTS_4_4'           ).setLogic( MBTS_4_4 & physcond ).setTriggerType(TT.minb)    # noqa: F821
        LVL1MenuItem('L1_MBTS_4_A'           ).setLogic( MBTS_4_A & physcond ).setTriggerType(TT.minb)    # noqa: F821
        LVL1MenuItem('L1_MBTS_4_C'           ).setLogic( MBTS_4_C & physcond ).setTriggerType(TT.minb)    # noqa: F821


        LVL1MenuItem('L1_MBTS_1_UNPAIRED_ISO'  ).setLogic( MBTS_1   & unpaired_isocond).setTriggerType(TT.minb)    # noqa: F821
        LVL1MenuItem('L1_MBTS_2_UNPAIRED_ISO'  ).setLogic( MBTS_2   & unpaired_isocond).setTriggerType(TT.minb)    # noqa: F821
        LVL1MenuItem('L1_MBTS_1_1_UNPAIRED_ISO').setLogic( MBTS_1_1 & unpaired_isocond).setTriggerType(TT.minb)    # noqa: F821
        LVL1MenuItem('L1_MBTS_2_2_UNPAIRED_ISO').setLogic( MBTS_2_2 & unpaired_isocond).setTriggerType(TT.minb)    # noqa: F821
        LVL1MenuItem('L1_MBTS_3_3_UNPAIRED_ISO').setLogic( MBTS_3_3 & unpaired_isocond).setTriggerType(TT.minb)    # noqa: F821
        LVL1MenuItem('L1_MBTS_4_4_UNPAIRED_ISO').setLogic( MBTS_3_3 & unpaired_isocond).setTriggerType(TT.minb)    # noqa: F821
        LVL1MenuItem('L1_MBTS_1_UNPAIRED_NONISO').setLogic( MBTS_1 & unpaired_nonisocond).setTriggerType(TT.minb)    # noqa: F821
        LVL1MenuItem('L1_MBTS_2_UNPAIRED_NONISO').setLogic( MBTS_2 & unpaired_nonisocond).setTriggerType(TT.minb)    # noqa: F821
        LVL1MenuItem('L1_MBTS_4_A_UNPAIRED_ISO' ).setLogic( MBTS_4_A & unpaired_isocond ).setTriggerType(TT.minb)    # noqa: F821
        LVL1MenuItem('L1_MBTS_4_C_UNPAIRED_ISO' ).setLogic( MBTS_4_C & unpaired_isocond ).setTriggerType(TT.minb)    # noqa: F821

        LVL1MenuItem('L1_MBTS_1_EMPTY'       ).setLogic( MBTS_1   & cosmiccond ).setTriggerType(TT.minb)    # noqa: F821
        LVL1MenuItem('L1_MBTS_2_EMPTY'       ).setLogic( MBTS_2   & cosmiccond ).setTriggerType(TT.minb)    # noqa: F821
        LVL1MenuItem('L1_MBTS_1_1_EMPTY'     ).setLogic( MBTS_1_1 & cosmiccond ).setTriggerType(TT.minb)    # noqa: F821
        LVL1MenuItem('L1_MBTS_2_2_EMPTY'     ).setLogic( MBTS_2_2 & cosmiccond ).setTriggerType(TT.minb)    # noqa: F821
        LVL1MenuItem('L1_MBTS_3_3_EMPTY'     ).setLogic( MBTS_3_3 & cosmiccond ).setTriggerType(TT.minb)    # noqa: F821

        LVL1MenuItem('L1_MBTS_1_1_VTE50'     ).setLogic( MBTS_1_1  & Not(TE50) & physcond).setTriggerType(TT.minb)    # noqa: F821
        LVL1MenuItem('L1_MBTS_2_2_VTE50'     ).setLogic( MBTS_2_2  & Not(TE50) & physcond).setTriggerType(TT.minb)    # noqa: F821
        
        LVL1MenuItem('L1_MBTS_1_VTE2'     ).setLogic( MBTS_1  & Not(TE2) & physcond).setTriggerType(TT.minb)    # noqa: F821
        LVL1MenuItem('L1_MBTS_1_VTE3'     ).setLogic( MBTS_1  & Not(TE3) & physcond).setTriggerType(TT.minb)    # noqa: F821
        LVL1MenuItem('L1_MBTS_1_VTE4'     ).setLogic( MBTS_1  & Not(TE4) & physcond).setTriggerType(TT.minb)    # noqa: F821
        LVL1MenuItem('L1_MBTS_1_VTE5'     ).setLogic( MBTS_1  & Not(TE5) & physcond).setTriggerType(TT.minb)    # noqa: F821
        LVL1MenuItem('L1_MBTS_1_VTE10'     ).setLogic( MBTS_1  & Not(TE10) & physcond).setTriggerType(TT.minb)    # noqa: F821
        LVL1MenuItem('L1_MBTS_1_VTE70'     ).setLogic( MBTS_1  & Not(TE70) & physcond).setTriggerType(TT.minb)    # noqa: F821
        
        LVL1MenuItem('L1_MBTS_2_VTE2'     ).setLogic( MBTS_2  & Not(TE2) & physcond).setTriggerType(TT.minb)    # noqa: F821
        LVL1MenuItem('L1_MBTS_2_VTE3'     ).setLogic( MBTS_2  & Not(TE3) & physcond).setTriggerType(TT.minb)    # noqa: F821
        LVL1MenuItem('L1_MBTS_2_VTE4'     ).setLogic( MBTS_2  & Not(TE4) & physcond).setTriggerType(TT.minb)    # noqa: F821
        LVL1MenuItem('L1_MBTS_2_VTE5'     ).setLogic( MBTS_2  & Not(TE5) & physcond).setTriggerType(TT.minb)    # noqa: F821
        LVL1MenuItem('L1_MBTS_2_VTE10'     ).setLogic( MBTS_2  & Not(TE10) & physcond).setTriggerType(TT.minb)    # noqa: F821

        LVL1MenuItem('L1_MBTSA0' ).setLogic( MBTS_A0 & physcond).setTriggerType(TT.minb)    # noqa: F821
        LVL1MenuItem('L1_MBTSA1' ).setLogic( MBTS_A1 & physcond).setTriggerType(TT.minb)    # noqa: F821
        LVL1MenuItem('L1_MBTSA2' ).setLogic( MBTS_A2 & physcond).setTriggerType(TT.minb)    # noqa: F821
        LVL1MenuItem('L1_MBTSA3' ).setLogic( MBTS_A3 & physcond).setTriggerType(TT.minb)    # noqa: F821
        LVL1MenuItem('L1_MBTSA4' ).setLogic( MBTS_A4 & physcond).setTriggerType(TT.minb)    # noqa: F821
        LVL1MenuItem('L1_MBTSA5' ).setLogic( MBTS_A5 & physcond).setTriggerType(TT.minb)    # noqa: F821
        LVL1MenuItem('L1_MBTSA6' ).setLogic( MBTS_A6 & physcond).setTriggerType(TT.minb)    # noqa: F821
        LVL1MenuItem('L1_MBTSA7' ).setLogic( MBTS_A7 & physcond).setTriggerType(TT.minb)    # noqa: F821
        LVL1MenuItem('L1_MBTSA8' ).setLogic( MBTS_A8 & physcond).setTriggerType(TT.minb)    # noqa: F821
        LVL1MenuItem('L1_MBTSA10').setLogic( MBTS_A10 & physcond).setTriggerType(TT.minb)    # noqa: F821
        LVL1MenuItem('L1_MBTSA12').setLogic( MBTS_A12 & physcond).setTriggerType(TT.minb)    # noqa: F821
        LVL1MenuItem('L1_MBTSA14').setLogic( MBTS_A14 & physcond).setTriggerType(TT.minb)    # noqa: F821

        LVL1MenuItem('L1_MBTSA9' ).setLogic( MBTS_A9 & physcond).setTriggerType(TT.minb)    # noqa: F821
        LVL1MenuItem('L1_MBTSA11').setLogic( MBTS_A11 & physcond).setTriggerType(TT.minb)    # noqa: F821
        LVL1MenuItem('L1_MBTSA13').setLogic( MBTS_A13 & physcond).setTriggerType(TT.minb)    # noqa: F821
        LVL1MenuItem('L1_MBTSA15').setLogic( MBTS_A15 & physcond).setTriggerType(TT.minb)    # noqa: F821

        LVL1MenuItem('L1_MBTSC0' ).setLogic( MBTS_C0 & physcond).setTriggerType(TT.minb)    # noqa: F821
        LVL1MenuItem('L1_MBTSC1' ).setLogic( MBTS_C1 & physcond).setTriggerType(TT.minb)    # noqa: F821
        LVL1MenuItem('L1_MBTSC2' ).setLogic( MBTS_C2 & physcond).setTriggerType(TT.minb)    # noqa: F821
        LVL1MenuItem('L1_MBTSC3' ).setLogic( MBTS_C3 & physcond).setTriggerType(TT.minb)    # noqa: F821
        LVL1MenuItem('L1_MBTSC4' ).setLogic( MBTS_C4 & physcond).setTriggerType(TT.minb)    # noqa: F821
        LVL1MenuItem('L1_MBTSC5' ).setLogic( MBTS_C5 & physcond).setTriggerType(TT.minb)    # noqa: F821
        LVL1MenuItem('L1_MBTSC6' ).setLogic( MBTS_C6 & physcond).setTriggerType(TT.minb)    # noqa: F821
        LVL1MenuItem('L1_MBTSC7' ).setLogic( MBTS_C7 & physcond).setTriggerType(TT.minb)    # noqa: F821
        LVL1MenuItem('L1_MBTSC8' ).setLogic( MBTS_C8 & physcond).setTriggerType(TT.minb)    # noqa: F821
        LVL1MenuItem('L1_MBTSC10').setLogic( MBTS_C10 & physcond).setTriggerType(TT.minb)    # noqa: F821
        LVL1MenuItem('L1_MBTSC12').setLogic( MBTS_C12 & physcond).setTriggerType(TT.minb)    # noqa: F821
        LVL1MenuItem('L1_MBTSC14').setLogic( MBTS_C14 & physcond).setTriggerType(TT.minb)    # noqa: F821

        LVL1MenuItem('L1_MBTSC9' ).setLogic( MBTS_C9 & physcond).setTriggerType(TT.minb)    # noqa: F821
        LVL1MenuItem('L1_MBTSC11').setLogic( MBTS_C11 & physcond).setTriggerType(TT.minb)    # noqa: F821
        LVL1MenuItem('L1_MBTSC13').setLogic( MBTS_C13 & physcond).setTriggerType(TT.minb)    # noqa: F821
        LVL1MenuItem('L1_MBTSC15').setLogic( MBTS_C15 & physcond).setTriggerType(TT.minb)    # noqa: F821
        
        LVL1MenuItem('L1_MBTS_1_BGRP9'    ).setLogic( MBTS_1 & bgrp9cond ).setTriggerType(TT.minb)      # noqa: F821
        LVL1MenuItem('L1_MBTS_1_1_BGRP9'  ).setLogic( MBTS_1_1 & bgrp9cond ).setTriggerType(TT.minb)    # noqa: F821
        LVL1MenuItem('L1_MBTS_2_BGRP9'    ).setLogic( MBTS_2 & bgrp9cond ).setTriggerType(TT.minb)      # noqa: F821
        
        LVL1MenuItem('L1_MBTS_1_BGRP11'   ).setLogic( MBTS_1 & bgrp11cond ).setTriggerType(TT.minb)     # noqa: F821
        LVL1MenuItem('L1_MBTS_1_1_BGRP11' ).setLogic( MBTS_1_1 & bgrp11cond).setTriggerType(TT.minb)    # noqa: F821
        LVL1MenuItem('L1_MBTS_2_BGRP11'   ).setLogic( MBTS_2 & bgrp11cond ).setTriggerType(TT.minb)     # noqa: F821


        # ZDC
        ZDC_A_C = ZDC_A & ZDC_C                     # noqa: F821
        VZDC_A_C = Not(ZDC_A) & Not(ZDC_C)          # noqa: F821
        VZDC_AORC = Not(ZDC_A) | Not(ZDC_C)          # noqa: F821
        LVL1MenuItem('L1_ZDC'               ).setLogic((ZDC_A | ZDC_C) & physcond).setTriggerType(TT.minb)    # noqa: F821
        LVL1MenuItem('L1_ZDC_A'             ).setLogic( ZDC_A & physcond).setTriggerType(TT.minb)    # noqa: F821
        LVL1MenuItem('L1_ZDC_C'             ).setLogic( ZDC_C & physcond).setTriggerType(TT.minb)    # noqa: F821
        LVL1MenuItem('L1_ZDC_AND'           ).setLogic( ZDC_AND & physcond).setTriggerType(TT.minb)  # noqa: F821
        LVL1MenuItem('L1_ZDC_A_C'           ).setLogic( ZDC_A_C & physcond).setTriggerType(TT.minb)  # noqa: F821

        LVL1MenuItem('L1_ZDC_A_C_OVERLAY'   ).setLogic( ZDC_A_C & physcond).setTriggerType(TT.zerobs)    # noqa: F821
        LVL1MenuItem('L1_ZDC_A_OVERLAY'   ).setLogic( ZDC_A & physcond).setTriggerType(TT.zerobs)    # noqa: F821
        LVL1MenuItem('L1_ZDC_C_OVERLAY'   ).setLogic( ZDC_C & physcond).setTriggerType(TT.zerobs)    # noqa: F821
        LVL1MenuItem('L1_ZDC_A_C_VTE50_OVERLAY'     ).setLogic( ZDC_A_C & Not(TE50) & physcond).setTriggerType(TT.zerobs)  # noqa: F821 
        LVL1MenuItem('L1_TE5_OVERLAY'   ).setLogic( TE5 & physcond).setTriggerType(TT.zerobs)      # noqa: F821
        LVL1MenuItem('L1_TE10_OVERLAY'   ).setLogic( TE10 & physcond).setTriggerType(TT.zerobs)    # noqa: F821
        LVL1MenuItem('L1_TE20_OVERLAY'   ).setLogic( TE20 & physcond).setTriggerType(TT.zerobs)    # noqa: F821
        LVL1MenuItem('L1_TE50_OVERLAY'   ).setLogic( TE50 & physcond).setTriggerType(TT.zerobs)    # noqa: F821

        LVL1MenuItem('L1_ZDC_VTE200'        ).setLogic((ZDC_A | ZDC_C) & Not(TE200) & physcond).setTriggerType(TT.minb)    # noqa: F821
        LVL1MenuItem('L1_ZDC_AND_VTE50'     ).setLogic( ZDC_AND & Not(TE50) & physcond).setTriggerType(TT.minb)    # noqa: F821
        LVL1MenuItem('L1_ZDC_A_C_VTE50'     ).setLogic( ZDC_A_C & Not(TE50) & physcond).setTriggerType(TT.minb)    # noqa: F821
        LVL1MenuItem('L1_ZDC_A_C_TE50'      ).setLogic( ZDC_A_C & TE50 & physcond).setTriggerType(TT.minb)    # noqa: F821
        
        LVL1MenuItem('L1_ZDC_A_C_VTE50_PEB'     ).setLogic( ZDC_A_C & Not(TE50) & physcond).setTriggerType(TT.minb)    # noqa: F821
        
        LVL1MenuItem('L1_ZDC_A_VTE20'      ).setLogic( ZDC_A & Not(TE20) & physcond).setTriggerType(TT.minb)    # noqa: F821
        LVL1MenuItem('L1_ZDC_C_VTE20'      ).setLogic( ZDC_C & Not(TE20) & physcond).setTriggerType(TT.minb)    # noqa: F821

        LVL1MenuItem('L1_ZDC_A_C_VTE200'           ).setLogic( ZDC_A_C & Not(TE200) & physcond).setTriggerType(TT.minb)    # noqa: F821
        LVL1MenuItem('L1_ZDC_A_C_TE5_VTE200'       ).setLogic( ZDC_A_C & TE5 & Not(TE200) & physcond).setTriggerType(TT.minb)    # noqa: F821
        
        LVL1MenuItem('L1_VZDC_A_C_VTE50'       ).setLogic( VZDC_A_C & Not(TE50) & physcond).setTriggerType(TT.minb)    # noqa: F821
        LVL1MenuItem('L1_VZDC_A_C_TE5_VTE200'       ).setLogic( VZDC_A_C & TE5 & Not(TE200) & physcond).setTriggerType(TT.minb)    # noqa: F821
        LVL1MenuItem('L1_VZDC_A_C_TE20_VTE200'       ).setLogic( VZDC_A_C & TE20 & Not(TE200) & physcond).setTriggerType(TT.minb)    # noqa: F821
        LVL1MenuItem('L1_VZDC_AORC_TE5_VTE200'      ).setLogic( VZDC_AORC & TE5 & Not(TE200) & physcond).setTriggerType(TT.minb)    # noqa: F821
        
        LVL1MenuItem('L1_ZDC_MBTS_1'        ).setLogic((ZDC_A | ZDC_C) & MBTS_1 & physcond).setTriggerType(TT.minb)    # noqa: F821
        LVL1MenuItem('L1_ZDC_MBTS_2'        ).setLogic((ZDC_A | ZDC_C) & MBTS_2 & physcond).setTriggerType(TT.minb)    # noqa: F821

        LVL1MenuItem('L1_ZDC_MBTS_1_1'      ).setLogic((ZDC_A | ZDC_C) & MBTS_1_1 & physcond).setTriggerType(TT.minb)    # noqa: F821
        LVL1MenuItem('L1_ZDC_MBTS_2_2'      ).setLogic((ZDC_A | ZDC_C) & MBTS_2_2 & physcond).setTriggerType(TT.minb)    # noqa: F821

        LVL1MenuItem('L1_ZDC_EMPTY'           ).setLogic( (ZDC_A | ZDC_C) & cosmiccond ).setTriggerType(TT.minb)    # noqa: F821
        LVL1MenuItem('L1_ZDC_A_EMPTY'           ).setLogic( ZDC_A & cosmiccond ).setTriggerType(TT.minb)    # noqa: F821
        LVL1MenuItem('L1_ZDC_C_EMPTY'           ).setLogic( ZDC_C & cosmiccond ).setTriggerType(TT.minb)    # noqa: F821
        LVL1MenuItem('L1_ZDC_UNPAIRED_ISO'    ).setLogic( (ZDC_A | ZDC_C) & unpaired_isocond ).setTriggerType(TT.minb)    # noqa: F821
        LVL1MenuItem('L1_ZDC_UNPAIRED_NONISO' ).setLogic( (ZDC_A | ZDC_C) & unpaired_nonisocond ).setTriggerType(TT.minb)    # noqa: F821

        LVL1MenuItem('L1_ZDC_AND_EMPTY'           ).setLogic( ZDC_AND & cosmiccond ).setTriggerType(TT.minb)    # noqa: F821
        LVL1MenuItem('L1_ZDC_AND_UNPAIRED_ISO'    ).setLogic( ZDC_AND & unpaired_isocond ).setTriggerType(TT.minb)    # noqa: F821
        LVL1MenuItem('L1_ZDC_AND_UNPAIRED_NONISO' ).setLogic( ZDC_AND & unpaired_nonisocond ).setTriggerType(TT.minb)    # noqa: F821
        LVL1MenuItem('L1_ZDC_A_UNPAIRED_NONISO' ).setLogic( ZDC_A & unpaired_nonisocond ).setTriggerType(TT.minb)    # noqa: F821
        LVL1MenuItem('L1_ZDC_C_UNPAIRED_NONISO' ).setLogic( ZDC_C & unpaired_nonisocond ).setTriggerType(TT.minb)    # noqa: F821

        LVL1MenuItem('L1_ZDC_A_C_EMPTY'           ).setLogic( ZDC_A_C & cosmiccond ).setTriggerType(TT.minb)    # noqa: F821
        LVL1MenuItem('L1_ZDC_A_C_UNPAIRED_ISO'    ).setLogic( ZDC_A_C & unpaired_isocond ).setTriggerType(TT.minb)    # noqa: F821
        LVL1MenuItem('L1_ZDC_A_C_UNPAIRED_NONISO' ).setLogic( ZDC_A_C & unpaired_nonisocond ).setTriggerType(TT.minb)    # noqa: F821
        LVL1MenuItem('L1_ZDC_A_UNPAIRED_ISO'    ).setLogic( ZDC_A & unpaired_isocond ).setTriggerType(TT.minb)    # noqa: F821
        LVL1MenuItem('L1_ZDC_C_UNPAIRED_ISO'    ).setLogic( ZDC_C & unpaired_isocond ).setTriggerType(TT.minb)    # noqa: F821

        LVL1MenuItem('L1_ZDC_A_C_BGRP9'      ).setLogic( ZDC_A_C & bgrp9cond & physcond).setTriggerType(TT.minb)    # noqa: F821
        LVL1MenuItem('L1_ZDC_A_BGRP9'      ).setLogic( ZDC_A & bgrp9cond & physcond).setTriggerType(TT.minb)    # noqa: F821
        LVL1MenuItem('L1_ZDC_C_BGRP9'      ).setLogic( ZDC_C & bgrp9cond & physcond).setTriggerType(TT.minb)    # noqa: F821
        LVL1MenuItem('L1_ZDC_A_C_BGRP11'     ).setLogic( ZDC_A_C & bgrp11cond & physcond).setTriggerType(TT.minb)    # noqa: F821

  # ATR-12470
        ZDC_XOR = (ZDC_A & Not(ZDC_C)) | (ZDC_C & Not(ZDC_A))            # noqa: F821
        LVL1MenuItem('L1_ZDC_A_VZDC_C'      ).setLogic(ZDC_A & Not(ZDC_C) & physcond).setTriggerType(TT.minb)    # noqa: F821
        LVL1MenuItem('L1_ZDC_C_VZDC_A'      ).setLogic(ZDC_C & Not(ZDC_A) & physcond).setTriggerType(TT.minb)    # noqa: F821
        LVL1MenuItem('L1_ZDC_A_VZDC_C_VTE200'      ).setLogic(ZDC_A & Not(ZDC_C) & Not(TE200) & physcond).setTriggerType(TT.minb)    # noqa: F821
        LVL1MenuItem('L1_ZDC_C_VZDC_A_VTE200'      ).setLogic(ZDC_C & Not(ZDC_A) & Not(TE200) & physcond).setTriggerType(TT.minb)    # noqa: F821
        LVL1MenuItem('L1_MBTS_1_ZDC_A_VZDC_C_VTE200'      ).setLogic(MBTS_1 & ZDC_A & Not(ZDC_C) & Not(TE200) & physcond).setTriggerType(TT.minb)    # noqa: F821
        LVL1MenuItem('L1_MBTS_1_ZDC_C_VZDC_A_VTE200'      ).setLogic(MBTS_1 & ZDC_C & Not(ZDC_A) & Not(TE200) & physcond).setTriggerType(TT.minb)    # noqa: F821
        LVL1MenuItem('L1_TE3.0ETA49_ZDC_A_VZDC_C_VTE200'      ).setLogic(TE30ETA49 & ZDC_A & Not(ZDC_C) & Not(TE200) & physcond).setTriggerType(TT.minb)    # noqa: F821
        LVL1MenuItem('L1_TE3.0ETA49_ZDC_C_VZDC_A_VTE200'      ).setLogic(TE30ETA49 & ZDC_C & Not(ZDC_A) & Not(TE200) & physcond).setTriggerType(TT.minb)    # noqa: F821
        LVL1MenuItem('L1_TE4_ZDC_A_VZDC_C_VTE200'      ).setLogic(TE4 & ZDC_A & Not(ZDC_C) & Not(TE200) & physcond).setTriggerType(TT.minb)    # noqa: F821
        LVL1MenuItem('L1_TE4_ZDC_C_VZDC_A_VTE200'      ).setLogic(TE4 & ZDC_C & Not(ZDC_A) & Not(TE200) & physcond).setTriggerType(TT.minb)    # noqa: F821
        LVL1MenuItem('L1_TE5_ZDC_A_VZDC_C_VTE200'      ).setLogic(TE5 & ZDC_A & Not(ZDC_C) & Not(TE200) & physcond).setTriggerType(TT.minb)    # noqa: F821
        LVL1MenuItem('L1_TE5_ZDC_C_VZDC_A_VTE200'      ).setLogic(TE5 & ZDC_C & Not(ZDC_A) & Not(TE200) & physcond).setTriggerType(TT.minb)    # noqa: F821
        LVL1MenuItem('L1_TE7.0ETA49_ZDC_A_VZDC_C_VTE200'      ).setLogic(TE70ETA49 & ZDC_A & Not(ZDC_C) & Not(TE200) & physcond).setTriggerType(TT.minb)    # noqa: F821
        LVL1MenuItem('L1_TE7.0ETA49_ZDC_C_VZDC_A_VTE200'      ).setLogic(TE70ETA49 & ZDC_C & Not(ZDC_A) & Not(TE200) & physcond).setTriggerType(TT.minb)    # noqa: F821
        
        
        
        LVL1MenuItem('L1_ZDC_XOR'           ).setLogic(ZDC_XOR  & physcond).setTriggerType(TT.minb)    # noqa: F821
        LVL1MenuItem('L1_ZDC_XOR_TE3.0ETA49_VTE200'           ).setLogic(ZDC_XOR  & TE30ETA49 & Not(TE200) & physcond).setTriggerType(TT.minb)    # noqa: F821
        LVL1MenuItem('L1_ZDC_XOR_TE4_VTE200'           ).setLogic(ZDC_XOR  & TE4 & Not(TE200) & physcond).setTriggerType(TT.minb)    # noqa: F821
        LVL1MenuItem('L1_ZDC_XOR_TE5_VTE200'           ).setLogic(ZDC_XOR  & TE5 & Not(TE200) & physcond).setTriggerType(TT.minb)    # noqa: F821
        LVL1MenuItem('L1_ZDC_XOR_TE20_VTE200'           ).setLogic(ZDC_XOR  & TE20 & Not(TE200) & physcond).setTriggerType(TT.minb)    # noqa: F821
        LVL1MenuItem('L1_ZDC_XOR_TRT_VTE200'           ).setLogic(ZDC_XOR  & NIMTRT & Not(TE200) & physcond).setTriggerType(TT.minb)    # noqa: F821
        LVL1MenuItem('L1_ZDC_XOR_VTE50'               ).setLogic(ZDC_XOR  & Not(TE50) & physcond).setTriggerType(TT.minb)    # noqa: F821
        LVL1MenuItem('L1_ZDC_XOR_VTE200'               ).setLogic(ZDC_XOR  & Not(TE200) & physcond).setTriggerType(TT.minb)    # noqa: F821
        LVL1MenuItem('L1_ZDC_XOR_VTE200_MBTS_1'               ).setLogic(ZDC_XOR  & Not(TE200) & MBTS_1 & physcond).setTriggerType(TT.minb)    # noqa: F821

        # ATR-14967
        LVL1MenuItem('L1_EM3_VZDC_A'               ).setLogic( EM3 & Not(ZDC_A) & physcond).setTriggerType(TT.minb)    # noqa: F821
        LVL1MenuItem('L1_EM3_VZDC_C'               ).setLogic( EM3 & Not(ZDC_C) & physcond).setTriggerType(TT.minb)    # noqa: F821
        LVL1MenuItem('L1_2EM3_VZDC_A'               ).setLogic( EM3.x(2) & Not(ZDC_A) & physcond).setTriggerType(TT.minb)    # noqa: F821
        LVL1MenuItem('L1_2EM3_VZDC_C'               ).setLogic( EM3.x(2) & Not(ZDC_C) & physcond).setTriggerType(TT.minb)    # noqa: F821
        LVL1MenuItem('L1_EM5_VZDC_A'               ).setLogic( EM5 & Not(ZDC_A) & physcond).setTriggerType(TT.minb)    # noqa: F821
        LVL1MenuItem('L1_EM5_VZDC_C'               ).setLogic( EM5 & Not(ZDC_C) & physcond).setTriggerType(TT.minb)    # noqa: F821
        LVL1MenuItem('L1_TE5_VZDC_A'               ).setLogic( TE5 & Not(ZDC_A) & physcond).setTriggerType(TT.minb)    # noqa: F821
        LVL1MenuItem('L1_TE5_VZDC_C'               ).setLogic( TE5 & Not(ZDC_C) & physcond).setTriggerType(TT.minb)    # noqa: F821
        LVL1MenuItem('L1_TE10_VZDC_A'               ).setLogic( TE10 & Not(ZDC_A) & physcond).setTriggerType(TT.minb)    # noqa: F821
        LVL1MenuItem('L1_TE10_VZDC_C'               ).setLogic( TE10 & Not(ZDC_C) & physcond).setTriggerType(TT.minb)    # noqa: F821
        LVL1MenuItem('L1_TE20_VZDC_A'               ).setLogic( TE20 & Not(ZDC_A) & physcond).setTriggerType(TT.minb)    # noqa: F821
        LVL1MenuItem('L1_TE20_VZDC_C'               ).setLogic( TE20 & Not(ZDC_C) & physcond).setTriggerType(TT.minb)    # noqa: F821
        LVL1MenuItem('L1_VTE10_VZDC_A'               ).setLogic( Not(TE10) & Not(ZDC_A) & physcond).setTriggerType(TT.minb)    # noqa: F821
        LVL1MenuItem('L1_VTE10_VZDC_C'               ).setLogic( Not(TE10) & Not(ZDC_C) & physcond).setTriggerType(TT.minb)    # noqa: F821
        LVL1MenuItem('L1_J5_VZDC_A'               ).setLogic( J5 & Not(ZDC_A) & physcond).setTriggerType(TT.minb)    # noqa: F821
        LVL1MenuItem('L1_J5_VZDC_C'               ).setLogic( J5 & Not(ZDC_C) & physcond).setTriggerType(TT.minb)    # noqa: F821
        LVL1MenuItem('L1_J10_VZDC_A'               ).setLogic( J10 & Not(ZDC_A) & physcond).setTriggerType(TT.minb)    # noqa: F821
        LVL1MenuItem('L1_J10_VZDC_C'               ).setLogic( J10 & Not(ZDC_C) & physcond).setTriggerType(TT.minb)    # noqa: F821
        LVL1MenuItem('L1_J15_VZDC_A'               ).setLogic( J15 & Not(ZDC_A) & physcond).setTriggerType(TT.minb)    # noqa: F821
        LVL1MenuItem('L1_J15_VZDC_C'               ).setLogic( J15 & Not(ZDC_C) & physcond).setTriggerType(TT.minb)    # noqa: F821
        LVL1MenuItem('L1_J20_VZDC_A'               ).setLogic( J20 & Not(ZDC_A) & physcond).setTriggerType(TT.minb)    # noqa: F821
        LVL1MenuItem('L1_J20_VZDC_C'               ).setLogic( J20 & Not(ZDC_C) & physcond).setTriggerType(TT.minb)    # noqa: F821
        LVL1MenuItem('L1_MU4_VZDC_A'               ).setLogic( MU4 & Not(ZDC_A) & physcond).setTriggerType(TT.muon)    # noqa: F821
        LVL1MenuItem('L1_MU4_VZDC_C'               ).setLogic( MU4 & Not(ZDC_C) & physcond).setTriggerType(TT.muon)    # noqa: F821
        LVL1MenuItem('L1_2MU4_VZDC_A'               ).setLogic( MU4.x(2) & Not(ZDC_A) & physcond).setTriggerType(TT.muon)    # noqa: F821
        LVL1MenuItem('L1_2MU4_VZDC_C'               ).setLogic( MU4.x(2) & Not(ZDC_C) & physcond).setTriggerType(TT.muon)    # noqa: F821

        LVL1MenuItem('L1_MU4_VTE10_VZDC_A').setLogic( MU4      & Not(TE10) & Not(ZDC_A) & physcond).setTriggerType(TT.muon)    # noqa: F821
        LVL1MenuItem('L1_MU4_VTE10_VZDC_C').setLogic( MU4      & Not(TE10) & Not(ZDC_C) & physcond).setTriggerType(TT.muon)    # noqa: F821
        LVL1MenuItem('L1_2MU4_VTE10_VZDC_A').setLogic( MU4.x(2)      & Not(TE10) & Not(ZDC_A) & physcond).setTriggerType(TT.muon)    # noqa: F821
        LVL1MenuItem('L1_2MU4_VTE10_VZDC_C').setLogic( MU4.x(2)      & Not(TE10) & Not(ZDC_C) & physcond).setTriggerType(TT.muon)    # noqa: F821

        LVL1MenuItem('L1_MU4_VZDC_A_C'               ).setLogic( MU4 & VZDC_A_C & physcond).setTriggerType(TT.muon)    # noqa: F821
        LVL1MenuItem('L1_MU4_VZDC_AORC_VTE200'               ).setLogic( MU4 & VZDC_AORC & Not(TE200) & physcond).setTriggerType(TT.muon)    # noqa: F821
        LVL1MenuItem('L1_MU6_VZDC_A'               ).setLogic( MU6 & Not(ZDC_A) & physcond).setTriggerType(TT.muon)    # noqa: F821
        LVL1MenuItem('L1_MU6_VZDC_C'               ).setLogic( MU6 & Not(ZDC_C) & physcond).setTriggerType(TT.muon)    # noqa: F821
        LVL1MenuItem('L1_MU6_VTE10_VZDC_A').setLogic( MU6      & Not(TE10) & Not(ZDC_A) & physcond).setTriggerType(TT.muon)    # noqa: F821
        LVL1MenuItem('L1_MU6_VTE10_VZDC_C').setLogic( MU6      & Not(TE10) & Not(ZDC_C) & physcond).setTriggerType(TT.muon)    # noqa: F821
        LVL1MenuItem('L1_MU6_VZDC_A_C'               ).setLogic( MU6 & VZDC_A_C & physcond).setTriggerType(TT.muon)    # noqa: F821
        LVL1MenuItem('L1_RD0_FILLED_VZDC_A'               ).setLogic( RNDM0 & Not(ZDC_A) & physcond).setTriggerType(TT.minb)    # noqa: F821
        LVL1MenuItem('L1_RD0_FILLED_VZDC_C'               ).setLogic( RNDM0 & Not(ZDC_C) & physcond).setTriggerType(TT.minb)    # noqa: F821
        LVL1MenuItem('L1_MBTS_4_C_VZDC_A'               ).setLogic( MBTS_4_C & Not(ZDC_A) & physcond).setTriggerType(TT.minb)    # noqa: F821
        LVL1MenuItem('L1_MBTS_4_A_VZDC_C'               ).setLogic( MBTS_4_A & Not(ZDC_C) & physcond).setTriggerType(TT.minb)    # noqa: F821
        LVL1MenuItem('L1_MBTS_2_C_VZDC_A'               ).setLogic( MBTS_2_C & Not(ZDC_A) & physcond).setTriggerType(TT.minb)	 # noqa: F821
        LVL1MenuItem('L1_MBTS_2_A_VZDC_C'               ).setLogic( MBTS_2_A & Not(ZDC_C) & physcond).setTriggerType(TT.minb)    # noqa: F821




        # VDM
        LVL1MenuItem('L1_ZDC_A_C_BGRP7'     ).setLogic( ZDC_A_C & bgrp7cond).setTriggerType(TT.minb)    # noqa: F821
        LVL1MenuItem('L1_LUCID_BGRP7'       ).setLogic( (LUCID_A | LUCID_C) & bgrp7cond).setTriggerType(TT.minb)    # noqa: F821
        
        # LUCID
        #LVL1MenuItem('L1_LUCID_COMM'      ).setLogic( LUCID_COMM        & physcond).setTriggerType(TT.minb)    # noqa: F821
        LVL1MenuItem('L1_LUCID_A'           ).setLogic( LUCID_A             & physcond).setTriggerType(TT.minb)    # noqa: F821
        LVL1MenuItem('L1_LUCID_C'           ).setLogic( LUCID_C             & physcond).setTriggerType(TT.minb)    # noqa: F821
        LVL1MenuItem('L1_LUCID_A_C',        ).setLogic( LUCID_A & LUCID_C   & physcond).setTriggerType(TT.minb)    # noqa: F821
        LVL1MenuItem('L1_LUCID'             ).setLogic((LUCID_A | LUCID_C)  & physcond).setTriggerType(TT.minb)    # noqa: F821
        LVL1MenuItem('L1_LUCID_COMM'        ).setLogic( LUCID_COMM          & physcond).setTriggerType(TT.minb)    # noqa: F821
        LVL1MenuItem('L1_LUCID_COMM_EMPTY'  ).setLogic( LUCID_COMM          & cosmiccond).setTriggerType(TT.minb)    # noqa: F821
        LVL1MenuItem('L1_LUCID_EMPTY'       ).setLogic((LUCID_A | LUCID_C)  & cosmiccond).setTriggerType(TT.minb)    # noqa: F821
        LVL1MenuItem('L1_LUCID_A_C_EMPTY'   ).setLogic( LUCID_A & LUCID_C   & cosmiccond).setTriggerType(TT.minb)    # noqa: F821
        LVL1MenuItem('L1_LUCID_UNPAIRED_ISO').setLogic((LUCID_A | LUCID_C)  & unpaired_isocond).setTriggerType(TT.minb)           # noqa: F821
        LVL1MenuItem('L1_LUCID_COMM_UNPAIRED_ISO' ).setLogic( LUCID_COMM        & unpaired_isocond ).setTriggerType(TT.minb)      # noqa: F821
        LVL1MenuItem('L1_LUCID_A_C_UNPAIRED_ISO'  ).setLogic( LUCID_A & LUCID_C & unpaired_isocond).setTriggerType(TT.minb)       # noqa: F821
        LVL1MenuItem('L1_LUCID_A_C_UNPAIRED_NONISO').setLogic(LUCID_A & LUCID_C & unpaired_nonisocond).setTriggerType(TT.minb)    # noqa: F821

        LVL1MenuItem('L1_LUCID_BGRP9').setLogic( (LUCID_A | LUCID_C) & bgrp9cond).setTriggerType(TT.minb) # noqa: F821
        LVL1MenuItem('L1_LUCID_BGRP11').setLogic( (LUCID_A | LUCID_C) & bgrp11cond).setTriggerType(TT.minb) # noqa: F821

        # BCM
        LVL1MenuItem('L1_BCM_Wide'                   ).setLogic( BCM_Wide & physcond ).setTriggerType(TT.minb)               # noqa: F821
        LVL1MenuItem('L1_BCM_Wide_BGRP0'             ).setLogic( BCM_Wide & BGRP0 ).setTriggerType(TT.minb)                  # noqa: F821
        LVL1MenuItem('L1_BCM_Wide_EMPTY'             ).setLogic( BCM_Wide & cosmiccond ).setTriggerType(TT.minb)             # noqa: F821
        LVL1MenuItem('L1_BCM_Wide_UNPAIRED_ISO'      ).setLogic( BCM_Wide & unpaired_isocond ).setTriggerType(TT.minb)       # noqa: F821
        LVL1MenuItem('L1_BCM_Wide_UNPAIRED_NONISO'   ).setLogic( BCM_Wide & unpaired_nonisocond ).setTriggerType(TT.minb)    # noqa: F821

        LVL1MenuItem('L1_BCM_HT_BGRP0'               ).setLogic( BCM_Comb.x(7) & BGRP0).setTriggerType(TT.minb)                  # noqa: F821
        LVL1MenuItem('L1_BCM_AC_CA_BGRP0'            ).setLogic((BCM_AtoC|BCM_CtoA) & BGRP0).setTriggerType(TT.minb)             # noqa: F821
        LVL1MenuItem('L1_BCM_AC_CA_UNPAIRED_ISO'     ).setLogic((BCM_AtoC|BCM_CtoA)&unpaired_isocond).setTriggerType(TT.minb)    # noqa: F821

        LVL1MenuItem('L1_BCM_AC_UNPAIRED_ISO'     ).setLogic( BCM_AtoC & unpaired_isocond).setTriggerType(TT.minb)    # noqa: F821
        LVL1MenuItem('L1_BCM_CA_UNPAIRED_ISO'     ).setLogic( BCM_CtoA & unpaired_isocond).setTriggerType(TT.minb)    # noqa: F821
        
        LVL1MenuItem('L1_BCM_AC_UNPAIRED_NONISO'     ).setLogic( BCM_AtoC & unpaired_nonisocond).setTriggerType(TT.minb)    # noqa: F821
        LVL1MenuItem('L1_BCM_CA_UNPAIRED_NONISO'     ).setLogic( BCM_CtoA & unpaired_nonisocond).setTriggerType(TT.minb)    # noqa: F821
        
        LVL1MenuItem('L1_BCM_AC_ABORTGAPNOTCALIB'     ).setLogic( BCM_AtoC & abortgap).setTriggerType(TT.minb)    # noqa: F821
        LVL1MenuItem('L1_BCM_CA_ABORTGAPNOTCALIB'     ).setLogic( BCM_CtoA & abortgap).setTriggerType(TT.minb)    # noqa: F821
        LVL1MenuItem('L1_BCM_Wide_ABORTGAPNOTCALIB'   ).setLogic( BCM_Wide & abortgap).setTriggerType(TT.minb)    # noqa: F821

        LVL1MenuItem('L1_BCM_AC_CALIB'     ).setLogic( BCM_AtoC & calibcond).setTriggerType(TT.minb)    # noqa: F821
        LVL1MenuItem('L1_BCM_CA_CALIB'     ).setLogic( BCM_CtoA & calibcond).setTriggerType(TT.minb)    # noqa: F821
        LVL1MenuItem('L1_BCM_Wide_CALIB'   ).setLogic( BCM_Wide & calibcond).setTriggerType(TT.minb)    # noqa: F821        

        LVL1MenuItem('L1_BCM_AC_UNPAIREDB1'  ).setLogic( BCM_AtoC & bgrp13cond).setTriggerType(TT.minb)    # noqa: F821
        LVL1MenuItem('L1_BCM_CA_UNPAIREDB2'  ).setLogic( BCM_CtoA & bgrp14cond).setTriggerType(TT.minb)    # noqa: F821



        # RANDOM
        LVL1MenuItem('L1_RD0_FILLED'         ).setLogic( RNDM0 & physcond           ).setTriggerType(TT.rand)    # noqa: F821
        LVL1MenuItem('L1_RD0_FILLED_OVERLAY' ).setLogic( RNDM0 & physcond           ).setTriggerType(TT.zerobs)  # noqa: F821
        LVL1MenuItem('L1_RD0_EMPTY'          ).setLogic( RNDM0 & cosmiccond         ).setTriggerType(TT.rand)    # noqa: F821
        LVL1MenuItem('L1_RD0_UNPAIRED_ISO'   ).setLogic( RNDM0 & unpaired_isocond   ).setTriggerType(TT.rand)    # noqa: F821
        LVL1MenuItem('L1_RD0_UNPAIRED_NONISO'   ).setLogic( RNDM0 & unpaired_nonisocond   ).setTriggerType(TT.rand)    # noqa: F821
        LVL1MenuItem('L1_RD0_FIRSTEMPTY'     ).setLogic( RNDM0 & firstempty         ).setTriggerType(TT.rand)    # noqa: F821
        LVL1MenuItem('L1_RD0_BGRP9'          ).setLogic( RNDM0 & bgrp9cond          ).setTriggerType(TT.rand)    # noqa: F821
        LVL1MenuItem('L1_RD0_BGRP10'         ).setLogic( RNDM0 & alfacalib          ).setTriggerType(TT.rand)    # noqa: F821
        LVL1MenuItem('L1_RD0_BGRP11'         ).setLogic( RNDM0 & bgrp11cond         ).setTriggerType(TT.rand)    # noqa: F821
        LVL1MenuItem('L1_RD0_ABORTGAPNOTCALIB').setLogic( RNDM0 & abortgap          ).setTriggerType(TT.rand)    # noqa: F821

        

        LVL1MenuItem('L1_RD1_FILLED'         ).setLogic( RNDM1 & physcond           ).setTriggerType(TT.rand)    # noqa: F821
        LVL1MenuItem('L1_RD1_EMPTY'          ).setLogic( RNDM1 & cosmiccond         ).setTriggerType(TT.zerobs)  # noqa: F821
        LVL1MenuItem('L1_RD1_BGRP10'         ).setLogic( RNDM1 & alfacalib          ).setTriggerType(TT.zerobs)  # noqa: F821

        LVL1MenuItem('L1_RD2_FILLED'         ).setLogic( RNDM2 & physcond           ).setTriggerType(TT.rand)    # noqa: F821
        LVL1MenuItem('L1_RD2_EMPTY'          ).setLogic( RNDM2 & cosmiccond         ).setTriggerType(TT.rand)    # noqa: F821
        LVL1MenuItem('L1_RD2_BGRP11'         ).setLogic( RNDM2 & bgrp11cond         ).setTriggerType(TT.rand)    # noqa: F821
        LVL1MenuItem('L1_RD2_BGRP12'         ).setLogic( RNDM2 & bgrp12cond         ).setTriggerType(TT.rand)    # noqa: F821

        LVL1MenuItem('L1_RD3_FILLED'         ).setLogic( RNDM3 & physcond           ).setTriggerType(TT.rand)    # noqa: F821
        LVL1MenuItem('L1_RD3_EMPTY'          ).setLogic( RNDM3 & cosmiccond         ).setTriggerType(TT.rand)    # noqa: F821

        # BGRP
        LVL1MenuItem('L1_BGRP0').setLogic( RNDM0 & BGRP0 ).setTriggerType(TT.rand)            # noqa: F821
        LVL1MenuItem('L1_BGRP1').setLogic( RNDM0 & BGRP0 & BGRP1 ).setTriggerType(TT.rand)    # noqa: F821
        LVL1MenuItem('L1_BGRP7').setLogic( RNDM0 & BGRP0 & BGRP7 ).setTriggerType(TT.rand)    # noqa: F821
        LVL1MenuItem('L1_BGRP9').setLogic( RNDM0 & BGRP0 & BGRP9 ).setTriggerType(TT.rand)  #fixed in ATR-14201  # noqa: F821

        LVL1MenuItem('L1_BPTX0_BGRP0', ctpid=0xf1).setLogic(BPTX0 & BGRP0).setTriggerType(TT.rand)    # noqa: F821
        LVL1MenuItem('L1_BPTX1_BGRP0', ctpid=0xf2).setLogic(BPTX1 & BGRP0).setTriggerType(TT.rand)    # noqa: F821
        
        # lumi measurements
        LVL1MenuItem('L1_MLZ_A').setLogic( (MBTS_A|ZDC_A|LUCID_A) & physcond).setTriggerType(TT.minb)  # noqa: F821
        LVL1MenuItem('L1_MLZ_C').setLogic( (MBTS_C|ZDC_C|LUCID_C) & physcond).setTriggerType(TT.minb)  # noqa: F821
        LVL1MenuItem('L1_MBLZ' ).setLogic( ( (MBTS_A|ZDC_A|LUCID_A) & (MBTS_C|ZDC_C|LUCID_C) | BCM_Wide) & physcond ).setTriggerType(TT.minb)   # noqa: F821

        LVL1MenuItem('L1_CALREQ0', ctpid=0x1fd).setLogic( CAL0 & calibcond).setTriggerType(TT.calreq0) # noqa: F821 
        LVL1MenuItem('L1_CALREQ1', ctpid=0x1fe).setLogic( CAL1 & calibcond).setTriggerType(TT.calreq1) # noqa: F821
        LVL1MenuItem('L1_CALREQ2', ctpid=0x1ff).setLogic( CAL2 & calibcond).setTriggerType(TT.calreq2) # noqa: F821   

        # TRT
        LVL1MenuItem('L1_TRT'       , ctpid=0x4e).setLogic(NIMTRT & BGRP0).setTriggerType(TT.nim) # noqa: F821
        LVL1MenuItem('L1_TRT_FILLED').setLogic(NIMTRT & physcond).setTriggerType(TT.nim)          # noqa: F821
        LVL1MenuItem('L1_TRT_EMPTY' ).setLogic(NIMTRT & cosmiccond).setTriggerType(TT.nim)        # noqa: F821

        # TGC
        LVL1MenuItem('L1_TGC_BURST').setLogic(NIMTGC & BGRP0).setTriggerType(TT.nim)                 # noqa: F821
        # LVL1MenuItem('L1_TGC_BURST_EMPTY').setLogic(NIMTGC & cosmiccond).setTriggerType(TT.nim)     # noqa: F821


        # LHCF
        LVL1MenuItem('L1_LHCF').setLogic( NIMLHCF & physcond).setTriggerType(TT.nim)                       # noqa: F821
        LVL1MenuItem('L1_LHCF_UNPAIRED_ISO').setLogic( NIMLHCF & unpaired_isocond).setTriggerType(TT.nim)  # noqa: F821
        LVL1MenuItem('L1_LHCF_EMPTY').setLogic( NIMLHCF & cosmiccond).setTriggerType(TT.nim)               # noqa: F821
        
        # ALFA 

        # LUT 22 (12 Outputs)
        # ALFA LUT output #1-8 are the single thresholds
        ALFA_ANY_A    = ALFA_B7L1U | ALFA_B7L1L | ALFA_A7L1U | ALFA_A7L1L  #  9     # noqa: F821
        ALFA_ANY_C    = ALFA_A7R1U | ALFA_A7R1L | ALFA_B7R1U | ALFA_B7R1L  # 10     # noqa: F821
        ALFA_ANY_U    = ALFA_B7L1U | ALFA_A7L1U | ALFA_A7R1U | ALFA_B7R1U  # 11     # noqa: F821
        ALFA_ANY_L    = ALFA_A7R1L | ALFA_B7R1L | ALFA_B7L1L | ALFA_A7L1L  # 12     # noqa: F821

        # LUT 23 (12 Outputs)
        ALFA_LU       = ALFA2_A7L1U | ALFA2_B7L1U #  0     # noqa: F821
        ALFA_RL       = ALFA2_A7R1L | ALFA2_B7R1L #  1     # noqa: F821
        ALFA_LL       = ALFA2_B7L1L | ALFA2_A7L1L #  2     # noqa: F821
        ALFA_RU       = ALFA2_A7R1U | ALFA2_B7R1U #  3     # noqa: F821

        ALFA_A_UL_AA  = ALFA2_A7L1L | ALFA2_A7L1U #  4     # noqa: F821
        ALFA_A_UL_AB  = ALFA2_A7L1U | ALFA2_B7L1L #  5     # noqa: F821
        ALFA_A_UL_BA  = ALFA2_A7L1L | ALFA2_B7L1U #  6     # noqa: F821
        ALFA_A_UL_BB  = ALFA2_B7L1L | ALFA2_B7L1U #  7     # noqa: F821

        ALFA_C_UL_AA  = ALFA2_A7R1L | ALFA2_A7R1U #  8     # noqa: F821
        ALFA_C_UL_AB  = ALFA2_A7R1U | ALFA2_B7R1L #  9     # noqa: F821
        ALFA_C_UL_BA  = ALFA2_A7R1L | ALFA2_B7R1U # 10     # noqa: F821
        ALFA_C_UL_BB  = ALFA2_B7R1L | ALFA2_B7R1U # 11     # noqa: F821

        # LUT 24 (9 Outputs)
        ALFA_ANY          = ALFA3_B7L1U | ALFA3_B7L1L | ALFA3_A7L1U | ALFA3_A7L1L | ALFA3_A7R1U | ALFA3_A7R1L | ALFA3_B7R1U | ALFA3_B7R1L # 0      # noqa: F821
        ALFA_B1          = ALFA3_B7L1U | ALFA3_B7L1L | ALFA3_A7L1U | ALFA3_A7L1L  # 0      # noqa: F821
        ALFA_B2          = ALFA3_A7R1U | ALFA3_A7R1L | ALFA3_B7R1U | ALFA3_B7R1L # 0      # noqa: F821
        #NOT_ALFA_ANY_A    = Not(ALFA3_B7L1U | ALFA3_B7L1L | ALFA3_A7L1U | ALFA3_A7L1L)  #  1-4     # noqa: F821
        #NOT_ALFA_ANY_C    = Not(ALFA3_A7R1U | ALFA3_A7R1L | ALFA3_B7R1U | ALFA3_B7R1L)  #  5-8     # noqa: F821

        # LUT 25 (4 outputs)
        ALFA_AE1          = ALFA4_B7L1U | ALFA4_A7L1U | ALFA4_B7L1L | ALFA4_A7L1L     # noqa: F821
        ALFA_AE2          = ALFA4_B7L1U | ALFA4_A7L1U | ALFA4_A7R1L | ALFA4_B7R1L     # noqa: F821
        ALFA_AE3          = ALFA4_A7R1U | ALFA4_B7R1U | ALFA4_B7L1L | ALFA4_A7L1L     # noqa: F821
        ALFA_AE4          = ALFA4_A7R1U | ALFA4_B7R1U | ALFA4_A7R1L | ALFA4_B7R1L     # noqa: F821


        # further simplification (in CAM)
        ALFA_A            = ALFA_A_UL_AA & ALFA_A_UL_AB & ALFA_A_UL_BA & ALFA_A_UL_BB
        ALFA_C            = ALFA_C_UL_AA & ALFA_C_UL_AB & ALFA_C_UL_BA & ALFA_C_UL_BB
        ALFA_ELASTIC      = ALFA_ANY_A & ALFA_ANY_C & ALFA_ANY_U & ALFA_ANY_L
        ALFA_EINE         = ALFA_ANY_A & ALFA_ANY_C
        ALFA_ANTI_ELASTIC = ALFA_AE1 & ALFA_AE2 & ALFA_AE3 & ALFA_AE4


        MBTS_INNER = (MBTS_A0 | MBTS_A1 |  MBTS_A2 | MBTS_A3 | MBTS_A4 | MBTS_A5 | MBTS_A6 | MBTS_A7 | MBTS_C0 | MBTS_C1 | MBTS_C2 | MBTS_C3 | MBTS_C4 | MBTS_C5 | MBTS_C6 | MBTS_C7)              # noqa: F821

        ## AFP and ALFA
        #AFP_C =  ((AFP_FSC | AFP_NSC) |  (AFP_FSC & AFP_NSC ))
        #LVL1MenuItem('L1_AFP_C_MBTS_A').setLogic( AFP_C & MBTS_A & physcond )
        #LVL1MenuItem('L1_AFP_C_ZDC_C').setLogic( AFP_C & ZDC_C & physcond )
        #LVL1MenuItem('L1_AFP_C_J12').setLogic( AFP_C & J12 & physcond )# available lowest J threshold in the current v6 menu: J12 
        #LVL1MenuItem('L1_AFP_C_EM3').setLogic( AFP_C & EM3 & physcond )
        #LVL1MenuItem('L1_AFP_C_TE5').setLogic( AFP_C & TE5 & physcond )
        #LVL1MenuItem('L1_AFP_C_ALFA_C').setLogic( AFP_C &  ALFA_C & physcond )
        #LVL1MenuItem('L1_AFP_C_ALFA_A').setLogic( AFP_C &  ALFA_A & physcond )

        #AFP 
        #new naming convention ATR-15881 AFP_C = AFP_NSC && AFP_FSC_SIT,  AFP_C_SPECTOF = AFP_FSC_TOF
        if not '_v6' in TriggerFlags.triggerMenuSetup():
            AFP_A = (AFP_NSA & AFP_FSA_SIT)     # noqa: F821
            AFP_C = (AFP_NSC & AFP_FSC_SIT)     # noqa: F821
            AFP_A_AND_C_SPECTOF = (AFP_FSA_TOF & AFP_FSC_TOF)     # noqa: F821

            LVL1MenuItem('L1_AFP_A_BGRP0').setLogic( AFP_A & BGRP0)                 # noqa: F821
            LVL1MenuItem('L1_AFP_A_SPECTOF').setLogic( AFP_FSA_TOF & physcond)      # noqa: F821
            LVL1MenuItem('L1_AFP_A_SPECTOF_BGRP0').setLogic( AFP_FSA_TOF & BGRP0)   # noqa: F821
            LVL1MenuItem('L1_AFP_C_BGRP0').setLogic( AFP_C & BGRP0)                 # noqa: F821
            LVL1MenuItem('L1_AFP_C_SPECTOF').setLogic( AFP_FSC_TOF & physcond)      # noqa: F821
            LVL1MenuItem('L1_AFP_C_SPECTOF_BGRP0').setLogic( AFP_FSC_TOF & BGRP0)   # noqa: F821
            LVL1MenuItem('L1_AFP_NSA_BGRP0').setLogic( AFP_NSA & BGRP0)             # noqa: F821
            LVL1MenuItem('L1_AFP_NSC_BGRP0').setLogic( AFP_NSC & BGRP0)             # noqa: F821
            LVL1MenuItem('L1_AFP_FSA_SIT_BGRP0').setLogic( AFP_FSA_SIT & BGRP0)     # noqa: F821
            LVL1MenuItem('L1_AFP_FSC_SIT_BGRP0').setLogic( AFP_FSC_SIT & BGRP0)     # noqa: F821

            LVL1MenuItem('L1_AFP_A_OR_C_UNPAIRED_ISO').setLogic( (AFP_A | AFP_C)  & unpaired_isocond )           # noqa: F821
            LVL1MenuItem('L1_AFP_A_OR_C_UNPAIRED_NONISO').setLogic( (AFP_A | AFP_C)  & unpaired_nonisocond )     # noqa: F821

            LVL1MenuItem('L1_AFP_A_OR_C_EMPTY').setLogic( (AFP_A | AFP_C) & cosmiccond)          # noqa: F821
            LVL1MenuItem('L1_AFP_A_OR_C_FIRSTEMPTY').setLogic( (AFP_A | AFP_C) & firstempty)     # noqa: F821
            
            LVL1MenuItem('L1_AFP_A_AND_C_SPECTOF').setLogic( AFP_A_AND_C_SPECTOF & physcond )    # noqa: F821 

            LVL1MenuItem('L1_AFP_A_AND_C').setLogic( AFP_A & AFP_C & physcond )                  # noqa: F821
            LVL1MenuItem('L1_AFP_A_OR_C').setLogic( (AFP_A | AFP_C) & physcond )                 # noqa: F821
            LVL1MenuItem('L1_AFP_A').setLogic( AFP_A & physcond )                                # noqa: F821
            LVL1MenuItem('L1_AFP_C').setLogic( AFP_C & physcond )                                # noqa: F821

            LVL1MenuItem('L1_AFP_A_AND_C_MBTS_2').setLogic( AFP_A & AFP_C & MBTS_2 & physcond )  # noqa: F821
            LVL1MenuItem('L1_AFP_A_OR_C_MBTS_2').setLogic( (AFP_A | AFP_C) & MBTS_2 & physcond ) # noqa: F821

            LVL1MenuItem('L1_AFP_A_AND_C_J12').setLogic( AFP_A & AFP_C & J12 & physcond )  # noqa: F821
            LVL1MenuItem('L1_AFP_A_OR_C_J12').setLogic( (AFP_A | AFP_C) & J12 & physcond ) # noqa: F821
            LVL1MenuItem('L1_EM3_AFP_A_AND_C').setLogic( AFP_A & AFP_C & EM3 & physcond )  # noqa: F821
            LVL1MenuItem('L1_EM3_AFP_A_OR_C').setLogic( (AFP_A | AFP_C) & EM3 & physcond ) # noqa: F821
            LVL1MenuItem('L1_MU4_AFP_A_AND_C').setLogic( AFP_A & AFP_C & MU4 & physcond )  # noqa: F821
            LVL1MenuItem('L1_MU4_AFP_A_OR_C').setLogic( (AFP_A | AFP_C) & MU4 & physcond ) # noqa: F821
            LVL1MenuItem('L1_AFP_A_AND_C_TE5').setLogic( AFP_A & AFP_C & TE5 & physcond )  # noqa: F821
            LVL1MenuItem('L1_AFP_A_OR_C_TE5').setLogic( (AFP_A | AFP_C) & TE5 & physcond ) # noqa: F821
            LVL1MenuItem('L1_AFP_A_AND_C_J50').setLogic( AFP_A & AFP_C & J50 & physcond )  # noqa: F821
            LVL1MenuItem('L1_AFP_A_AND_C_SPECTOF_J50').setLogic( AFP_A_AND_C_SPECTOF & J50 & physcond )   # noqa: F821
            LVL1MenuItem('L1_AFP_A_AND_C_J75').setLogic( AFP_A & AFP_C & J75 & physcond )                 # noqa: F821
            LVL1MenuItem('L1_AFP_A_AND_C_SPECTOF_J75').setLogic( AFP_A_AND_C_SPECTOF & J75 & physcond )   # noqa: F821
            LVL1MenuItem('L1_AFP_A_AND_C_J100').setLogic( AFP_A & AFP_C & J100 & physcond )               # noqa: F821
            LVL1MenuItem('L1_AFP_A_AND_C_SPECTOF_J100').setLogic( AFP_A_AND_C_SPECTOF & J100 & physcond ) # noqa: F821

            LVL1MenuItem('L1_AFP_NSA').setLogic( AFP_NSA & physcond ) # noqa: F821 
            LVL1MenuItem('L1_AFP_NSC').setLogic( AFP_NSC & physcond ) # noqa: F821
            LVL1MenuItem('L1_AFP_FSA_SIT').setLogic( AFP_FSA_SIT & physcond ) # noqa: F821
            LVL1MenuItem('L1_AFP_FSC_SIT').setLogic( AFP_FSC_SIT & physcond ) # noqa: F821
            LVL1MenuItem('L1_EM7_AFP_A_OR_C').setLogic( (AFP_A | AFP_C) & EM7 & physcond ) # noqa: F821
            LVL1MenuItem('L1_EM7_AFP_A_AND_C').setLogic( AFP_A & AFP_C & EM7 & physcond )  # noqa: F821
            LVL1MenuItem('L1_EM12_AFP_A_OR_C').setLogic( (AFP_A | AFP_C) & EM12 & physcond ) # noqa: F821
            LVL1MenuItem('L1_EM12_AFP_A_AND_C').setLogic( AFP_A & AFP_C & EM12 & physcond )  # noqa: F821

        else:    
            LVL1MenuItem('L1_AFP_NSC').setLogic( AFP_NSC & physcond ) # noqa: F821
            LVL1MenuItem('L1_AFP_FSC').setLogic( AFP_FSC & physcond ) # noqa: F821
            LVL1MenuItem('L1_AFP_C_ANY').setLogic( ( AFP_FSC | AFP_NSC) & physcond ) # noqa: F821
            LVL1MenuItem('L1_AFP_C_ANY_UNPAIRED_ISO').setLogic( ( AFP_FSC | AFP_NSC) & unpaired_isocond)       # noqa: F821
            LVL1MenuItem('L1_AFP_C_ANY_UNPAIRED_NONISO').setLogic( ( AFP_FSC | AFP_NSC) & unpaired_nonisocond) # noqa: F821
            LVL1MenuItem('L1_AFP_C_ANY_EMPTY').setLogic( ( AFP_FSC | AFP_NSC) & cosmiccond) # noqa: F821
            LVL1MenuItem('L1_AFP_C_ANY_FIRSTEMPTY').setLogic( ( AFP_FSC | AFP_NSC) & firstempty) # noqa: F821
            LVL1MenuItem('L1_AFP_C_AND').setLogic( ( AFP_FSC & AFP_NSC) & physcond ) # noqa: F821



            AFP_C =  (AFP_FSC & AFP_NSC) # noqa: F821

            LVL1MenuItem('L1_AFP_C_MBTS_A').setLogic(AFP_C  & MBTS_A & physcond )   # noqa: F821
            LVL1MenuItem('L1_AFP_C_ZDC_C').setLogic(AFP_C  & ZDC_C & physcond )     # noqa: F821
            LVL1MenuItem('L1_AFP_C_J12').setLogic(AFP_C  & J12 & physcond )         # noqa: F821
            LVL1MenuItem('L1_AFP_C_EM3').setLogic(AFP_C  & EM3 & physcond )         # noqa: F821
            LVL1MenuItem('L1_AFP_C_MU4').setLogic(AFP_C  & MU4 & physcond )         # noqa: F821
            LVL1MenuItem('L1_AFP_C_TE5').setLogic(AFP_C  & TE5 & physcond )         # noqa: F821
            LVL1MenuItem('L1_AFP_C_ALFA_C').setLogic(AFP_C  &  ALFA_C & physcond )  # noqa: F821
            LVL1MenuItem('L1_AFP_C_ALFA_A').setLogic(AFP_C  &  ALFA_A & physcond )  # noqa: F821
            LVL1MenuItem('L1_AFP_C_ANY_MBTS_A').setLogic( (AFP_FSC | AFP_NSC) & MBTS_A & physcond )         # noqa: F821




        ## ALFA Single items
        LVL1MenuItem('L1_ALFA_B7L1U').setLogic(ALFA_B7L1U & BGRP0).setTriggerType(TT.alfa)    # noqa: F821
        LVL1MenuItem('L1_ALFA_B7L1L').setLogic(ALFA_B7L1L & BGRP0).setTriggerType(TT.alfa)    # noqa: F821
        LVL1MenuItem('L1_ALFA_A7L1U').setLogic(ALFA_A7L1U & BGRP0).setTriggerType(TT.alfa)    # noqa: F821
        LVL1MenuItem('L1_ALFA_A7L1L').setLogic(ALFA_A7L1L & BGRP0).setTriggerType(TT.alfa)    # noqa: F821
        LVL1MenuItem('L1_ALFA_A7R1U').setLogic(ALFA_A7R1U & BGRP0).setTriggerType(TT.alfa)    # noqa: F821
        LVL1MenuItem('L1_ALFA_A7R1L').setLogic(ALFA_A7R1L & BGRP0).setTriggerType(TT.alfa)    # noqa: F821
        LVL1MenuItem('L1_ALFA_B7R1U').setLogic(ALFA_B7R1U & BGRP0).setTriggerType(TT.alfa)    # noqa: F821
        LVL1MenuItem('L1_ALFA_B7R1L').setLogic(ALFA_B7R1L & BGRP0).setTriggerType(TT.alfa)    # noqa: F821


        LVL1MenuItem('L1_ALFA_ELAST1').setLogic( ALFA_B7L1U & ALFA_A7L1U & ALFA_A7R1L & ALFA_B7R1L &                 # noqa: F821
                                                 Not(ALFA3_B7L1L | ALFA3_A7L1L | ALFA3_A7R1U | ALFA3_B7R1U)          # noqa: F821
                                                 & physcond).setTriggerType(TT.alfa)    # noqa: F821
        
        LVL1MenuItem('L1_ALFA_ELAST2').setLogic( ALFA_B7L1L & ALFA_A7L1L & ALFA_A7R1U & ALFA_B7R1U &                 # noqa: F821
                                                 Not(ALFA3_B7L1U | ALFA3_A7L1U | ALFA3_A7R1L | ALFA3_B7R1L)          # noqa: F821
                                                 & physcond).setTriggerType(TT.alfa)    # noqa: F821
        
        LVL1MenuItem('L1_ALFA_ELAST11').setLogic( ALFA_B7L1U & ALFA_A7L1U & ALFA_A7R1L & ALFA_B7R1L    & physcond).setTriggerType(TT.alfa)    # noqa: F821
        LVL1MenuItem('L1_ALFA_ELAST12').setLogic( ALFA_B7L1L & ALFA_A7L1L & ALFA_A7R1U & ALFA_B7R1U    & physcond).setTriggerType(TT.alfa)    # noqa: F821
        LVL1MenuItem('L1_ALFA_ELAST13').setLogic( ALFA_LU & (ALFA_A7R1L & ALFA_B7R1L)                  & physcond).setTriggerType(TT.alfa)    # noqa: F821
        LVL1MenuItem('L1_ALFA_ELAST14').setLogic( (ALFA_B7L1U & ALFA_A7L1U) & ALFA_RL & physcond).setTriggerType(TT.alfa)    # noqa: F821
        LVL1MenuItem('L1_ALFA_ELAST15').setLogic( ALFA_LU & ALFA_RL & physcond).setTriggerType(TT.alfa)                      # noqa: F821
        LVL1MenuItem('L1_ALFA_ELAST15_Calib').setLogic( ALFA_LU & ALFA_RL &  alfacalib).setTriggerType(TT.alfa) ## CHECK     # noqa: F821
        LVL1MenuItem('L1_ALFA_ELAST16').setLogic( ALFA_LL & (ALFA_A7R1U & ALFA_B7R1U) & physcond).setTriggerType(TT.alfa)    # noqa: F821
        LVL1MenuItem('L1_ALFA_ELAST17').setLogic((ALFA_B7L1L & ALFA_A7L1L) & ALFA_RU & physcond).setTriggerType(TT.alfa)     # noqa: F821
        LVL1MenuItem('L1_ALFA_ELAST18').setLogic( ALFA_LL & ALFA_RU & physcond).setTriggerType(TT.alfa)                      # noqa: F821
        LVL1MenuItem('L1_ALFA_ELAST18_Calib').setLogic( ALFA_LL & ALFA_RU & alfacalib).setTriggerType(TT.alfa)               # noqa: F821


        LVL1MenuItem('L1_ALFA_SDIFF1').setLogic( ALFA_B7L1U & ALFA_A7L1U &                                                                      # noqa: F821
                                                 Not(ALFA3_B7L1L | ALFA3_A7L1L | ALFA3_A7R1U | ALFA3_A7R1L | ALFA3_B7R1U | ALFA3_B7R1L)         # noqa: F821
                                                 & physcond).setTriggerType(TT.alfa)    # noqa: F821
        
        LVL1MenuItem('L1_ALFA_SDIFF2').setLogic( ALFA_A7R1L & ALFA_B7R1L &                                                                      # noqa: F821
                                                 Not(ALFA3_B7L1U | ALFA3_B7L1L | ALFA3_A7L1U | ALFA3_A7L1L | ALFA3_A7R1U | ALFA3_B7R1U)         # noqa: F821
                                                 & physcond).setTriggerType(TT.alfa)    # noqa: F821
         
        LVL1MenuItem('L1_ALFA_SDIFF3').setLogic( ALFA_B7L1L & ALFA_A7L1L &                                                                      # noqa: F821
                                                 Not(ALFA3_B7L1U | ALFA3_A7L1U | ALFA3_A7R1U | ALFA3_A7R1L | ALFA3_B7R1U | ALFA3_B7R1L)         # noqa: F821
                                                 & physcond).setTriggerType(TT.alfa)    # noqa: F821
         
        LVL1MenuItem('L1_ALFA_SDIFF4').setLogic( ALFA_A7R1U & ALFA_B7R1U &                                                                      # noqa: F821
                                                 Not(ALFA3_B7L1U | ALFA3_B7L1L | ALFA3_A7L1U | ALFA3_A7L1L | ALFA3_A7R1L | ALFA3_B7R1L)         # noqa: F821
                                                 & physcond).setTriggerType(TT.alfa)    # noqa: F821

        LVL1MenuItem('L1_ALFA_SDIFF5').setLogic( ALFA_B7L1U & ALFA_A7L1U &  physcond).setTriggerType(TT.alfa)    # noqa: F821
        LVL1MenuItem('L1_ALFA_SDIFF6').setLogic( ALFA_A7R1L & ALFA_B7R1L &  physcond).setTriggerType(TT.alfa)    # noqa: F821
        LVL1MenuItem('L1_ALFA_SDIFF7').setLogic( ALFA_B7L1L & ALFA_A7L1L &  physcond).setTriggerType(TT.alfa)    # noqa: F821
        LVL1MenuItem('L1_ALFA_SDIFF8').setLogic( ALFA_A7R1U & ALFA_B7R1U &  physcond).setTriggerType(TT.alfa)    # noqa: F821
                                                           
        LVL1MenuItem('L1_MBTS_1_A_ALFA_C').setLogic( MBTS_A & ALFA_C  & physcond).setTriggerType(TT.alfa)    # noqa: F821
        LVL1MenuItem('L1_MBTS_1_C_ALFA_A').setLogic( MBTS_C & ALFA_A & physcond).setTriggerType(TT.alfa)     # noqa: F821  
        LVL1MenuItem('L1_MBTS_1_A_ALFA_C_UNPAIRED_ISO').setLogic( MBTS_A & ALFA_C & unpaired_isocond).setTriggerType(TT.alfa)    # noqa: F821
        LVL1MenuItem('L1_MBTS_1_C_ALFA_A_UNPAIRED_ISO').setLogic( MBTS_C & ALFA_A & unpaired_isocond).setTriggerType(TT.alfa)    # noqa: F821
        LVL1MenuItem('L1_MBTS_1_ALFA_ANY').setLogic( MBTS_1 & ALFA_ANY  & physcond).setTriggerType(TT.alfa) ##should be called L1_MBTS_1_ALFA_ANY   # noqa: F821                     

        ## check definition of MBTS_2
        LVL1MenuItem('L1_MBTS_2_A_ALFA_C').setLogic( MBTS_A.x(2) & ALFA_C & physcond).setTriggerType(TT.alfa)                       # noqa: F821
        LVL1MenuItem('L1_MBTS_2_C_ALFA_A').setLogic( MBTS_C.x(2) & ALFA_A & physcond).setTriggerType(TT.alfa)                       # noqa: F821
        LVL1MenuItem('L1_MBTS_2_A_ALFA_C_UNPAIRED_ISO').setLogic( MBTS_A.x(2) & ALFA_C & unpaired_isocond).setTriggerType(TT.alfa)  # noqa: F821
        LVL1MenuItem('L1_MBTS_2_C_ALFA_A_UNPAIRED_ISO').setLogic( MBTS_C.x(2) & ALFA_A & unpaired_isocond).setTriggerType(TT.alfa)  # noqa: F821 
        LVL1MenuItem('L1_MBTS_2_ALFA').setLogic( MBTS_2 & ALFA_ANY & physcond).setTriggerType(TT.alfa)                              # noqa: F821
        
        LVL1MenuItem('L1_LUCID_A_ALFA_C').setLogic( LUCID_A & ALFA_C & physcond).setTriggerType(TT.alfa)                         # noqa: F821
        LVL1MenuItem('L1_LUCID_C_ALFA_A').setLogic( LUCID_C & ALFA_A & physcond).setTriggerType(TT.alfa)                         # noqa: F821
        LVL1MenuItem('L1_LUCID_A_ALFA_C_UNPAIRED_ISO').setLogic( LUCID_A & ALFA_C & unpaired_isocond).setTriggerType(TT.alfa)    # noqa: F821
        LVL1MenuItem('L1_LUCID_C_ALFA_A_UNPAIRED_ISO').setLogic( LUCID_C & ALFA_A & unpaired_isocond).setTriggerType(TT.alfa)    # noqa: F821
        LVL1MenuItem('L1_LUCID_ALFA').setLogic( (LUCID_A | LUCID_C) & ALFA_ANY & physcond).setTriggerType(TT.alfa)               # noqa: F821
        
        #LVL1MenuItem('L1_ZDC_A_ALFA_C').setLogic( ZDC_A  & ALFA_C & physcond).setTriggerType(TT.alfa)           # noqa: F821
        #LVL1MenuItem('L1_ZDC_C_ALFA_A').setLogic( ZDC_C  & ALFA_A & physcond).setTriggerType(TT.alfa)           # noqa: F821
        #LVL1MenuItem('L1_ZDC_ALFA').setLogic( (ZDC_A | ZDC_C) & ALFA_ANY & physcond).setTriggerType(TT.alfa)    # noqa: F821
        
        LVL1MenuItem('L1_EM3_ALFA_ANY'             ).setLogic( EM3 & ALFA_ANY & physcond).setTriggerType(TT.alfa)                          # noqa: F821
        LVL1MenuItem('L1_EM3_ALFA_ANY_UNPAIRED_ISO').setLogic( EM3 & ALFA_ANY & unpaired_isocond).setTriggerType(TT.alfa)                  # noqa: F821
        LVL1MenuItem('L1_EM3_ALFA_ANY_VETO_MBTS' ).setLogic( EM3 & ALFA_ANY  & Not(MBTS_INNER) & physcond).setTriggerType(TT.alfa)         # noqa: F821
        LVL1MenuItem('L1_EM3_ALFA_EINE'          ).setLogic( EM3 & ALFA_EINE & physcond).setTriggerType(TT.alfa)                           # noqa: F821
        LVL1MenuItem('L1_EM3_ALFA_EINE_VETO_MBTS').setLogic( EM3 & ALFA_EINE & Not(MBTS_INNER) & physcond).setTriggerType(TT.alfa)         # noqa: F821
        LVL1MenuItem('L1_EM3_ALFA_MBTS_A'             ).setLogic( EM3 & MBTS_A & ALFA_ANY_A & physcond).setTriggerType(TT.alfa)            # noqa: F821
        LVL1MenuItem('L1_EM3_ALFA_MBTS_C'             ).setLogic( EM3 & MBTS_C & ALFA_ANY_C & physcond).setTriggerType(TT.alfa)            # noqa: F821
        LVL1MenuItem('L1_EM3_ALFA_MBTS_A_UNPAIRED_ISO').setLogic( EM3 & MBTS_A & ALFA_ANY_A & unpaired_isocond).setTriggerType(TT.alfa)    # noqa: F821
        LVL1MenuItem('L1_EM3_ALFA_MBTS_C_UNPAIRED_ISO').setLogic( EM3 & MBTS_A & ALFA_ANY_C & unpaired_isocond).setTriggerType(TT.alfa)    # noqa: F821
        LVL1MenuItem('L1_2EM3_ALFA_EINE'          ).setLogic( EM3.x(2) & ALFA_EINE & physcond).setTriggerType(TT.alfa)                           # noqa: F821
        
        LVL1MenuItem('L1_J12_ALFA_ANY'             ).setLogic( J12 & ALFA_ANY & physcond).setTriggerType(TT.alfa)            # noqa: F821
        LVL1MenuItem('L1_J12_ALFA_ANY_UNPAIRED_ISO').setLogic( J12 & ALFA_ANY & unpaired_isocond).setTriggerType(TT.alfa)    # noqa: F821
        LVL1MenuItem('L1_J12_ALFA_EINE'            ).setLogic( J12 & ALFA_EINE & physcond).setTriggerType(TT.alfa)            # noqa: F821

        LVL1MenuItem('L1_MU4_ALFA_ANY'             ).setLogic( MU4 & ALFA_ANY  & physcond).setTriggerType(TT.alfa)            # noqa: F821
        LVL1MenuItem('L1_MU4_ALFA_ANY_UNPAIRED_ISO').setLogic( MU4 & ALFA_ANY  & unpaired_isocond).setTriggerType(TT.alfa)    # noqa: F821
        LVL1MenuItem('L1_MU4_ALFA_ANY_PAIRED_UNPAIRED_ISO').setLogic( MU4 & ALFA_ANY  & physcond_or_unpaired_isocond).setTriggerType(TT.alfa)    # noqa: F821
        LVL1MenuItem('L1_MU4_ALFA_EINE'            ).setLogic( MU4 & ALFA_EINE & physcond).setTriggerType(TT.alfa)            # noqa: F821
        
        LVL1MenuItem('L1_TE5_ALFA_ANY'             ).setLogic( TE5 & ALFA_ANY  & physcond).setTriggerType(TT.alfa)            # noqa: F821
        LVL1MenuItem('L1_TE5_ALFA_ANY_UNPAIRED_ISO').setLogic( TE5 & ALFA_ANY  & unpaired_isocond).setTriggerType(TT.alfa)    # noqa: F821
        LVL1MenuItem('L1_TE5_ALFA_EINE'            ).setLogic( TE5 & ALFA_EINE & physcond).setTriggerType(TT.alfa)            # noqa: F821
        
        LVL1MenuItem('L1_TRT_ALFA_ANY'             ).setLogic( NIMTRT & ALFA_ANY & physcond).setTriggerType(TT.alfa)          # noqa: F821
        LVL1MenuItem('L1_TRT_ALFA_ANY_UNPAIRED_ISO').setLogic( NIMTRT & ALFA_ANY & unpaired_isocond).setTriggerType(TT.alfa)  # noqa: F821
                   
        LVL1MenuItem('L1_TRT_ALFA_ANY_VETO_MBTS'           ).setLogic( NIMTRT & Not(MBTS_INNER) & ALFA_ANY & physcond).setTriggerType(TT.alfa)    # noqa: F821

        LVL1MenuItem('L1_TRT_ALFA_EINE'                    ).setLogic( NIMTRT & ALFA_EINE & physcond).setTriggerType(TT.alfa)    # noqa: F821
        LVL1MenuItem('L1_TRT_ALFA_EINE_VETO_MBTS'          ).setLogic( NIMTRT & Not(MBTS_INNER) & ALFA_EINE & physcond).setTriggerType(TT.alfa)    # noqa: F821
        
        LVL1MenuItem('L1_ALFA_ELASTIC_VETO_MBTS'                  ).setLogic( Not(MBTS_INNER) & ALFA_ELASTIC & physcond).setTriggerType(TT.alfa)    # noqa: F821
        LVL1MenuItem('L1_ALFA_ELASTIC_UNPAIRED_ISO'               ).setLogic( ALFA_ELASTIC & unpaired_isocond).setTriggerType(TT.alfa)    # noqa: F821

        LVL1MenuItem('L1_ALFA_ANTI_ELASTIC_VETO_MBTS'             ).setLogic( Not(MBTS_INNER) & ALFA_ANTI_ELASTIC & physcond).setTriggerType(TT.alfa)    # noqa: F821
        LVL1MenuItem('L1_ALFA_ANTI_ELASTIC_UNPAIRED_ISO').setLogic( ALFA_ANTI_ELASTIC & unpaired_isocond).setTriggerType(TT.alfa)    # noqa: F821

        LVL1MenuItem('L1_ALFA_ANY_VETO_MBTS'                      ).setLogic( Not(MBTS_INNER) & ALFA_ANY & physcond).setTriggerType(TT.alfa)    # noqa: F821
        LVL1MenuItem('L1_ALFA_ANY_VETO_MBTS_UNPAIRED_ISO'         ).setLogic( Not(MBTS_INNER) & ALFA_ANY & unpaired_isocond).setTriggerType(TT.alfa)    # noqa: F821
                
        LVL1MenuItem('L1_LHCF_ALFA_ANY_A'             ).setLogic( NIMLHCF & ALFA_ANY_A & physcond).setTriggerType(TT.alfa)    # noqa: F821
        LVL1MenuItem('L1_LHCF_ALFA_ANY_C'             ).setLogic( NIMLHCF & ALFA_ANY_C & physcond).setTriggerType(TT.alfa)    # noqa: F821
        LVL1MenuItem('L1_LHCF_ALFA_ANY_A_UNPAIRED_ISO').setLogic( NIMLHCF & ALFA_ANY_A & unpaired_isocond).setTriggerType(TT.alfa)    # noqa: F821
        LVL1MenuItem('L1_LHCF_ALFA_ANY_C_UNPAIRED_ISO').setLogic( NIMLHCF & ALFA_ANY_C & unpaired_isocond).setTriggerType(TT.alfa)    # noqa: F821
        
        LVL1MenuItem('L1_ALFA_BGT' ).setLogic(RNDM3 & physcond).setTriggerType(TT.alfa)    # noqa: F821
        LVL1MenuItem('L1_ALFA_BGT_UNPAIRED_ISO' ).setLogic(RNDM3 & unpaired_isocond).setTriggerType(TT.alfa)    # noqa: F821
        LVL1MenuItem('L1_ALFA_BGT_BGRP1').setLogic(RNDM3 & physcond).setTriggerType(TT.alfa)    # noqa: F821
        LVL1MenuItem('L1_ALFA_BGT_BGRP4').setLogic(RNDM3 & unpaired_isocond).setTriggerType(TT.alfa)    # noqa: F821
        LVL1MenuItem('L1_ALFA_BGT_BGRP10').setLogic(RNDM3 & alfacalib).setTriggerType(TT.alfa)    # noqa: F821

        LVL1MenuItem('L1_ALFA_SHOWSYST5').setLogic( (ALFA_ANY_A & ALFA_ANY_C) & physcond).setTriggerType(TT.alfa)    # noqa: F821

        LVL1MenuItem('L1_ALFA_SYST9' ).setLogic( ALFA_B7L1U & ALFA_A7L1U & ALFA_A7R1U & ALFA_B7R1U & Not(ALFA3_B7L1L | ALFA3_A7L1L | ALFA3_A7R1L | ALFA3_B7R1L) & physcond).setTriggerType(TT.alfa)    # noqa: F821
        LVL1MenuItem('L1_ALFA_SYST10').setLogic( ALFA_B7L1L & ALFA_A7L1L & ALFA_A7R1L & ALFA_B7R1L & Not(ALFA3_B7L1U | ALFA3_A7L1U | ALFA3_A7R1U | ALFA3_B7R1U) & physcond).setTriggerType(TT.alfa)    # noqa: F821
        LVL1MenuItem('L1_ALFA_SYST11').setLogic( ALFA_B7L1U & ALFA_A7L1U & ALFA_A7R1U & ALFA_B7R1U & physcond).setTriggerType(TT.alfa)    # noqa: F821
        LVL1MenuItem('L1_ALFA_SYST12').setLogic( ALFA_B7L1L & ALFA_A7L1L & ALFA_A7R1L & ALFA_B7R1L & physcond).setTriggerType(TT.alfa)    # noqa: F821
        LVL1MenuItem('L1_ALFA_SYST17').setLogic( ALFA_LU & ALFA_RU & physcond).setTriggerType(TT.alfa)    # noqa: F821
        LVL1MenuItem('L1_ALFA_SYST18').setLogic( ALFA_LL & ALFA_RL & physcond).setTriggerType(TT.alfa)    # noqa: F821
       
        LVL1MenuItem('L1_ALFA_ANY').setLogic(ALFA_ANY & physcond).setTriggerType(TT.alfa)    # noqa: F821
        LVL1MenuItem('L1_ALFA_B1_EMPTY').setLogic(ALFA_B1 & cosmiccond).setTriggerType(TT.alfa)    # noqa: F821
        LVL1MenuItem('L1_ALFA_B2_EMPTY').setLogic(ALFA_B2 & cosmiccond).setTriggerType(TT.alfa)    # noqa: F821        
        LVL1MenuItem('L1_ALFA_ANY_EMPTY').setLogic(ALFA_ANY & cosmiccond).setTriggerType(TT.alfa)    # noqa: F821
        LVL1MenuItem('L1_ALFA_ANY_FIRSTEMPTY').setLogic(ALFA_ANY & firstempty).setTriggerType(TT.alfa)    # noqa: F821
        LVL1MenuItem('L1_ALFA_ANY_UNPAIRED_ISO').setLogic(ALFA_ANY & unpaired_isocond).setTriggerType(TT.alfa)    # noqa: F821
        LVL1MenuItem('L1_ALFA_ANY_UNPAIRED_NONISO').setLogic(ALFA_ANY & unpaired_nonisocond).setTriggerType(TT.alfa)    # noqa: F821
        LVL1MenuItem('L1_ALFA_ANY_BGRP10').setLogic(ALFA_ANY & alfacalib).setTriggerType(TT.alfa)    # noqa: F821
        LVL1MenuItem('L1_ALFA_ANY_ABORTGAPNOTCALIB').setLogic( ALFA_ANY & abortgap).setTriggerType(TT.alfa)    # noqa: F821
        LVL1MenuItem('L1_ALFA_ANY_CALIB').setLogic( ALFA_ANY & calibcond).setTriggerType(TT.alfa)    # noqa: F821

        LVL1MenuItem('L1_ALFA_ANY_A_EMPTY').setLogic(ALFA_ANY_A & cosmiccond).setTriggerType(TT.alfa)    # noqa: F821
        LVL1MenuItem('L1_ALFA_ANY_C_EMPTY').setLogic(ALFA_ANY_C & cosmiccond).setTriggerType(TT.alfa)    # noqa: F821

        ## ALFA _OD items (LUT 26, 12 Outputs)
        LVL1MenuItem('L1_ALFA_B7L1U_OD').setLogic(ALFA_B7L1U_OD & BGRP0).setTriggerType(TT.alfa)    # noqa: F821
        LVL1MenuItem('L1_ALFA_B7L1L_OD').setLogic(ALFA_B7L1L_OD & BGRP0).setTriggerType(TT.alfa)    # noqa: F821
        LVL1MenuItem('L1_ALFA_A7L1U_OD').setLogic(ALFA_A7L1U_OD & BGRP0).setTriggerType(TT.alfa)    # noqa: F821
        LVL1MenuItem('L1_ALFA_A7L1L_OD').setLogic(ALFA_A7L1L_OD & BGRP0).setTriggerType(TT.alfa)    # noqa: F821
        LVL1MenuItem('L1_ALFA_A7R1U_OD').setLogic(ALFA_A7R1U_OD & BGRP0).setTriggerType(TT.alfa)    # noqa: F821
        LVL1MenuItem('L1_ALFA_A7R1L_OD').setLogic(ALFA_A7R1L_OD & BGRP0).setTriggerType(TT.alfa)    # noqa: F821
        LVL1MenuItem('L1_ALFA_B7R1U_OD').setLogic(ALFA_B7R1U_OD & BGRP0).setTriggerType(TT.alfa)    # noqa: F821
        LVL1MenuItem('L1_ALFA_B7R1L_OD').setLogic(ALFA_B7R1L_OD & BGRP0).setTriggerType(TT.alfa)    # noqa: F821

        LVL1MenuItem('L1_ALFA_B7L1_OD').setLogic( (ALFA_B7L1U_OD & ALFA_B7L1L_OD) & BGRP0).setTriggerType(TT.alfa)    # noqa: F821
        LVL1MenuItem('L1_ALFA_A7L1_OD').setLogic( (ALFA_A7L1U_OD & ALFA_A7L1L_OD) & BGRP0).setTriggerType(TT.alfa)    # noqa: F821
        LVL1MenuItem('L1_ALFA_B7R1_OD').setLogic( (ALFA_B7R1U_OD & ALFA_B7R1L_OD) & BGRP0).setTriggerType(TT.alfa)    # noqa: F821
        LVL1MenuItem('L1_ALFA_A7R1_OD').setLogic( (ALFA_A7R1U_OD & ALFA_A7R1L_OD) & BGRP0).setTriggerType(TT.alfa)    # noqa: F821


        #ATR-19355                                                                                                                                      
        if '_v8' in TriggerFlags.triggerMenuSetup():
            LVL1MenuItem('L1_BPH-0M10-3MU4' ).setLogic( TOPO_0INVM10_3MU4ab & physcond)# noqa: F821

        #ATR-18815                                                                                                                                      
        if '_v8' in TriggerFlags.triggerMenuSetup():
            LVL1MenuItem('L1_LFV-EM8I-MU11' ).setLogic( TOPO_0INVM10_0DR15_EM8abi_MU10ab & MU11 & physcond) # noqa: F821
            LVL1MenuItem('L1_LFV-EM12I-MU6' ).setLogic( TOPO_0INVM10_0DR15_EM12abi_MU6ab & physcond) # noqa: F821

        #ATR-18824                                                                                                                                      
        if '_v8' in TriggerFlags.triggerMenuSetup():
            LVL1MenuItem('L1_ZAFB-04DPHI-EM15I' ).setLogic( TOPO_60INVM9999_04DPHI32_EM15abhi_FJj15s623ETA49 & physcond) # noqa: F821
            LVL1MenuItem('L1_ZAFB-25DPHI-EM15I' ).setLogic( TOPO_60INVM9999_25DPHI32_EM15abhi_FJj15s623ETA49 & physcond) # noqa: F821
            LVL1MenuItem('L1_ZAFB-25DPHI-EM18I' ).setLogic( TOPO_60INVM9999_25DPHI32_EM15abhi_FJj15s623ETA49 & EM18VHI & physcond) # noqa: F821

        #ATR-19302: 
        if '_v8' in TriggerFlags.triggerMenuSetup():                                                                                                   
            LVL1MenuItem('L1_DPHI-M70-2EM10I' ).setLogic( TOPO_0INVM70_27DPHI32_EM10his1_EM10his6 & physcond)  # noqa: F821
            LVL1MenuItem('L1_DPHI-M70-2EM12I' ).setLogic( TOPO_0INVM70_27DPHI32_EM10his1_EM12his6 & physcond)  # noqa: F821


        #if (('Physics_HI_v3' not in TriggerFlags.triggerMenuSetup()) and ('MC_HI_v3' not in TriggerFlags.triggerMenuSetup())):
            # Topo items (keep them all together)
        #if not 'HI' in TriggerFlags.triggerMenuSetup():
        #now also HI jets
        if 1:
            try:

                    # M8 menu
                    #LVL1MenuItem('L1_MJJ-4').setLogic( TOPO_4INVM9999_AJ0s6_AJ0s6 & physcond)    # noqa: F821
                    #LVL1MenuItem('L1_MJJ-3').setLogic( TOPO_3INVM9999_AJ0s6_AJ0s6 & physcond)    # noqa: F821
                    #LVL1MenuItem('L1_MJJ-2').setLogic( TOPO_2INVM9999_AJ0s6_AJ0s6 & physcond)    # noqa: F821
                    #LVL1MenuItem('L1_MJJ-1').setLogic( TOPO_1INVM9999_AJ0s6_AJ0s6 & physcond)    # noqa: F821

                    #LVL1MenuItem('L1_HT200-J20s5.ETA49').setLogic( TOPO_HT200_AJ20s5ETA49 & physcond)    # noqa: F821
                    #LVL1MenuItem('L1_HT190-J20s5.ETA49').setLogic( TOPO_HT190_AJ20s5ETA49 & physcond)    # noqa: F821
                    #LVL1MenuItem('L1_HT1-J0.ETA49').setLogic( TOPO_HT1_AJ0allETA49 & physcond)    # noqa: F821

                    # LVL1MenuItem('L1_JPSI-1M5-EM6').setLogic( TOPO_1INVM5_EM6s2_EMall & physcond)    # noqa: F821
                    #LVL1MenuItem('L1_JPSI-1M5-EMs').setLogic( TOPO_1INVM5_EMs2_EMs & physcond)    # noqa: F821
                    #LVL1MenuItem('L1_JPSI-1M5-EM6s').setLogic( TOPO_1INVM5_EM6s2_EMs & physcond)    # noqa: F821
                    #LVL1MenuItem('L1_JPSI-1M5-EM12s').setLogic( TOPO_1INVM5_EM12s2_EMs & physcond)    # noqa: F821

                    ### NOT WORKING due to acceptaed number of bits in TOPO1
                    LVL1MenuItem("L1_2MU4-BO"     ).setLogic( TOPO_MULT_CMU4ab.x(2) & physcond)    # noqa: F821
                    LVL1MenuItem("L1_2MU6-BO"     ).setLogic( TOPO_MULT_CMU6ab.x(2) & MU6.x(2) & physcond)    # noqa: F821
                    LVL1MenuItem("L1_MU6MU4-BO").setLogic( TOPO_MULT_CMU4ab.x(2) & TOPO_MULT_CMU6ab & MU6 & physcond)    # noqa: F821

                    # B-jet
                    LVL1MenuItem('L1_BTAG-MU4J15').setLogic( TOPO_0DR04_MU4ab_CJ15ab & physcond)    # noqa: F821
                    LVL1MenuItem('L1_BTAG-MU4J30').setLogic( TOPO_0DR04_MU4ab_CJ30ab & physcond)    # noqa: F821
                    LVL1MenuItem('L1_BTAG-MU6J20').setLogic( TOPO_0DR04_MU6ab_CJ20ab & MU6 & physcond)    # noqa: F821
                    LVL1MenuItem('L1_BTAG-MU6J25').setLogic( TOPO_0DR04_MU6ab_CJ25ab & MU6 & physcond)    # noqa: F821
                    LVL1MenuItem('L1_BTAG-MU4J20').setLogic( TOPO_0DR04_MU4ab_CJ20ab & physcond)    # noqa: F821
                    LVL1MenuItem('L1_3J15_BTAG-MU4J15').setLogic( J15.x(3) & TOPO_0DR04_MU4ab_CJ15ab & physcond)    # noqa: F821
                    LVL1MenuItem('L1_3J15_BTAG-MU4J30').setLogic( J15.x(3) & TOPO_0DR04_MU4ab_CJ30ab & physcond)    # noqa: F821
                    LVL1MenuItem('L1_3J15_BTAG-MU6J25').setLogic( J15.x(3) & TOPO_0DR04_MU6ab_CJ25ab & MU6 & physcond)    # noqa: F821
                    LVL1MenuItem('L1_3J20_BTAG-MU4J20').setLogic( J20.x(3) & TOPO_0DR04_MU4ab_CJ20ab & physcond)    # noqa: F821
                    #LVL1MenuItem('L1_3J20_BTAG-MU4J30').setLogic( J20.x(3) & TOPO_0DR04_MU4ab_CJ30ab & physcond)    # noqa: F821
                    #LVL1MenuItem('L1_3J20_BTAG-MU6J25').setLogic( J20.x(3) & TOPO_0DR04_MU6ab_CJ25ab & physcond)    # noqa: F821

                    # ZH
                    LVL1MenuItem('L1_DPHI-AJ20s2XE50'  ).setLogic( TOPO_10MINDPHI_AJ20s2_XE50    & physcond)    # noqa: F821

                    #LVL1MenuItem('L1_J40_DPHI-Js2XE50'  ).setLogic( J40 & TOPO_10MINDPHI_Js2_XE50    & physcond)    # noqa: F821
                    LVL1MenuItem('L1_J40_DPHI-J20s2XE50').setLogic( J40 & TOPO_10MINDPHI_J20s2_XE50  & physcond)    # noqa: F821
                    LVL1MenuItem('L1_J40_DPHI-J20s2XE30').setLogic( J40 & TOPO_10MINDPHI_J20s2_XE30  & physcond)    # noqa: F821
                    LVL1MenuItem('L1_MU4_J20_XE30_DPHI-J20s2XE30').setLogic( MU4 & J20 & XE30 & TOPO_10MINDPHI_J20s2_XE30  & physcond)    # noqa: F821
                    LVL1MenuItem('L1_2MU4_J20_XE30_DPHI-J20s2XE30').setLogic( MU4.x(2) & J20 & XE30 & TOPO_10MINDPHI_J20s2_XE30  & physcond)    # noqa: F821
                    LVL1MenuItem('L1_MU4_2EM3_J20_XE30_DPHI-J20s2XE30').setLogic( MU4 & EM3.x(2) & J20 & XE30 & TOPO_10MINDPHI_J20s2_XE30  & physcond)    # noqa: F821
                    LVL1MenuItem('L1_3EM3_J40_XE50_DPHI-J20s2XE50').setLogic( EM3.x(3) & J40 & XE50 & TOPO_10MINDPHI_J20s2_XE50  & physcond)    # noqa: F821


                    LVL1MenuItem('L1_J40_XE50_DPHI-J20s2XE50').setLogic( J40 & XE50 & TOPO_10MINDPHI_J20s2_XE50  & physcond)    # noqa: F821
                    LVL1MenuItem('L1_J40_DPHI-J20XE50'  ).setLogic( J40 & TOPO_10MINDPHI_J20ab_XE50  & physcond)    # noqa: F821
                    LVL1MenuItem('L1_J40_DPHI-CJ20XE50' ).setLogic( J40 & TOPO_10MINDPHI_CJ20ab_XE50 & physcond)    # noqa: F821

                    #ATR-15243 Higgsino
                    LVL1MenuItem('L1_2MU4_J40_XE50'  ).setLogic( MU4.x(2) & J40 & XE50  & physcond).setTriggerType(TT.calo)    # noqa: F821
                    LVL1MenuItem('L1_2MU4_J20_XE40_DPHI-J20s2XE30').setLogic( MU4.x(2) & J20 & XE40 & TOPO_10MINDPHI_J20s2_XE30  & physcond)    # noqa: F821
                    LVL1MenuItem('L1_2MU4_J20_XE50_DPHI-J20s2XE30').setLogic( MU4.x(2) & J20 & XE50 & TOPO_10MINDPHI_J20s2_XE30  & physcond)    # noqa: F821

                    LVL1MenuItem('L1_MU4_J30_XE40_DPHI-J20s2XE30').setLogic( MU4 & J30 & XE40 & TOPO_10MINDPHI_J20s2_XE30  & physcond)    # noqa: F821
                    LVL1MenuItem('L1_MU4_J50_XE50_DPHI-J20s2XE30').setLogic( MU4 & J50 & XE50 & TOPO_10MINDPHI_J20s2_XE30  & physcond)    # noqa: F821
                    LVL1MenuItem('L1_MU4_XE60'  ).setLogic( MU4 & XE60  & physcond).setTriggerType(TT.calo)          # noqa: F821
                    LVL1MenuItem('L1_2MU4_XE60'  ).setLogic( MU4.x(2) & XE60  & physcond).setTriggerType(TT.calo)    # noqa: F821

                    # HT
                    #LVL1MenuItem('L1_HT0-J0.ETA49'     ).setLogic( TOPO_HT0_AJ0allETA49    & physcond)    # noqa: F821
                    LVL1MenuItem('L1_HT190-J15.ETA21'  ).setLogic( TOPO_HT190_AJ15allETA21 & physcond)    # noqa: F821
                    LVL1MenuItem('L1_HT190-J15s5.ETA21').setLogic( TOPO_HT190_J15s5ETA21   & physcond)    # noqa: F821
                    LVL1MenuItem('L1_HT150-J20.ETA31'  ).setLogic( TOPO_HT150_AJ20allETA31 & physcond)    # noqa: F821
                    LVL1MenuItem('L1_HT150-J20s5.ETA31').setLogic( TOPO_HT150_J20s5ETA31   & physcond)    # noqa: F821


                    LVL1MenuItem('L1_HT150-J20s5.ETA31_MJJ-400').setLogic( TOPO_HT150_J20s5ETA31 & TOPO_400INVM9999_AJ30s6_AJ20s6 & physcond)                    # noqa: F821
                    LVL1MenuItem('L1_HT150-J20s5.ETA31_MJJ-400-CF').setLogic( TOPO_HT150_J20s5ETA31 & TOPO_400INVM9999_AJ30s6ETA31_AJ20s631ETA49 & physcond)     # noqa: F821
                    # Jpsi T&P
                    LVL1MenuItem("L1_JPSI-1M5"     ).setLogic( TOPO_1INVM5_EMs1_EMs6   & physcond)    # noqa: F821
                    LVL1MenuItem("L1_JPSI-1M5-EM7" ).setLogic( TOPO_1INVM5_EM7s1_EMs6  & physcond)    # noqa: F821
                    LVL1MenuItem("L1_JPSI-1M5-EM12").setLogic( TOPO_1INVM5_EM12s1_EMs6 & physcond)    # noqa: F821

                    # # W T&P
                    # if not '_v6' in TriggerFlags.triggerMenuSetup():
                    #     LVL1MenuItem("L1_W-05DPHI-JXE-0"   ).setLogic( TOPO_05MINDPHI_AJj20s6_XE0 & physcond)    # noqa: F821
                    #     LVL1MenuItem("L1_W-10DPHI-JXE-0"   ).setLogic( TOPO_10MINDPHI_AJj20s6_XE0 & physcond)    # noqa: F821
                    #     LVL1MenuItem("L1_W-15DPHI-JXE-0"   ).setLogic( TOPO_15MINDPHI_AJj20s6_XE0 & physcond)    # noqa: F821
                    #     LVL1MenuItem("L1_W-10DPHI-EMXE-0"  ).setLogic( TOPO_10MINDPHI_EM10s6_XE0  & physcond)    # noqa: F821
                    #     LVL1MenuItem("L1_W-15DPHI-EMXE-0"  ).setLogic( TOPO_15MINDPHI_EM10s6_XE0  & physcond)    # noqa: F821
                    #     LVL1MenuItem("L1_W-05DPHI-EMXE-1"  ).setLogic( TOPO_05MINDPHI_EM15s6_XE0  & physcond)    # noqa: F821
                    #     LVL1MenuItem("L1_W-05RO-XEHT-0"    ).setLogic( TOPO_05RATIO_XE0_HT0_AJj15allETA49   & physcond)    # noqa: F821
                    #     LVL1MenuItem("L1_W-08RO-XEHT-0"    ).setLogic( TOPO_08RATIO_XE0_HT0_AJj15allETA49   & physcond)    # noqa: F821
                    #     LVL1MenuItem("L1_W-90RO2-XEHT-0"   ).setLogic( TOPO_90RATIO2_XE0_HT0_AJj15allETA49  & physcond)    # noqa: F821
                    #     LVL1MenuItem("L1_W-250RO2-XEHT-0"  ).setLogic( TOPO_250RATIO2_XE0_HT0_AJj15allETA49 & physcond)    # noqa: F821
                    #     LVL1MenuItem("L1_W-HT20-JJ15.ETA49").setLogic( TOPO_HT20_AJj15allETA49 & physcond)    # noqa: F821
                    #     LVL1MenuItem("L1_W-NOMATCH"        ).setLogic( TOPO_NOT_02MATCH_EM10s1_AJj15allETA49 & physcond)    # noqa: F821
                    #     LVL1MenuItem("L1_EM10_W-MT25").setLogic( TOPO_25MT_EM10s6_XE0 & EM10 & physcond)    # noqa: F821
                    #     LVL1MenuItem("L1_EM10_W-MT30").setLogic( TOPO_30MT_EM10s6_XE0 & EM10 & physcond)    # noqa: F821
                    #     LVL1MenuItem("L1_EM15_W-MT35").setLogic( TOPO_35MT_EM15s6_XE0 & EM15 & physcond)    # noqa: F821
                    #     LVL1MenuItem("L1_EM10_W-MT25_W-15DPHI-JXE-0_W-15DPHI-EMXE_W-90RO2-XEHT-0" ).setLogic( TOPO_25MT_EM10s6_XE0 & EM10 & TOPO_15MINDPHI_AJj20s6_XE0 & TOPO_15MINDPHI_EM10s6_XE0 & TOPO_90RATIO2_XE0_HT0_AJj15allETA49 & physcond)    # noqa: F821
                    #     LVL1MenuItem("L1_EM10_W-MT25_W-15DPHI-JXE-0_W-15DPHI-EMXE_XS30"           ).setLogic( TOPO_25MT_EM10s6_XE0 & EM10 & TOPO_15MINDPHI_AJj20s6_XE0 & TOPO_15MINDPHI_EM10s6_XE0 & XS30 & physcond)    # noqa: F821
                    #     LVL1MenuItem("L1_EM10_W-MT25_W-15DPHI-JXE-0_W-15DPHI-EMXE_XS20"           ).setLogic( TOPO_25MT_EM10s6_XE0 & EM10 & TOPO_15MINDPHI_AJj20s6_XE0 & TOPO_15MINDPHI_EM10s6_XE0 & XS20 & physcond)    # noqa: F821
                    #     LVL1MenuItem("L1_EM10_W-MT25_W-15DPHI-JXE-0_W-15DPHI-EMXE"                ).setLogic( TOPO_25MT_EM10s6_XE0 & EM10 & TOPO_15MINDPHI_AJj20s6_XE0 & TOPO_15MINDPHI_EM10s6_XE0 & physcond)    # noqa: F821
                    #     LVL1MenuItem("L1_EM15_W-MT35_W-05DPHI-JXE-0_W-05DPHI-EMXE_W-250RO2-XEHT-0").setLogic( TOPO_35MT_EM15s6_XE0 & EM15 & TOPO_05MINDPHI_AJj20s6_XE0 & TOPO_05MINDPHI_EM15s6_XE0 & TOPO_250RATIO2_XE0_HT0_AJj15allETA49 & physcond)    # noqa: F821
                    #     LVL1MenuItem("L1_EM15_W-MT35_W-05DPHI-JXE-0_W-05DPHI-EMXE_XS60"           ).setLogic( TOPO_35MT_EM15s6_XE0 & EM15 & TOPO_05MINDPHI_AJj20s6_XE0 & TOPO_05MINDPHI_EM15s6_XE0 & XS60 & physcond)    # noqa: F821
                    #     LVL1MenuItem("L1_EM15_W-MT35_W-05DPHI-JXE-0_W-05DPHI-EMXE_XS30"           ).setLogic( TOPO_35MT_EM15s6_XE0 & EM15 & TOPO_05MINDPHI_AJj20s6_XE0 & TOPO_05MINDPHI_EM15s6_XE0 & XS30 & physcond)    # noqa: F821
                    #     LVL1MenuItem("L1_EM15_W-MT35_W-05DPHI-JXE-0_W-05DPHI-EMXE"                ).setLogic( TOPO_35MT_EM15s6_XE0 & EM15 & TOPO_05MINDPHI_AJj20s6_XE0 & TOPO_05MINDPHI_EM15s6_XE0 & physcond)    # noqa: F821
                    #else:
                    LVL1MenuItem("L1_W-05DPHI-JXE-0"   ).setLogic( TOPO_05MINDPHI_AJj10s6_XE0 & physcond)    # noqa: F821
                    LVL1MenuItem("L1_W-10DPHI-JXE-0"   ).setLogic( TOPO_10MINDPHI_AJj10s6_XE0 & physcond)    # noqa: F821
                    LVL1MenuItem("L1_W-15DPHI-JXE-0"   ).setLogic( TOPO_15MINDPHI_AJj10s6_XE0 & physcond)    # noqa: F821
                    LVL1MenuItem("L1_W-05DPHI-EMXE-1"  ).setLogic( TOPO_05MINDPHI_EM12s6_XE0  & physcond)    # noqa: F821

                    LVL1MenuItem("L1_W-05DPHI-EM15XE-1"  ).setLogic( TOPO_05MINDPHI_EM15s6_XE0  & physcond)  # noqa: F821

                    LVL1MenuItem("L1_W-15DPHI-EM15XE-1"  ).setLogic( TOPO_15MINDPHI_EM15s6_XE0  & physcond)  # noqa: F821
                    LVL1MenuItem("L1_W-15DPHI-EMXE-1"  ).setLogic( TOPO_15MINDPHI_EM12s6_XE0  & physcond)    # noqa: F821
                    LVL1MenuItem("L1_W-05RO-XEHT-0"    ).setLogic( TOPO_05RATIO_XE0_HT0_AJj15allETA49   & physcond)    # noqa: F821
                    LVL1MenuItem("L1_W-90RO2-XEHT-0"   ).setLogic( TOPO_90RATIO2_XE0_HT0_AJj15allETA49  & physcond)    # noqa: F821
                    LVL1MenuItem("L1_W-250RO2-XEHT-0"  ).setLogic( TOPO_250RATIO2_XE0_HT0_AJj15allETA49 & physcond)    # noqa: F821
                    LVL1MenuItem("L1_W-HT20-JJ15.ETA49").setLogic( TOPO_HT20_AJj15allETA49 & physcond)                 # noqa: F821
                    if not '_v8' in TriggerFlags.triggerMenuSetup() and not '_v7' in TriggerFlags.triggerMenuSetup() and not 'HI_v5' in TriggerFlags.triggerMenuSetup() and not '_PhaseII' in TriggerFlags.triggerMenuSetup():
                        LVL1MenuItem("L1_W-NOMATCH"        ).setLogic( TOPO_NOT_02MATCH_EM10s1_AJj15allETA49 & physcond)   # noqa: F821
                    #LVL1MenuItem("L1_W-NOMATCH_W-05RO-XEEMHT").setLogic( TOPO_NOT_02MATCH_EM10s1_AJj15allETA49 & TOPO_05RATIO_XE0_SUM0_EM10s1_HT0_AJj15allETA49 & physcond)    # noqa: F821
                    LVL1MenuItem("L1_EM12_W-MT25").setLogic( TOPO_25MT_EM12s6_XE0 & EM12 & physcond)    # noqa: F821
                    #LVL1MenuItem("L1_EM12_W-MT30").setLogic( TOPO_30MT_EM12s6_XE0 & EM12 & physcond)   # noqa: F821
                    LVL1MenuItem("L1_EM15_W-MT35").setLogic( TOPO_35MT_EM15s6_XE0 & EM15 & physcond)    # noqa: F821

                    LVL1MenuItem("L1_EM15_W-MT35_W-250RO2-XEHT-0_W-05DPHI-JXE-0_W-05DPHI-EM15XE" ).setLogic( TOPO_35MT_EM15s6_XE0 & EM15 & TOPO_250RATIO2_XE0_HT0_AJj15allETA49 & TOPO_05MINDPHI_AJj10s6_XE0 & TOPO_05MINDPHI_EM15s6_XE0 & physcond)    # noqa: F821
                    LVL1MenuItem("L1_EM15_W-MT35_XS60_W-05DPHI-JXE-0_W-05DPHI-EM15XE"            ).setLogic( TOPO_35MT_EM15s6_XE0 & EM15 & XS60 & TOPO_05MINDPHI_AJj10s6_XE0 & TOPO_05MINDPHI_EM15s6_XE0 & physcond)    # noqa: F821
                    LVL1MenuItem("L1_EM15_W-MT35_XS40_W-05DPHI-JXE-0_W-05DPHI-EM15XE"            ).setLogic( TOPO_35MT_EM15s6_XE0 & EM15 & XS40 & TOPO_05MINDPHI_AJj10s6_XE0 & TOPO_05MINDPHI_EM15s6_XE0 & physcond)    # noqa: F821
                    LVL1MenuItem("L1_EM15_W-MT35_XS60").setLogic( TOPO_35MT_EM15s6_XE0 & EM15 & XS60 & physcond)    # noqa: F821

                    LVL1MenuItem("L1_EM15VH_W-MT35_XS60").setLogic( TOPO_35MT_EM15s6_XE0 & EM15VH & XS60 & physcond)    # noqa: F821
                    LVL1MenuItem("L1_EM20VH_W-MT35_XS60").setLogic( TOPO_35MT_EM15s6_XE0 & EM20VH & XS60 & physcond)    # noqa: F821
                    LVL1MenuItem("L1_EM22VHI_W-MT35_XS40").setLogic( TOPO_35MT_EM15s6_XE0 & EM22VHI & XS40 & physcond)  # noqa: F821


                    
                    LVL1MenuItem("L1_EM12_W-MT35_XS40_W-05DPHI-JXE-0_W-05DPHI-EMXE"            ).setLogic( TOPO_35MT_EM12s6_XE0 & EM12 & XS40 & TOPO_05MINDPHI_AJj10s6_XE0 & TOPO_05MINDPHI_EM12s6_XE0 & physcond)    # noqa: F821
                    LVL1MenuItem("L1_EM12_W-MT35").setLogic( TOPO_35MT_EM12s6_XE0 & EM12 & physcond)      # noqa: F821   
                    LVL1MenuItem("L1_EM12_W-MT35_W-250RO2-XEHT-0_W-05DPHI-JXE-0_W-05DPHI-EMXE" ).setLogic( TOPO_35MT_EM12s6_XE0 & EM12 & TOPO_250RATIO2_XE0_HT0_AJj15allETA49 & TOPO_05MINDPHI_AJj10s6_XE0 & TOPO_05MINDPHI_EM12s6_XE0 & physcond)    # noqa: F821
                    LVL1MenuItem("L1_EM12_W-MT35_XS50").setLogic( TOPO_35MT_EM12s6_XE0 & EM12 & XS50 & physcond)        # noqa: F821
                    LVL1MenuItem("L1_EM10VH_W-MT35_XS50").setLogic( TOPO_35MT_EM12s6_XE0 & EM10VH & XS50 & physcond)    # noqa: F821
                    LVL1MenuItem("L1_W-15DPHI-EM15XE-0"  ).setLogic( TOPO_15MINDPHI_EM15s6_XE0  & physcond)    # noqa: F821
                    LVL1MenuItem("L1_EM15_W-MT35_W-250RO2-XEHT-0_W-15DPHI-JXE-0_W-15DPHI-EM15XE" ).setLogic( TOPO_35MT_EM15s6_XE0 & EM15 & TOPO_250RATIO2_XE0_HT0_AJj15allETA49 & TOPO_15MINDPHI_AJj10s6_XE0 & TOPO_15MINDPHI_EM15s6_XE0 & physcond)    # noqa: F821
                    LVL1MenuItem("L1_EM15_W-MT35_XS60_W-15DPHI-JXE-0_W-15DPHI-EM15XE"            ).setLogic( TOPO_35MT_EM15s6_XE0 & EM15 & XS60 & TOPO_15MINDPHI_AJj10s6_XE0 & TOPO_15MINDPHI_EM15s6_XE0 & physcond)    # noqa: F821
                    LVL1MenuItem("L1_EM15_W-MT35_XS40_W-15DPHI-JXE-0_W-15DPHI-EM15XE"            ).setLogic( TOPO_35MT_EM15s6_XE0 & EM15 & XS40 & TOPO_15MINDPHI_AJj10s6_XE0 & TOPO_15MINDPHI_EM15s6_XE0 & physcond)    # noqa: F821
                    LVL1MenuItem("L1_W-15DPHI-EMXE-0"  ).setLogic( TOPO_15MINDPHI_EM12s6_XE0  & physcond)    # noqa: F821
                    LVL1MenuItem("L1_EM12_W-MT35_XS30_W-15DPHI-JXE-0_W-15DPHI-EMXE"            ).setLogic( TOPO_35MT_EM12s6_XE0 & EM12 & XS30 & TOPO_15MINDPHI_AJj10s6_XE0 & TOPO_15MINDPHI_EM12s6_XE0 & physcond)    # noqa: F821
                    LVL1MenuItem("L1_EM12_W-MT35_W-90RO2-XEHT-0_W-15DPHI-JXE-0_W-15DPHI-EMXE"  ).setLogic( TOPO_35MT_EM12s6_XE0 & EM12 & TOPO_90RATIO2_XE0_HT0_AJj15allETA49 & TOPO_15MINDPHI_AJj10s6_XE0 & TOPO_15MINDPHI_EM12s6_XE0 & physcond)    # noqa: F821
                    # Old
                    LVL1MenuItem("L1_EM12_W-MT25_W-15DPHI-JXE-0_W-15DPHI-EMXE_W-90RO2-XEHT-0"   ).setLogic( TOPO_25MT_EM12s6_XE0 & EM12 & TOPO_15MINDPHI_AJj10s6_XE0 & TOPO_15MINDPHI_EM12s6_XE0 & TOPO_90RATIO2_XE0_HT0_AJj15allETA49 & physcond)    # noqa: F821
                    LVL1MenuItem("L1_EM12_W-MT25_W-15DPHI-JXE-0_W-15DPHI-EMXE_XS30"           ).setLogic( TOPO_25MT_EM12s6_XE0 & EM12 & TOPO_15MINDPHI_AJj10s6_XE0 & TOPO_15MINDPHI_EM12s6_XE0 & XS30 & physcond)    # noqa: F821
                    LVL1MenuItem("L1_EM12_W-MT25_W-15DPHI-JXE-0_W-15DPHI-EMXE_XS20"           ).setLogic( TOPO_25MT_EM12s6_XE0 & EM12 & TOPO_15MINDPHI_AJj10s6_XE0 & TOPO_15MINDPHI_EM12s6_XE0 & XS20 & physcond)    # noqa: F821
                    LVL1MenuItem("L1_EM12_W-MT25_W-15DPHI-JXE-0_W-15DPHI-EMXE"                ).setLogic( TOPO_25MT_EM12s6_XE0 & EM12 & TOPO_15MINDPHI_AJj10s6_XE0 & TOPO_15MINDPHI_EM12s6_XE0 & physcond)           # noqa: F821


                    LVL1MenuItem("L1_EM15_W-MT35_W-05DPHI-JXE-0_W-05DPHI-EM15XE_XS30"         ).setLogic( TOPO_35MT_EM15s6_XE0 & EM15 & TOPO_05MINDPHI_AJj10s6_XE0 & TOPO_05MINDPHI_EM15s6_XE0 & XS30 & physcond)    # noqa: F821
                    LVL1MenuItem("L1_EM15_W-MT35_W-05DPHI-JXE-0_W-05DPHI-EM15XE"              ).setLogic( TOPO_35MT_EM15s6_XE0 & EM15 & TOPO_05MINDPHI_AJj10s6_XE0 & TOPO_05MINDPHI_EM15s6_XE0 & physcond)           # noqa: F821

                    #LVL1MenuItem("L1_W-10DPHI-JXE-0").setLogic( TOPO_10MINDPHI_AJj15s2_XE0 & physcond)    # noqa: F821
                    #LVL1MenuItem("L1_W-20DPHI-JXE-1").setLogic( TOPO_20MINDPHI_AJjs6_XE0 & physcond)    # noqa: F821
                    #LVL1MenuItem("L1_W-20DPHI-JXE-0").setLogic( TOPO_20MINDPHI_AJj15s2_XE0 & physcond)    # noqa: F821
                    #LVL1MenuItem("L1_W-10DPHI-EMXE-0").setLogic( TOPO_10MINDPHI_EM6s1_XE0 & physcond)    # noqa: F821
                    #LVL1MenuItem("L1_W-20DPHI-EMXE-1").setLogic( TOPO_20MINDPHI_EM9s6_XE0 & physcond)    # noqa: F821
                    #LVL1MenuItem("L1_W-20DPHI-EMXE-0").setLogic( TOPO_20MINDPHI_EM6s1_XE0 & physcond)    # noqa: F821
                    #LVL1MenuItem("L1_W-05RO-XEHT-0").setLogic( TOPO_05RATIO_XE0_HT0_AJj15allETA49 & physcond)    # noqa: F821
                    #LVL1MenuItem("L1_W-08RO-XEHT-1").setLogic( TOPO_08RATIO_XE0_HT0_AJj0allETA49 & physcond)    # noqa: F821
                    #LVL1MenuItem("L1_W-40RO2-XEHT-0").setLogic( TOPO_40RATIO2_XE0_HT0_AJj15allETA49 & physcond)    # noqa: F821
                    #LVL1MenuItem("L1_W-90RO2-XEHT-1").setLogic( TOPO_90RATIO2_XE0_HT0_AJj0allETA49 & physcond)    # noqa: F821
                    #LVL1MenuItem("L1_W-HT20-JJ0.ETA49").setLogic( TOPO_HT20_AJj0allETA49 & physcond)    # noqa: F821
                    #LVL1MenuItem("L1_W-NOMATCH").setLogic( TOPO_NOT_02MATCH_EM9s1_AJj15allETA49 & physcond)    # noqa: F821
                    #LVL1MenuItem("L1_W-NOMATCH_W-05RO-XEEMHT").setLogic( TOPO_NOT_02MATCH_EM9s1_AJj15allETA49 & TOPO_05RATIO_XE0_SUM0_EM9s1_HT0_AJj15allETA49 & physcond)    # noqa: F821
                    #LVL1MenuItem("L1_EM3_W-MT20").setLogic( TOPO_20MT_EM6s6_XE0 & EM3 & physcond)    # noqa: F821
                    #LVL1MenuItem("L1_EM3_W-MT30").setLogic( TOPO_30MT_EM6s6_XE0 & EM3 & physcond)    # noqa: F821
                    #LVL1MenuItem("L1_EM3_W-MT40").setLogic( TOPO_40MT_EM6s6_XE0 & EM3 & physcond)    # noqa: F821

                    # Bphysics triggers
    #                 if not '_v6' in TriggerFlags.triggerMenuSetup():
    # #SX
    #                     LVL1MenuItem("L1_BPH-DR-2MU4").setLogic( TOPO_2DR15_2MU4ab & physcond)            
    #                     LVL1MenuItem("L1_BPH-2M-2MU4").setLogic( TOPO_2INVM999_2MU4ab & physcond)        
    #                     LVL1MenuItem("L1_BPH-4M8-2MU4").setLogic( TOPO_4INVM8_2MU4ab & physcond)            
    #                     LVL1MenuItem("L1_BPH-DR-2MU4_BPH-2M-2MU4").setLogic( TOPO_2DR15_2MU4ab & TOPO_2INVM999_2MU4ab & physcond)            
    #                     LVL1MenuItem("L1_BPH-DR-2MU4_BPH-4M8-2MU4").setLogic( TOPO_2DR15_2MU4ab & TOPO_4INVM8_2MU4ab & physcond)            
    #                     LVL1MenuItem("L1_BPH-DR-2MU6").setLogic( TOPO_2DR15_2MU6ab & physcond)            
    #                     LVL1MenuItem("L1_BPH-2M-2MU6").setLogic( TOPO_2INVM999_2MU6ab & physcond)            
    #                     LVL1MenuItem("L1_BPH-4M8-2MU6").setLogic( TOPO_4INVM8_2MU6ab & physcond)            
    #                     LVL1MenuItem("L1_BPH-DR-2MU6_BPH-2M-2MU6").setLogic( TOPO_2DR15_2MU6ab & TOPO_2INVM999_2MU6ab & physcond)            
    #                     LVL1MenuItem("L1_BPH-DR-2MU6_BPH-4M8-2MU6").setLogic( TOPO_2DR15_2MU6ab & TOPO_4INVM8_2MU6ab & physcond)            

                    ##Combined L1Top 
                    LVL1MenuItem('L1_DR-MU10TAU12I_TAU12I-J25').setLogic( TOPO_0DR28_MU10ab_TAU12abi &  TOPO_1DISAMB_TAU12abi_J25ab & MU10 & physcond)    # noqa: F821
                    LVL1MenuItem('L1_MU10_TAU12I-J25').setLogic( MU10 &  TOPO_1DISAMB_TAU12abi_J25ab & physcond)    # noqa: F821
                    #LVL1MenuItem('L1_XE35_EM15-TAU12I').setLogic( XE35 &  TOPO_DISAMB_EM15abhi_TAU12abi & physcond)  
                    #LVL1MenuItem('L1_XE40_EM15-TAU12I').setLogic( XE40 &  TOPO_DISAMB_EM15abhi_TAU12abiOB & physcond)  
                    #LVL1MenuItem('L1_XE45_TAU20-J20').setLogic( XE45 & TOPO_1DISAMB_TAU20ab_J20ab & physcond)    # noqa: F821
                    LVL1MenuItem('L1_J25_2J20_3J12_DR-TAU20ITAU12I').setLogic( J25 & J20.x(2) & J12.x(3) &  TOPO_0DR28_TAU20abi_TAU12abi & physcond)    # noqa: F821
                    #LVL1MenuItem('L1_J25_3J12_EM15-TAU12I').setLogic( J25 & J12.x(3) &  TOPO_DISAMB_EM15abhi_TAU12abi & physcond)  
                    LVL1MenuItem('L1_J25_2J12_DR-MU10TAU12I').setLogic( J25 & J12.x(2) &  TOPO_0DR28_MU10ab_TAU12abi & MU10 & physcond)    # noqa: F821
                    LVL1MenuItem('L1_J25_2J20_3J12_BOX-TAU20ITAU12I').setLogic( J25 & J20.x(2) & J12.x(3) & TOPO_0DETA20_0DPHI20_TAU20abi_TAU12abi & physcond)    # noqa: F821

                    LVL1MenuItem('L1_MU6_MJJ-200').setLogic( MU6 & TOPO_200INVM9999_AJ30s6_AJ20s6 & physcond)    # noqa: F821
                    LVL1MenuItem('L1_MU6_MJJ-300').setLogic( MU6 & TOPO_300INVM9999_AJ30s6_AJ20s6 & physcond)    # noqa: F821
                    LVL1MenuItem('L1_MU6_MJJ-400').setLogic( MU6 & TOPO_400INVM9999_AJ30s6_AJ20s6 & physcond)    # noqa: F821
                    LVL1MenuItem('L1_MU6_MJJ-500').setLogic( MU6 & TOPO_500INVM9999_AJ30s6_AJ20s6 & physcond)    # noqa: F821

                    LVL1MenuItem('L1_J30_2J20_4J20.0ETA49_MJJ-400').setLogic( J30 & J20.x(2) & J200ETA49.x(4) & TOPO_400INVM9999_AJ30s6_AJ20s6 & physcond)    # noqa: F821
                    LVL1MenuItem('L1_J30_2J20_4J20.0ETA49_MJJ-700').setLogic( J30 & J20.x(2) & J200ETA49.x(4) & TOPO_700INVM9999_AJ30s6_AJ20s6 & physcond)    # noqa: F821
                    LVL1MenuItem('L1_J30_2J20_4J20.0ETA49_MJJ-800').setLogic( J30 & J20.x(2) & J200ETA49.x(4) & TOPO_800INVM9999_AJ30s6_AJ20s6 & physcond)    # noqa: F821
                    LVL1MenuItem('L1_J30_2J20_4J20.0ETA49_MJJ-900').setLogic( J30 & J20.x(2) & J200ETA49.x(4) & TOPO_900INVM9999_AJ30s6_AJ20s6 & physcond)    # noqa: F821

                    LVL1MenuItem('L1_3J20_4J20.0ETA49_MJJ-400').setLogic( J20.x(3) & J200ETA49.x(4) & TOPO_400INVM9999_AJ30s6_AJ20s6 & physcond)    # noqa: F821
                    LVL1MenuItem('L1_3J20_4J20.0ETA49_MJJ-700').setLogic( J20.x(3) & J200ETA49.x(4) & TOPO_700INVM9999_AJ30s6_AJ20s6 & physcond)    # noqa: F821
                    LVL1MenuItem('L1_3J20_4J20.0ETA49_MJJ-800').setLogic( J20.x(3) & J200ETA49.x(4) & TOPO_800INVM9999_AJ30s6_AJ20s6 & physcond)    # noqa: F821
                    LVL1MenuItem('L1_3J20_4J20.0ETA49_MJJ-900').setLogic( J20.x(3) & J200ETA49.x(4) & TOPO_900INVM9999_AJ30s6_AJ20s6 & physcond)    # noqa: F821

                    LVL1MenuItem('L1_XE35_MJJ-200').setLogic( XE35 & TOPO_200INVM9999_AJ30s6_AJ20s6 & physcond)    # noqa: F821
                    
                    ### ATR-15062
                    if not '_v6' in TriggerFlags.triggerMenuSetup() and not '_HI' in TriggerFlags.triggerMenuSetup():
                       LVL1MenuItem('L1_EM18VHI_MJJ-300').setLogic( EM18VHI & TOPO_300INVM9999_AJ30s6_AJ20s6 & physcond)    # noqa: F821
                    else:
                       LVL1MenuItem('L1_EM18VH_MJJ-300').setLogic( EM18VH & TOPO_300INVM9999_AJ30s6_AJ20s6 & physcond)    # noqa: F821
                    # CTP items for L1Topo streamers
                    #LVL1MenuItem('L1_DPhi_AJsAJs').setLogic( TOPO_DPhi_AJsAJs & physcond)    # noqa: F821
                    #LVL1MenuItem('L1_DPhi_EMsTAUs').setLogic( TOPO_DPhi_EMsTAUs & physcond)    # noqa: F821
                    #LVL1MenuItem('L1_DEta_AJabAJab').setLogic( TOPO_DEta_AJabAJab & physcond)    # noqa: F821
                    #LVL1MenuItem('L1_DEta_EMabTAUab').setLogic( TOPO_DEta_EMabTAUab & physcond)    # noqa: F821
    #                 if not '_v6' in TriggerFlags.triggerMenuSetup():
    # #SX
    #                     LVL1MenuItem('L1_BPH-2M-2MU4-B').setLogic( TOPO_2INVM999_CMU4ab_MU4ab & physcond)    # noqa: F821
    #                     LVL1MenuItem('L1_BPH-2M-2MU4-BO').setLogic( TOPO_2INVM999_2CMU4ab & physcond)    # noqa: F821
    #                     LVL1MenuItem('L1_BPH-2M-MU6MU4').setLogic( TOPO_2INVM999_MU6ab_MU4ab & physcond)    # noqa: F821
    #                     LVL1MenuItem('L1_BPH-2M-MU6MU4-B').setLogic( TOPO_2INVM999_ONEBARREL_MU6ab_MU4ab & physcond)    # noqa: F821
    #                     LVL1MenuItem('L1_BPH-2M-MU6MU4-BO').setLogic( TOPO_2INVM999_CMU6ab_CMU4ab & physcond)    # noqa: F821
    #                     LVL1MenuItem('L1_BPH-4M8-2MU4-B').setLogic( TOPO_4INVM8_CMU4ab_MU4ab & physcond)    # noqa: F821
    #                     LVL1MenuItem('L1_BPH-4M8-2MU4-BO').setLogic( TOPO_4INVM8_2CMU4ab & physcond)    # noqa: F821
    #                     LVL1MenuItem('L1_BPH-4M8-MU6MU4').setLogic( TOPO_4INVM8_MU6ab_MU4ab & physcond)    # noqa: F821
    #                     LVL1MenuItem('L1_BPH-4M8-MU6MU4-B').setLogic( TOPO_4INVM8_ONEBARREL_MU6ab_MU4ab & physcond)    # noqa: F821
    #                     LVL1MenuItem('L1_BPH-4M8-MU6MU4-BO').setLogic( TOPO_4INVM8_CMU6ab_CMU4ab & physcond)    # noqa: F821

                    LVL1MenuItem('L1_DY-DR-2MU4').setLogic( TOPO_2DR99_2MU4ab & physcond)    # noqa: F821
                    LVL1MenuItem('L1_DY-BOX-MU6MU4').setLogic( TOPO_5DETA99_5DPHI99_MU6ab_MU4ab & MU6 & physcond)    # noqa: F821
                    LVL1MenuItem('L1_DY-BOX-2MU6').setLogic( TOPO_5DETA99_5DPHI99_2MU6ab & MU6.x(2) & physcond)    # noqa: F821

                    LVL1MenuItem('L1_LFV-MU11').setLogic( TOPO_0DR15_2MU6ab & MU11 & MU6.x(2) & physcond)    # noqa: F821     
                    LVL1MenuItem('L1_LFV-MU6').setLogic( TOPO_0DR15_2MU6ab & MU6.x(2) & physcond)    # noqa: F821
                    LVL1MenuItem('L1_LFV-MU').setLogic( TOPO_0DR10_MU10ab_MU6ab & MU10 & MU6.x(2) & physcond)    # noqa: F821
                    if not '_v8' in TriggerFlags.triggerMenuSetup() and not '_v7' in TriggerFlags.triggerMenuSetup()  and not 'HI_v5' in TriggerFlags.triggerMenuSetup() and not '_PhaseII' in TriggerFlags.triggerMenuSetup():
                        LVL1MenuItem('L1_LFV-EM8I').setLogic( TOPO_0DETA04_0DPHI03_EM8abi_MU10ab & physcond)    # noqa: F821
                    else:
                        LVL1MenuItem('L1_LFV-EM8I').setLogic( TOPO_0DETA04_EM8abi_MU10ab & TOPO_0DPHI03_EM8abi_MU10ab & MU10 & physcond) #ATR-14282     # noqa: F821
                    if not '_v8' in TriggerFlags.triggerMenuSetup() and not '_v7' in TriggerFlags.triggerMenuSetup() and not 'HI_v5' in TriggerFlags.triggerMenuSetup() and not '_PhaseII' in TriggerFlags.triggerMenuSetup():
                        LVL1MenuItem('L1_LFV-EM15I').setLogic( TOPO_0DETA04_0DPHI03_EM15abi_MUab & physcond)    # noqa: F821
                    else:
                        LVL1MenuItem('L1_LFV-EM15I').setLogic( TOPO_0DETA04_EM15abi_MUab & TOPO_0DPHI03_EM15abi_MUab & physcond) #ATR-14282       # noqa: F821
                    LVL1MenuItem('L1_DPHI-J20s2XE50').setLogic( TOPO_10MINDPHI_J20s2_XE50 & physcond)    # noqa: F821
                    LVL1MenuItem('L1_DPHI-J20XE50').setLogic( TOPO_10MINDPHI_J20ab_XE50 & physcond)    # noqa: F821
                    LVL1MenuItem('L1_DPHI-CJ20XE50').setLogic( TOPO_10MINDPHI_CJ20ab_XE50 & physcond)    # noqa: F821

                    LVL1MenuItem('L1_MJJ-900').setLogic( TOPO_900INVM9999_AJ30s6_AJ20s6 & physcond)    # noqa: F821
                    LVL1MenuItem('L1_MJJ-800').setLogic( TOPO_800INVM9999_AJ30s6_AJ20s6 & physcond)    # noqa: F821
                    LVL1MenuItem('L1_MJJ-700').setLogic( TOPO_700INVM9999_AJ30s6_AJ20s6 & physcond)    # noqa: F821
                    LVL1MenuItem('L1_MJJ-400').setLogic( TOPO_400INVM9999_AJ30s6_AJ20s6 & physcond)    # noqa: F821
                    #LVL1MenuItem('L1_MJJ-350').setLogic( TOPO_350INVM9999_AJ30s6_AJ20s6 & physcond)    # noqa: F821
                    LVL1MenuItem('L1_MJJ-300').setLogic( TOPO_300INVM9999_AJ30s6_AJ20s6 & physcond)    # noqa: F821
                    LVL1MenuItem('L1_MJJ-200').setLogic( TOPO_200INVM9999_AJ30s6_AJ20s6 & physcond)    # noqa: F821
                    LVL1MenuItem('L1_MJJ-100').setLogic( TOPO_100INVM9999_AJ30s6_AJ20s6 & physcond)    # noqa: F821
                    if '_v8' in TriggerFlags.triggerMenuSetup() or '_v7' in TriggerFlags.triggerMenuSetup() or 'HI_v5' in TriggerFlags.triggerMenuSetup() or '_PhaseII' in TriggerFlags.triggerMenuSetup():
                        LVL1MenuItem('L1_MJJ-600-NFF').setLogic( TOPO_600INVM9999_J30s6_AJ20s6 & physcond)    # noqa: F821
                        LVL1MenuItem('L1_MJJ-500-NFF').setLogic( TOPO_500INVM9999_J30s6_AJ20s6 & physcond)    # noqa: F821
                        LVL1MenuItem('L1_MJJ-400-NFF').setLogic( TOPO_400INVM9999_J30s6_AJ20s6 & physcond)    # noqa: F821
                        LVL1MenuItem('L1_MJJ-200-NFF').setLogic( TOPO_200INVM9999_J30s6_AJ20s6 & physcond)    # noqa: F821
                        LVL1MenuItem('L1_63DETA-J30J15').setLogic( TOPO_63DETA127_FJ20s1_FJ20s2 & physcond)    # noqa: F821
                        LVL1MenuItem('L1_J50_DETA20-J50J').setLogic( J50 & TOPO_0DETA20_J50s1_Js2 & physcond)    # noqa: F821
                        LVL1MenuItem('L1_DPHI-2EM3').setLogic( TOPO_27DPHI32_EMs1_EMs6 & physcond)    # noqa: F821
                        LVL1MenuItem('L1_DPHI-2EM3_VTE5.24ETA49').setLogic( TOPO_27DPHI32_EMs1_EMs6 & Not(TE524ETA49) & physcond).setTriggerType(TT.calo)    # noqa: F821
                        LVL1MenuItem('L1_DPHI-2EM3_VTE5.24ETA49_ALFA_EINE').setLogic( TOPO_27DPHI32_EMs1_EMs6 & Not(TE524ETA49) & ALFA_EINE & physcond).setTriggerType(TT.alfa)    # noqa: F821
                        LVL1MenuItem('L1_DPHI-2EM3_VTE10').setLogic( TOPO_27DPHI32_EMs1_EMs6 & Not(TE10) & physcond).setTriggerType(TT.calo)    # noqa: F821
                        LVL1MenuItem('L1_DPHI-2EM7_VTE50').setLogic( EM7.x(2) & TOPO_27DPHI32_EMs1_EMs6 & Not(TE50) & physcond).setTriggerType(TT.calo)   # noqa: F821

                    #LVL1MenuItem('L1_MJJ-350-0').setLogic( TOPO_350INVM9999_J30s6_J20s6 & physcond)    # noqa: F821
                    #LVL1MenuItem('L1_MJJ-300-0').setLogic( TOPO_300INVM9999_J30s6_J20s6 & physcond)    # noqa: F821
                    #LVL1MenuItem('L1_MJJ-250-0').setLogic( TOPO_250INVM9999_J30s6_J20s6 & physcond)    # noqa: F821
                    #LVL1MenuItem('L1_MJJ-200-0').setLogic( TOPO_200INVM9999_J30s6_J20s6 & physcond)    # noqa: F821
                    LVL1MenuItem('L1_HT150-JJ15.ETA49').setLogic( TOPO_HT150_AJj15allETA49 & physcond)    # noqa: F821
                    LVL1MenuItem('L1_HT150-JJ15.ETA49_MJJ-400').setLogic( TOPO_HT150_AJj15allETA49 & TOPO_400INVM9999_AJ30s6_AJ20s6 & physcond)    # noqa: F821

                    
                    LVL1MenuItem('L1_J4-MATCH').setLogic( TOPO_0MATCH_4AJ20ETA31_4AJj15ETA31 & physcond)    # noqa: F821

                    LVL1MenuItem('L1_LLP-RO').setLogic( TOPO_100RATIO_0MATCH_TAU30si2_EMall & physcond)    # noqa: F821

                    LVL1MenuItem('L1_LLP-NOMATCH').setLogic( TOPO_NOT_0MATCH_TAU30si1_EMall & physcond)    # noqa: F821
                    LVL1MenuItem('L1_DR-MU10TAU12I').setLogic( TOPO_0DR28_MU10ab_TAU12abi & physcond)    # noqa: F821
                    LVL1MenuItem('L1_TAU12I-J25').setLogic( TOPO_1DISAMB_TAU12abi_J25ab & physcond)    # noqa: F821
                    LVL1MenuItem('L1_EM15TAU12I-J25').setLogic( TOPO_1DISAMB_EM15his2_TAU12abi_J25ab & physcond)    # noqa: F821

                    LVL1MenuItem('L1_DR-EM15TAU12I').setLogic( TOPO_DISAMB_0DR28_EM15his2_TAU12abi & physcond)    # noqa: F821
                    LVL1MenuItem('L1_DR-EM15TAU12I-J25').setLogic( TOPO_1DISAMB_J25ab_0DR28_EM15his2_TAU12abi & physcond)    # noqa: F821
                    LVL1MenuItem('L1_TAU20ITAU12I-J25').setLogic( TOPO_1DISAMB_TAU20abi_TAU12abi_J25ab & physcond)    # noqa: F821
                    LVL1MenuItem('L1_DR25-TAU20ITAU12I').setLogic( TOPO_0DR25_TAU20abi_TAU12abi & physcond)    # noqa: F821

                    LVL1MenuItem('L1_30M-EM20ITAU12').setLogic( TOPO_DISAMB_30INVM_EM20his2_TAU12ab & physcond)    # noqa: F821
                    LVL1MenuItem('L1_MJJ-400-CF').setLogic( TOPO_400INVM9999_AJ30s6ETA31_AJ20s631ETA49 & physcond)    # noqa: F821
                    LVL1MenuItem('L1_DR-TAU20ITAU12I').setLogic( TOPO_0DR28_TAU20abi_TAU12abi & physcond)    # noqa: F821
                    LVL1MenuItem('L1_BOX-TAU20ITAU12I').setLogic( TOPO_0DETA20_0DPHI20_TAU20abi_TAU12abi & physcond)    # noqa: F821
                    if '_v8' in TriggerFlags.triggerMenuSetup():
                        LVL1MenuItem('L1_DR-TAU20ITAU12I-J25').setLogic( TOPO_2DISAMB_J25ab_0DR28_TAU20abi_TAU12abi & physcond)    # noqa: F821
                    else:
                        LVL1MenuItem('L1_DR-TAU20ITAU12I-J25').setLogic( TOPO_1DISAMB_J25ab_0DR28_TAU20abi_TAU12abi & physcond)    # noqa: F821
                    LVL1MenuItem('L1_DR25-TAU20ITAU12I-J25').setLogic( TOPO_1DISAMB_J25ab_0DR25_TAU20abi_TAU12abi & physcond)    # noqa: F821
                    LVL1MenuItem('L1_LAR-EM').setLogic( TOPO_LAR_EM20shi1 & physcond).setTriggerType( TT.lardemo ) # LAr demo (ATR-11897)     # noqa: F821
                    LVL1MenuItem('L1_LAR-J').setLogic( TOPO_LAR_J100s1 & physcond).setTriggerType( TT.lardemo )  # LAr demo (ATR-11897)     # noqa: F821
                    if '_v8' in TriggerFlags.triggerMenuSetup() or '_v7' in TriggerFlags.triggerMenuSetup() or 'HI_v5' in TriggerFlags.triggerMenuSetup() or '_PhaseII' in TriggerFlags.triggerMenuSetup():
                        LVL1MenuItem('L1_LAR-ZEE').setLogic( TOPO_ZEE_EM20shi2 & physcond).setTriggerType( TT.calo ) # LAr demo (ATR-11897)     # noqa: F821
                        LVL1MenuItem('L1_LAR-ZEE_LAR-EM').setLogic( TOPO_ZEE_EM20shi2 & TOPO_LAR_EM20shi1 &physcond).setTriggerType( TT.lardemo )  # noqa: F821
                        LVL1MenuItem('L1_FTK-EM').setLogic( TOPO_FTK_EM20s1 & physcond).setTriggerType( TT.ftk ) # noqa: F821
                        LVL1MenuItem('L1_FTK-J').setLogic( TOPO_FTK_J100s1 & physcond).setTriggerType( TT.ftk ) # noqa: F821
                        LVL1MenuItem('L1_FTK-MU').setLogic( TOPO_FTK_MU10s1 & MU20 & physcond).setTriggerType( TT.ftk ) # noqa: F821
<<<<<<< HEAD
                    
                    LVL1MenuItem('L1_DR-TAU20ITAU12I-J25_FTK').setLogic( TOPO_1DISAMB_J25ab_0DR28_TAU20abi_TAU12abi & physcond).setTriggerType(TT.ftk)    # noqa: F821

=======
                    if '_v8' in TriggerFlags.triggerMenuSetup():
                        LVL1MenuItem('L1_DR-TAU20ITAU12I-J25_FTK').setLogic( TOPO_2DISAMB_J25ab_0DR28_TAU20abi_TAU12abi & physcond).setTriggerType(TT.ftk)    # noqa: F821
                    else:
                        LVL1MenuItem('L1_DR-TAU20ITAU12I-J25_FTK').setLogic( TOPO_1DISAMB_J25ab_0DR28_TAU20abi_TAU12abi & physcond).setTriggerType(TT.ftk)    # noqa: F821
>>>>>>> faa23dd4
                    if not '_v8' in TriggerFlags.triggerMenuSetup():
                        LVL1MenuItem('L1_KF-XE40').setLogic( TOPO_KF_XE40_AJall & physcond)    # noqa: F821
                        LVL1MenuItem('L1_KF-XE50').setLogic( TOPO_KF_XE50_AJall & physcond)    # noqa: F821
                        LVL1MenuItem('L1_KF-XE55').setLogic( TOPO_KF_XE55_AJall & physcond)    # noqa: F821
                        LVL1MenuItem('L1_KF-XE60').setLogic( TOPO_KF_XE60_AJall & physcond)    # noqa: F821
                        LVL1MenuItem('L1_KF-XE65').setLogic( TOPO_KF_XE65_AJall & physcond)    # noqa: F821
                        LVL1MenuItem('L1_KF-XE75').setLogic( TOPO_KF_XE75_AJall & physcond)    # noqa: F821

                    if '_v8' in TriggerFlags.triggerMenuSetup():     
                        LVL1MenuItem('L1_MJJ-400-NFF-0DPHI20').setLogic( TOPO_400INVM9999_0DPHI20_J30s6_AJ20s6 & physcond)    # noqa: F821
                        LVL1MenuItem('L1_MJJ-400-NFF-0DPHI22').setLogic( TOPO_400INVM9999_0DPHI22_J30s6_AJ20s6 & physcond)    # noqa: F821
                        LVL1MenuItem('L1_MJJ-400-NFF-0DPHI24').setLogic( TOPO_400INVM9999_0DPHI24_J30s6_AJ20s6 & physcond)    # noqa: F821
                        LVL1MenuItem('L1_MJJ-400-NFF-0DPHI26').setLogic( TOPO_400INVM9999_0DPHI26_J30s6_AJ20s6 & physcond)    # noqa: F821

                    LVL1MenuItem('L1_BPH-2M8-2MU4_BPH-0DR15-2MU4'     ).setLogic( TOPO_2INVM8_2MU4ab & TOPO_0DR15_2MU4ab & physcond)            # 78% for Bs,J/psi    # noqa: F821
                    LVL1MenuItem('L1_BPH-2M9-2MU4_BPH-0DR15-2MU4'     ).setLogic( TOPO_2INVM9_2MU4ab & TOPO_0DR15_2MU4ab & physcond)            # 78% for Bs,J/psi    # noqa: F821
                    LVL1MenuItem('L1_BPH-7M15-2MU4_BPH-0DR24-2MU4'    ).setLogic( TOPO_7INVM15_2MU4ab & TOPO_0DR24_2MU4ab & physcond)           # 78% for Upsi        # noqa: F821
                    LVL1MenuItem('L1_BPH-2M8-MU6MU4_BPH-0DR15-MU6MU4' ).setLogic( TOPO_2INVM8_MU6ab_MU4ab & TOPO_0DR15_MU6ab_MU4ab & MU6 & physcond)  # 86% for Bs,J/psi    # noqa: F821
                    LVL1MenuItem('L1_BPH-2M9-MU6MU4_BPH-0DR15-MU6MU4' ).setLogic( TOPO_2INVM9_MU6ab_MU4ab & TOPO_0DR15_MU6ab_MU4ab & MU6 & physcond)    # noqa: F821
  
                    LVL1MenuItem('L1_BPH-8M15-MU6MU4_BPH-0DR22-MU6MU4').setLogic( TOPO_8INVM15_MU6ab_MU4ab & TOPO_0DR22_MU6ab_MU4ab & MU6 & physcond) # 86% for Upsi        # noqa: F821
                    LVL1MenuItem('L1_BPH-2M9-2MU6_BPH-2DR15-2MU6'     ).setLogic( TOPO_2INVM9_2MU6ab & TOPO_2DR15_2MU6ab & MU6.x(2) & physcond)            # 96% for Bs,J/psi    # noqa: F821
                    LVL1MenuItem('L1_BPH-2M9-2MU6'     ).setLogic( TOPO_2INVM9_2MU6ab & MU6.x(2) & physcond)           # noqa: F821
     
                    LVL1MenuItem('L1_BPH-8M15-2MU6_BPH-0DR22-2MU6'    ).setLogic( TOPO_8INVM15_2MU6ab & TOPO_0DR22_2MU6ab & MU6.x(2) & physcond)           # 96% for Upsi        # noqa: F821

# Barrel and BarrelOnly items w/o topo selection
                    LVL1MenuItem('L1_2MU4-B'    ).setLogic( MU4.x(2) & TOPO_MULT_CMU4ab & physcond)              # 2MU4_Barrel              # noqa: F821
                    LVL1MenuItem('L1_2MU6-B'    ).setLogic( MU6.x(2) & TOPO_MULT_CMU6ab & physcond)              # 2MU6_Barrel              # noqa: F821
                    LVL1MenuItem('L1_MU6_2MU4-B').setLogic( MU6 & MU4.x(2) & TOPO_MULT_CMU4ab & physcond)        # MU6_2MU4_Barrel,         # noqa: F821

# Barrel and BarrelOnly variants of L1Topo items

                    LVL1MenuItem('L1_BPH-2M8-2MU4-B_BPH-0DR15-2MU4'     ).setLogic( TOPO_2INVM8_CMU4ab_MU4ab & TOPO_0DR15_2MU4ab & physcond)                # 78% for Bs,J/psi + OneBarrel           # noqa: F821
                    LVL1MenuItem('L1_BPH-7M15-2MU4_BPH-0DR24-2MU4-B'    ).setLogic( TOPO_7INVM15_2MU4ab & TOPO_0DR24_2MU4ab & TOPO_MULT_CMU4ab & physcond) # 78% for Upsi + OneBarrel                # noqa: F821
                    LVL1MenuItem('L1_BPH-7M15-2MU4_BPH-0DR24-2MU4-BO'   ).setLogic( TOPO_7INVM15_2MU4ab & TOPO_0DR24_2CMU4ab & physcond)                    # 78% for Upsi + BarrelOnly              # noqa: F821
                    LVL1MenuItem('L1_BPH-2M8-MU6MU4-B_BPH-0DR15-MU6MU4' ).setLogic( TOPO_2INVM8_ONEBARREL_MU6ab_MU4ab & TOPO_0DR15_MU6ab_MU4ab & MU6 & physcond)  # 86% for Bs,J/psi + OneBarrel           # noqa: F821
                    LVL1MenuItem('L1_BPH-8M15-MU6MU4_BPH-0DR22-MU6MU4-B').setLogic( TOPO_8INVM15_MU6ab_MU4ab & TOPO_0DR22_MU6ab_MU4ab & TOPO_MULT_CMU4ab & MU6 & physcond)    # noqa: F821
                    LVL1MenuItem('L1_BPH-8M15-MU6MU4_BPH-0DR22-MU6MU4-BO').setLogic( TOPO_8INVM15_MU6ab_MU4ab & TOPO_0DR22_MU6ab_MU4ab & TOPO_MULT_CMU4ab.x(2) & TOPO_MULT_CMU6ab & MU6 & physcond)    # noqa: F821


                    LVL1MenuItem('L1_BPH-2M8-2MU4'       ).setLogic( TOPO_2INVM8_2MU4ab & physcond)                 # backup 71% for Bs,J/psi      # noqa: F821
                    LVL1MenuItem('L1_BPH-8M15-MU6MU4'    ).setLogic( TOPO_8INVM15_MU6ab_MU4ab & MU6 & physcond)           # backup 71% for Upsi     # noqa: F821
                    LVL1MenuItem('L1_BPH-8M15-2MU6'      ).setLogic( TOPO_8INVM15_2MU6ab & MU6.x(2) & physcond)                # backup 95% for Upsi     # noqa: F821

                    if '_v8' in TriggerFlags.triggerMenuSetup() or '_v7' in TriggerFlags.triggerMenuSetup() or 'HI_v5' in TriggerFlags.triggerMenuSetup() or '_PhaseII' in TriggerFlags.triggerMenuSetup():
                        LVL1MenuItem('L1_BPH-0M9-EM7-EM5'      ).setLogic( TOPO_0INVM9_EM7ab_EMab & physcond)     # noqa: F821
                        LVL1MenuItem('L1_BPH-0DR3-EM7J15').setLogic( TOPO_0DR03_EM7ab_CJ15ab & physcond)    # noqa: F821
                        LVL1MenuItem('L1_BPH-0M9-EM7-EM5_MU6'      ).setLogic( MU6 & TOPO_0INVM9_EM7ab_EMab & physcond)     # noqa: F821
                        LVL1MenuItem('L1_BPH-0DR3-EM7J15_MU6').setLogic(  MU6 &TOPO_0DR03_EM7ab_CJ15ab & physcond)    # noqa: F821
                        LVL1MenuItem('L1_BPH-0M9-EM7-EM5_2MU4'      ).setLogic( MU4.x(2) & TOPO_0INVM9_EM7ab_EMab & physcond)     # noqa: F821
                        LVL1MenuItem('L1_BPH-0DR3-EM7J15_2MU4').setLogic( MU4.x(2) & TOPO_0DR03_EM7ab_CJ15ab & physcond)    # noqa: F821
                        LVL1MenuItem('L1_BPH-0M9-EM7-EM5_MU4'      ).setLogic( MU4 & TOPO_0INVM9_EM7ab_EMab & physcond)     # noqa: F821
                        LVL1MenuItem('L1_BPH-0DR3-EM7J15_MU4').setLogic(  MU4 &TOPO_0DR03_EM7ab_CJ15ab & physcond)    # noqa: F821

    #SX end ATR-12789

                    LVL1MenuItem('L1_LATE-MU10_XE50').setLogic( TOPO_LATE_MU10s1 & XE50 & physcond)  # noqa: F821
                    LVL1MenuItem('L1_LATE-MU10_XE40').setLogic( TOPO_LATE_MU10s1 & XE40 & physcond)  # noqa: F821
                    LVL1MenuItem('L1_LATE-MU10_J50').setLogic(  TOPO_LATE_MU10s1 & J50 & physcond)   # noqa: F821
                    if '_v8' in TriggerFlags.triggerMenuSetup() or '_v7' in TriggerFlags.triggerMenuSetup() or 'HI_v5' in TriggerFlags.triggerMenuSetup() or '_PhaseII' in TriggerFlags.triggerMenuSetup():
                        LVL1MenuItem('L1_SC111-CJ15').setLogic(  TOPO_SC111_CJ15abETA26 & physcond)    # noqa: F821
                        LVL1MenuItem('L1_SC85-CJ15').setLogic(  TOPO_SC85_CJ15abETA26 & physcond)      # noqa: F821

                    else:
                        LVL1MenuItem('L1_SC111').setLogic(  TOPO_SC111_CJ15abETA26 & physcond)         # noqa: F821
                        LVL1MenuItem('L1_SC85').setLogic(  TOPO_SC85_CJ15abETA26 & physcond)           # noqa: F821

                    LVL1MenuItem('L1_TAU60_DR-TAU20ITAU12I' ).setLogic( HA60 & TOPO_0DR28_TAU20abi_TAU12abi & physcond)    # noqa: F821

            except Exception, ex:
                    print "Creation of L1Topo item failed, will abort! Exception is : " , ex
                    raise RuntimeError("Creation of L1Topo item failed, will not continue")
        
        
        # =======================================================
        #
        # Here we define the items for the secondary partitions
        #
        # =======================================================
        
        # Partition 2
        LVL1MenuItem.currentPartition = 2

        #Removed after ATR-17056 since we need L1_BCM_CA_UNPAIREDB2 in partition 1
        #LVL1MenuItem('L1_RD2_BGRP14'         ).setLogic( RNDM2 & BGRP0 & BGRP14             ).setTriggerType(TT.rand)    # noqa: F821


        # Partition 3
        LVL1MenuItem.currentPartition = 3
        
        LVL1MenuItem('L1_RD3_BGRP15'         ).setLogic( RNDM3 & BGRP0 & BGRP15             ).setTriggerType(TT.rand)    # noqa: F821
                      

        # reset to partition 1
        LVL1MenuItem.currentPartition = 1





        LVL1MenuItem.l1configForRegistration = None<|MERGE_RESOLUTION|>--- conflicted
+++ resolved
@@ -1956,16 +1956,10 @@
                         LVL1MenuItem('L1_FTK-EM').setLogic( TOPO_FTK_EM20s1 & physcond).setTriggerType( TT.ftk ) # noqa: F821
                         LVL1MenuItem('L1_FTK-J').setLogic( TOPO_FTK_J100s1 & physcond).setTriggerType( TT.ftk ) # noqa: F821
                         LVL1MenuItem('L1_FTK-MU').setLogic( TOPO_FTK_MU10s1 & MU20 & physcond).setTriggerType( TT.ftk ) # noqa: F821
-<<<<<<< HEAD
-                    
-                    LVL1MenuItem('L1_DR-TAU20ITAU12I-J25_FTK').setLogic( TOPO_1DISAMB_J25ab_0DR28_TAU20abi_TAU12abi & physcond).setTriggerType(TT.ftk)    # noqa: F821
-
-=======
                     if '_v8' in TriggerFlags.triggerMenuSetup():
                         LVL1MenuItem('L1_DR-TAU20ITAU12I-J25_FTK').setLogic( TOPO_2DISAMB_J25ab_0DR28_TAU20abi_TAU12abi & physcond).setTriggerType(TT.ftk)    # noqa: F821
                     else:
                         LVL1MenuItem('L1_DR-TAU20ITAU12I-J25_FTK').setLogic( TOPO_1DISAMB_J25ab_0DR28_TAU20abi_TAU12abi & physcond).setTriggerType(TT.ftk)    # noqa: F821
->>>>>>> faa23dd4
                     if not '_v8' in TriggerFlags.triggerMenuSetup():
                         LVL1MenuItem('L1_KF-XE40').setLogic( TOPO_KF_XE40_AJall & physcond)    # noqa: F821
                         LVL1MenuItem('L1_KF-XE50').setLogic( TOPO_KF_XE50_AJall & physcond)    # noqa: F821
