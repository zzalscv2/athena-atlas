# Copyright (C) 2002-2017 CERN for the benefit of the ATLAS collaboration

from AthenaCommon.Logging import logging
log = logging.getLogger('TriggerMenu.L1Topo.py')

#from TriggerMenu.l1topo.TopoAlgos import SortingAlgo, DecisionAlgo
from TriggerJobOpts.TriggerFlags import TriggerFlags

# algorithm python base classes generated from C++ code
import L1TopoAlgorithms.L1TopoAlgConfig as AlgConf
import L1TopoHardware.L1TopoHardware as HW

#import re


class TopoAlgoDef:

    @staticmethod
    def registerTopoAlgos(tm):
        currentAlgoId = 0

        _etamax = 49
        _minet = 0
        usev7 = False

        if '_v7' in TriggerFlags.triggerMenuSetup():
            usev7 = True
<<<<<<< HEAD
=======
        if '_PhaseII' in TriggerFlags.triggerMenuSetup():
            usev6 = True
            usev7 = True
        if 'Physics' in TriggerFlags.triggerMenuSetup() or 'HI' in TriggerFlags.triggerMenuSetup():
            doPhysics = True
>>>>>>> ab16645e
        
        _emscale_for_decision = 2 # global scale for EM, TAU        
        if hasattr(TriggerFlags, 'useRun1CaloEnergyScale'):
            if TriggerFlags.useRun1CaloEnergyScale :
                _emscale_for_decision=1     
                log.info("Changed mscale_for_decision %s for Run1CaloEnergyScale" % _emscale_for_decision)

        alg = AlgConf.ClusterNoSort( name = 'EMall', inputs = 'ClusterTobArray', outputs = 'EMall', algoId = currentAlgoId) ; currentAlgoId += 1
        alg.addgeneric('InputWidth', HW.InputWidthEM)
        alg.addgeneric('OutputWidth', HW.InputWidthEM)
        alg.addvariable('IsoMask', 0)
        tm.registerAlgo(alg)  
                                
        alg = AlgConf.ClusterSelect( name = 'TAUabi', inputs = 'ClusterTobArray', outputs = 'TAUabi', algoId = currentAlgoId ); currentAlgoId += 1
        alg.addgeneric('InputWidth',  HW.InputWidthTAU)
        alg.addgeneric('InputWidth1stStage', HW.InputWidth1stStageSelectTAU )
        alg.addgeneric('OutputWidth', HW.OutputWidthSelectTAU)        
        alg.addvariable('MinET', 12) 
        alg.addvariable('IsoMask', 2) 
        alg.addvariable('MinEta', 0)
        alg.addvariable('MaxEta', _etamax)
        alg.addgeneric('DoIsoCut', 1)
        tm.registerAlgo(alg) 

        alg = AlgConf.ClusterSelect( name = 'EMabi', inputs = 'ClusterTobArray', outputs = 'EMabi', algoId = currentAlgoId ); currentAlgoId += 1
        alg.addgeneric('InputWidth',  HW.InputWidthEM)
        alg.addgeneric('InputWidth1stStage', HW.InputWidth1stStageSelectEM ) 
        alg.addgeneric('OutputWidth', HW.OutputWidthSelectEM)
        alg.addvariable('MinET', 8)
        alg.addvariable('IsoMask', 2)
        alg.addvariable('MinEta', 0)
        alg.addvariable('MaxEta', _etamax)
        alg.addgeneric('DoIsoCut', 1)
        tm.registerAlgo(alg) 

        alg = AlgConf.ClusterSelect( name = 'EMabhi', inputs = 'ClusterTobArray', outputs = 'EMabhi', algoId = currentAlgoId ); currentAlgoId += 1
        alg.addgeneric('InputWidth',  HW.InputWidthEM)
        alg.addgeneric('InputWidth1stStage', HW.InputWidth1stStageSelectEM ) 
        alg.addgeneric('OutputWidth', HW.OutputWidthSelectEM)
        alg.addvariable('MinET', 8)
        alg.addvariable('IsoMask', 3)
        alg.addvariable('MinEta', 0)
        alg.addvariable('MaxEta', _etamax)
        alg.addgeneric('DoIsoCut', 1)
        tm.registerAlgo(alg) 
        
        alg = AlgConf.ClusterSelect( name = 'TAUab', inputs = 'ClusterTobArray', outputs = 'TAUab', algoId = currentAlgoId ); currentAlgoId += 1
        alg.addgeneric('InputWidth',  HW.InputWidthTAU)
        alg.addgeneric('InputWidth1stStage', HW.InputWidth1stStageSelectTAU )
        alg.addgeneric('OutputWidth', HW.OutputWidthSelectTAU)
        alg.addvariable('MinET', 12) 
        alg.addvariable('IsoMask', 0)
        alg.addvariable('MinEta', 0)
        alg.addvariable('MaxEta', _etamax)
        alg.addgeneric('DoIsoCut', 0)
        tm.registerAlgo(alg) 

        alg = AlgConf.ClusterSort( name = 'EMs', inputs = 'ClusterTobArray', outputs = 'EMs', algoId = currentAlgoId ); currentAlgoId += 1
        alg.addgeneric('InputWidth', HW.InputWidthEM)
        alg.addgeneric('InputWidth1stStage', HW.InputWidth1stStageSortEM)
        alg.addgeneric('OutputWidth', HW.OutputWidthSortEM)
        alg.addvariable('IsoMask', 0)
        alg.addvariable('MinEta', 0)
        alg.addvariable('MaxEta', _etamax) 
        alg.addgeneric('DoIsoCut', '0')
        #alg.addgeneric('DoEtaCut', '1')
        tm.registerAlgo(alg) 
        
        alg = AlgConf.ClusterSort( name = 'EMshi', inputs = 'ClusterTobArray', outputs = 'EMshi', algoId = currentAlgoId ); currentAlgoId += 1
        alg.addgeneric('InputWidth', HW.InputWidthEM)
        alg.addgeneric('InputWidth1stStage', HW.InputWidth1stStageSortEM)
        alg.addgeneric('OutputWidth', HW.OutputWidthSortEM)
        alg.addvariable('IsoMask', 3) 
        alg.addvariable('MinEta', 0)
        alg.addvariable('MaxEta', _etamax)
        alg.addgeneric('DoIsoCut', '1')
        #alg.addgeneric('DoEtaCut', '1')
        tm.registerAlgo(alg)
                
        alg = AlgConf.ClusterSort( name = 'TAUsi', inputs = 'ClusterTobArray', outputs = 'TAUsi', algoId = currentAlgoId ); currentAlgoId += 1
        alg.addgeneric('InputWidth', HW.InputWidthTAU)
        alg.addgeneric('InputWidth1stStage', HW.InputWidth1stStageSortTAU)
        alg.addgeneric('OutputWidth', HW.OutputWidthSortTAU)
        alg.addvariable('IsoMask', 2) 
        alg.addvariable('MinEta', 0)
        alg.addvariable('MaxEta', _etamax)
        alg.addgeneric('DoIsoCut', '1')
        #alg.addgeneric('DoEtaCut', '1')
        tm.registerAlgo(alg)
        
        alg = AlgConf.JetNoSort( name = 'AJall', inputs = 'JetTobArray', outputs = 'AJall', algoId = currentAlgoId ) ; currentAlgoId += 1
        alg.addgeneric('InputWidth', HW.InputWidthJET)
        alg.addgeneric('OutputWidth', HW.InputWidthJET)
        alg.addgeneric('JetSize', HW.DefaultJetSize)
        tm.registerAlgo(alg)

        alg = AlgConf.JetNoSort( name = 'AJjall', inputs = 'JetTobArray', outputs = 'AJjall', algoId = currentAlgoId ) ; currentAlgoId += 1
        alg.addgeneric('InputWidth', HW.InputWidthJET)
        alg.addgeneric('OutputWidth', HW.InputWidthJET)
        alg.addgeneric('JetSize', 1 if HW.DefaultJetSize.value==2 else 2)
        tm.registerAlgo(alg)

        # for 0MATCH-4AJ20-4AJj15
        alg = AlgConf.JetNoSortMatch( name = 'AJMatchall', inputs = 'JetTobArray', outputs = 'AJMatchall', algoId = currentAlgoId ) ; currentAlgoId += 1
        alg.addgeneric('InputWidth', HW.InputWidthJET)
        alg.addgeneric('OutputWidth', HW.InputWidthJET)
        alg.addgeneric('JetSize', 2 if HW.DefaultJetSize.value==2 else 1)
        alg.addvariable('MinET1', 15) # 4x4       
        alg.addvariable('MinET2', 20) # 8x8
        tm.registerAlgo(alg)        


        # ab J lists:
        for jet_type in ['J', 'CJ']:
            jetabseta = _etamax
            _minet = 25
            if jet_type=='J':
                jetabseta = 31
                _minet = 20
            elif jet_type=='CJ':
                jetabseta = 26 
                _minet = 15
            
            alg = AlgConf.JetSelect( name = jet_type+'ab', inputs = 'JetTobArray', outputs = jet_type+'ab', algoId = currentAlgoId ); currentAlgoId += 1

            alg.addgeneric('InputWidth', HW.InputWidthJET)
            alg.addgeneric('InputWidth1stStage', HW.InputWidth1stStageSelectJET )            
            alg.addgeneric('OutputWidth', HW.OutputWidthSelectJET)
            alg.addgeneric('JetSize', HW.DefaultJetSize.value)
            alg.addvariable('MinET', _minet)  
            alg.addvariable('MinEta', 0)
            alg.addvariable('MaxEta', jetabseta)
            alg.addgeneric('DoEtaCut', 1)
            tm.registerAlgo(alg) 

        alg = AlgConf.JetSort( name = 'AJjs', inputs = 'JetTobArray', outputs = 'AJjs', algoId = currentAlgoId); currentAlgoId += 1

        alg.addgeneric('InputWidth',  HW.InputWidthJET)
        alg.addgeneric('InputWidth1stStage', HW.InputWidth1stStageSortJET )
        alg.addgeneric('OutputWidth', HW.OutputWidthSortJET )
        alg.addgeneric('JetSize', 1 if HW.DefaultJetSize.value==2 else 2)                
        alg.addvariable('MinEta', 0)
        alg.addvariable('MaxEta', _etamax)
        alg.addgeneric('DoEtaCut', 0)
        tm.registerAlgo(alg) 
        
        # Sorted J lists:
        for jet_type in ['AJ']:
            jetabseta = _etamax
            _minet = 25
            if jet_type=='J':
                jetabseta = 31
                _minet = 20
            elif jet_type=='CJ':
                jetabseta = 26 
                _minet = 15
                
            alg = AlgConf.JetSort( name = jet_type+'s', inputs = 'JetTobArray', outputs = jet_type+'s', algoId = currentAlgoId ); currentAlgoId += 1

            alg.addgeneric('InputWidth',  HW.InputWidthJET)
            alg.addgeneric('InputWidth1stStage', HW.InputWidth1stStageSortJET )
            alg.addgeneric('OutputWidth', HW.OutputWidthSortJET )
            alg.addgeneric('JetSize', HW.DefaultJetSize.value) 
            alg.addvariable('MinEta', 0)
            alg.addvariable('MaxEta', jetabseta)
            alg.addgeneric('DoEtaCut', 0)
            tm.registerAlgo(alg) 

        for jet_type in ['J']:
            jetabseta = _etamax
            _minet = 25
            if jet_type=='J':
                jetabseta = 31
                _minet = 20
            elif jet_type=='CJ':
                jetabseta = 26
                _minet = 15

            alg = AlgConf.JetSort( name = jet_type+'s', inputs = 'JetTobArray', outputs = jet_type+'s', algoId = currentAlgoId ); currentAlgoId += 1

            alg.addgeneric('InputWidth',  HW.InputWidthJET)
            alg.addgeneric('InputWidth1stStage', HW.InputWidth1stStageSortJET )
            alg.addgeneric('OutputWidth', HW.OutputWidthSortJET )
            alg.addgeneric('JetSize', HW.DefaultJetSize.value)
            alg.addvariable('MinEta', 0)
            alg.addvariable('MaxEta', jetabseta)
            alg.addgeneric('DoEtaCut', 1)
            tm.registerAlgo(alg)

        alg = AlgConf.METNoSort( name = 'XENoSort', inputs = 'MetTobArray', outputs = 'XENoSort', algoId = currentAlgoId ); currentAlgoId += 1

        alg.addgeneric('InputWidth', HW.InputWidthMET)
        alg.addgeneric('OutputWidth', HW.OutputWidthMET)
        tm.registerAlgo(alg)
                
        alg = AlgConf.MetSort( name = 'XE', inputs = 'MetTobArray', outputs = 'XE', algoId = currentAlgoId ); currentAlgoId += 1
        alg.addgeneric('InputWidth', HW.InputWidthMET)
        alg.addgeneric('OutputWidth', HW.OutputWidthMET)
        tm.registerAlgo(alg)
        
        alg = AlgConf.MuonSelect( name = 'MUab', inputs = 'MuonTobArray', outputs = 'MUab', algoId = currentAlgoId ); currentAlgoId += 1                                      

        alg.addgeneric('InputWidth', HW.InputWidthMU)
        alg.addgeneric('InputWidth1stStage', HW.InputWidth1stStageSelectMU )
        alg.addgeneric('OutputWidth', HW.OutputWidthSelectMU)
        alg.addvariable('MinET', 4) 
        alg.addvariable('MinEta', 0)
        alg.addvariable('MaxEta', 25)
        tm.registerAlgo(alg)            

        alg = AlgConf.MuonSelect( name = 'CMUab', inputs = 'MuonTobArray', outputs = 'CMUab', algoId = currentAlgoId ); currentAlgoId += 1                                     

        alg.addgeneric('InputWidth', HW.InputWidthMU)
        alg.addgeneric('InputWidth1stStage', HW.InputWidth1stStageSelectMU )
        alg.addgeneric('OutputWidth', HW.OutputWidthSelectMU)
        alg.addvariable('MinET', 4) 
        alg.addvariable('MinEta', 0)
        alg.addvariable('MaxEta', 10)
        tm.registerAlgo(alg)

        alg = AlgConf.MuonSort_1BC( name = 'LMUs', inputs = 'LateMuonTobArray', outputs = 'LMUs', algoId = currentAlgoId ); currentAlgoId += 1
        #alg = AlgConf.MuonSort_1BC( name = 'LMUs', inputs = 'MuonTobArray', outputs = 'LMUs', algoId = currentAlgoId ); currentAlgoId += 1

        alg.addgeneric('InputWidth', HW.InputWidthMU)
        #alg.addgeneric('InputWidth1stStage', HW.InputWidth1stStageSortMU )
        alg.addgeneric('OutputWidth', HW.OutputWidthSortMU)
        alg.addgeneric('nDelayedMuons', 1)
        alg.addvariable('MinEta', 0)
        alg.addvariable('MaxEta', 25)
        tm.registerAlgo(alg)
        
        # Abbreviated lists:
        alg = AlgConf.ClusterSelect( name = 'EMab', inputs = 'ClusterTobArray', outputs = 'EMab', algoId = currentAlgoId ); currentAlgoId += 1

        alg.addgeneric('InputWidth',  HW.InputWidthEM)
        alg.addgeneric('InputWidth1stStage', HW.InputWidth1stStageSelectEM ) 
        alg.addgeneric('OutputWidth', HW.OutputWidthSelectEM)
        alg.addvariable('MinET', 8)
        alg.addvariable('IsoMask', 0)                
        alg.addvariable('MinEta', 0)
        alg.addvariable('MaxEta', _etamax)
        #alg.addgeneric('DoIsoCut', 1)
        tm.registerAlgo(alg) 
        
        # All lists:

        alg = AlgConf.ClusterNoSort( name = 'TAUall', inputs = 'ClusterTobArray', outputs = 'TAUall', algoId = currentAlgoId) ; currentAlgoId += 1                                         

        alg.addgeneric('InputWidth', HW.InputWidthTAU)
        alg.addgeneric('OutputWidth', HW.InputWidthTAU)
        alg.addvariable('IsoMask', 0)
        tm.registerAlgo(alg)

        alg = AlgConf.MuonNoSort( name = 'MUall', inputs = 'MuonTobArray', outputs = 'MUall',algoId = currentAlgoId) ; currentAlgoId += 1                                      

        alg.addgeneric('InputWidth', HW.InputWidthMU)
        alg.addgeneric('OutputWidth', HW.InputWidthMU)
        tm.registerAlgo(alg)
                
        # Decision algorithms
        currentAlgoId = 0
        
        # VBF items    
        for x in [
            {"algoname": 'INVM_AJ_HighMass', "Threlist": [ 900, 800, 700, 500 ], "maxInvm": 9999, "otype" : "AJ", "ocut1" : 30, "olist" : "s", "nleading1" : 6, "inputwidth1": HW.OutputWidthSortJET, "ocut2" : 20, "nleading2" : 6},
            {"algoname": 'INVM_AJ_LowMass',  "Threlist": [ 400, 300, 200, 100 ], "maxInvm": 9999, "otype" : "AJ", "ocut1" : 30, "olist" : "s", "nleading1" : 6, "inputwidth1": HW.OutputWidthSortJET, "ocut2" : 20, "nleading2" : 6},
            ]:
            
            for k in x:
                exec("%s = x[k]" % k)
		
            inputList = otype + olist # noqa: F821
            toponames=[]

            for minInvm in Threlist:  # noqa: F821
                toponame = "%iINVM%i-%s%s%s%s-%s%s%s%s"  % (minInvm, maxInvm,                                                    # noqa: F821
                                                            otype, str(ocut1) , olist, str(nleading1) if olist=="s" else "",     # noqa: F821
                                                            otype, str(ocut2) , olist, str(nleading2) if olist=="s" else "")     # noqa: F821 
                toponames.append(toponame)
                
            alg = AlgConf.InvariantMassInclusive1( name = algoname, inputs = inputList, outputs = toponames, algoId = currentAlgoId); currentAlgoId += 1  # noqa: F821

            alg.addgeneric('InputWidth', inputwidth1)      # noqa: F821
            alg.addgeneric('MaxTob', nleading1)            # noqa: F821
            alg.addgeneric('NumResultBits', len(toponames))

            for bitid, minInvm in enumerate(Threlist):     # noqa: F821
                alg.addvariable('MinET1', ocut1, bitid)    # noqa: F821
                alg.addvariable('MinET2', ocut2, bitid)    # noqa: F821
                alg.addvariable('MinMSqr', minInvm * minInvm, bitid)  # noqa: F821
                alg.addvariable('MaxMSqr', maxInvm * maxInvm, bitid)  # noqa: F821

            tm.registerAlgo(alg)


        # dimu INVM items

        listofalgos=[

            #{"minInvm": 1, "maxInvm": 19, "mult": 2, "otype1" : "MU", "ocut1": 4, "olist" : "ab", "otype2" : "",  "ocut2" : 0, "onebarrel": 0},#1INVM19-2MU4ab 
            {"minInvm": 2, "maxInvm": 8, "mult": 2, "otype1" : "MU", "ocut1": 4, "olist" : "ab", "otype2" : "",  "ocut2" : 0, "onebarrel": 0}, #2INVM8-2MU4ab 
            {"minInvm": 2, "maxInvm": 9, "mult": 2, "otype1" : "MU", "ocut1": 4, "olist" : "ab", "otype2" : "",  "ocut2" : 0, "onebarrel": 0}, #2INVM9-2MU4ab 
            {"minInvm": 8, "maxInvm": 15, "mult": 1, "otype1" : "MU", "ocut1": 6, "olist" : "ab", "otype2" : "MU","ocut2" : 4, "onebarrel": 0}, #8INVM15-MU6ab-MU4ab
            {"minInvm": 2, "maxInvm": 8, "mult": 1, "otype1" : "MU", "ocut1": 6, "olist" : "ab", "otype2" : "MU","ocut2" : 4, "onebarrel": 0}, #2INVM8-MU6ab-MU4ab
            {"minInvm": 2, "maxInvm": 9, "mult": 1, "otype1" : "MU", "ocut1": 6, "olist" : "ab", "otype2" : "MU","ocut2" : 4, "onebarrel": 0}, #2INVM9-MU6ab-MU4ab
            {"minInvm": 8, "maxInvm": 15, "mult": 2, "otype1" : "MU", "ocut1": 6, "olist" : "ab", "otype2" : "",  "ocut2" : 0, "onebarrel": 0}, #8INVM15-2MU6ab
            {"minInvm": 2, "maxInvm": 9, "mult": 2, "otype1" : "MU", "ocut1": 6, "olist" : "ab", "otype2" : "",  "ocut2" : 0, "onebarrel": 0},  #2INVM9-2MU6ab 
            {"minInvm": 7, "maxInvm": 15, "mult": 2, "otype1" : "MU", "ocut1": 4, "olist" : "ab", "otype2" : "",  "ocut2" : 0, "onebarrel": 0}, #7INVM15-2MU4ab 

            ]

        for x in listofalgos:
            for k in x:
                exec("%s = x[k]" % k)

            obj1 = "%s%s%s%s" % ((str(mult) if mult>1 else ""), otype1, str(ocut1), olist)   # noqa: F821
            obj2 = "-%s%s%s" % (otype2, str(ocut2), olist)                                   # noqa: F821
            toponame = "%iINVM%i-%s%s%s"  % (minInvm, maxInvm, "ONEBARREL-" if onebarrel==1 else "", obj1, "" if mult>1 else obj2)  # noqa: F821

            log.info("Define %s" % toponame)


            inputList = [otype1 + olist] if (mult>1 or otype1==otype2) else [otype1 + olist, otype2 + olist]                             # noqa: F821
            algoname = AlgConf.InvariantMassInclusive1 if (mult>1 or otype1==otype2) else AlgConf.InvariantMassInclusive2                # noqa: F821
            alg = algoname( name = toponame,  inputs = inputList, outputs = [ toponame ], algoId = currentAlgoId); currentAlgoId += 1

            if (mult>1 or otype1==otype2):  # noqa: F821
                alg.addgeneric('InputWidth', HW.OutputWidthSelectMU) 
                alg.addgeneric('MaxTob', HW.OutputWidthSelectMU)
                alg.addgeneric('RequireOneBarrel', onebarrel) # noqa: F821
            else:
                alg.addgeneric('InputWidth1', HW.OutputWidthSelectMU)
                alg.addgeneric('InputWidth2', HW.OutputWidthSelectMU) 
                alg.addgeneric('MaxTob1', HW.OutputWidthSelectMU)
                alg.addgeneric('MaxTob2', HW.OutputWidthSelectMU)

            alg.addgeneric('NumResultBits', 1)
            alg.addvariable('MinET1', ocut1)                           # noqa: F821
            alg.addvariable('MinET2', ocut2 if ocut2>0 else ocut1)     # noqa: F821
            alg.addvariable('MinMSqr', minInvm * minInvm)              # noqa: F821
            alg.addvariable('MaxMSqr', maxInvm * maxInvm)              # noqa: F821
            tm.registerAlgo(alg)


        # dimu DR items
        listofalgos=[  
            {"minDr": 2, "maxDr": 99, "mult": 2, "otype1" : "MU" ,"ocut1": 4,  "olist" : "ab", "otype2" : "",   "ocut2": 4, "onebarrel": 0}, # SM Y  x
            {"minDr": 0, "maxDr": 10, "mult": 1, "otype1" : "MU" ,"ocut1": 10, "olist" : "ab", "otype2" : "MU", "ocut2": 6, "onebarrel": 0}, # Exotic LFV x 
            {"minDr": 2, "maxDr": 15, "mult": 2, "otype1" : "MU" ,"ocut1": 6,  "olist" : "ab", "otype2" : "",   "ocut2": 6, "onebarrel": 0},   #x
            {"minDr": 0, "maxDr": 15, "mult": 2, "otype1" : "MU" ,"ocut1": 4,  "olist" : "ab", "otype2" : "",   "ocut2": 4, "onebarrel": 0}, #0DR15-2MU4ab
            {"minDr": 0, "maxDr": 15, "mult": 1, "otype1" : "MU", "ocut1": 6,  "olist" : "ab", "otype2" : "MU", "ocut2": 4, "onebarrel": 0}, #0DR15-MU6ab-MU4ab
            {"minDr": 0, "maxDr": 34, "mult": 2, "otype1" : "MU" ,"ocut1": 4,  "olist" : "ab", "otype2" : "",   "ocut2": 4, "onebarrel": 0}, #0DR34-2MU4ab 
            {"minDr": 0, "maxDr": 24, "mult": 2, "otype1" : "MU" ,"ocut1": 4,  "olist" : "ab", "otype2" : "",   "ocut2": 4, "onebarrel": 0}, #0DR24-2MU4ab 
            {"minDr": 0, "maxDr": 22, "mult": 2, "otype1" : "MU" ,"ocut1": 6,  "olist" : "ab", "otype2" : "",   "ocut2": 6, "onebarrel": 0}, #0DR22-2MU6ab
            {"minDr": 0, "maxDr": 22, "mult": 1, "otype1" : "MU", "ocut1": 6,  "olist" : "ab", "otype2" : "MU", "ocut2": 4, "onebarrel": 0}, #0DR22-MU6ab-MU4ab
            {"minDr": 0, "maxDr": 15, "mult": 2, "otype1" : "MU", "ocut1": 6,  "olist" : "ab", "otype2" : "",   "ocut2": 6, "onebarrel": 0}, #0DR15-2MU6ab  
            ]

        for x in listofalgos:
            for k in x:
                exec("%s = x[k]" % k)

            obj1 = "%s%s%s%s" % ((str(mult) if mult>1 else ""), otype1, str(ocut1), olist)    # noqa: F821
            obj2 = "-%s%s%s" % (otype2, str(ocut2), olist)                                    # noqa: F821
            toponame = "%iDR%i-%s%s%s"  % (minDr, maxDr, "ONEBARREL-" if onebarrel==1 else "", obj1, "" if mult>1 else obj2)  # noqa: F821

            log.info("Define %s" % toponame)

            inputList = [otype1 + olist] if (mult>1 or otype1==otype2) else [otype1 + olist, otype2 + olist]    # noqa: F821
            algoname = AlgConf.DeltaRSqrIncl1 if (mult>1 or otype1==otype2) else AlgConf.DeltaRSqrIncl2         # noqa: F821
            alg = algoname( name = toponame,  inputs = inputList, outputs = [ toponame ], algoId = currentAlgoId); currentAlgoId += 1
 
            if (mult>1 or otype1==otype2):  # noqa: F821
                alg.addgeneric('InputWidth', HW.OutputWidthSelectMU)
                alg.addgeneric('MaxTob', HW.OutputWidthSelectMU)
                alg.addgeneric('RequireOneBarrel', onebarrel)  # noqa: F821
            else:
                alg.addgeneric('InputWidth1', HW.OutputWidthSelectMU)
                alg.addgeneric('InputWidth2', HW.OutputWidthSelectMU) 
                alg.addgeneric('MaxTob1', HW.OutputWidthSelectMU)
                alg.addgeneric('MaxTob2', HW.OutputWidthSelectMU)


            alg.addgeneric('NumResultBits', 1)
            alg.addvariable('MinET1', ocut1)            # noqa: F821
            alg.addvariable('MinET2', ocut2)            # noqa: F821
            alg.addvariable('DeltaRMin', minDr*minDr)   # noqa: F821
            alg.addvariable('DeltaRMax', maxDr*maxDr)   # noqa: F821
            tm.registerAlgo(alg)
        

            
        # deta-dphi with ab+ab
        for x in [     
            #{"minDeta": 5, "maxDeta": 99, "minDphi": 5, "maxDphi": 99, "mult": 2, "otype1" : "MU", "ocut1": 4, "olist1" : "ab", "nleading1": HW.OutputWidthSelectMU, "otype2" : "", "ocut2": 4, "olist2": "", "nleading2": HW.OutputWidthSelectMU},
            {"minDeta": 5, "maxDeta": 99, "minDphi": 5, "maxDphi": 99, "mult": 1, "otype1" : "MU", "ocut1": 6, "olist1" : "ab", "nleading1": HW.OutputWidthSelectMU, "otype2" : "MU", "ocut2": 4, "olist2": "ab", "nleading2": HW.OutputWidthSelectMU},
            {"minDeta": 5, "maxDeta": 99, "minDphi": 5, "maxDphi": 99, "mult": 2, "otype1" : "MU", "ocut1": 6, "olist1" : "ab", "nleading1": HW.OutputWidthSelectMU, "otype2" : "", "ocut2": 6, "olist2": "", "nleading2": HW.OutputWidthSelectMU},
            ]:
            
            for k in x:
                exec("%s = x[k]" % k)

            obj1 = "%s%s%s%s" % ((str(mult) if mult>1 else ""), otype1, str(ocut1), olist1)  # noqa: F821
            obj2 = "-%s%s%s" % (otype2, str(ocut2) if ocut2>0 else "", olist2)  # noqa: F821
            toponame = "%sDETA%s-%sDPHI%s-%s%s"  % (minDeta, maxDeta, minDphi, maxDphi, obj1, "" if mult>1 else obj2)  # noqa: F821
            
            log.info("Define %s" % toponame)
            
            inputList = [otype1 + olist1] if (mult>1 or otype1==otype2) else [otype1 + olist1, otype2 + olist2]    # noqa: F821
            algoname = AlgConf.DeltaEtaPhiIncl1 if (mult>1 or otype1==otype2) else AlgConf.DeltaEtaPhiIncl2        # noqa: F821     
            alg = algoname( name = toponame, inputs = inputList, outputs = [ toponame ], algoId = currentAlgoId); currentAlgoId += 1
            alg.addgeneric('NumResultBits', 1)                        

            
            if (mult>1 or otype1==otype2):  # noqa: F821
                alg.addgeneric('InputWidth', nleading1)  # noqa: F821
                alg.addgeneric('MaxTob', nleading1)      # noqa: F821
                alg.addvariable('MinET1', ocut1)         # noqa: F821
                alg.addvariable('MinET2', ocut2)         # noqa: F821
                alg.addvariable('MinDeltaEta', minDeta)  # noqa: F821
                alg.addvariable('MaxDeltaEta', maxDeta)  # noqa: F821
                alg.addvariable('MinDeltaPhi', minDphi)  # noqa: F821
                alg.addvariable('MaxDeltaPhi', maxDphi)  # noqa: F821
            else:
                alg.addgeneric('InputWidth1', nleading1) # noqa: F821
                alg.addgeneric('InputWidth2', nleading2) # noqa: F821
                alg.addgeneric('MaxTob1', nleading1)     # noqa: F821
                alg.addgeneric('MaxTob2', nleading2)     # noqa: F821
                alg.addvariable('DeltaEtaMin', minDeta)  # noqa: F821
                alg.addvariable('DeltaEtaMax', maxDeta)  # noqa: F821
                alg.addvariable('DeltaPhiMin', minDphi)  # noqa: F821
                alg.addvariable('DeltaPhiMax', maxDphi)  # noqa: F821
                alg.addvariable('MinET1', ocut1)         # noqa: F821
                alg.addvariable('MinET2', ocut2)         # noqa: F821
            
            tm.registerAlgo(alg)



        algolist=[
               {"minDr": 0, "maxDr": 28, "otype1" : "MU" ,"ocut1": 10, "olist1" : "ab", "nleading1": HW.OutputWidthSelectMU, "inputwidth1": HW.OutputWidthSelectMU, "otype2" : "TAU", "ocut2": 12, "olist2" : "abi", "nleading2": HW.OutputWidthSelectTAU, "inputwidth2": HW.OutputWidthSelectTAU},   # 0DR28-MU10ab-TAU12abi
               {"minDr": 0, "maxDr": 28, "otype1" : "TAU" ,"ocut1": 20, "olist1" : "abi","nleading1": HW.OutputWidthSelectTAU, "inputwidth1": HW.OutputWidthSelectTAU,"otype2" : "TAU", "ocut2": 12, "olist2" : "abi", "nleading2": HW.OutputWidthSelectTAU, "inputwidth2": HW.OutputWidthSelectTAU}, # 0DR28-TAU20abi-TAU12abi
               {"minDr": 0, "maxDr": 25, "otype1" : "TAU" ,"ocut1": 20, "olist1" : "abi","nleading1": HW.OutputWidthSelectTAU, "inputwidth1": HW.OutputWidthSelectTAU,"otype2" : "TAU", "ocut2": 12, "olist2" : "abi", "nleading2": HW.OutputWidthSelectTAU, "inputwidth2": HW.OutputWidthSelectTAU}, #	0DR25-TAU20abi-TAU12abi
            ] 


        for x in algolist:

            for k in x:
                exec("%s = x[k]" % k)

            obj1 = "%s%s%s" % (otype1, str(ocut1), olist1)         # noqa: F821
            obj2 = "-%s%s%s" % (otype2, str(ocut2), olist2)        # noqa: F821
            toponame = "%iDR%i-%s%s"  % (minDr, maxDr, obj1, obj2) # noqa: F821

            log.info("Define %s" % toponame)
            
            inputList = [otype1 + olist1] if otype1==otype2 else [otype1 + olist1, otype2 + olist2]  # noqa: F821
            algoname = AlgConf.DeltaRSqrIncl1 if otype1==otype2 else AlgConf.DeltaRSqrIncl2          # noqa: F821
            alg = algoname( name = toponame,  inputs = inputList, outputs = [ toponame ], algoId = currentAlgoId); currentAlgoId += 1

                            
            if otype1==otype2: # noqa: F821
                alg.addgeneric('InputWidth', inputwidth1)   # noqa: F821
                alg.addgeneric('MaxTob', nleading1)         # noqa: F821
            else:
                alg.addgeneric('InputWidth1', inputwidth1)  # noqa: F821
                alg.addgeneric('InputWidth2', inputwidth2)  # noqa: F821
                alg.addgeneric('MaxTob1', nleading1)        # noqa: F821
                alg.addgeneric('MaxTob2', nleading2)        # noqa: F821

            alg.addgeneric('NumResultBits', 1)

            if otype1==otype2:  # noqa: F821
                alg.addvariable('MinET1', ocut1) # noqa: F821
                alg.addvariable('MinET2', ocut2) # noqa: F821
                alg.addvariable('DeltaRMin', minDr*minDr) # noqa: F821
                alg.addvariable('DeltaRMax', maxDr*maxDr) # noqa: F821
            else:
                alg.addvariable('MinET1', ocut1, 0) # noqa: F821
                alg.addvariable('MinET2', ocut2, 0) # noqa: F821
                alg.addvariable('DeltaRMin', minDr*minDr, 0) # noqa: F821
                alg.addvariable('DeltaRMax', maxDr*maxDr, 0) # noqa: F821
                
            tm.registerAlgo(alg)        

            
        # (ATR-8194) L1Topo HT Trigger
        for x in [            
            {"minHT": 150, "otype" : "J", "ocut" : 20, "olist" : "s",   "nleading" : 5, "inputwidth": HW.OutputWidthSortJET, "oeta" : 31},
            {"minHT": 190, "otype" : "J", "ocut" : 15, "olist" : "s",   "nleading" : 5, "inputwidth": HW.OutputWidthSortJET, "oeta" : 21},
            {"minHT": 190, "otype" : "AJ", "ocut" : 15, "olist" : "all", "nleading" : HW.InputWidthJET, "inputwidth": HW.InputWidthJET, "oeta" : 21},
            {"minHT": 150, "otype" : "AJ", "ocut" : 20, "olist" : "all", "nleading" : HW.InputWidthJET, "inputwidth": HW.InputWidthJET, "oeta" : 31},
            {"minHT": 150, "otype" : "AJj","ocut" : 15, "olist" : "all", "nleading" : HW.InputWidthJET, "inputwidth": HW.InputWidthJET, "oeta" : 49},
            {"minHT": 20,  "otype" : "AJj","ocut" : 15,  "olist" : "all", "nleading" : HW.InputWidthJET, "inputwidth": HW.InputWidthJET, "oeta" : 49},
            ]:
            
            for k in x:
                exec("%s = x[k]" % k)
                
            toponame = "HT%d-%s%s%s%s.ETA%s" % (minHT, otype, str(ocut), olist, str(nleading) if olist=="s" else "", str(oeta)) # noqa: F821
            
            log.info("Define %s" % toponame)
            
            inputList = otype + olist # noqa: F821

            alg = AlgConf.JetHT( name = toponame, inputs = inputList, outputs = [toponame], algoId = currentAlgoId ); currentAlgoId += 1


            alg.addgeneric('InputWidth', inputwidth)   # noqa: F821
            alg.addgeneric('MaxTob', nleading)         # noqa: F821
            alg.addgeneric('NumRegisters', 2 if olist=="all" else 0) # noqa: F821
            alg.addgeneric('NumResultBits', 1) # noqa: F821
            alg.addvariable('MinET', ocut)     # noqa: F821                    
            alg.addvariable('MinEta', 0)
            alg.addvariable('MaxEta', oeta)    # noqa: F821
            alg.addvariable('MinHt', minHT)    # noqa: F821
            tm.registerAlgo(alg)  

        # INVM_EM for Jpsi    
        invm_map = {"algoname": 'INVM_EMs6' , "ocutlist": [ 0, 7, 12 ], "minInvm": 1, "maxInvm": 5, "otype" : "EM", "olist" : "s", "nleading" : 1, "inputwidth": HW.OutputWidthSortEM}
        for x in [ invm_map,
            ]:
            
            for k in x:
                exec("%s = x[k]" % k)

            inputList = otype + olist  # noqa: F821
            toponames=[]

            for ocut in ocutlist:      # noqa: F821
                toponame = "%iINVM%i-%s%s%s%s-EMs6"   % (minInvm, maxInvm, otype, str(ocut) if ocut > 0 else "", olist, str(nleading) if olist=="s" else "")          # noqa: F821
                toponames.append(toponame)

            alg = AlgConf.InvariantMassInclusive2( name = algoname, inputs = [inputList, 'EMs'], outputs = toponames, algoId = currentAlgoId); currentAlgoId += 1     # noqa: F821


            alg.addgeneric('InputWidth1', inputwidth) # noqa: F821
            #alg.addgeneric('InputWidth2', HW.InputWidthEM)
            alg.addgeneric('InputWidth2', HW.OutputWidthSortEM)
            alg.addgeneric('MaxTob1', nleading)       # noqa: F821
            #alg.addgeneric('MaxTob2', HW.InputWidthEM)
            alg.addgeneric('MaxTob2', HW.OutputWidthSortEM)
            alg.addgeneric('NumResultBits', len(toponames))

            for bitid, ocut in enumerate(ocutlist): # noqa: F821
                alg.addvariable('MinET1', ocut, bitid)
                alg.addvariable('MinET2', 0, bitid)
                alg.addvariable('MinMSqr', (minInvm * _emscale_for_decision)*(minInvm * _emscale_for_decision), bitid)        # noqa: F821         
                alg.addvariable('MaxMSqr', (maxInvm * _emscale_for_decision)*(maxInvm * _emscale_for_decision), bitid)        # noqa: F821
                
            tm.registerAlgo(alg)

        # W T&P: MINDPHI(J, XE0), (EM, XE0)


        alglist = [
            {"minDPhi":  5, "otype" : "AJj", "ocut" : 10, "olist" : "s", "nleading" : 6, "inputwidth": HW.OutputWidthSortJET},
            {"minDPhi": 10, "otype" : "AJj", "ocut" : 10, "olist" : "s", "nleading" : 6, "inputwidth": HW.OutputWidthSortJET},
            {"minDPhi": 15, "otype" : "AJj", "ocut" : 10, "olist" : "s", "nleading" : 6, "inputwidth": HW.OutputWidthSortJET},
            {"minDPhi": 05, "otype" : "EM",  "ocut" : 12, "olist" : "s", "nleading" : 6, "inputwidth": HW.OutputWidthSortEM},#new
            #{"minDPhi": 10, "otype" : "EM",  "ocut" : 12, "olist" : "s", "nleading" : 6, "inputwidth": HW.OutputWidthSortEM},#new
            {"minDPhi": 05, "otype" : "EM",  "ocut" : 15, "olist" : "s", "nleading" : 6, "inputwidth": HW.OutputWidthSortEM},#same
            ]

        for x in alglist:
            
            for k in x:
                exec("%s = x[k]" % k)
                
            toponame = "%02dMINDPHI-%s%s%s%s-XE0"  % (minDPhi, otype, str(ocut) if ocut > 0 else "", olist, str(nleading) if olist=="s" else "")  # noqa: F821
            log.info("Define %s" % toponame)

            inputList = otype + olist  # noqa: F821

            alg = AlgConf.MinDeltaPhiIncl2( name = toponame, inputs = [ inputList, 'XE'], outputs = [ toponame ], algoId = currentAlgoId ); currentAlgoId += 1


            alg.addgeneric('InputWidth1', inputwidth)  # noqa: F821
            alg.addgeneric('InputWidth2', 1) 
            alg.addgeneric('MaxTob1', nleading)        # noqa: F821
            alg.addgeneric('MaxTob2', 1)
            alg.addgeneric('NumResultBits', 1)
            alg.addvariable('MinET1', ocut)            # noqa: F821
            alg.addvariable('MinET2', 0)
            alg.addvariable('DeltaPhiMin', minDPhi, 0) # noqa: F821
            tm.registerAlgo(alg)

        # W T&P MT

        alglistmt = [
            {"minMT": 25, "otype" : "EM", "ocut" : "12", "olist" : "s", "nleading" : 6, "inputwidth": HW.OutputWidthSortEM},
            #{"minMT": 30, "otype" : "EM", "ocut" : "12", "olist" : "s", "nleading" : 6, "inputwidth": HW.OutputWidthSortEM},
            {"minMT": 35, "otype" : "EM", "ocut" : "15", "olist" : "s", "nleading" : 6, "inputwidth": HW.OutputWidthSortEM},
            ]
        for x in alglistmt:
            for k in x:
                exec("%s = x[k]" % k)

            toponame = "%iMT-%s%s%s%s-XE0"  % (minMT, otype, str(ocut) if ocut > 0 else "", olist, str(nleading) if olist=="s" else "") # noqa: F821
            log.info("Define %s" % toponame)

            inputList = otype + olist  # noqa: F821
            
            alg = AlgConf.TransverseMassInclusive1( name = toponame, inputs = [ inputList, 'XE'], outputs = [ toponame ], algoId = currentAlgoId ); currentAlgoId += 1



            alg.addgeneric('InputWidth', HW.OutputWidthSortEM)
            alg.addgeneric('MaxTob', str(nleading))  # noqa: F821
            alg.addgeneric('NumResultBits', 1)
            alg.addvariable('MinET1', str(ocut))     # noqa: F821
            alg.addvariable('MinET2', 0)
            alg.addvariable('MinMTSqr', minMT*minMT) # noqa: F821                  
            tm.registerAlgo(alg)

            
        # VBF deta     
        for x in [
            #{"minDeta": 0,  "maxDeta": 10, "otype" : "J",  "ocut1" : 0,  "olist" : "s", "nleading1" : 1, "inputwidth1": HW.OutputWidthSortJET, "ocut2" : 0, "nleading2": 2},
            ]:

            for k in x:
                exec("%s = x[k]" % k)

            toponame = "%iDETA%i-%s%s%s%s-%s%s%s%s"  % (minDeta, maxDeta,  # noqa: F821
                                                        otype, str(ocut1) if ocut1 > 0 else "", olist, str(nleading1) if olist=="s" else "", # noqa: F821
                                                        otype, str(ocut2) if ocut2 > 0 else "", olist, str(nleading2) if olist=="s" else "") # noqa: F821
            
            log.info("Define %s" % toponame)
            inputList = otype + olist # noqa: F821
            
            alg = AlgConf.DeltaEtaIncl1( name = toponame, inputs = inputList, outputs = toponame, algoId = currentAlgoId ); currentAlgoId += 1



            alg.addgeneric('InputWidth', inputwidth1)  # noqa: F821
            alg.addgeneric('MaxTob', nleading2)        # noqa: F821
            alg.addgeneric('NumResultBits', 1)                        
            alg.addvariable('MinET1', str(ocut1), 0)   # noqa: F821
            alg.addvariable('MinET2', str(ocut2), 0)   # noqa: F821
            alg.addvariable('MinDeltaEta', minDeta, 0) # noqa: F821
            alg.addvariable('MaxDeltaEta', maxDeta, 0) # noqa: F821
            tm.registerAlgo(alg)
            
        # ZH Trigger

        supportedalgolist = [
               #{"minDPhi": 10, "otype" : "J", "ocut" : 0,  "olist" : "s", "nleading" : 2, "inputwidth": HW.OutputWidthSortJET, "ocut2": 50 },
               {"minDPhi": 10, "otype" : "J", "ocut" : 20, "olist" : "s", "nleading" : 2, "inputwidth": HW.OutputWidthSortJET, "ocut2": 50 },
               {"minDPhi": 10, "otype" : "J", "ocut" : 20, "olist" : "ab", "nleading" : HW.OutputWidthSelectJET, "inputwidth": HW.OutputWidthSelectJET, "ocut2": 50},
               {"minDPhi": 10, "otype" : "CJ","ocut" : 20, "olist" : "ab", "nleading" : HW.OutputWidthSelectJET, "inputwidth": HW.OutputWidthSelectJET, "ocut2": 50},
               {"minDPhi": 10, "otype" : "J", "ocut" : 20, "olist" : "s", "nleading" : 2, "inputwidth": HW.OutputWidthSortJET, "ocut2": 30 }, # NEW
            ]

        for x in supportedalgolist:
            
            for k in x:
                exec("%s = x[k]" % k)
                
            toponame = "%iMINDPHI-%s%s%s%s-XE%i"  % (minDPhi, otype, str(ocut) if ocut > 0 else "", olist, str(nleading) if olist=="s" else "",ocut2) # noqa: F821
            log.info("Define %s" % toponame)
            
            inputList = otype + olist # noqa: F821

            alg = AlgConf.MinDeltaPhiIncl2( name = toponame, inputs = [inputList, 'XE'], outputs = [ toponame ], algoId = currentAlgoId ); currentAlgoId += 1

            alg.addgeneric('InputWidth1', inputwidth) # noqa: F821
            alg.addgeneric('InputWidth2', 1)  
            alg.addgeneric('MaxTob1', nleading)       # noqa: F821
            alg.addgeneric('MaxTob2', 1)
            alg.addgeneric('NumResultBits', 1)
            alg.addvariable('MinET1', ocut)           # noqa: F821
            alg.addvariable('MinET2', ocut2)          # noqa: F821
            alg.addvariable('DeltaPhiMin', minDPhi, 0)# noqa: F821
            tm.registerAlgo(alg)

            
        # added for muon-jet:
        for x in [  
            {"minDr": 0, "maxDr": 4, "otype1" : "MU" ,"ocut1": 4,  "olist1" : "ab", "otype2" : "CJ", "ocut2": 15, "olist2" : "ab"},
            {"minDr": 0, "maxDr": 4, "otype1" : "MU" ,"ocut1": 4,  "olist1" : "ab", "otype2" : "CJ", "ocut2": 30, "olist2" : "ab"},
            {"minDr": 0, "maxDr": 4, "otype1" : "MU" ,"ocut1": 6,  "olist1" : "ab", "otype2" : "CJ", "ocut2": 20, "olist2" : "ab"},
            {"minDr": 0, "maxDr": 4, "otype1" : "MU" ,"ocut1": 6,  "olist1" : "ab", "otype2" : "CJ", "ocut2": 25, "olist2" : "ab"},
            {"minDr": 0, "maxDr": 4, "otype1" : "MU" ,"ocut1": 4,  "olist1" : "ab", "otype2" : "CJ", "ocut2": 20, "olist2" : "ab"} 
            ]:

            for k in x:
                exec("%s = x[k]" % k)

            toponame = "%iDR%02d-%s%s%s-%s%s%s"  % (minDr, maxDr, otype1, str(ocut1), olist1, otype2, str(ocut2), olist2) # noqa: F821
            log.info("Define %s" % toponame)
            
            inputList = [otype1 + olist1, otype2 + olist2] # noqa: F821

            alg = AlgConf.DeltaRSqrIncl2( name = toponame, inputs = inputList, outputs = [ toponame ], algoId = currentAlgoId); currentAlgoId += 1

            alg.addgeneric('InputWidth1', HW.OutputWidthSelectMU)
            alg.addgeneric('InputWidth2', HW.OutputWidthSelectJET)
            alg.addgeneric('MaxTob1', HW.OutputWidthSelectMU)
            alg.addgeneric('MaxTob2', HW.OutputWidthSelectJET)
            alg.addgeneric('NumResultBits', 1)                        
            alg.addvariable('MinET1', ocut1, 0) # noqa: F821
            alg.addvariable('MinET2', ocut2, 0) # noqa: F821
            alg.addvariable('DeltaRMin', minDr*minDr, 0) # noqa: F821
            alg.addvariable('DeltaRMax', maxDr*maxDr, 0) # noqa: F821
            tm.registerAlgo(alg)
            
        # dimu INVM items

        algolist=[
                #            {"minInvm": 2, "maxInvm": 999, "mult": 2, "otype1" : "CMU","ocut1": 4, "olist" : "ab", "otype2" :"", "ocut2" : 0, "onebarrel": 0},
                #            {"minInvm": 2, "maxInvm": 999, "mult": 1, "otype1" : "CMU","ocut1": 4, "olist" : "ab", "otype2" :"MU", "ocut2" : 4, "onebarrel": 0},
                #            {"minInvm": 2, "maxInvm": 999, "mult": 1, "otype1" : "MU", "ocut1": 6, "olist" : "ab", "otype2" :"MU", "ocut2" : 4, "onebarrel": 1},
                #            {"minInvm": 2, "maxInvm": 999, "mult": 1, "otype1" : "CMU","ocut1": 6, "olist" : "ab", "otype2" :"CMU","ocut2" : 4, "onebarrel": 0},


                #            {"minInvm": 4, "maxInvm": 8, "mult": 2, "otype1" : "CMU","ocut1": 4, "olist" : "ab", "otype2" : "",  "ocut2" : 0, "onebarrel": 0},
                #            {"minInvm": 4, "maxInvm": 8, "mult": 1, "otype1" : "CMU","ocut1": 4, "olist" : "ab", "otype2" : "MU","ocut2" : 4, "onebarrel": 0},
                #            {"minInvm": 4, "maxInvm": 8, "mult": 1, "otype1" : "MU", "ocut1": 6, "olist" : "ab", "otype2" : "MU","ocut2" : 4, "onebarrel": 1},
                #            {"minInvm": 4, "maxInvm": 8, "mult": 1, "otype1" : "CMU","ocut1": 6, "olist" : "ab", "otype2" : "CMU","ocut2": 4, "onebarrel": 0},
                #SX
                #{"minInvm": 1, "maxInvm": 19, "mult": 1, "otype1" : "CMU","ocut1": 4, "olist" : "ab", "otype2" :"MU", "ocut2" : 4, "onebarrel": 0}, #1INVM19-CMU4ab-MU4ab
                {"minInvm": 2, "maxInvm": 8, "mult": 1, "otype1" : "CMU","ocut1": 4, "olist" : "ab", "otype2" :"MU", "ocut2" : 4, "onebarrel": 0}, #2INVM8-CMU4ab-MU4ab
                #{"minInvm": 1, "maxInvm": 19, "mult": 2, "otype1" : "CMU","ocut1": 4, "olist" : "ab", "otype2" :"", "ocut2" : 0, "onebarrel": 0}, #1INVM19-2CMU4ab
                #{"minInvm": 2, "maxInvm": 8, "mult": 2, "otype1" : "CMU","ocut1": 4, "olist" : "ab", "otype2" :"", "ocut2" : 0, "onebarrel": 0}, #2INVM8-2CMU4ab
                {"minInvm": 2, "maxInvm": 8, "mult": 1, "otype1" : "MU", "ocut1": 6, "olist" : "ab", "otype2" : "MU","ocut2" : 4, "onebarrel": 1}, #2INVM8-ONEBARREL-MU6ab-MU4ab
            ]

        for x in algolist:

            for k in x:
                exec("%s = x[k]" % k)

            obj1 = "%s%s%s%s" % ((str(mult) if mult>1 else ""), otype1, str(ocut1), olist) # noqa: F821
            obj2 = "-%s%s%s" % (otype2, str(ocut2), olist)                                 # noqa: F821
            toponame = "%iINVM%i-%s%s%s"  % (minInvm, maxInvm, "ONEBARREL-" if onebarrel==1 else "", obj1, "" if mult>1 else obj2) # noqa: F821

            log.info("Define %s" % toponame)


            inputList = [otype1 + olist] if (mult>1 or otype1==otype2) else [otype1 + olist, otype2 + olist]              # noqa: F821
            algoname = AlgConf.InvariantMassInclusive1 if (mult>1 or otype1==otype2) else AlgConf.InvariantMassInclusive2 # noqa: F821
            alg = algoname( name = toponame,  inputs = inputList, outputs = [ toponame ], algoId = currentAlgoId); currentAlgoId += 1
            if (mult>1 or otype1==otype2): # noqa: F821
                alg.addgeneric('InputWidth', HW.OutputWidthSelectMU) 
                alg.addgeneric('MaxTob', HW.OutputWidthSelectMU)
                alg.addgeneric('RequireOneBarrel', onebarrel)  # noqa: F821
            else:
                alg.addgeneric('InputWidth1', HW.OutputWidthSelectMU)
                alg.addgeneric('InputWidth2', HW.OutputWidthSelectMU) 
                alg.addgeneric('MaxTob1', HW.OutputWidthSelectMU)
                alg.addgeneric('MaxTob2', HW.OutputWidthSelectMU)

            alg.addgeneric('NumResultBits', 1)
            alg.addvariable('MinET1', ocut1)                       # noqa: F821
            alg.addvariable('MinET2', ocut2 if ocut2>0 else ocut1) # noqa: F821
            alg.addvariable('MinMSqr', minInvm * minInvm)          # noqa: F821
            alg.addvariable('MaxMSqr', maxInvm * maxInvm)          # noqa: F821
            tm.registerAlgo(alg)

        # dimu DR items
        algolist=[#            {"minDr": 2, "maxDr": 15, "mult": 1, "otype1" : "CMU","ocut1": 4,  "olist" : "ab", "otype2" : "MU", "ocut2": 4, "onebarrel": 0},
                #            {"minDr": 2, "maxDr": 15, "mult": 2, "otype1" : "CMU","ocut1": 4,  "olist" : "ab", "otype2" : "",   "ocut2": 4, "onebarrel": 0},
                #            {"minDr": 2, "maxDr": 15, "mult": 1, "otype1" : "MU", "ocut1": 6,  "olist" : "ab", "otype2" : "MU","ocut2": 4, "onebarrel": 1},            
                #            {"minDr": 2, "maxDr": 15, "mult": 1, "otype1" : "CMU","ocut1": 6,  "olist" : "ab", "otype2" : "CMU","ocut2": 4, "onebarrel": 0},

                #SX
                {"minDr": 0, "maxDr": 24, "mult": 2, "otype1" : "CMU","ocut1": 4,  "olist" : "ab", "otype2" : "",   "ocut2": 4, "onebarrel": 0}, #0DR24-2CMU4ab
                {"minDr": 0, "maxDr": 24, "mult": 1, "otype1" : "CMU","ocut1": 4,  "olist" : "ab", "otype2" : "MU","ocut2": 4, "onebarrel": 0}, #0DR24-CMU4ab-MU4ab  
            ]

        for x in algolist : 
            for k in x:
                exec("%s = x[k]" % k)

            obj1 = "%s%s%s%s" % ((str(mult) if mult>1 else ""), otype1, str(ocut1), olist) # noqa: F821
            obj2 = "-%s%s%s" % (otype2, str(ocut2), olist)                                 # noqa: F821
            toponame = "%iDR%i-%s%s%s"  % (minDr, maxDr, "ONEBARREL-" if onebarrel==1 else "", obj1, "" if mult>1 else obj2) # noqa: F821

            log.info("Define %s" % toponame)

            inputList = [otype1 + olist] if (mult>1 or otype1==otype2) else [otype1 + olist, otype2 + olist] # noqa: F821
            algoname = AlgConf.DeltaRSqrIncl1 if (mult>1 or otype1==otype2) else AlgConf.DeltaRSqrIncl2      # noqa: F821
            alg = algoname( name = toponame,  inputs = inputList, outputs = [ toponame ], algoId = currentAlgoId); currentAlgoId += 1
            if (mult>1 or otype1==otype2): # noqa: F821
                alg.addgeneric('InputWidth', HW.OutputWidthSelectMU)
                alg.addgeneric('MaxTob', HW.OutputWidthSelectMU)
                alg.addgeneric('RequireOneBarrel', onebarrel) # noqa: F821
            else:
                alg.addgeneric('InputWidth1', HW.OutputWidthSelectMU)
                alg.addgeneric('InputWidth2', HW.OutputWidthSelectMU) 
                alg.addgeneric('MaxTob1', HW.OutputWidthSelectMU)
                alg.addgeneric('MaxTob2', HW.OutputWidthSelectMU)


            alg.addgeneric('NumResultBits', 1)
            alg.addvariable('MinET1', ocut1) # noqa: F821
            alg.addvariable('MinET2', ocut2) # noqa: F821
            alg.addvariable('DeltaRMin', minDr*minDr) # noqa: F821
            alg.addvariable('DeltaRMax', maxDr*maxDr) # noqa: F821
            tm.registerAlgo(alg)


        # deta-dphi with ab+ab
        if usev7:
            algoList = [
               {"minDeta": 0, "maxDeta": 20, "minDphi": 0, "maxDphi": 20, "mult": 1, "otype1" : "TAU", "ocut1": 20, "olist1" : "abi", "nleading1": HW.OutputWidthSelectTAU, "otype2" : "TAU", "ocut2": 12, "olist2": "abi", "nleading2": HW.OutputWidthSelectTAU},
            ]
        else:
            algoList = [
               {"minDeta": 0, "maxDeta": "04", "minDphi": 0, "maxDphi": "03", "mult": 1, "otype1" : "EM", "ocut1": 8, "olist1" : "abi", "nleading1": HW.OutputWidthSelectEM, "otype2" : "MU", "ocut2": 10, "olist2": "ab", "nleading2": HW.OutputWidthSelectMU},
               {"minDeta": 0, "maxDeta": "04", "minDphi": 0, "maxDphi": "03", "mult": 1, "otype1" : "EM", "ocut1": 15, "olist1" : "abi", "nleading1": HW.OutputWidthSelectEM, "otype2" : "MU", "ocut2": 0, "olist2": "ab", "nleading2": HW.OutputWidthSelectMU},
               {"minDeta": 0, "maxDeta": 20, "minDphi": 0, "maxDphi": 20, "mult": 1, "otype1" : "TAU", "ocut1": 20, "olist1" : "abi", "nleading1": HW.OutputWidthSelectTAU, "otype2" : "TAU", "ocut2": 12, "olist2": "abi", "nleading2": HW.OutputWidthSelectTAU},
            ]

        for x in algoList:                 
            for k in x:
                exec("%s = x[k]" % k)

            obj1 = "%s%s%s%s" % ((str(mult) if mult>1 else ""), otype1, str(ocut1), olist1) # noqa: F821
            obj2 = "-%s%s%s" % (otype2, str(ocut2) if ocut2>0 else "", olist2) # noqa: F821
            toponame = "%sDETA%s-%sDPHI%s-%s%s"  % (minDeta, maxDeta, minDphi, maxDphi, obj1, "" if mult>1 else obj2) # noqa: F821
            
            log.info("Define %s" % toponame)
            
            inputList = [otype1 + olist1] if (mult>1 or otype1==otype2) else [otype1 + olist1, otype2 + olist2] # noqa: F821
            algoname = AlgConf.DeltaEtaPhiIncl1 if (mult>1 or otype1==otype2) else AlgConf.DeltaEtaPhiIncl2 # noqa: F821
            
            alg = algoname( name = toponame, inputs = inputList, outputs = [ toponame ], algoId = currentAlgoId); currentAlgoId += 1
            alg.addgeneric('NumResultBits', 1)                        
            
            if (mult>1 or otype1==otype2):                 # noqa: F821
                alg.addgeneric('InputWidth', nleading1)    # noqa: F821
                alg.addgeneric('MaxTob', nleading1)        # noqa: F821
                alg.addvariable('MinET1', ocut1, 0)        # noqa: F821
                alg.addvariable('MinET2', ocut2, 0)        # noqa: F821
                alg.addvariable('MinDeltaEta', minDeta, 0) # noqa: F821
                alg.addvariable('MaxDeltaEta', maxDeta, 0) # noqa: F821
                alg.addvariable('MinDeltaPhi', minDphi, 0) # noqa: F821
                alg.addvariable('MaxDeltaPhi', maxDphi, 0) # noqa: F821
            else:
                alg.addgeneric('InputWidth1', nleading1)   # noqa: F821
                alg.addgeneric('InputWidth2', nleading2)   # noqa: F821
                alg.addgeneric('MaxTob1', nleading1)       # noqa: F821
                alg.addgeneric('MaxTob2', nleading2)       # noqa: F821
                alg.addvariable('MinET1', ocut1, 0)        # noqa: F821
                alg.addvariable('MinET2', ocut2, 0)        # noqa: F821
                alg.addvariable('DeltaEtaMin', minDeta, 0) # noqa: F821
                alg.addvariable('DeltaEtaMax', maxDeta, 0) # noqa: F821
                alg.addvariable('DeltaPhiMin', minDphi, 0) # noqa: F821
                alg.addvariable('DeltaPhiMax', maxDphi, 0) # noqa: F821

            
            tm.registerAlgo(alg)

        # LFV DETA ATR-14282
        if usev7:
            algoList = [
                {"minDeta": 0, "maxDeta": "04", "mult": 1, "otype1" : "EM", "ocut1": 8, "olist1" : "abi", "nleading1": HW.OutputWidthSelectEM, "otype2" : "MU", "ocut2": 10, "olist2": "ab", "nleading2": HW.OutputWidthSelectMU},
                {"minDeta": 0, "maxDeta": "04", "mult": 1, "otype1" : "EM", "ocut1": 15, "olist1" : "abi", "nleading1": HW.OutputWidthSelectEM, "otype2" : "MU", "ocut2": 0, "olist2": "ab", "nleading2": HW.OutputWidthSelectMU},
                ]
        else:
            algoList = []

        for x in algoList:

            for k in x:
                exec("%s = x[k]" % k)

            toponame = "%sDETA%s-%s%s%s-%s%s%s"  % (minDeta, maxDeta, otype1, str(ocut1), olist1, otype2, str(ocut2) if ocut2>0 else "", olist2) # noqa: F821
 
            log.info("Define %s" % toponame)

            inputList = [otype1 + olist1, otype2 + olist2] # noqa: F821
            alg = AlgConf.DeltaEtaIncl2( name = toponame, inputs = inputList, outputs = [ toponame ], algoId = currentAlgoId); currentAlgoId += 1
            alg.addgeneric('NumResultBits', 1)

            alg.addgeneric('InputWidth1', nleading1)   # noqa: F821
            alg.addgeneric('InputWidth2', nleading2)   # noqa: F821
            alg.addgeneric('MaxTob1', nleading1)       # noqa: F821
            alg.addgeneric('MaxTob2', nleading2)       # noqa: F821
            alg.addvariable('MinET1', ocut1, 0)        # noqa: F821
            alg.addvariable('MinET2', ocut2, 0)        # noqa: F821
            alg.addvariable('MinDeltaEta', minDeta, 0) # noqa: F821
            alg.addvariable('MaxDeltaEta', maxDeta, 0) # noqa: F821

            tm.registerAlgo(alg)

        if usev7:
            algoList = [
                {"minDphi": 0, "maxDphi": "03", "mult": 1, "otype1" : "EM", "ocut1": 8, "olist1" : "abi", "nleading1": HW.OutputWidthSelectEM, "otype2" : "MU", "ocut2": 10, "olist2": "ab", "nleading2": HW.OutputWidthSelectMU},
                {"minDphi": 0, "maxDphi": "03", "mult": 1, "otype1" : "EM", "ocut1": 15, "olist1" : "abi", "nleading1": HW.OutputWidthSelectEM, "otype2" : "MU", "ocut2": 0, "olist2": "ab", "nleading2": HW.OutputWidthSelectMU},
                ]
        else:
            algoList = []

        for x in algoList:

            for k in x:
                exec("%s = x[k]" % k)
            
            toponame = "%sDPHI%s-%s%s%s-%s%s%s"  % (minDphi, maxDphi, otype1, str(ocut1), olist1, otype2, str(ocut2) if ocut2>0 else "", olist2) # noqa: F821
 
            log.info("Define %s" % toponame)

            inputList = [otype1 + olist1, otype2 + olist2] # noqa: F821
            alg = AlgConf.DeltaPhiIncl2( name = toponame, inputs = inputList, outputs = [ toponame ], algoId = currentAlgoId); currentAlgoId += 1
            alg.addgeneric('NumResultBits', 1)
            
            alg.addgeneric('InputWidth1', nleading1)   # noqa: F821
            alg.addgeneric('InputWidth2', nleading2)   # noqa: F821
            alg.addgeneric('MaxTob1', nleading1)       # noqa: F821
            alg.addgeneric('MaxTob2', nleading2)       # noqa: F821
            alg.addvariable('MinET1', ocut1, 0)        # noqa: F821
            alg.addvariable('MinET2', ocut2, 0)        # noqa: F821
            alg.addvariable('MinDeltaPhi', minDphi, 0) # noqa: F821
            alg.addvariable('MaxDeltaPhi', maxDphi, 0) # noqa: F821

            tm.registerAlgo(alg)

            
        # JetMatch
        toponame = "0MATCH-4AJ20.ETA31-4AJj15.ETA31"
        alg = AlgConf.MultiplicityCustom( name = toponame, inputs = [ 'AJMatchall' ], outputs = [ toponame ], algoId = currentAlgoId ); currentAlgoId += 1
        alg.addgeneric('InputWidth', HW.InputWidthJET)
        alg.addgeneric('NumResultBits', 1)
        alg.addvariable('MinET', 0)
        alg.addvariable('MinEta', 0)
        alg.addvariable('MaxEta', 31)
        alg.addvariable('MinMultiplicity', 4)
        tm.registerAlgo(alg)
        
        # NoMatch for W T&P
        toponame = "NOT-02MATCH-EM10s1-AJj15all.ETA49"
        alg = AlgConf.NotMatch( name = toponame, inputs = [ 'EMs', 'AJjall'], outputs = [ toponame ], algoId = currentAlgoId ); currentAlgoId += 1
        alg.addgeneric('InputWidth1', HW.OutputWidthSortEM)
        alg.addgeneric('InputWidth2', HW.InputWidthJET)
        alg.addgeneric('MaxTob1', 1)
        alg.addgeneric('MaxTob2', HW.InputWidthJET)
        alg.addgeneric('NumResultBits', 1)
        alg.addvariable('MinET1', 10)
        alg.addvariable('MinET2', 15)
        alg.addvariable('EtaMin1', 0)
        alg.addvariable('EtaMax1', 49)
        alg.addvariable('EtaMin2', 0)
        alg.addvariable('EtaMax2', 49)
        alg.addvariable('DRCut', 4)
        tm.registerAlgo(alg)

        # RATIO SUM for W T&P 
        #toponame = "05RATIO-XE0-SUM0-EM10s1-HT0-AJj15all.ETA49"
        #alg = AlgConf.RatioSum( name = toponame, inputs = ['XE', 'AJjall', 'EMs'], outputs = [ toponame ], algoId = currentAlgoId ); currentAlgoId += 1
        #alg.addgeneric('InputWidth1', 1)
        #alg.addgeneric('InputWidth2', HW.InputWidthJET) 
        #alg.addgeneric('InputWidth3', HW.OutputWidthSortEM) 
        #alg.addgeneric('MaxTob1', 1)
        #alg.addgeneric('MaxTob2', HW.InputWidthJET)
        #alg.addgeneric('MaxTob3', 1)
        #alg.addgeneric('NumResultBits', 1)
        #alg.addgeneric('UseCluster05Granularity', 1)
        #alg.addvariable('MinET2', 15)
        #alg.addvariable('EtaMin2', 0)
        #alg.addvariable('EtaMax2', 49)
        #alg.addvariable('MinET3', 10)
        #alg.addvariable('EtaMin3', 0)
        #alg.addvariable('EtaMax3', 49)
        #alg.addvariable('MinMET', 0)
        #alg.addvariable('HT', 0)
        #alg.addvariable('SUM', 0)
        #alg.addvariable('Ratio', 5, 0)
        #tm.registerAlgo(alg)

        # RATIO for W T&P
        for x in [
            {"minRatio": 5, "ocut" : 15, "Ratio": "RATIO"},
            #{"minRatio": 8, "ocut" : 15, "Ratio": "RATIO"},
            {"minRatio": 90, "ocut" : 15, "Ratio": "RATIO2"},
            {"minRatio": 250, "ocut" : 15, "Ratio": "RATIO2"},
            ]:
            
            for k in x:
                exec("%s = x[k]" % k)
                
            toponame = "%02d%s-XE0-HT0-AJj%sall.ETA49"  % (minRatio, Ratio, str(ocut)) # noqa: F821
            log.info("Define %s" % toponame)
            
            alg = AlgConf.Ratio( name = toponame, inputs = ['XE', 'AJjall'], outputs = [ toponame ], algoId = currentAlgoId ) 
            currentAlgoId += 1
            alg.addgeneric('InputWidth1', 1) 
            alg.addgeneric('InputWidth2', HW.InputWidthJET) 
            alg.addgeneric('MaxTob1', 1)
            alg.addgeneric('MaxTob2', HW.InputWidthJET)
            alg.addgeneric('NumResultBits', 1)
            alg.addgeneric('isXE2', 1 if Ratio=="RATIO2" else 0)   # noqa: F821
            alg.addvariable('MinET2', str(ocut)) # noqa: F821
            alg.addvariable('EtaMin', 0)
            alg.addvariable('EtaMax', 49)
            alg.addvariable('MinET1', 0)                        
            alg.addvariable('HT', 0)
            alg.addvariable('Ratio', str(minRatio)) # noqa: F821
            tm.registerAlgo(alg)

            
        # RATIO MATCH dedicated to Exotic 
        toponame = '100RATIO-0MATCH-TAU30si2-EMall'
        alg = AlgConf.RatioMatch( name = toponame, inputs = [ 'TAUsi', 'EMall'], outputs = [ toponame ], algoId = currentAlgoId ); currentAlgoId += 1
        alg.addgeneric('InputWidth1', HW.OutputWidthSortTAU)
        alg.addgeneric('InputWidth2', HW.InputWidthEM)      
        alg.addgeneric('MaxTob1', 2)
        alg.addgeneric('MaxTob2', HW.InputWidthEM)
        alg.addgeneric('NumResultBits', 1)
        alg.addvariable('MinET1', 30)
        alg.addvariable('MinET2',  0)
        alg.addvariable('Ratio', 100, 0)
        tm.registerAlgo(alg)        


        # NOT MATCH dedicated to Exotic
        toponame = 'NOT-0MATCH-TAU30si2-EMall'
        alg = AlgConf.NotMatch( name = toponame, inputs = [ 'TAUsi', 'EMall'], outputs = [ toponame ], algoId = currentAlgoId ); currentAlgoId += 1
        alg.addgeneric('InputWidth1', HW.OutputWidthSortTAU)
        alg.addgeneric('InputWidth2', HW.InputWidthEM)
        alg.addgeneric('MaxTob1', 2)
        alg.addgeneric('MaxTob2', HW.InputWidthEM)
        alg.addgeneric('NumResultBits', 1)
        alg.addvariable('MinET1', 30)
        alg.addvariable('MinET2', 0)
        alg.addvariable('EtaMin1', 0)
        alg.addvariable('EtaMax1', 49)
        alg.addvariable('EtaMin2', 0)
        alg.addvariable('EtaMax2', 49)
        alg.addvariable('DRCut', 0)
        tm.registerAlgo(alg)        

        # MULT-BIT
        for x in [
            {"otype1" : "CMU" ,"ocut1": 4, "olist1" : "ab", "nleading1": HW.OutputWidthSelectMU, "inputwidth1": HW.OutputWidthSelectMU},
            {"otype1" : "CMU" ,"ocut1": 6, "olist1" : "ab", "nleading1": HW.OutputWidthSelectMU, "inputwidth1": HW.OutputWidthSelectMU},
            ]:
            for k in x:
                exec("%s = x[k]" % k)
                
            toponame = "MULT-%s%s%s" % (otype1, str(ocut1), olist1) # noqa: F821
            toponames = [toponame+"[0]", toponame+"[1]"]
            log.info("Define %s" % toponames)
            
            inputList = [otype1 + olist1]  # noqa: F821
            alg = AlgConf.Multiplicity( name = toponame,  inputs = inputList, outputs = toponames, algoId = currentAlgoId); currentAlgoId += 1
            
            alg.addgeneric('InputWidth', inputwidth1) # noqa: F821
            alg.addgeneric('NumResultBits', 2)
            alg.addvariable('MinET', ocut1-1) # for MU threshold -1   # noqa: F821
            tm.registerAlgo(alg)        
            
        
        # DISAMB 2 lists
        for x in [     
            {"disamb": 1, "otype1" : "TAU", "ocut1": 12, "olist1" : "abi", "nleading1": HW.OutputWidthSelectTAU, "otype2" : "J", "ocut2": 25, "olist2": "ab", "nleading2": HW.OutputWidthSelectJET},
            #{"disamb": 0, "otype1" : "EM",  "ocut1": 15, "olist1" : "abhi", "nleading1": HW.OutputWidthSelectEM, "otype2" : "TAU", "ocut2": 40, "olist2": "ab", "nleading2": HW.OutputWidthSelectTAU},
            #{"disamb": 1, "otype1" : "TAU", "ocut1": 20, "olist1" : "ab", "nleading1": HW.OutputWidthSelectTAU,  "otype2" : "J", "ocut2": 20, "olist2": "ab", "nleading2": HW.OutputWidthSelectJET},
            #{"disamb": 0, "otype1" : "EM",  "ocut1": 15, "olist1" : "abhi", "nleading1": HW.OutputWidthSelectEM, "otype2" : "TAU", "ocut2": 12, "olist2": "abi", "nleading2": HW.OutputWidthSelectTAU},
            ]:
            
            for k in x:
                exec("%s = x[k]" % k)

            obj1 = "%s%s%s"  % (otype1, str(ocut1), olist1) # noqa: F821
            obj2 = "-%s%s%s" % (otype2, str(ocut2), olist2) # noqa: F821
            toponame = "%sDISAMB-%s%s"  % ( disamb if disamb>0 else "", obj1, obj2) # noqa: F821
            
            log.info("Define %s" % toponame)
            
            inputList = [otype1 + olist1, otype2 + olist2] # noqa: F821
            alg = AlgConf.DisambiguationIncl2( name = toponame, inputs = inputList, outputs = [ toponame ], algoId = currentAlgoId); currentAlgoId += 1
            alg.addgeneric('InputWidth1', nleading1 if olist1.find("ab")>=0 else -1000) # noqa: F821
            alg.addgeneric('InputWidth2', nleading2 if olist2.find("ab")>=0 else -1000)  # noqa: F821
            alg.addgeneric('MaxTob1', nleading1) # noqa: F821
            alg.addgeneric('MaxTob2', nleading2) # noqa: F821
            alg.addgeneric('NumResultBits', 1)
            alg.addgeneric('ClusterOnly', 1 if (otype1=="EM" and otype2=="TAU") or (otype1=="TAU" and otype2=="EM") else 0 ) # noqa: F821
            alg.addgeneric('ApplyDR', 0)
            alg.addvariable('MinET1', ocut1) # noqa: F821
            alg.addvariable('MinET2', ocut2) # noqa: F821
            alg.addvariable('DisambDRSqrMin', disamb*disamb) # noqa: F821
            tm.registerAlgo(alg)
        
        # DISAMB 3 lists
        for x in [     
            {"disamb": 1, "otype1" : "EM",  "ocut1": 15, "olist1": "shi","nleading1": 2, "inputwidth1": HW.OutputWidthSortEM, "otype2" : "TAU", "ocut2": 12, "olist2": "abi", "nleading2": HW.OutputWidthSelectTAU, "inputwidth2": HW.OutputWidthSelectTAU, "otype3" : "J", "ocut3": 25, "olist3": "ab", "nleading3": HW.OutputWidthSelectJET, "inputwidth3": HW.OutputWidthSelectJET},
            {"disamb": 1, "otype1" : "TAU", "ocut1": 20, "olist1": "abi","nleading1": HW.OutputWidthSelectTAU, "inputwidth1": HW.OutputWidthSelectTAU, "otype2" : "TAU", "ocut2": 12, "olist2": "abi", "nleading2": HW.OutputWidthSelectTAU, "otype3" : "J", "ocut3": 25, "olist3": "ab", "nleading3": HW.OutputWidthSelectTAU}, 
            ]:
            
            for k in x:
                exec("%s = x[k]" % k)

            obj1 = "%s%s%s"  % (otype1, str(ocut1), olist1.replace('shi','his') + (str(nleading1) if olist1.find('s')>=0 else "")) # noqa: F821
            obj2 = "-%s%s%s" % (otype2, str(ocut2), olist2.replace('shi','his') + (str(nleading2) if olist2.find('s')>=0 else "")) # noqa: F821
            obj3 = "-%s%s%s" % (otype3, str(ocut3), olist3) # noqa: F821
            toponame = "%sDISAMB-%s%s%s"  % ( disamb if disamb>0 else "", obj1, obj2, obj3) # noqa: F821
            
            log.info("Define %s" % toponame)
            
            inputList = [otype1 + olist1, otype2 + olist2, otype3 + olist3] # noqa: F821
            alg = AlgConf.DisambiguationIncl3( name = toponame, inputs = inputList, outputs = [ toponame ], algoId = currentAlgoId); currentAlgoId += 1
            alg.addgeneric('InputWidth1', inputwidth1) # noqa: F821
            alg.addgeneric('InputWidth2', inputwidth2) # noqa: F821
            alg.addgeneric('InputWidth3', inputwidth3) # noqa: F821
            alg.addgeneric('MaxTob1', nleading1) # noqa: F821
            alg.addgeneric('MaxTob2', nleading2) # noqa: F821
            alg.addgeneric('MaxTob3', nleading3) # noqa: F821
            alg.addgeneric('NumResultBits', 1)
            alg.addgeneric('ApplyDR', 0)
            alg.addvariable('MinET1', ocut1, 0) # noqa: F821
            alg.addvariable('MinET2', ocut2, 0) # noqa: F821
            alg.addvariable('MinET3', ocut3, 0) # noqa: F821
            alg.addvariable('DisambDRSqr', disamb*disamb, 0) # DisambDR # noqa: F821
            tm.registerAlgo(alg)         

        # DISAMB 3 lists with DR cut to 2nd and 3rd lists

        algolist=[
               {"disamb": 1, "otype1" : "EM",  "ocut1": 15, "olist1": "shi","nleading1": 2, "inputwidth1": HW.OutputWidthSortEM, "otype2" : "TAU", "ocut2": 12, "olist2": "abi", "nleading2": HW.OutputWidthSelectTAU, "inputwidth2": HW.OutputWidthSelectTAU, "otype3" : "J", "ocut3": 25, "olist3": "ab", "nleading3": HW.OutputWidthSelectJET, "inputwidth3": HW.OutputWidthSelectJET, "drcutmin": 0, "drcutmax": 28}, 
               {"disamb": 1, "otype1" : "TAU",  "ocut1": 20, "olist1": "abi","nleading1": HW.OutputWidthSelectTAU, "inputwidth1": HW.OutputWidthSelectTAU, "otype2" : "TAU", "ocut2": 12, "olist2": "abi", "nleading2": HW.OutputWidthSelectTAU, "inputwidth2": HW.OutputWidthSelectTAU, "otype3" : "J", "ocut3": 25, "olist3": "ab", "nleading3": HW.OutputWidthSelectJET, "inputwidth3": HW.OutputWidthSelectJET, "drcutmin": 0, "drcutmax": 28}, # 1DISAMB-J25ab-0DR28-TAU20abi-TAU12abi
               {"disamb": 1, "otype1" : "TAU",  "ocut1": 20, "olist1": "abi","nleading1": HW.OutputWidthSelectTAU, "inputwidth1": HW.OutputWidthSelectTAU, "otype2" : "TAU", "ocut2": 12, "olist2": "abi", "nleading2": HW.OutputWidthSelectTAU, "inputwidth2": HW.OutputWidthSelectTAU, "otype3" : "J", "ocut3": 25, "olist3": "ab", "nleading3": HW.OutputWidthSelectJET, "inputwidth3": HW.OutputWidthSelectJET, "drcutmin": 0, "drcutmax": 25}, # 1DISAMB-J25ab-0DR25-TAU20abi-TAU12abi
            ]

        for x in algolist:

            for k in x:
                exec("%s = x[k]" % k)

            obj1 = "-%s%s%s"  % (otype1, str(ocut1), olist1.replace('shi','his') + (str(nleading1) if olist1.find('s')>=0 else ""))  # noqa: F821
            obj2 = "-%s%s%s" % (otype2, str(ocut2), olist2.replace('shi','his') + (str(nleading2) if olist2.find('s')>=0 else "")) # noqa: F821
            obj3 = "%s%s%s" % (otype3, str(ocut3), olist3) # noqa: F821
            toponame = "%sDISAMB-%s-%dDR%d%s%s"  % ( str(disamb) if disamb>0 else "", obj3, drcutmin, drcutmax, obj1, obj2)  # noqa: F821

            log.info("Define %s" % toponame)
            
            inputList = [otype1 + olist1, otype2 + olist2, otype3 + olist3]  # noqa: F821
            alg = AlgConf.DisambiguationDRIncl3( name = toponame, inputs = inputList, outputs = [ toponame ], algoId = currentAlgoId); currentAlgoId += 1
            alg.addgeneric('InputWidth1', inputwidth1) # noqa: F821
            alg.addgeneric('InputWidth2', inputwidth2) # noqa: F821
            alg.addgeneric('InputWidth3', inputwidth3) # noqa: F821
            alg.addgeneric('MaxTob1', nleading1) # noqa: F821
            alg.addgeneric('MaxTob2', nleading2) # noqa: F821
            alg.addgeneric('MaxTob3', nleading3) # noqa: F821
            alg.addgeneric('NumResultBits', 1)
            alg.addvariable('MinET1', ocut1, 0) # noqa: F821
            alg.addvariable('MinET2', ocut2, 0) # noqa: F821
            alg.addvariable('MinET3', ocut3, 0) # noqa: F821
            alg.addvariable('DisambDRSqrMin', drcutmin*drcutmin, 0) # noqa: F821
            alg.addvariable('DisambDRSqrMax', drcutmax*drcutmax, 0) # noqa: F821
            alg.addvariable('DisambDRSqr', disamb*disamb, 0) # noqa: F821
            tm.registerAlgo(alg)            


        # LAR  0<eta<1.4 and 9/16pi<phi<11/16pi for FE crate IO6 
        for x in [     
            {"minEta": 0, "maxEta": 15, "minPhi": 16, "maxPhi": 23, "otype" : "EM", "ocut" : 20, "inputwidth": HW.OutputWidthSortEM},
            {"minEta": 0, "maxEta": 14, "minPhi": 16, "maxPhi": 23, "otype" : "J", "ocut" : 100, "inputwidth": HW.OutputWidthSortJET}, 
            ]:

            for k in x:
                exec("%s = x[k]" % k)

            toponame = "LAR-%s%ss1"  % ( otype, str(ocut) if not otype=="EM" else "50" )  # noqa: F821
            
            log.info("Define %s" % toponame)
            
            inputList = otype + 's'  # noqa: F821
            
            alg = AlgConf.LAr( name = toponame, inputs = inputList, outputs = toponame, algoId = currentAlgoId ); currentAlgoId += 1
            alg.addgeneric('InputWidth', inputwidth)  # noqa: F821
            alg.addgeneric('MaxTob', 1)
            alg.addgeneric('NumResultBits', 1)
            alg.addvariable('MinET', str(ocut)) # noqa: F821
            alg.addvariable('EtaMin', minEta) # noqa: F821
            alg.addvariable('EtaMax', maxEta) # noqa: F821
            alg.addvariable('PhiMin', minPhi) # noqa: F821
            alg.addvariable('PhiMax', maxPhi) # noqa: F821
            tm.registerAlgo(alg)




        xemap = {"etcut": 0, "Threlist": [ 40, 50, 55, 60, 65, 75 ]}
        for x in [ 
            xemap,
            ]:
                
            for k in x:
                exec("%s = x[k]" % k)
            
            log.info("Define %s" % toponame)
            
            inputList = ['XENoSort', 'AJall']
            toponames=[]

            for minxe in Threlist:  # noqa: F821
                toponames.append("KF-XE%s-AJall"  % (minxe))
            
            alg = AlgConf.KalmanMETCorrection( name = "KF-XE-AJall", inputs = inputList, outputs = toponames, algoId = currentAlgoId ); currentAlgoId += 1
            alg.addgeneric('InputWidth', HW.InputWidthJET)
            alg.addgeneric('NumResultBits', len(toponames))
            alg.addvariable('MinET', 0)
            for bitid,minxe in enumerate(Threlist):  # noqa: F821
                alg.addvariable('KFXE', str(minxe), bitid)
            
            tm.registerAlgo(alg)

        # W T&P: MINDPHI(J, XE0), (EM, XE0)

        alglist = [
            {"minDPhi": 15, "otype" : "EM",  "ocut" : 12, "olist" : "s", "nleading" : 6, "inputwidth": HW.OutputWidthSortEM},
            {"minDPhi": 15, "otype" : "EM",  "ocut" : 15, "olist" : "s", "nleading" : 6, "inputwidth": HW.OutputWidthSortEM},
            ]

        for x in alglist:
            
            for k in x:
                exec("%s = x[k]" % k)
                
            toponame = "%02dMINDPHI-%s%s%s%s-XE0"  % (minDPhi, otype, str(ocut) if ocut > 0 else "", olist, str(nleading) if olist=="s" else "")  # noqa: F821
            log.info("Define %s" % toponame)

            inputList = otype + olist  # noqa: F821

            alg = AlgConf.MinDeltaPhiIncl2( name = toponame, inputs = [ inputList, 'XE'], outputs = [ toponame ], algoId = currentAlgoId ); currentAlgoId += 1


            alg.addgeneric('InputWidth1', inputwidth) # noqa: F821
            alg.addgeneric('InputWidth2', 1) 
            alg.addgeneric('MaxTob1', nleading) # noqa: F821
            alg.addgeneric('MaxTob2', 1)
            alg.addgeneric('NumResultBits', 1)
            alg.addvariable('MinET1', ocut) # noqa: F821
            alg.addvariable('MinET2', 0)
            alg.addvariable('DeltaPhiMin', minDPhi, 0)  # noqa: F821
            tm.registerAlgo(alg)

            
        # W T&P MT

        alglistmt = [
            {"minMT": 35, "otype" : "EM", "ocut" : "12", "olist" : "s", "nleading" : 6, "inputwidth": HW.OutputWidthSortEM},
            ]
        for x in alglistmt:
            for k in x:
                exec("%s = x[k]" % k)

            toponame = "%iMT-%s%s%s%s-XE0"  % (minMT, otype, str(ocut) if ocut > 0 else "", olist, str(nleading) if olist=="s" else "")  # noqa: F821
            log.info("Define %s" % toponame)

            inputList = otype + olist  # noqa: F821
            
            alg = AlgConf.TransverseMassInclusive1( name = toponame, inputs = [ inputList, 'XE'], outputs = [ toponame ], algoId = currentAlgoId ); currentAlgoId += 1



            alg.addgeneric('InputWidth', HW.OutputWidthSortEM)
            alg.addgeneric('MaxTob', str(nleading)) # noqa: F821
            alg.addgeneric('NumResultBits', 1)
            alg.addvariable('MinET1', str(ocut)) # noqa: F821
            alg.addvariable('MinET2', 0)
            alg.addvariable('MinMTSqr', minMT*minMT) # noqa: F821
            tm.registerAlgo(alg)
            
        # DISAMB 2 lists with DR cut between objects in two lists

        for x in [     
            {"disamb": 0, "otype1" : "EM",  "ocut1": 15, "olist1": "shi","nleading1": 2, "inputwidth1": HW.OutputWidthSortEM, "otype2" : "TAU", "ocut2": 12, "olist2": "abi", "nleading2": HW.OutputWidthSelectTAU, "inputwidth2": HW.OutputWidthSelectTAU, "drcutmin": 0, "drcutmax": 28},
            ]:

            for k in x:
                exec("%s = x[k]" % k)

            obj1 = "-%s%s%s"  % (otype1, str(ocut1), olist1.replace('shi','his') + (str(nleading1) if olist1.find('s')>=0 else "")) # noqa: F821
            obj2 = "-%s%s%s" % (otype2, str(ocut2), olist2.replace('shi','his') + (str(nleading2) if olist2.find('s')>=0 else "")) # noqa: F821
            toponame = "%sDISAMB-%dDR%d%s%s"  % ( str(disamb) if disamb>0 else "", drcutmin, drcutmax, obj1, obj2) # noqa: F821

            log.info("Define %s" % toponame)

            inputList = [otype1 + olist1, otype2 + olist2] # noqa: F821
            alg = AlgConf.DisambiguationDRIncl2( name = toponame, inputs = inputList, outputs = [ toponame ], algoId = currentAlgoId); currentAlgoId += 1
            alg.addgeneric('InputWidth1', inputwidth1) # noqa: F821
            alg.addgeneric('InputWidth2', inputwidth2) # noqa: F821
            alg.addgeneric('MaxTob1', nleading1) # noqa: F821
            alg.addgeneric('MaxTob2', nleading2) # noqa: F821
            alg.addgeneric('NumResultBits', 1)
            alg.addvariable('MinET1', ocut1, 0) # noqa: F821
            alg.addvariable('MinET2', ocut2, 0) # noqa: F821
            alg.addvariable('DisambDRSqrMin', drcutmin*drcutmin, 0) # noqa: F821
            alg.addvariable('DisambDRSqrMax', drcutmax*drcutmax, 0) # noqa: F821
            tm.registerAlgo(alg)   

        # ZH Trigger

        supportedalgolist = [
            {"minDPhi": 10, "otype" : "AJ", "ocut" : 20,  "olist" : "s", "nleading" : 2, "inputwidth": HW.OutputWidthSortJET},
        ]            
        for x in supportedalgolist:
            
            for k in x:
                exec("%s = x[k]" % k)
                
            toponame = "%iMINDPHI-%s%s%s%s-XE50"  % (minDPhi, otype, str(ocut) if ocut > 0 else "", olist, str(nleading) if olist=="s" else "") # noqa: F821
            log.info("Define %s" % toponame)
            
            inputList = otype + olist # noqa: F821

            alg = AlgConf.MinDeltaPhiIncl2( name = toponame, inputs = [inputList, 'XE'], outputs = [ toponame ], algoId = currentAlgoId ); currentAlgoId += 1

            alg.addgeneric('InputWidth1', inputwidth) # noqa: F821
            alg.addgeneric('InputWidth2', 1)  
            alg.addgeneric('MaxTob1', nleading) # noqa: F821
            alg.addgeneric('MaxTob2', 1)
            alg.addgeneric('NumResultBits', 1)
            alg.addvariable('MinET1', ocut) # noqa: F821
            alg.addvariable('MinET2', 50)
            alg.addvariable('DeltaPhiMin', minDPhi, 0)  # noqa: F821
            tm.registerAlgo(alg)
                
        # LATE MUON
        for x in [     
            #{"otype" : "LATE-MU", "ocut" : 10, "inputwidth": HW.OutputWidthSortMU},
            {"otype" : "LATE-MU", "ocut" : 10, "inputwidth": HW.NumberOfDelayedMuons},
            ]:

            for k in x:
                exec("%s = x[k]" % k)

            toponame = "%s%ss1"  % ( otype, str(ocut) ) # noqa: F821

            log.info("Define %s" % toponame)

            inputList = 'LMUs'

            alg = AlgConf.EtCut( name = toponame, inputs = inputList, outputs = toponame, algoId = currentAlgoId ); currentAlgoId += 1
            alg.addgeneric('InputWidth', inputwidth)  # noqa: F821
            alg.addgeneric('MaxTob', 1)
            alg.addgeneric('NumResultBits', 1)
            alg.addvariable('MinET', str(ocut)) # noqa: F821
            tm.registerAlgo(alg)
            

        # (ATR-12748) fat jet trigger with Simple Cone algo
        for x in [            
            {"minHT": 111, "otype" : "CJ", "ocut" : 15, "olist" : "ab", "nleading" : HW.OutputWidthSelectJET, "inputwidth": HW.OutputWidthSelectJET, "oeta" : 26},
            {"minHT": 85, "otype" : "CJ", "ocut" : 15, "olist" : "ab", "nleading" : HW.OutputWidthSelectJET, "inputwidth": HW.OutputWidthSelectJET, "oeta" : 26},                
            ]:

            for k in x:
                exec("%s = x[k]" % k)

            toponame = "SC%d-%s%s%s%s.ETA%s" % (minHT, otype, str(ocut), olist, str(nleading) if olist=="s" else "", str(oeta)) # noqa: F821

            log.info("Define %s" % toponame)

            inputList = otype + olist # noqa: F821

            alg = AlgConf.SimpleCone( name = toponame, inputs = inputList, outputs = [toponame], algoId = currentAlgoId ); currentAlgoId += 1


            alg.addgeneric('InputWidth', inputwidth) # noqa: F821
            alg.addvariable('MinET', ocut)           # noqa: F821       
            alg.addvariable('MinSumET', minHT)       # noqa: F821
            alg.addvariable('MaxRSqr', 10*10)                        
            tm.registerAlgo(alg)  

        # DISAMB-INVM

        for x in [
                {"disamb": 0, "minInvm": 30, "maxInvm": 9999,"otype1" : "EM",  "ocut1": 20, "olist1": "shi","nleading1": 2, "inputwidth1": HW.OutputWidthSortEM, "otype2" : "TAU", "ocut2": 12, "olist2": "ab", "nleading2": HW.OutputWidthSelectTAU, "inputwidth2": HW.OutputWidthSelectTAU}, # DISAMB-30INVM-EM20his2-TAU12ab
                ]:
            
                for k in x:
                    exec("%s = x[k]" % k)

                obj1 = "%s%s%s"  % (otype1, str(ocut1), olist1.replace('shi','his') + (str(nleading1) if olist1.find('s')>=0 else "")) # noqa: F821
                obj2 = "-%s%s%s" % (otype2, str(ocut2), olist2) # noqa: F821
                toponame = "%sDISAMB-%iINVM%s-%s%s"  % ( disamb if disamb>0 else "", minInvm, str(maxInvm) if maxInvm<9999 else "", obj1, obj2)       # noqa: F821    

                log.info("Define %s" % toponame)
                inputList = [otype1 + olist1, otype2 + olist2]      # noqa: F821         
                #alg = AlgConf.DisambiguationInvariantMass2( name = toponame, inputs = inputList, outputs = toponame, algoId = currentAlgoId); currentAlgoId += 1
                alg = AlgConf.DisambiguationInvmIncl2( name = toponame, inputs = inputList, outputs = toponame, algoId = currentAlgoId); currentAlgoId += 1

                alg.addgeneric('InputWidth1', inputwidth1) # noqa: F821
                alg.addgeneric('InputWidth2', inputwidth2) # noqa: F821
                alg.addgeneric('MaxTob1', nleading1) # noqa: F821
                alg.addgeneric('MaxTob2', nleading2) # noqa: F821
                alg.addgeneric('NumResultBits', 1)
            
                alg.addvariable('MinET1', ocut1) # noqa: F821
                alg.addvariable('MinET2', ocut2) # noqa: F821
                alg.addvariable('MinMSqr', minInvm * minInvm) # noqa: F821
                alg.addvariable('MaxMSqr', maxInvm * maxInvm) # noqa: F821
                
                tm.registerAlgo(alg)


        for x in [
                {  "minInvm": 400, "maxInvm": 9999, "otype1" : "AJ", "ocut1": 30, "olist1" : "s", "nleading1" : 6, "inputwidth1": HW.OutputWidthSortJET, "otype2" : "AJ", "ocut2": 20, "olist2" : "s", "nleading2" : 6, "inputwidth2": HW.OutputWidthSortJET, "applyEtaCut":1, "minEta1": 0 ,"maxEta1": 31 , "minEta2": 31 ,"maxEta2": 49 , }, #400INVM9999-AJ30s6.ETA31-AJ20s6.31ETA49
                ]:
            
                for k in x:
                    exec("%s = x[k]" % k)

                obj1 = "%s%s%s.%sETA%i"  % (otype1, str(ocut1), olist1 + (str(nleading1) if olist1.find('s')>=0 else ""),str(minEta1) if minEta1>0 else "", maxEta1) # noqa: F821
                obj2 = "-%s%s%s.%sETA%i"  % (otype2, str(ocut2), olist2 + (str(nleading2) if olist2.find('s')>=0 else ""),str(minEta2) if minEta2>0 else "", maxEta2) # noqa: F821
            
                inputList = [otype1 + olist1, otype2 + olist2] # noqa: F821
                        
                toponame = "%iINVM%i-%s%s"   % (minInvm, maxInvm, obj1, obj2) # noqa: F821
                alg = AlgConf.InvariantMassInclusive2( name = toponame, inputs = inputList, outputs = toponame, algoId = currentAlgoId); currentAlgoId += 1    


                alg.addgeneric('InputWidth1', inputwidth1) # noqa: F821
                alg.addgeneric('InputWidth2', inputwidth2) # noqa: F821
                alg.addgeneric('MaxTob1', nleading1) # noqa: F821
                alg.addgeneric('MaxTob2', nleading2) # noqa: F821
                alg.addgeneric('NumResultBits', 1)
                if (applyEtaCut>0): # noqa: F821
                    alg.addgeneric('ApplyEtaCut', applyEtaCut) # noqa: F821

                alg.addvariable('MinET1', ocut1) # noqa: F821
                alg.addvariable('MinET2', ocut2) # noqa: F821
                alg.addvariable('MinMSqr', minInvm * minInvm ) # noqa: F821
                alg.addvariable('MaxMSqr', maxInvm * maxInvm ) # noqa: F821
                if (applyEtaCut>0): # noqa: F821
                    alg.addvariable('MinEta1', minEta1) # noqa: F821
                    alg.addvariable('MaxEta1', maxEta1) # noqa: F821
                    alg.addvariable('MinEta2', minEta2) # noqa: F821
                    alg.addvariable('MaxEta2', maxEta2) # noqa: F821

                tm.registerAlgo(alg)<|MERGE_RESOLUTION|>--- conflicted
+++ resolved
@@ -25,14 +25,8 @@
 
         if '_v7' in TriggerFlags.triggerMenuSetup():
             usev7 = True
-<<<<<<< HEAD
-=======
         if '_PhaseII' in TriggerFlags.triggerMenuSetup():
-            usev6 = True
             usev7 = True
-        if 'Physics' in TriggerFlags.triggerMenuSetup() or 'HI' in TriggerFlags.triggerMenuSetup():
-            doPhysics = True
->>>>>>> ab16645e
         
         _emscale_for_decision = 2 # global scale for EM, TAU        
         if hasattr(TriggerFlags, 'useRun1CaloEnergyScale'):
