--- conflicted
+++ resolved
@@ -186,17 +186,12 @@
             'name': name,  # instance label
             'merge_param': "'%s'" % merge_param_str,
             'jet_calib': "'%s'" % self.fex_params.jet_calib,
-<<<<<<< HEAD
             'cluster_calib': '"%s"' % self.fex_params.cluster_calib_fex,
             'output_collection_label': outputcollectionlabel,
             'scan_type': "'%s'" % (self.menu_data.scan_type),
             'trkopt': "'%s'" % (trkstr),
-=======
-            'cluster_calib': "'%s'" % self.fex_params.cluster_calib_fex,
-            'output_collection_label': "'%s'" % (self.fex_params.fex_label),
             'ptmin': '%s' % str(self.fex_params.recoCutUncalib * GeV),
             'ptminFilter': '%s' % str(self.fex_params.recoCutCalib * GeV),
->>>>>>> 03159e62
         }
 
         return [Alg(factory, (), kwds)]
