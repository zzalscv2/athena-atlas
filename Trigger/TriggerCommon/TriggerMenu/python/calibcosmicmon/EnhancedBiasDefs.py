--- conflicted
+++ resolved
@@ -17,34 +17,6 @@
 l1_seeds ={ 
     
     # Low threshold prescaled L1 items - slected at HLT based on TBP bit from L1 in random-seeded events        
-<<<<<<< HEAD
-    'low'  : ['L1_MU6', 'L1_EM10VH', 
-              'L1_J30.0ETA49_2J20.0ETA49', 'L1_TAU12',
-              'L1_MU4_J12', 'L1_2EM7',
-              'L1_2MU4', 'L1_XS30', 
-              'L1_J15', 'L1_ZB'],
-
-    # High(er) threshold prescaled L1 items - slected at HLT based on TBP bit from L1 in random-seeded events 
-    'high' : ['L1_3J15','L1_EM18VH',
-              'L1_EM20VHI',  'L1_2EM10VH', 
-              'L1_J50', 'L1_TAU30',
-              'L1_MU15','L1_TAU20_2TAU12', 
-              'L1_XE35', 'L1_MU6_2MU4',
-              'L1_MU6_J20', 'L1_EM7_MU10',
-              'L1_EM15VH_3EM7', 'L1_2EM15',
-              'L1_EM15I_MU4', 'L1_2MU6',
-              'L1_TAU20_2TAU12_XE35', 
-              'L1_DR-TAU20ITAU12I', 'L1_DY-BOX-2MU6', # Topo
-              'L1_DY-DR-2MU4', # Topo
-              'L1_2MU4-B', 'L1_BTAG-MU4J15', # Topo
-              'L1_MJJ-100', 'L1_J4-MATCH', # Topo
-              'L1_HT190-J15.ETA21', #Topo,
-              'L1_2MU4_J20_XE30_DPHI-J20s2XE30',  # 2017
-              'L1_MU4_J20_XE30_DPHI-J20s2XE30', # 2017
-              'L1_J40_XE50_DPHI-J20s2XE50', # 2017
-              'L1_2MU4_J40_XE20', # 2017
-              'L1_MU4_J50_XE40'] # 2017
-=======
     'low'  : ['L1_2EM7', 'L1_EM10VH', 'L1_EM12_2EM3', 'L1_J20.31ETA49', 'L1_J30', 
               'L1_J30.0ETA49_2J20.0ETA49', 'L1_MU10', 'L1_MU4_J12', 'L1_TAU20', 'L1_ZB'],
 
@@ -62,7 +34,6 @@
               'L1_MU6_2MU4', 'L1_MU6_J20', 'L1_MU6_J30.0ETA49_2J20.0ETA49', 
               'L1_TAU20IM_2TAU12IM_J25_2J20_3J12', 'L1_TAU20IM_2TAU12IM_XE35', 
               'L1_TAU20_2TAU12', 'L1_TAU20_2TAU12_XE35', 'L1_TAU40', 'L1_XE35']
->>>>>>> 1d00aeb1
 
     }
 
