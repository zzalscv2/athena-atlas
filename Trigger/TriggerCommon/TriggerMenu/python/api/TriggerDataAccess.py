--- conflicted
+++ resolved
@@ -298,11 +298,7 @@
     from os import getenv
     asetupversion = getenv('AtlasVersion','')
     forceRel21 = not (asetupversion.startswith("21.1") or asetupversion.startswith("22."))
-<<<<<<< HEAD
-    if forceRel21 or release:
-=======
     if (forceRel21 or release) and release!="current":
->>>>>>> 09d19ba6
         sys.path.insert(0, getMenuPathFromRelease(release))
         import Physics_pp_v7
     else:
@@ -337,13 +333,8 @@
 def getMenuPathFromRelease(release):
     if release: #already format-proofed in TriggerAPI
         return "/cvmfs/atlas.cern.ch/repo/sw/software/21.1/AthenaP1/%s/InstallArea/x86_64-slc6-gcc62-opt/python/TriggerMenu/menu"%release
-<<<<<<< HEAD
-    #21.1.43 contains the final menu, no need to find the last release
-    return "/cvmfs/atlas.cern.ch/repo/sw/software/21.1/AthenaP1/21.1.43/InstallArea/x86_64-slc6-gcc62-opt/python/TriggerMenu/menu"
-=======
     #21.1.45 contains the final menu, no need to find the last release
     return "/cvmfs/atlas.cern.ch/repo/sw/software/21.1/AthenaP1/21.1.45/InstallArea/x86_64-slc6-gcc62-opt/python/TriggerMenu/menu"
->>>>>>> 09d19ba6
 
 
 def getHLTlist(period, customGRL, release):
