--- conflicted
+++ resolved
@@ -333,13 +333,8 @@
 def getMenuPathFromRelease(release):
     if release: #already format-proofed in TriggerAPI
         return "/cvmfs/atlas.cern.ch/repo/sw/software/21.1/AthenaP1/%s/InstallArea/x86_64-slc6-gcc62-opt/python/TriggerMenu/menu"%release
-<<<<<<< HEAD
-    #21.1.45 contains the final menu, no need to find the last release
-    return "/cvmfs/atlas.cern.ch/repo/sw/software/21.1/AthenaP1/21.1.45/InstallArea/x86_64-slc6-gcc62-opt/python/TriggerMenu/menu"
-=======
     #21.1.50 contains the final menu, no need to find the last release
     return "/cvmfs/atlas.cern.ch/repo/sw/software/21.1/AthenaP1/21.1.50/InstallArea/x86_64-slc6-gcc62-opt/python/TriggerMenu/menu"
->>>>>>> 3bb344a4
 
 
 def getHLTlist(period, customGRL, release):
