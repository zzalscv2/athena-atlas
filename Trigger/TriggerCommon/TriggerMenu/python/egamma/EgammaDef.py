--- conflicted
+++ resolved
@@ -65,12 +65,8 @@
                                            TrigCaloCellMaker_eGamma_LargeRoI,
                                            TrigCaloTowerMaker_eGamma)
 
-<<<<<<< HEAD
 from TrigCaloRec.TrigCaloRecConfig import TrigCaloClusterMaker_slw
 from TrigCaloRec.TrigCaloRecConfig import TrigCaloClusterMaker_topo
-=======
-from TrigEgammaRec.TrigEgammaToolFactories import TrigCaloClusterMaker_slw
->>>>>>> d35216b6
 
 # FEX for Egamma
 from TrigEgammaHypo.TrigL2ElectronFexConfig import L2ElectronFex_1
@@ -146,7 +142,7 @@
         algos = filter(lambda item: item is not None, items)
         if algos:
             sequences[key] = algos
-    return sequences        
+    return sequences
 
 
 # Class to hold all possible Fex configurables
@@ -163,7 +159,7 @@
     """
     # Define frequently used instances here as class variables
     inst_count = 0
-    
+
     # Define sequence
     def __init__(self):
         '''
@@ -188,7 +184,7 @@
                                                     ElectronContainerName="egamma_Iso_Electrons",
                                                     PhotonContainerName="egamma_Iso_Photons",
                                                     doCaloTopoIsolation=True,doPrint=False)()
-                                                     
+
 
         self._egamma_rec_sc         = TrigTopoEgammaBuilder.copy(name = "TrigTopoEgammaBuilder_eGamma",doPrint=False)()
         self._egamma_rec_sc_conv    = TrigTopoEgammaBuilder.copy(name = "TrigTopoEgammaBuilder_Conv_eGamma", doConversions = True,doPrint=False)()
@@ -200,17 +196,18 @@
                                                     ElectronContainerName="egamma_Iso_Electrons",
                                                     PhotonContainerName="egamma_Iso_Photons",
                                                     doCaloTopoIsolation=True,doPrint=False)()
-                                                     
+
         self._cell_maker = TrigCaloCellMaker_eGamma()
         self._tower_maker    = TrigCaloTowerMaker_eGamma()
         self._tower_maker_ion    = TrigCaloTowerMaker_eGamma("TrigCaloTowerMaker_eGamma_heavyIon")
         self._cluster_maker  = TrigCaloClusterMaker_slw()
+        self._cluster_maker_topo  = TrigCaloClusterMaker_topo()
         self._electron_calib           = TrigEFCaloCalibFex_Electron()
         self._photon_calib           = TrigEFCaloCalibFex_Photon()
 
         ########### Sequences ###########
         [self._fast_track, self._precise_track] = TrigInDetSequence("Electron", "electron", "IDTrig").getSequence()
-        
+
         self._gensequence = {'fastcalo':self._get_fastcalo,
                              'fastcalorec':self._get_fastringer,
                              'fastcalohypo':self._get_fastcalohypo,
@@ -223,18 +220,18 @@
                              'precisetrack':self._get_precisetrack,
                              'trackrec':self._get_trackrec,
                              'preciserec':self._get_preciserec}
-        
-        
+
+
         EgammaFexBuilder.inst_count += 1
         if(EgammaFexBuilder.inst_count > 1):
             log.error('EgammaFexBuilder multiple instances %s' % EgammaFexBuilder.inst_count)
 
         log.debug('EgammaFexBuilder init complete')
-    
+
     def __str__(self):
         descr = ''
-        return descr       
-    
+        return descr
+
     def get_sequences(self,chainDict):
         ''' Retrieve the correct reco algorithms and sequences for given chain type '''
         seq = {}
@@ -243,7 +240,7 @@
             seq[key] = self._gensequence[key](chainDict)
 
         return update_map(seq) 
-    
+
     def _get_fastcalo(self,chainDict):
         chain_part = chainDict['chainParts']
         idperf = False
@@ -257,10 +254,10 @@
             seq = [self._fast_calo_egamma]
         log.debug('fastcalo %s',seq) 
         return seq
-    
+
     def _get_fastcalohypo(self,chainDict):
         return []
-    
+
     def _get_fastringerhypo(self,chainDict):
         return []
 
@@ -294,27 +291,36 @@
         else:
             log.error('Trigger type not known, cannot configured fastrec')
         log.debug('fastrec %s',seq)
-        return seq    
-    
+        return seq
+
     def _get_precisecalo(self,chainDict):
         chain_part = chainDict['chainParts']
         idinfo = chain_part['IDinfo']
         calo_ion = False
         seq=[]
 
-        
+        do_superclusters=False
+        if 'addInfo' in chain_part:
+            if 'sc' in chain_part['addInfo']:
+                do_superclusters=True
+                log.debug('Superclusters for precisecalo')
+
         if 'extra' in chain_part:
             if chain_part['extra'] == 'ion':
                 calo_ion = True
-        if calo_ion: 
+
+        if calo_ion:
             seq = [theTrigCaloCellMaker_eGammaHI, self._tower_maker_ion, self._cluster_maker] 
         elif 'bloose' in idinfo  :
             seq = [TrigCaloCellMaker_eGamma_LargeRoI(), self._tower_maker_ion, self._cluster_maker] 
+        elif do_superclusters:
+            log.debug('precisecalo: use topoclusters for sc chains')
+            seq = [self._cell_maker,self._tower_maker,self._cluster_maker_topo]
         else:
             seq = [self._cell_maker,self._tower_maker,self._cluster_maker]
-        
+
         log.debug('precisecalo %s',seq)
-        return seq    
+        return seq
 
     def _get_precisecalocalib(self,chainDict):
         chain_part = chainDict['chainParts']
@@ -326,8 +332,8 @@
         else:
             log.error('Trigger type not known, cannot configured precisecalocalib')
         log.debug('precisecalocalib %s',seq)
-        return seq    
-    
+        return seq
+
     def _get_preciserec(self,chainDict):
         chain_part = chainDict['chainParts']
         seq = []
@@ -390,7 +396,7 @@
         if 'addInfo' in chain_part:
             if 'conv' in chain_part['addInfo']:
                 do_conv = True
-        
+
         if 'isoInfo' in chain_part:
             iso = [x for x in chain_part['isoInfo'] if 'icalo' in x]
             if len(iso)>0:
@@ -455,9 +461,9 @@
                             'trkcut':False,
                             'idperf':False}
 
-        self._chain_part = {} 
-
-        ''' 
+        self._chain_part = {}
+
+        '''
         Restructure code to return the hypo algorithm for each step 
         this works well for fex sequences
         '''
@@ -475,7 +481,7 @@
                              'trackrec':self._get_trackrec,
                              'preciserec':self._get_preciserec}
 
-        self._chain_part = chainDict['chainParts']   
+        self._chain_part = chainDict['chainParts']
         self._set_properties()
         self._set_base_name()
         self._set_algo_suffix()
@@ -486,10 +492,10 @@
 
     def __str__(self):
         descr=''
-        return descr    
-    
+        return descr
+
     def get_sequences(self):
-        ''' 
+        '''
         Method called by EgammaSequence
         uses gensequence variable to create hypos for each steps
         '''
@@ -499,26 +505,26 @@
             sequences[key] = self._gensequence[key]()
         # Remove key for algos not defined
         return update_map(sequences) 
-    
+
     def _set_base_name(self):
         thr = str(self._chain_part['threshold'])
         thr = thr.split('.')[0]
         tt = self._chain_part['trigType']
         self._base_name = tt + thr
-    
+
     def _set_algo_suffix(self):
         suffix = self._base_name
         parts = [self._properties['IDinfo'],
                  self._properties['lhInfo'],
                  '_'.join(self._properties['isoInfo'])]
-        
+
         for item in parts:
             if item:
                 suffix = suffix + "_" + item
 
         log.debug('Chain Suffix %s' % suffix)
         self._algo_suffix = suffix
-    
+
     def _set_properties(self):
         ''' Set all properties required to configure each hypo '''
         for key in self._chain_part:
@@ -554,7 +560,7 @@
             seq = [self._get_fastcalo_photon()]
         else:
             log.error("Cannot configure fastcalo_hypo")
-            
+
         log.debug('fastcalo %s',seq) 
         return seq
 
@@ -562,7 +568,7 @@
         seq = [] 
         log.debug('fastcalorec %s',seq) 
         return seq
-    
+
     def _get_fastcalo_electron(self):
         algo = None
         name = self._base_name
@@ -582,7 +588,7 @@
         else:
             log.error("Cannot configure fastcalo_electron")
         return algo
-    
+
     def _get_fastcalo_photon(self):
         algo = None
         name = self._base_name
@@ -615,9 +621,9 @@
         thr = self._properties['threshold']
         idinfo = self._properties['IDinfo']
 
-        if self._properties['hiptrt']:   
+        if self._properties['hiptrt']:
             return [None,None]
-        
+
         if 'merged' in idinfo or 'bloose' in idinfo  :  
             fex,hypo = TrigL2CaloRingerFexHypo_e_EtCut(thr)
         elif self._properties['perf']:
@@ -634,7 +640,7 @@
             if(tt == 'e'):
                 fex, hypo = TrigL2CaloRingerFexHypo_e_ID(thr,idinfo,tt)
             if(tt == 'g'):
-                # For now, there is no photon ringer tuning. 
+                # For now, there is no photon ringer tuning.
                 fex, hypo = TrigL2CaloRingerFexHypo_g_NoCut(thr)
         else:
             log.error('Cannot configure ringer')
@@ -643,7 +649,7 @@
         return seq 
 
     def _get_fasttrack(self):
-        seq = [] 
+        seq = []
         log.debug('fasttrack %s',seq) 
         return seq
 
@@ -658,7 +664,7 @@
             if self._properties['ion']:
                 algo = EFTrackHypo_e_NoCut("EFTrackHypo_"+name+"_NoCut_heavyIon",thr)
             else:
-                algo = EFTrackHypo_e_NoCut("EFTrackHypo_"+name+"_NoCut",thr) 
+                algo = EFTrackHypo_e_NoCut("EFTrackHypo_"+name+"_NoCut",thr)
         elif idinfo:
             algo = EFTrackHypo_e("EFTrackHypo_e"+str(thr)+"_"+idinfo,thr)
         else:
@@ -668,7 +674,7 @@
         return seq
 
     def _get_trackrec(self):
-        seq = [] 
+        seq = []
         log.debug('hlttrack %s',seq) 
         return seq
 
@@ -681,8 +687,8 @@
         else:
             log.error("Cannot configure fastrec_hypo")
         log.debug('fasthypo %s',seq)
-        return seq    
-    
+        return seq
+
     def _get_fastrec_electron(self):
         algo = None
         name = self._base_name
@@ -695,9 +701,9 @@
         else:
             log.error("Cannot configure fastrec_electron")
         return algo
-    
+
     def _get_fastrec_photon(self):
-        algo = None 
+        algo = None
         name = self._base_name
         thr = self._properties['threshold']
         idinfo = self._properties['IDinfo']
@@ -716,7 +722,7 @@
     def _get_precisecalo(self):
         seq = [] 
         log.debug('precisecalo %s',seq)
-        return seq    
+        return seq
 
     def _get_precisecalocalib(self):
         seq = []
@@ -726,7 +732,7 @@
         if (self._properties['etcut']):
             if self._properties['ion']:
                 algo = TrigEFCaloHypo_EtCut("TrigEFCaloHypo_"+name+"_EtCut_heavyIon",thr)
-            else:    
+            else:
                 algo = TrigEFCaloHypo_EtCut("TrigEFCaloHypo_"+name+"_EtCut",thr)
         elif (self._properties['perf']):
             if self._properties['ion']:
@@ -739,10 +745,10 @@
             algo = self._get_precisecalocalib_photon()
         else:
             log.error('Cannot configure precisecalocalib')
-        seq = [algo] 
+        seq = [algo]
         log.debug('precisecalocalib %s',seq)
-        return seq    
-    
+        return seq
+
     def _get_precisecalocalib_electron(self):
         algo = None 
         name = self._base_name
@@ -761,10 +767,10 @@
             algo = TrigEFCaloHypo_e_ID("TrigEFCaloHypo_e"+str(thr)+"_"+idinfo,thr,idinfo)
         else:
             log.error("Cannot configure precisecalobcalib_electron")
-        return algo    
-        
+        return algo
+
     def _get_precisecalocalib_photon(self):
-        algo = None 
+        algo = None
         name = self._base_name
         thr = self._properties['threshold']
         idinfo = self._properties['IDinfo']
@@ -788,8 +794,8 @@
         else:
             log.error("Cannot configure preciserec_hypo")
         log.debug('preciserec %s',seq)
-        
-        return seq    
+
+        return seq
 
     def _get_photon_hypo(self):
         log.debug('photon chain')
@@ -798,7 +804,7 @@
         thr = self._properties['threshold']
         idinfo = self._properties['IDinfo']
         isoinfo = self._properties['isoInfo']
-        
+
         suffix = self._algo_suffix
         if self._properties['ion']:
             suffix = suffix +"_heavyIon"
@@ -824,9 +830,9 @@
             algo  = EFPhotonHypo_g_ID_CaloOnly("EFPhotonHypo_"+suffix,thr,idinfo)
         else:
             log.error('Cannot configure precise_photon')
-        return algo   
-
-    def _get_electron_hypo(self):     
+        return algo
+
+    def _get_electron_hypo(self):
         log.debug('electron chain')
         algo = None
         name = self._base_name
@@ -835,12 +841,12 @@
         lhinfo = self._properties['lhInfo']
         isoinfo = self._properties['isoInfo']
         wtp = self._properties['trkcut']
-        
+
         suffix = self._algo_suffix
         if not thr:
             log.error("Expect a threshold, none given")
             return algo
-        
+
         if self._properties['ion']:
             if self._properties['etcut']:
                 algo = TrigEFElectronHypo_e_NoCut("TrigEFElectronHypo_"+name+"_NoCut",thr)
@@ -872,18 +878,18 @@
         else:
             log.error("Cannot configure electron hypo")
 
-        return algo   
+        return algo
 
 # Class used to create the sequences
 class EgammaSequence(object):
-    ''' 
+    '''
     Summary:
     Top class to generate the Egamma sequence 
     EgammaFexBuilder object as class variable
-    
+
     requires for init: 
     chain dictionary (from TM)
-    
+
     Hypo/Fex Builder return lists of algos
     EgammaSequence merges list to create complete sequences
     for each step, which is kept in a map with key values
@@ -918,14 +924,14 @@
         log.debug('Fex: %s',EgammaSequence.fex_obj)
         log.debug('Hypos: %s',self._hypoObj)
         log.debug('init complete')
-     
+
     def _config_monitoring(self,seq):
         ''' Disables monitoring for hypos '''
         #if ( disableMon ) : theEFPhotonHypo.AthenaMonTools=DisableMonitoringButValAndTime(theEFPhotonHypo.AthenaMonTools)
         for key,hypo in seq.items():
             hypo[0].AthenaMonTools=DisableMonitoringButValAndTime(hypo[0].AthenaMonTools)
         return
-    
+
     def get_sequences(self):
         log.debug('Get sequences')
         seq = self._fex 
@@ -964,8 +970,8 @@
                 log.debug('ENABLED_MON for '+str(hypo))
                 ListOfMonitoredHypos.append(hypo)
         self.sequences = seq
-        return seq       
-    
+        return seq
+
     def __str__(self):
         descr = ''
         for step in self.sequences:    
@@ -975,8 +981,8 @@
                     descr = descr + '%s, ' % (algo.name())
                 else:
                     log.debug('no algo added for sequence %s ' % step)
-            descr = descr + '\n'    
-        return descr       
+            descr = descr + '\n'
+        return descr
 
     def print_sequence(self,step):
         for algo in self.sequences[step]:
@@ -991,13 +997,13 @@
         return sequence
 
 # try to test standalone
-# Test chain dictionary 
+# Test chain dictionary
 test_chain_parts = {
     'trigType':'g',
     'threshold':26.,
     'IDinfo':'medium',
     'addInfo':''
-}   
+}
 test_chainDict = {'chainParts':test_chain_parts, 'chainName':'testChain'}
 print(test_chainDict)
 def test_sequence():
@@ -1012,14 +1018,6 @@
     for item in required_seq:
         if item in electron_seq.sequences:
             log.debug('%s sequence defined', item)
-        else:    
+        else:
             log.error('%s sequence not defined', item)
 
-
-    
-
-
-
-
-
-
