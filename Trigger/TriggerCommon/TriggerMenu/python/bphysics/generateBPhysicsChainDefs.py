--- conflicted
+++ resolved
@@ -117,11 +117,7 @@
             mult_without_noL1 = mult_without_noL1 + int(part['multiplicity'])
 
     for dictpart in chainDict['chainParts']:
-<<<<<<< HEAD
-        if 'noL1' in  dictpart['extra'] : continue
-=======
         #if 'noL1' in  dictpart['extra'] : continue
->>>>>>> 56b711d1
         if 'mu' in dictpart['trigType']:
             for x in range(0,int(dictpart['multiplicity'])):
                 if dictpart['threshold']!='0':
@@ -129,11 +125,7 @@
                     thr= dthr * 1000.  # in MeV; 
                     #lower to match EF muon threshols
                     if dthr < 9.5 :
-<<<<<<< HEAD
-                        thr = thr - 350. 
-=======
                         thr = thr - 350.
->>>>>>> 56b711d1
                     elif dthr < 11.5 :
                         thr = thr - 550. 
                     elif dthr < 21.5  :
@@ -165,11 +157,6 @@
     L2Fex = None
     L2Hypo = None
     
-<<<<<<< HEAD
-    from TrigBphysHypo.TrigMultiTrkFexConfig import TrigMultiTrkFex_DiMu_noCut
-    from TrigBphysHypo.TrigEFMultiMuHypoConfig import EFMultiMuHypo_DiMu_noCut,EFMultiMuHypo_2700,EFMultiMuHypo_DiMu2700
-=======
->>>>>>> 56b711d1
     if (mtopo == 'bJpsi'):
         if doL2MultiTrack :
             from TrigBphysHypo.TrigMultiTrkFexConfig import TrigMultiTrkFex_DiMu
@@ -231,11 +218,7 @@
 
     elif (mtopo =='bDimu2700'):
         from TrigBphysHypo.TrigMultiTrkFexConfig import TrigMultiTrkFex_DiMu
-<<<<<<< HEAD
-        from TrigBphysHypo.TrigEFMultiMuHypoConfig import EFMultiMuHypo_DiMu
-=======
         from TrigBphysHypo.TrigEFMultiMuHypoConfig import EFMultiMuHypo_2700
->>>>>>> 56b711d1
         L2Fex = TrigMultiTrkFex_DiMu("TrigMultiTrkFex_DiMu"+fexNameExt)
         L2Fex.setTrackThresholds( trkmuons )
         L2Hypo = EFMultiMuHypo_2700("L2MultiMuHypo_bTau")
@@ -1038,13 +1021,6 @@
     else:
         log.error('Bphysics Chain %s can not be constructed, the given topo algs are not known: %s  ' %(chainDict['chainName'], topoAlgs ))
 
-<<<<<<< HEAD
-    if L2Fex != None :
-        theChainDef.addSequence([L2Fex, L2Hypo],inputTEsL2,L2TEname, topo_start_from = topoStartFrom)
-        theChainDef.addSignatureL2([L2TEname])
-    else :
-        topo2StartFrom = None
-=======
     # OI make sure that L2Fex is not running, when only 1 muon and therefore only 1 ID RoI is processed at L2
     if  L2Fex != None :
         if mult_without_noL1 == mult :  # no noL1 parts
@@ -1065,7 +1041,6 @@
                 theChainDef.insertSignature(position+1, [locTEname])
             else :
                 log.error('Bphysics Chain %s  unknown noL1 configuration, please check!! ' %(chainDict['chainName'] ))
->>>>>>> 56b711d1
 
     if not ('noEFbph' in topoAlgs) :
         from TrigBphysHypo.TrigBphysMuonCounterConfig import  TrigBphysMuonCounter_bNmu
