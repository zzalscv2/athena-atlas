--- conflicted
+++ resolved
@@ -352,10 +352,6 @@
     #  GSC calculation
     #
     if doGSC:
-<<<<<<< HEAD
-        gsc_jetTrackTEPreCut  = "HLT_precut_gsc"+str(minBTagThreshold)+"_eta"+"_jsplit"+"_"+tracking
-        theGSCFex = getGSCFexSplitInstance(algoInstance)
-=======
         gsc_jetTrackTEPreCut  = "HLT_precut_gsc"+str(minBTagThreshold)+ftk+"_eta"+"_jsplit"+"_"+tracking
         if FTKFlavour == "FTKRefit":
             theGSCFex      = getGSCFexFTKRefitInstance(algoInstance)
@@ -365,7 +361,6 @@
             theGSCFex      = getGSCFexFTKInstance(algoInstance)
         else:
             theGSCFex      = getGSCFexSplitInstance(algoInstance)
->>>>>>> f1ff1e49
         theChainDef.addSequence(theGSCFex,      secVtxTE                ,       gsc_jetTrackTEPreCut )
 
         algoInstance = "GSC"   
