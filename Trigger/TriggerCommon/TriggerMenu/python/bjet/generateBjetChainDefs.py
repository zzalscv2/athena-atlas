# Copyright (C) 2002-2017 CERN for the benefit of the ATLAS collaboration

__author__  = 'J.Alison M.Backes, C.Bernius'
__doc__="Definition of bjet chains" 

from AthenaCommon.Logging import logging
logging.getLogger().info("Importing %s",__name__)
log = logging.getLogger("TriggerMenu.bjet.generateBjetChainDefs.py")

from TriggerMenu.menu.MenuUtils import mergeChainDefs, splitChainDict, setupTopoStartFrom
from TriggerMenu.jet.generateJetChainDefs import generateChainDefs as genJetChainDefs
from TriggerMenu.menu.DictFromChainName import DictFromChainName 
theDictFromChainName = DictFromChainName()

from TrigBjetHypo.TrigBjetFexConfig import (getBjetFexFTKInstance,
                                            getBjetFexFTKRefitInstance,
                                            getBjetFexFTKVtxInstance,
                                            getBjetFexInstance,
                                            getBjetFexSplitInstance)

from TrigBjetHypo.TrigBtagFexConfig import (getBtagFexFTKInstance,
                                            getBtagFexFTKRefitInstance,
                                            getBtagFexFTKVtxInstance,
                                            getBtagFexInstance,
                                            getBtagFexSplitInstance)

from TrigBjetHypo.TrigBjetEtHypoConfig import getBjetEtHypoInstance
from TrigBjetHypo.TrigGSCFexConfig import getGSCFexSplitInstance

from TrigBjetHypo.TrigBjetHypoConfig import (getBjetHypoInstance,
                                             getBjetHypoAllTEInstance,
                                             getBjetHypoNoCutInstance,
                                             getBjetHypoSplitInstance,
                                             getBjetHypoSplitNoCutInstance)

from TrigBjetHypo.TrigEFBjetSequenceAllTEConfig import getEFBjetAllTEInstance
from TrigBjetHypo.TrigFarawayJetFinderAllTEConfig import getFarawayJetFinderAllTEInstance
from TrigBjetHypo.TrigJetSplitterAllTEConfig import getJetSplitterAllTEInstance, getJetSplitterFTKAllTEInstance
from TrigBjetHypo.TrigSuperRoiBuilderAllTEConfig import getSuperRoiBuilderAllTEInstance

from InDetTrigVxSecondary.InDetTrigVxSecondary_LoadTools import TrigVxSecondaryCombo_EF, TrigVxSecondary_EF
from TrigInDetConf.TrigInDetFTKSequence import TrigInDetFTKSequence
from TrigInDetConf.TrigInDetSequence import TrigInDetSequence
from TrigT2HistoPrmVtx.TrigT2HistoPrmVtxAllTEConfig import EFHistoPrmVtxAllTE_Jet
from TrigT2HistoPrmVtx.TrigT2HistoPrmVtxComboConfig import EFHistoPrmVtxCombo_Jet

from collections import Counter
from copy import deepcopy
import pprint
pp = pprint.PrettyPrinter(indent=4, depth=8)

###########################################################################
###########################################################################
def generateChainDefs(chainDict):
    #log.setLevel(0)
    log.debug("In generateChainDefs")

    chainDict_orig = deepcopy(chainDict)
    # PrettyPrinter is rather expensive so make sure we don't invoke it unless in DEBUG
    if log.isEnabledFor(logging.DEBUG): log.debug("Initial b-jet chainDict: \n %s" , pp.pformat(chainDict))

    #----------------------------------------------------------------------------
    # --- preparing the dictionary for jet chain generation ---
    n_chainParts = len(chainDict['chainParts'])
   
    if (n_chainParts >1):
        jetchainDict = _prepareJetChainDict(chainDict)
    elif (n_chainParts == 1):
        log.debug('Only one chain part dictionary for this chain.')
        jetchainDict = chainDict
    else:
        raise RuntimeError('No chain parts found for chain %s' % (chainDict['chainName']))
    #----------------------------------------------------------------------------

    #----------------------------------------------------------------------------
    # --- obtain jet chain def used as inputTE for first btag sequence ---
    thejThrChainDef = get_j35_ChainDef()
    if ('j0_bperf' in chainDict['chainName']):
        thejThrChainDef['L1item'] = 'L1_J10'
        thejThrChainDef['chainName'] = 'j0'
        for part in thejThrChainDef['chainParts']:
            part['chainPartName'] = 'j0'
            part['threshold'] = '0'
        if ('L1MU10' in chainDict['chainName']):
            thejThrChainDef['L1item'] = 'L1_MU10'
        if ('L1RD0_EMPTY' in chainDict['chainName']):
            thejThrChainDef['L1item'] = 'L1_RD0_EMPTY'

    theBJChainDef =  genJetChainDefs(thejThrChainDef)
    log.debug("ChainDef for b-jet chain: \n %s", theBJChainDef)
    #----------------------------------------------------------------------------


    #----------------------------------------------------------------------------
    # --- build the jet chain, then pass JetChainDef and bjetchainDictionaries to build bjet chains ---
    log.debug("getting the Jet Chain Defs")
    theAllJetChainDef =  genJetChainDefs(jetchainDict)
    log.debug("Jet ChainDef for b-jet chain: \n %s", theAllJetChainDef)
    #----------------------------------------------------------------------------


    #----------------------------------------------------------------------------
    # --- now merge chain defs so that last TE is from jet serving as input to bjet seq ---
    # DO NOT CHANGE THE MERGING ORDER PLEASE, OTHERWISE WRONG INPUT IS SELECTED
    log.debug("Trying to merge chainDef for b-jet chain: \n ")
    theJetChainDef = mergeChainDefs([theAllJetChainDef, theBJChainDef], 'serial', -1, False)
    log.debug("Merged chainDef for b-jet chain: \n %s", theJetChainDef)
    #----------------------------------------------------------------------------

    
    #----------------------------------------------------------------------------
    # --- filtering b-tagged jets chainParts ---
    listofChainDicts = splitChainDict(chainDict_orig)
    if log.isEnabledFor(logging.DEBUG): log.debug("Split b-jet chainDict: \n %s" , pp.pformat(listofChainDicts))

    bjetchainDicts = [cdict for cdict in listofChainDicts if cdict['chainParts']['bTag']] 
    if log.isEnabledFor(logging.DEBUG): log.debug("Final b-jet chainDict: \n %s" , pp.pformat(bjetchainDicts))


    # 
    # Basic properties of the chain, these are used to decide if we use the new AllTE configuration
    #
    isSplitChain = (not chainDict['chainName'].find("split") == -1)
    isRunITagger = (not chainDict['chainName'].find("btight") == -1 or not chainDict['chainName'].find("bmedium") == -1 or not chainDict['chainName'].find("bloose") == -1)
    is2015Tagger = (not chainDict['chainName'].find("bmv2c20") == -1 or not chainDict['chainName'].find("bperf") == -1)
    isMuDr       = (not chainDict['chainName'].find("mu") == -1 and not chainDict['chainName'].find("_dr") == -1)
    isMuDz       = (not chainDict['chainName'].find("mu") == -1 and not chainDict['chainName'].find("_dz") == -1)
<<<<<<< HEAD
=======
    isIsoLep     = (not chainDict['chainName'].find("ivarmedium") == -1 or not chainDict['chainName'].find("ivarloose") == -1)
>>>>>>> 7a39d019
    isSingleJet  = ( (len(chainDict['chainParts']) == 1) and (int(chainDict['chainParts'][0]['multiplicity']) == 1))

    #
    # Only run the All TE on split chains
    #
    doAllTEConfig = isSplitChain

    #
    # Do not need to run AllTE on single jet chains
    #
    if isSingleJet: doAllTEConfig = False

    #
    #  New AllTE config currently supported on new mv2c10 taggers
    #
    if isRunITagger or is2015Tagger: doAllTEConfig = False

    #
    # Need all the ouput bjet TEs to properly match to muons
    #  so dont use all TE here either
    #
<<<<<<< HEAD
    if isMuDz or isMuDr: doAllTEConfig = False

=======
    if isMuDz or isMuDr or isIsoLep: doAllTEConfig = False
    
>>>>>>> 7a39d019

    if doAllTEConfig:
        log.debug("Doing new buildBjetChainsAllTE")
        theFinalChainDef = buildBjetChainsAllTE(theJetChainDef, bjetchainDicts)
    else:
        log.debug("Doing buildBjetChains")
        theListOfChainDefs = []
        for subChainDict in bjetchainDicts:
            theJetChainDef1 = deepcopy(theJetChainDef)
            theBjetChainDef = buildBjetChains(theJetChainDef1, subChainDict, len(bjetchainDicts))    
            theListOfChainDefs += [theBjetChainDef] 
    

        if log.isEnabledFor(logging.DEBUG):
            log.debug("----------------- Beginning of final individual chainDefs for b-jet chains printout -----------------")
            for chainDef in theListOfChainDefs:
                log.debug('%s',chainDef)
            log.debug("----------------- End of final individual chainDefs for b-jet chains printout -----------------")
            
        if len(theListOfChainDefs)>1:
            theFinalChainDef = mergeChainDefs(theListOfChainDefs,strategy="parallel",offset=-1,preserveL2EFOrder=True,removeDuplicateTEs=True,noMergeBJet=True)
        else:
            theFinalChainDef = theListOfChainDefs[0]
    
    log.debug("----------------- Beginning of final merged chainDefs for b-jet chains printout -----------------")
    log.debug('%s',theFinalChainDef)
    log.debug("----------------- End of final merged chainDefs for b-jet chains printout -----------------")
        
    return theFinalChainDef


#
#  New AllTE Building (Only do it for split chains and non FTK)
#
def buildBjetChainsAllTE(theChainDef, bjetdict, numberOfSubChainDicts=1):
    log.debug("In buildBjetChainsAllTE")
    inputTEsEF = theChainDef.signatureList[-1]['listOfTriggerElements'][0]

    #
    #  Initial Config
    #
    ###############################3

    #
    # Get the min threshold for tracking
    #   This cut is applied after the jet splitting
    #   So we only run precision tracking in ROIs above the minimum considered
    #
    minBTagThreshold = 1e9
    for bjetPart in bjetdict:
        thisBTagThresholdInt = int(bjetPart['chainParts']['threshold'])
        if thisBTagThresholdInt < minBTagThreshold: 
            minBTagThreshold = thisBTagThresholdInt
    log.debug("min jet Pt %s", minBTagThreshold)

    #
    # Configure the GSC calibration
    #   This cut is applied after the GSC calibration
    #   So we only btag ROIs above the minimum considered
    #
    doGSC = False
    minGSCThreshold = 1e9
    for bjetPart in bjetdict:
        if ('gscThreshold' in bjetPart['chainParts']) and (bjetPart['chainParts']['gscThreshold']): 
            doGSC = True
            thisGSCThresholdInt = int(bjetPart['chainParts']['gscThreshold'].replace("gsc",""))
            if thisGSCThresholdInt < minGSCThreshold:
                minGSCThreshold = thisGSCThresholdInt

    if doGSC: log.debug("Doing GSC Calculation:"+str(minGSCThreshold)+"GeV")

    #
    # Now build the chain
    #
    ###########################3

    #
    # super ROI building
    #
    theSuperRoi=getSuperRoiBuilderAllTEInstance()
    superTE = "HLT_super"
    theChainDef.addSequence(theSuperRoi,      inputTEsEF,   superTE)

    #
    #  PV Tracking
    #
    [trkvtx, trkftf, trkprec] = TrigInDetSequence("Bjet", "bjet", "IDTrig", sequenceFlavour=["2step"]).getSequence() # new
    tracking        = "IDTrig"
    superTrackingTE = superTE+tracking
    theChainDef.addSequence(trkvtx,  superTE,      superTrackingTE) 

    #
    #  PV Finding
    #
    prmVertexTE     = superTrackingTE+"_prmVtx"
    theChainDef.addSequence([EFHistoPrmVtxAllTE_Jet()], superTrackingTE, prmVertexTE)
    comboPrmVtxTE   = prmVertexTE+"Combo"
    theChainDef.addSequence([EFHistoPrmVtxCombo_Jet()], [superTrackingTE,prmVertexTE], comboPrmVtxTE)

    #
    #  Jet splitting
    #
    # get the minimum et before gsc cut
    theJetSplit=getJetSplitterAllTEInstance()
    jetHypoTE       = "HLT_j"+str(minBTagThreshold)+"_eta"
    jetSplitTE      = jetHypoTE+"_jsplit"
    theChainDef.addSequence(theJetSplit,  [inputTEsEF, comboPrmVtxTE], jetSplitTE)

    #
    # If do the btagging in away muons 
    #
    algoInstance = "EF"   

    #
    #  Et cut berfore running precision tracking
    #
    theBjetEtHypo   = getBjetEtHypoInstance(algoInstance, "Btagging", str(minBTagThreshold)+"GeV" )
    jetEtHypoTE     = "HLT_j"+str(minBTagThreshold)
    theChainDef.addSequence(theBjetEtHypo,  jetSplitTE,       jetEtHypoTE )

    #
    #  Precision tracking
    #
    jetTrackTE      = jetSplitTE+"_"+tracking
    theBjetTracks = trkftf+trkprec
    theChainDef.addSequence(theBjetTracks,  jetEtHypoTE, jetTrackTE)       

    #
    #  Secondary Vertexing
    #
    theVxSecondary = TrigVxSecondaryCombo_EF()
    secVtxTE        = jetTrackTE+"__"+"secVtx"
    theChainDef.addSequence(theVxSecondary, [jetTrackTE, comboPrmVtxTE], secVtxTE)

    #
    #  GSC calculation
    #
    if doGSC:
        gsc_jetTrackTEPreCut  = "HLT_precut_gsc"+str(minBTagThreshold)+"_eta"+"_jsplit"+"_"+tracking
        theGSCFex      = getGSCFexSplitInstance(algoInstance)
        theChainDef.addSequence(theGSCFex,      secVtxTE                ,       gsc_jetTrackTEPreCut )

        algoInstance = "GSC"   
        gsc_jetTrackTE        = "HLT_gsc"+str(minGSCThreshold)+"_eta"+"_jsplit"+"_"+tracking
        theGSCEtHypo   = getBjetEtHypoInstance(algoInstance, "Btagging", str(minGSCThreshold) +"GeV" )
        theChainDef.addSequence(theGSCEtHypo,   gsc_jetTrackTEPreCut,           gsc_jetTrackTE )
        jetsForBTagging = gsc_jetTrackTE
    else:
        log.debug("No GSC Calculation")
        jetsForBTagging = secVtxTE


    #
    #  the tagging fex
    #
    log.debug("Getting tagging fex")
    theBjetFex = getBtagFexSplitInstance(algoInstance, "2012", "EFID") 
    btaggingTE = jetsForBTagging+"_btagged"
    theChainDef.addSequence(theBjetFex, jetsForBTagging, btaggingTE)

    #
    #  The btagging hypo
    #
    log.debug("Getting tagging hypo")
    lastTEout = "HLT_"+bjetdict[0]['chainName']
    topoThresh = bjetdict[0]['topoThreshold']
    topoStartFrom = setupTopoStartFrom(topoThresh,theChainDef) if topoThresh else None
    if topoStartFrom:         lastTEout = lastTEout+'_tsf'

    #
    #  Derive multiplicity requirements
    #
    log.debug("Derive multiplicity requirements")
    btagReqs = []
    for bjetchain in bjetdict:
        log.debug(bjetdict)
        btagCut = bjetchain['chainParts']['bTag']
        mult    = bjetchain['chainParts']['multiplicity']

        threshold = bjetchain['chainParts']['threshold']
        if 'gscThreshold' in bjetchain['chainParts']:
            threshold = bjetchain['chainParts']['gscThreshold'].replace("gsc","")

        btagReqs.append([threshold,btagCut,mult])
    
    log.debug("Config the ALLTE Hypo")
    name = bjetdict[0]['chainName']
    theBjetHypoAllTE = getBjetHypoAllTEInstance("EF","2017",name,btagReqs)

    #theChainDef.signatureList[-1]['listOfTriggerElements'][0]
    log.debug("Adding Sequence")
    theChainDef.addSequence(theBjetHypoAllTE, btaggingTE, lastTEout, topo_start_from = topoStartFrom)

    log.debug("Adding Signature")
    theChainDef.addSignature(theChainDef.signatureList[-1]['signature_counter']+1, [lastTEout])

    log.debug("Left buildBjetChainsAllTE")
    theChainDef.chain_name = 'HLT_'+bjetdict[0]['chainName']
    return theChainDef


###########################################################################
###########################################################################
def buildBjetChains(jchaindef,bjetdict,numberOfSubChainDicts=1):
    log.debug("In buildBjetChains")
    inputTEsEF = jchaindef.signatureList[-1]['listOfTriggerElements'][0]

    bjetparts = bjetdict['chainParts']

    if ('split' in bjetparts['bConfig']):
        theBjetChainDef = myBjetConfig_split(jchaindef, bjetdict, inputTEsEF,numberOfSubChainDicts) 
        theBjetChainDef.chain_name = 'HLT_'+bjetdict['chainName']
    else:
        theBjetChainDef = myBjetConfig1(jchaindef, bjetdict, inputTEsEF,numberOfSubChainDicts) 
        theBjetChainDef.chain_name = 'HLT_'+bjetdict['chainName']

    log.debug("Left buildBjetChains")
    return theBjetChainDef


###################################################################################
###################################################################################

def myBjetConfig_split(theChainDef, chainDict, inputTEsEF,numberOfSubChainDicts=1):
    log.debug("In myBjetConfig_split")    

    EFChainName = "EF_bjet_" + chainDict['chainName']

    chainParts = chainDict['chainParts']
    btagthresh = chainParts['threshold']
    gscthresh  = chainParts['gscThreshold'] if ('gscThreshold' in chainParts) else ''
    btagmult = chainParts['multiplicity']
    btagcut = chainParts['bTag']
    btagcut = btagcut[1:]

    ftk=""
    if 'FTKVtx' in chainParts['bTracking'] or 'FTK' in chainParts['bTracking']  or 'FTKRefit' in chainParts['bTracking']:
        ftk="FTKVtx"


    #-----------------------------------------------------------------------------------
    # Import of algs
    #-----------------------------------------------------------------------------------

    algoInstance = "EF"

    #--------------------
    
    # super ROI building
    theSuperRoi=getSuperRoiBuilderAllTEInstance()

    #--------------------

    # jet splitting
    theJetSplit=getJetSplitterAllTEInstance()
    theJetSplitFTK=getJetSplitterFTKAllTEInstance()

    #-------------------- 
    
    #find jets far away from a muon (for mu-jet chains with b-jet requirements only)
    if any('antimatchdr' in bM for bM in chainParts['bMatching'] ):

        # Extract the dR value from the chain name here.. the deltaR value has to consist of 2 numbers
       deltaR = -1
       for anti_match_part in chainParts['bMatching']:
           if 'dr' in anti_match_part:
               deltaR=anti_match_part.split('dr')[1][0:2]
       if deltaR == -1: log.error("No DeltaR cut could be extracted!")
        
       theFarawayJet=getFarawayJetFinderAllTEInstance(str(deltaR))

       algoInstance = "MuJetChain"

    #--------------------
    
    # Et hypo (for b-tagging)
    #from TrigBjetHypo.TrigBjetEtHypoConfig import getBjetEtHypoInstance
    theBjetEtHypo   = getBjetEtHypoInstance(algoInstance, "Btagging", btagthresh+"GeV" )
    #--------------------

    # tracking
    if 'FTKVtx' in chainParts['bTracking']:
        [trkftf, trkprec] = TrigInDetSequence("Bjet", "bjet", "IDTrig").getSequence() # new
        [ftkvtx, trkftk] = TrigInDetFTKSequence("Bjet", "bjet", sequenceFlavour=["FTKVtx"]).getSequence() # new
    elif 'FTKRefit' in chainParts['bTracking']:
        [ftkvtx, trkftf, trkprec] = TrigInDetFTKSequence("Bjet", "bjet", sequenceFlavour=["FTKVtx","refit","PT"]).getSequence() # new
    elif 'FTK' in chainParts['bTracking']:
        [ftkvtx, trkftf, trkprec] = TrigInDetFTKSequence("Bjet", "bjet", sequenceFlavour=["FTKVtx","PT"]).getSequence() # new
    else:
        [trkvtx, trkftf, trkprec] = TrigInDetSequence("Bjet", "bjet", "IDTrig", sequenceFlavour=["2step"]).getSequence() # new

    # for b-tagging
    theBjetTracks = trkftf+trkprec
    # for vertexing
##    theVertexTracks = trkvtx  
    #--------------------

    # primary vertexing
    # JK FTK vertex
#    from TrigFTK_RecAlgs.TrigFTK_RecAlgs_Config import TrigFTK_VxPrimary_EF
#    from InDetTrigRecExample.InDetTrigConfigRecPostProcessing import *

    #--------------------
    # GSC
    if ('gscThreshold' in chainParts) and chainParts['gscThreshold']:
        theGSCFex      = getGSCFexSplitInstance(algoInstance)
        #from TrigBjetHypo.TrigBjetEtHypoConfig import getBjetEtHypoInstance
        theGSCEtHypo   = getBjetEtHypoInstance("GSC", "Btagging", gscthresh.replace("gsc","")+"GeV" )
    #--------------------

    # secondary vertexing
    theVxSecondary = TrigVxSecondaryCombo_EF()
    theVxSecondaryFTK = TrigVxSecondaryCombo_EF("TrigVxSecondaryComboFTK_EF")
    theVxSecondaryFTK.PriVtxKey="PrimVertexFTK"
    #--------------------

    # bjet fex
#    if ('boffperf' in chainParts['bTag'] or 'bmv2c20' in chainParts['bTag']):
#        # Offline taggers
#        from TrigBjetHypo.TrigBtagFexConfig import getBtagFexSplitInstance 
#        theBjetFex = getBtagFexSplitInstance(algoInstance,"2012","EFID") 
#    else:
#        # Run 1 style taggers
#        from TrigBjetHypo.TrigBjetFexConfig  import getBjetFexSplitInstance
#        theBjetFex = getBjetFexSplitInstance(algoInstance,"2012","EFID")

    if ('boffperf' in chainParts['bTag'] or 'bmv2c20' in chainParts['bTag'] or 'bmv2c10' or 'bhmv2c10' in chainParts['bTag']):
        # Offline taggers
        if('FTKRefit' in chainParts['bTracking']):
            theBjetFex = getBtagFexFTKRefitInstance(algoInstance,"2012","EFID") 
        elif('FTKVtx' in chainParts['bTracking']):
            theBjetFex = getBtagFexFTKVtxInstance(algoInstance,"2012","EFID") 
        elif ('FTK' in chainParts['bTracking']):
            theBjetFex = getBtagFexFTKInstance(algoInstance,"2012","EFID") 
        else:
            theBjetFex = getBtagFexSplitInstance(algoInstance,"2012","EFID") 
    else:
        # Run 1 style taggers
        if('FTKRefit' in chainParts['bTracking']):
            theBjetFex = getBjetFexFTKRefitInstance(algoInstance,"2012","EFID")
        elif ('FTKVtx' in chainParts['bTracking'] ):
            theBjetFex = getBjetFexFTKVtxInstance(algoInstance,"2012","EFID")
        elif ('FTK' in chainParts['bTracking'] ):
            theBjetFex = getBjetFexFTKInstance(algoInstance,"2012","EFID")
        else:
            theBjetFex = getBjetFexSplitInstance(algoInstance,"2012","EFID")

    #--------------------

    # bjet hypo 
    if ('bperf' in chainParts['bTag'] or 'boffperf' in chainParts['bTag']):
        # Performance chains (run 1 and run 2 style)
        # Runs in NoCut mode
        theBtagReq = getBjetHypoSplitNoCutInstance(algoInstance)
    elif ('bmv2c20' in chainParts['bTag']  ):
        # MV2c20 tagger series
        theBtagReq = getBjetHypoSplitInstance(algoInstance,"2015", btagcut)
    elif ('bmv2c10' in chainParts['bTag']  ):
        # MV2c10 tagger series
        theBtagReq = getBjetHypoSplitInstance(algoInstance,"2017", btagcut)
    elif ('bhmv2c10' in chainParts['bTag']) :
        # MV2c10hybrid tagger series 
        theBtagReq = getBjetHypoSplitInstance(algoInstance,"2018", btagcut)
    else:
        # Run 1 style chains
        theBtagReq = getBjetHypoSplitInstance(algoInstance,"2012", btagcut)

    #-----------------------------------------------------------------------------------
    # TE naming
    #-----------------------------------------------------------------------------------
    
    tracking        = "IDTrig"
    if 'FTKVtx' in chainParts['bTracking']:
        tracking    = "IDtrig"
    elif 'FTKRefit' in chainParts['bTracking']:
        tracking    = "FTKRefit"
    elif 'FTK' in chainParts['bTracking']:
        tracking    = "FTK"


    jetEtHypoTE     = "HLT_j"+btagthresh+ftk
    jetHypoTE       = "HLT_j"+btagthresh+ftk+"_eta"
    jetSplitTE      = jetHypoTE+"_jsplit"
    jetFarawayTE    = jetSplitTE+"_faraway"
    jetTrackTE      = jetSplitTE+"_"+tracking

    gsc_jetTrackTEPreCut  = "HLT_noAllTE_precut_gsc"+btagthresh+ftk+"_eta"+"_jsplit"+"_"+tracking
    gsc_jetTrackTE        = "HLT_noAllTE_"+gscthresh+ftk+"_eta"+"_jsplit"+"_"+tracking


    if any('antimatch' in bM for bM in chainParts['bMatching'] ) and  any('mu' in bM for bM in chainParts['bMatching'] ):

        # extract muon threshold from chainname
        allChainParts = chainDict['chainName'].split('_')
        muonthr=-1
        for cp in allChainParts:
            if 'mu' in cp and not 'antimatch' in cp:
                muonthr = cp.split('mu')[-1] # assume the last bit is the threshold
                break
        #print 'muon thr for antimatch:' + str(muonthr) 
        muonTE      = "EF_SuperEF_mu{0}_MU{1}".format(muonthr,muonthr)
        jetEtHypoTE = jetEtHypoTE+'_antimatchmu{0}'.format(muonthr)
        #gscEtHypoTE = "HLT_"+gscthresh+ftk+"_eta"+"_jsplit"+"_"+tracking+'_antimatchmu{0}'.format(muonthr)
        jetHypoTE   = jetHypoTE+'_antimatchmu{0}'.format(muonthr)
        jetTrackTE  = jetTrackTE +'_antimatchmu{0}'.format(muonthr)

    superTE         = "HLT_super"
    superTrackingTE = superTE+tracking
    prmVertexTE     = superTrackingTE+"_prmVtx"
    comboPrmVtxTE   = prmVertexTE+"Combo"
    secVtxTE        = jetTrackTE+"__"+"secVtx"
    lastTEout       = "HLT_bjet_"+chainParts['chainPartName'] if numberOfSubChainDicts>1 else EFChainName

    if 'FTKVtx' in chainParts['bTracking'] or 'FTK' in chainParts['bTracking']  or 'FTKRefit' in chainParts['bTracking']:
        comboPrmVtxTE="HLT_FTKVtx_Combo"
 

    topoThresh = chainDict['topoThreshold']
    topoStartFrom = setupTopoStartFrom(topoThresh,theChainDef) if topoThresh else None

    if topoStartFrom:
        lastTEout = lastTEout+'_tsf'
    
    #-----------------------------------------------------------------------------------
    # sequence assembling
    #-----------------------------------------------------------------------------------

    # Vertexing part of the chain
    if 'FTKVtx' in chainParts['bTracking'] or 'FTK' in chainParts['bTracking'] or 'FTKRefit' in chainParts['bTracking'] :
        theChainDef.addSequence(ftkvtx , inputTEsEF, comboPrmVtxTE)
        # b-tagging part of the chain (requires PV)
        theChainDef.addSequence(theJetSplitFTK,    [inputTEsEF, comboPrmVtxTE], jetSplitTE)
    else:
        theChainDef.addSequence(theSuperRoi,      inputTEsEF,   superTE)
        theChainDef.addSequence(trkvtx,  superTE,      superTrackingTE) 
        theChainDef.addSequence([EFHistoPrmVtxAllTE_Jet()], superTrackingTE, prmVertexTE)
        theChainDef.addSequence([EFHistoPrmVtxCombo_Jet()], [superTrackingTE,prmVertexTE], comboPrmVtxTE)

        # b-tagging part of the chain (requires PV)
        theChainDef.addSequence(theJetSplit,    [inputTEsEF, comboPrmVtxTE], jetSplitTE)

    #theChainDef.addSequence(theFarawayJet,  [muonTE, jetSplitTE], jetFarawayTE)
    #theChainDef.addSequence(theBjetEtHypo,  jetFarawayTE,  jetEtHypoTE)
    #theChainDef.addSequence(theBjetEtHypo,  jetSplitTE,  jetEtHypoTE)
    if any('antimatch' in bM for bM in chainParts['bMatching'] ) and  any('mu' in bM for bM in chainParts['bMatching'] ):
        theChainDef.addSequence(theFarawayJet,  [muonTE, jetSplitTE], jetFarawayTE)
        jetForTrackingEtCut = jetFarawayTE        
        #theChainDef.addSequence(theBjetEtHypo,  jetFarawayTE,  jetEtHypoTE)
    else :
        jetForTrackingEtCut = jetSplitTE
        #theChainDef.addSequence(theBjetEtHypo,  jetSplitTE,  jetEtHypoTE)

    #Et cut before tracking
    theChainDef.addSequence(theBjetEtHypo,  jetForTrackingEtCut,       jetEtHypoTE )


    theChainDef.addSequence(theBjetTracks,  jetEtHypoTE, jetTrackTE)   
    if 'FTKVtx' in chainParts['bTracking'] or 'FTK' in chainParts['bTracking']  or 'FTKRefit' in chainParts['bTracking']:
        theChainDef.addSequence(theVxSecondaryFTK, [jetTrackTE, comboPrmVtxTE], secVtxTE)
    else:
        theChainDef.addSequence(theVxSecondary, [jetTrackTE, comboPrmVtxTE], secVtxTE)

    #GSC
    if ('gscThreshold' in chainParts) and chainParts['gscThreshold']:
        log.debug("Doing GSC Calculation:"+chainParts["gscThreshold"])
        theChainDef.addSequence(theGSCFex,      secVtxTE                ,       gsc_jetTrackTEPreCut )
        theChainDef.addSequence(theGSCEtHypo,   gsc_jetTrackTEPreCut,           gsc_jetTrackTE )
        jetsForBTagging = gsc_jetTrackTE
        #secVtxTE        = gsc_jetTrackTE+"__"+"superVtx"
    else:
        log.debug("No GSC Calculation")
        jetsForBTagging = secVtxTE
        #secVtxTE        = jetTrackTE+"__"+"superVtx"

    theChainDef.addSequence([theBjetFex, theBtagReq], jetsForBTagging, lastTEout, topo_start_from = topoStartFrom)

    theChainDef.addSignature(theChainDef.signatureList[-1]['signature_counter']+1, [lastTEout]*int(btagmult))
    return theChainDef

###################################################################################

def myBjetConfig1(theChainDef, chainDict, inputTEsEF,numberOfSubChainDicts=1):
    EFChainName = "EF_bjet_" + chainDict['chainName']

    chainParts = chainDict['chainParts']
    btagthresh = chainParts['threshold']
    btagmult = chainParts['multiplicity']
    btagcut = chainParts['bTag']
    btagcut = btagcut[1:]

    #import fexes/hypos
    ef_bjetSequence=getEFBjetAllTEInstance()

    if   ( int(btagthresh) == 0) : ef_ethypo_startseq = getBjetEtHypoInstance("EF","StartSequence","0GeV")
    elif ( int(btagthresh) < 35) : ef_ethypo_startseq = getBjetEtHypoInstance("EF","StartSequence","15GeV")
    else                         : ef_ethypo_startseq = getBjetEtHypoInstance("EF","StartSequence","35GeV")

    # tracking
    [trkvtx, trkftf, trkprec] = TrigInDetSequence("Bjet", "bjet", "IDTrig", sequenceFlavour=["2step"]).getSequence() 
    ef_bjet_tracks = trkftf+trkprec


    ef_VxSecondary_EF = TrigVxSecondary_EF()

    ef_EtHypo_Btagging = getBjetEtHypoInstance("EF","Btagging", btagthresh+"GeV")

    # B-tagging
    if ('boffperf' in chainParts['bTag'] or 'bmv2c20' in chainParts['bTag'] or 'bmv2c10' in chainParts['bTag']):
        ef_bjet = getBtagFexInstance("EF","2012","EFID")
    else:
        ef_bjet = getBjetFexInstance("EF","2012","EFID")

    # Hypo testing
    if ('bperf' in chainParts['bTag'] or 'boffperf' in chainParts['bTag']):
        ef_hypo = getBjetHypoNoCutInstance("EF")
    elif ('bmv2c20' in chainParts['bTag']):
        ef_hypo = getBjetHypoInstance("EF","2015", btagcut)
    elif ('bmv2c10' in chainParts['bTag']):
        ef_hypo = getBjetHypoInstance("EF","2017", btagcut)
    elif ('bhmv2c10' in chainParts['bTag']):
        ef_hypo = getBjetHypoInstance("EF","2018", btagcut)

    else:
        ef_hypo = getBjetHypoInstance("EF","2012", btagcut)

    #------- 2012 EF Sequences based on j35 intput TE-------
    # TE naming
    ef2 ='HLT_Bj'
    ef3 ='HLT_Bj_EtCut%s' % btagthresh
    if ('EFID' in chainParts['bTracking']):
        ef4 ='HLT_Bj_EtCut%s_EFID'  % btagthresh
        ef5 ='HLT_Bj_EtCut%s_AllTEPrmVtx_EFID'  % btagthresh
        ef6 ='HLT_Bj_EtCut%s_ComboPrmVtx_EFID'  % btagthresh
    else:
        ef4 ='HLT_Bj_EtCut%s_IDTrig'  % btagthresh
        ef5 ='HLT_Bj_EtCut%s_AllTEPrmVtx_IDTrig'  % btagthresh
        ef6 ='HLT_Bj_EtCut%s_ComboPrmVtx_IDTrig'  % btagthresh
    if (btagmult == '1'):
        ef7 = 'EF_b%s_%s_%s_SecVxBhypo' % (btagthresh, btagcut, chainParts['chainPartName'].replace("_"+chainParts['bTracking'],""), )
    else:
        ef7 = 'EF_%sb%s_%s_%s_SecVxBhypo' % (btagmult, btagthresh, btagcut, chainParts['chainPartName'].replace("_"+chainParts['bTracking'],""))

    lastTEout = "EF_bj_"+chainParts['chainPartName'] if numberOfSubChainDicts>1 else EFChainName


    topoThresh = chainDict['topoThreshold']
    topoStartFrom = setupTopoStartFrom(topoThresh,theChainDef) if topoThresh else None
    if topoStartFrom:
        lastTEout = lastTEout+'_tsf'



    theChainDef.addSequence([ef_bjetSequence], inputTEsEF, ef2)
    theChainDef.addSequence(ef_ethypo_startseq, ef2, ef3)
    theChainDef.addSequence(ef_bjet_tracks, ef3 ,ef4)
    theChainDef.addSequence([EFHistoPrmVtxAllTE_Jet()], ef4, ef5)
    theChainDef.addSequence([EFHistoPrmVtxCombo_Jet()], [ef4, ef5], ef6)
    #theChainDef.addSequence([ef_EtHypo_Btagging], ef6, ef7) 
    theChainDef.addSequence([ef_VxSecondary_EF,ef_EtHypo_Btagging], ef6, ef7) 
    theChainDef.addSequence([ef_bjet, ef_hypo], ef7, lastTEout, topo_start_from = topoStartFrom)
    theChainDef.addSignature(theChainDef.signatureList[-1]['signature_counter']+1, [lastTEout]*int(btagmult))
    

    return theChainDef




###########################################################################
###########################################################################
# !!!!!!PLEASE DO NOT CHANGE THIS UNLESS NECESSARY!!!!
# This funciton checks the chainDict of the chain and merges chain parts 
# if only different in multiplicity and b-tag
# to then send off to the jet slice
##########################################################################
def _prepareJetChainDict(cdict):
    
    # -- collecting thresholds in a list to check if there are duplicates -- 
    thresholds = [part['threshold'] for part in cdict['chainParts']]
    counts = Counter(thresholds)
    duplicates = [val for val, count in counts.items() if count > 1]

    if duplicates:
        log.info('Duplicated thresholds in the jet and b-jet part')
        
        # -- splitting chainparts dictioanries according to bjet and jet -- 
        bjetchainParts =[] 
        jetchainParts  = []
        for part in cdict['chainParts']:
            if not part['bTag']:
                jetchainParts.append(part)
            elif part['bTag']:
                bjetchainParts.append(part)
            else: 
                raise RuntimeError('I do not know what to do with this chain part %s' %(part['chainPartName']))
        
        # -- Loop over jet and bjet chain parts
        # -- pick out the ones with common thresholds
        # -- compare the jet building parts and if nothing differnet, adapt the multiplicity and chainPartName
        mergedbjetpart = []
        for jpart in jetchainParts:
            for bjindex, bjpart in enumerate(bjetchainParts):
                if (int(jpart['threshold']) == int(bjpart['threshold'])):                    
                    # -- check that all jet properties are the same as bjet 
                    # -- except for multiplicity, chainPartName and bTag
                    # -- this is bad hardcoding better clean up ...not
                    allowedDiff1 = set(['multiplicity', 'chainPartName', 'bTag','bTracking'])
                    allowedDiff2 = set(['multiplicity', 'chainPartName', 'bTag'])
                    allowedDiff3 = set(['multiplicity', 'chainPartName', 'bTag','bConfig'])
                    allowedDiff1_noMult = set(['chainPartName', 'bTag','bTracking'])
                    allowedDiff2_noMult = set(['chainPartName', 'bTag'])
                    allowedDiff3_noMult = set(['chainPartName', 'bTag','bConfig'])
                    
                    s1 = set(jpart)
                    s2 = set(bjpart)
                    diff = set(k for k in s1 & s2 if jpart[k] != bjpart[k])

                    if ((diff == allowedDiff1) or (diff == allowedDiff1_noMult) or (diff == allowedDiff2) or (diff == allowedDiff2_noMult) or (diff == allowedDiff3) or (diff == allowedDiff3_noMult)):
                        jpart['multiplicity'] = str(int(jpart['multiplicity'])+int(bjpart['multiplicity']))
                        jpart['chainPartName'] = jpart['multiplicity']+jpart['trigType']+jpart['threshold']
                        mergedbjetpart.append(bjindex)
                    else:
                        log.info("Jet and underlying jet chain from bjet are not the same despite the same thresholds. Ignore and keep separate dictionaries. The difference is %s ", diff)
                        continue



        # -- remove those bjet chainParts that have been merged with the jets
        for index in mergedbjetpart:
            bjetchainParts.pop(index)
        
        # -- modify the chainParts of the dictionary by creating a new one with 
        # -- the updated jetchainParts and remaining bjetchainParts
        cdict['chainParts'] = []
        for jpart in jetchainParts:
            cdict['chainParts'].append(jpart) 
        for bjpart in bjetchainParts:
            cdict['chainParts'].append(bjpart)


    else: 
        log.debug('No duplicated thresholds in the jet/b-jet chain')
    
    if log.isEnabledFor(logging.DEBUG): log.debug("Prepared b-jet chainDict: \n %s" , pp.pformat(cdict))

    return cdict



###########################################################################

def get_j35_ChainDef():
    return theDictFromChainName.getChainDict( ['j35', 'L1_J20', [], ["Main"], ['RATE:SingleJet',  'BW:Jets'], -1],) 
<|MERGE_RESOLUTION|>--- conflicted
+++ resolved
@@ -125,10 +125,7 @@
     is2015Tagger = (not chainDict['chainName'].find("bmv2c20") == -1 or not chainDict['chainName'].find("bperf") == -1)
     isMuDr       = (not chainDict['chainName'].find("mu") == -1 and not chainDict['chainName'].find("_dr") == -1)
     isMuDz       = (not chainDict['chainName'].find("mu") == -1 and not chainDict['chainName'].find("_dz") == -1)
-<<<<<<< HEAD
-=======
     isIsoLep     = (not chainDict['chainName'].find("ivarmedium") == -1 or not chainDict['chainName'].find("ivarloose") == -1)
->>>>>>> 7a39d019
     isSingleJet  = ( (len(chainDict['chainParts']) == 1) and (int(chainDict['chainParts'][0]['multiplicity']) == 1))
 
     #
@@ -150,13 +147,8 @@
     # Need all the ouput bjet TEs to properly match to muons
     #  so dont use all TE here either
     #
-<<<<<<< HEAD
-    if isMuDz or isMuDr: doAllTEConfig = False
-
-=======
     if isMuDz or isMuDr or isIsoLep: doAllTEConfig = False
     
->>>>>>> 7a39d019
 
     if doAllTEConfig:
         log.debug("Doing new buildBjetChainsAllTE")
