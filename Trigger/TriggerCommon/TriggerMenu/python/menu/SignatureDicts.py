--- conflicted
+++ resolved
@@ -211,11 +211,7 @@
     'L2SAAlg'        : ['muFast', 'l2muonSA',],
     'L2CBAlg'        : ['muComb',],
     'EFAlg'          : ['SuperEF'],
-<<<<<<< HEAD
-    'addInfo'        : ['cosmicEF', 'cosmic','IdTest','fsperf', 'ds1', 'ds2','ds3', 'r1extr', 'perf', 'noEF','10invm30','pt2','z10','llns','noComb','zROItest','invm1','dRl1'],
-=======
-    'addInfo'        : ['cosmicEF', 'cosmic','IdTest','fsperf', 'ds1', 'ds2','ds3', 'r1extr', 'perf', 'noEF','10invm30','pt2','z10','llns','noComb','zROItest','invm1','inTimeRoI'],
->>>>>>> ab16645e
+    'addInfo'        : ['cosmicEF', 'cosmic','IdTest','fsperf', 'ds1', 'ds2','ds3', 'r1extr', 'perf', 'noEF','10invm30','pt2','z10','llns','noComb','zROItest','invm1','inTimeRoI','dRl1'],
     'overlapRemoval' : ['wOvlpRm', 'noOvlpRm', 'noMuCombOvlpRm'],
     'topo'           : AllowedTopos_mu,
     'flavour'        : ['hf'],
