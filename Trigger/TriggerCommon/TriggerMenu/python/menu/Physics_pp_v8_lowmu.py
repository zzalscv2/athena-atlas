--- conflicted
+++ resolved
@@ -137,9 +137,4 @@
     #     the default value of pass-through (=0) will be used
     #----------------------------------------------------------
     HLTPrescales = {
-<<<<<<< HEAD
-        #'larnoiseburst_rerun'       : [ 0, 0 , 1, "LArNoiseBurst"],
-        #'larnoiseburst_loose_rerun' : [ 0, 0 , 1, "LArNoiseBurst"],
-=======
->>>>>>> b34a628c
         }
