--- conflicted
+++ resolved
@@ -153,17 +153,6 @@
         ['ht1000_L1HT190-J15.ETA21',    'L1_HT190-J15.ETA21', [], [PhysicsStream], ['RATE:MultiJet', 'BW:Jet'], -1],
         ['ht1000_L1HT190-J15s5.ETA21',  'L1_HT190-J15s5.ETA21', [], [PhysicsStream], ['RATE:MultiJet', 'BW:Jet'], -1],
 
-<<<<<<< HEAD
-	['2j45',   'L1_RD0_FILLED', [], [PhysicsStream], ['RATE:MultiJet', 'BW:Jet'], -1],
-	['4j15',   'L1_RD0_FILLED', [], [PhysicsStream], ['RATE:MultiJet', 'BW:Jet'], -1],
-	['4j45',   'L1_RD0_FILLED', [], [PhysicsStream], ['RATE:MultiJet', 'BW:Jet'], -1],
-
-        # SoftKiller central jet triggers
-        ['j35_sktc_lcw_nojcalib',       'L1_RD0_FILLED', [], [PhysicsStream], ['RATE:SingleJet',  'BW:Jet'], -1],
-        ['j35_sktc_em_nojcalib',        'L1_RD0_FILLED', [], [PhysicsStream], ['RATE:SingleJet',  'BW:Jet'], -1],
-
-        ]
-=======
 	    ['2j45',   'L1_RD0_FILLED', [], [PhysicsStream], ['RATE:MultiJet', 'BW:Jet'], -1],
 	    ['4j15',   'L1_RD0_FILLED', [], [PhysicsStream], ['RATE:MultiJet', 'BW:Jet'], -1],
 	    ['4j45',   'L1_RD0_FILLED', [], [PhysicsStream], ['RATE:MultiJet', 'BW:Jet'], -1],
@@ -173,7 +162,6 @@
         ['j260_L1jJ100',      'L1_jJ100', [], [PhysicsStream], ['RATE:SingleJet', 'BW:Jet'], -1],
 	    ['6j45_L14jJ15',   'L1_4jJ15', [], [PhysicsStream], ['RATE:MultiJet', 'BW:Jet'], -1],
 			 ]
->>>>>>> cd1aa200
 
 
     if TriggerFlags.doFTK():
