# Copyright (C) 2002-2017 CERN for the benefit of the ATLAS collaboration


import TriggerMenu.menu.Physics_pp_v7 as physics_menu

from TriggerJobOpts.TriggerFlags          import TriggerFlags
from copy                                 import deepcopy

import re

from AthenaCommon.Logging import logging
log = logging.getLogger( 'MC_pp_v7.py' )


#---------------------------------------------------------------------
#---------------------------------------------------------------------
def setupMenu():

    physics_menu.setupMenu()
    PhysicsStream="Main"

    # stream, BW and RATE tags for Bphysics items that appear in Muon and Bphysics slice.signatures
    BPhysicsStream     = "BphysLS"
    BMultiMuonStream   = "Main"  
    RATE_BphysTag      = 'RATE:Bphysics'
    RATE_BMultiMuonTag = 'RATE:MultiMuon'  # can become RATE:BMultiMuon' with one letter change 
    BW_BphysTag        = 'BW:Bphys'
    #RATE_DYTag         = 'RATE:Muon'   #not being used at this time
    #BW_DYTag           = 'BW:Muon'   
    
    
    # ---------------------------------------------------------------------------------------
    # INPUT FORMAT FOR CHAINS:
    # ['chainName',  'L1itemforchain', [L1 items for chainParts], [stream], [groups], EBstep], OPTIONAL: [mergingStrategy, offset,[merginOrder] ]], topoStartsFrom = False
    # ----------------------------------------------------------------------------------------

    TriggerFlags.TestSlice.signatures = TriggerFlags.TestSlice.signatures() + [
<<<<<<< HEAD
			 ]

    TriggerFlags.MuonSlice.signatures = TriggerFlags.MuonSlice.signatures() + [
        ['mu20_r1extr',            'L1_MU20MU21',     ['L1_MU20'], [PhysicsStream], ['RATE:SingleMuon', 'BW:Muon'], -1],
        ['mu10_r1extr',            'L1_MU10',           [], [PhysicsStream], ['RATE:SingleMuon', 'BW:Muon'], -1],
        ['mu4_r1extr',             'L1_MU4',            [], [PhysicsStream], ['RATE:SingleMuon', 'BW:Muon'], -1],
        ['mu24_icalo',             'L1_MU20MU21',     ['L1_MU20'], [PhysicsStream], ['RATE:SingleMuon', 'BW:Muon'], -1],
        ['mu24_iloosecalo',        'L1_MU20MU21',     ['L1_MU20'], [PhysicsStream], ['RATE:SingleMuon', 'BW:Muon'], -1],
        ['mu24_imediumcalo',       'L1_MU20MU21',     ['L1_MU20'], [PhysicsStream], ['RATE:SingleMuon', 'BW:Muon'], -1],
        ['mu26_ivarmediumcalo',    'L1_MU20MU21',     ['L1_MU20'], [PhysicsStream], ['RATE:SingleMuon', 'BW:Muon'], -1],

        ['mu20_imedium_mu8noL1',    'L1_MU20MU21',     ['L1_MU20',''], [PhysicsStream], ['RATE:MultiMuon','BW:Muon'], -1,['serial',-1,['mu20_imedium','mu8noL1']]],
        ['mu20_iloose_mu8noL1',     'L1_MU20MU21',     ['L1_MU20',''], [PhysicsStream], ['RATE:MultiMuon','BW:Muon'], -1,['serial',-1,['mu20_iloose','mu8noL1']]],
        ['mu20_iloose_2mu4noL1',    'L1_MU20MU21',     ['L1_MU20',''], [PhysicsStream], ['RATE:MultiMuon','BW:Muon'], -1,['serial',-1,['mu20_iloose','2mu4noL1']]],
        ### ATR-14543
        ['mu20_ivarmedium_mu8noL1',    'L1_MU20MU21',     ['L1_MU20',''], [PhysicsStream], ['RATE:MultiMuon','BW:Muon'], -1,['serial',-1,['mu20_ivarmedium','mu8noL1']]],
        ['mu20_ivarloose_mu8noL1',     'L1_MU20MU21',     ['L1_MU20',''], [PhysicsStream], ['RATE:MultiMuon','BW:Muon'], -1,['serial',-1,['mu20_ivarloose','mu8noL1']]],
        ['mu20_ivarloose_2mu4noL1',    'L1_MU20MU21',     ['L1_MU20',''], [PhysicsStream], ['RATE:MultiMuon','BW:Muon'], -1,['serial',-1,['mu20_ivarloose','2mu4noL1']]],
=======
        ]

    TriggerFlags.AFPSlice.signatures = TriggerFlags.AFPSlice.signatures() + [
        ['afp_L1AFP_A_AND_C_SPECTOF_J50', 'L1_AFP_A_AND_C_SPECTOF_J50', [],  ['MinBias'], [ 'RATE:MinBias','BW:MinBias'], -1],
        #        ['afp_L1AFP_A_AND_C_SPECTOF_J50', 'L1_AFP_A_AND_C_SPECTOF_J50', [],  [PhysicsStream], [ 'RATE:MinBias','BW:MinBias'], -1],
        ]

    TriggerFlags.MuonSlice.signatures = TriggerFlags.MuonSlice.signatures() + [
        ['mu20_r1extr',          'L1_MU20MU21',      ['L1_MU20'], [PhysicsStream], ['RATE:SingleMuon', 'BW:Muon'], -1],
        ['mu10_r1extr',          'L1_MU10',                   [], [PhysicsStream], ['RATE:SingleMuon', 'BW:Muon'], -1],
        ['mu4_r1extr',           'L1_MU4',                    [], [PhysicsStream], ['RATE:SingleMuon', 'BW:Muon'], -1],
        ['mu24_icalo',           'L1_MU20MU21',      ['L1_MU20'], [PhysicsStream], ['RATE:SingleMuon', 'BW:Muon'], -1],
        ['mu24_iloosecalo',      'L1_MU20MU21',      ['L1_MU20'], [PhysicsStream], ['RATE:SingleMuon', 'BW:Muon'], -1],
        ['mu24_imediumcalo',     'L1_MU20MU21',      ['L1_MU20'], [PhysicsStream], ['RATE:SingleMuon', 'BW:Muon'], -1],
        ['mu26_ivarmediumcalo',  'L1_MU20MU21',      ['L1_MU20'], [PhysicsStream], ['RATE:SingleMuon', 'BW:Muon'], -1],

        ['mu20_imedium_mu8noL1',    'L1_MU20MU21',  ['L1_MU20',''], [PhysicsStream], ['RATE:MultiMuon','BW:Muon'], -1,['serial',-1,['mu20_imedium','mu8noL1']]],
        ['mu20_iloose_mu8noL1',     'L1_MU20MU21',  ['L1_MU20',''], [PhysicsStream], ['RATE:MultiMuon','BW:Muon'], -1,['serial',-1,['mu20_iloose','mu8noL1']]],
        ['mu20_iloose_2mu4noL1',    'L1_MU20MU21',  ['L1_MU20',''], [PhysicsStream], ['RATE:MultiMuon','BW:Muon'], -1,['serial',-1,['mu20_iloose','2mu4noL1']]],
        ### ATR-14543
        ['mu20_ivarmedium_mu8noL1',    'L1_MU20MU21',  ['L1_MU20',''], [PhysicsStream], ['RATE:MultiMuon','BW:Muon'], -1,['serial',-1,['mu20_ivarmedium','mu8noL1']]],
        ['mu20_ivarloose_mu8noL1',     'L1_MU20MU21',  ['L1_MU20',''], [PhysicsStream], ['RATE:MultiMuon','BW:Muon'], -1,['serial',-1,['mu20_ivarloose','mu8noL1']]],
        ['mu20_ivarloose_2mu4noL1',    'L1_MU20MU21',  ['L1_MU20',''], [PhysicsStream], ['RATE:MultiMuon','BW:Muon'], -1,['serial',-1,['mu20_ivarloose','2mu4noL1']]],
>>>>>>> 1d00aeb1

        # new test chains for dimuon inefficiency
        ['3mu4_noMuCombOvlpRm',    'L1_3MU4',           [], [PhysicsStream], ['RATE:MultiMuon', 'BW:Muon'], -1],
        ['2mu14_noMuCombOvlpRm',   'L1_2MU10',          [], [PhysicsStream], ['RATE:MultiMuon', 'BW:Muon'], -1],



<<<<<<< HEAD
         ['mu60_msonly_mu60noL1_msonly',  'L1_MU20MU21',     ['L1_MU20',''], [PhysicsStream],     ['RATE:MultiMuon','BW:Muon'],-1,['serial',-1,['mu60_msonly','mu60noL1_msonly']]],
=======
         ['mu60_msonly_mu60noL1_msonly',  'L1_MU20MU21', ['L1_MU20',''], [PhysicsStream],     ['RATE:MultiMuon','BW:Muon'],-1,['serial',-1,['mu60_msonly','mu60noL1_msonly']]],
>>>>>>> 1d00aeb1




        ## Primary (narrow scan chains)
        ['mu14_imedium_mu6noL1_msonly',    'L1_MU10',  ['L1_MU10',''], [PhysicsStream], ['RATE:MultiMuon','BW:Muon'], -1,['serial',-1,['mu14_imedium','mu6noL1_msonly']]],
        ### ATR-14543
        ['mu14_ivarmedium_mu6noL1_msonly',    'L1_MU10',  ['L1_MU10',''], [PhysicsStream], ['RATE:MultiMuon','BW:Muon'], -1,['serial',-1,['mu14_ivarmedium','mu6noL1_msonly']]],
        ['2mu6_mu4', 'L1_2MU6_3MU4', ['L1_2MU6','L1_MU4'], [PhysicsStream], ['RATE:MultiMuon', 'BW:Muon'], -1],
<<<<<<< HEAD
        ['mu20_msonly_mu12noL1_msonly_nscan05_noComb',   'L1_MU20MU21',     ['L1_MU20','L2_mu20_msonly'], [PhysicsStream], ['RATE:MultiMuon','BW:Muon'], -1,['serial',-1,['mu20_msonly','mu12noL1_msonly_nscan05_noComb']]],

       # not working for now                                                                                                                                                                                   
        ['mu20_msonly_mu6noL1_msonly_nscan05_noComb',       'L1_MU20MU21',     ['L1_MU20','L2_mu20_msonly'], [PhysicsStream], ['RATE:MultiMuon','BW:Muon'], -1,['serial',-1,['mu20_msonly','mu6noL1_msonly_nscan05_noComb']]],
=======
        ['mu20_msonly_mu12noL1_msonly_nscan05_noComb',   'L1_MU20MU21',   ['L1_MU20','L2_mu20_msonly'], [PhysicsStream], ['RATE:MultiMuon','BW:Muon'], -1,['serial',-1,['mu20_msonly','mu12noL1_msonly_nscan05_noComb']]],

       # not working for now                                                                                                                                                                                   
        ['mu20_msonly_mu6noL1_msonly_nscan05_noComb',       'L1_MU20MU21',      ['L1_MU20','L2_mu20_msonly'], [PhysicsStream], ['RATE:MultiMuon','BW:Muon'], -1,['serial',-1,['mu20_msonly','mu6noL1_msonly_nscan05_noComb']]],
>>>>>>> 1d00aeb1

        ['mu11_msonly_mu6noL1_msonly_nscan05_noComb',       'L1_MU10',      ['L1_MU10','L2_mu11_msonly'], [PhysicsStream], ['RATE:MultiMuon','BW:Muon'], -1,['serial',-1,['mu11_msonly','mu6noL1_msonly_nscan05_noComb']]],
        ['mu11_msonly_mu6noL1_msonly_nscan05_noComb_L1MU4_EMPTY',       'L1_MU4_EMPTY',        ['L1_MU10','L2_mu11_msonly'], ["Late"], ['RATE:MultiMuon','BW:Muon'], -1,['serial',-1,['mu11_msonly','mu6noL1_msonly_nscan05_noComb']]],
        ['mu11_msonly_mu6noL1_msonly_nscan05_noComb_L1MU4_UNPAIRED_ISO','L1_MU4_UNPAIRED_ISO', ['L1_MU10','L2_mu11_msonly'], ["Late"], ['RATE:MultiMuon','BW:Muon'], -1,['serial',-1,['mu11_msonly','mu6noL1_msonly_nscan05_noComb']]],

        ### ATR-14377: duplicate noComb chains with leading-leg AND nscan-leg noComb
<<<<<<< HEAD
        ['mu20_msonly_noComb_mu12noL1_msonly_nscan05_noComb',   'L1_MU20MU21',     ['L1_MU20','L2_mu20_msonly'], [PhysicsStream], ['RATE:MultiMuon','BW:Muon'], -1,['serial',-1,['mu20_msonly_noComb','mu12noL1_msonly_nscan05_noComb']]],
        ['mu20_msonly_noComb_mu6noL1_msonly_nscan05_noComb',       'L1_MU20MU21',     ['L1_MU20','L2_mu20_msonly'], [PhysicsStream], ['RATE:MultiMuon','BW:Muon'], -1,['serial',-1,['mu20_msonly_noComb','mu6noL1_msonly_nscan05_noComb']]],
=======
        ['mu20_msonly_noComb_mu12noL1_msonly_nscan05_noComb',   'L1_MU20MU21',   ['L1_MU20','L2_mu20_msonly'], [PhysicsStream], ['RATE:MultiMuon','BW:Muon'], -1,['serial',-1,['mu20_msonly_noComb','mu12noL1_msonly_nscan05_noComb']]],
        ['mu20_msonly_noComb_mu6noL1_msonly_nscan05_noComb',       'L1_MU20MU21',      ['L1_MU20','L2_mu20_msonly'], [PhysicsStream], ['RATE:MultiMuon','BW:Muon'], -1,['serial',-1,['mu20_msonly_noComb','mu6noL1_msonly_nscan05_noComb']]],
>>>>>>> 1d00aeb1
        ['mu11_msonly_noComb_mu6noL1_msonly_nscan05_noComb',       'L1_MU10',      ['L1_MU10','L2_mu11_msonly'], [PhysicsStream], ['RATE:MultiMuon','BW:Muon'], -1,['serial',-1,['mu11_msonly_noComb','mu6noL1_msonly_nscan05_noComb']]],
        ['mu11_msonly_noComb_mu6noL1_msonly_nscan05_noComb_L1MU4_EMPTY',       'L1_MU4_EMPTY',        ['L1_MU10','L2_mu11_msonly'], ["Late"], ['RATE:MultiMuon','BW:Muon'], -1,['serial',-1,['mu11_msonly_noComb','mu6noL1_msonly_nscan05_noComb']]],
        ['mu11_msonly_noComb_mu6noL1_msonly_nscan05_noComb_L1MU4_UNPAIRED_ISO','L1_MU4_UNPAIRED_ISO', ['L1_MU10','L2_mu11_msonly'], ["Late"], ['RATE:MultiMuon','BW:Muon'], -1,['serial',-1,['mu11_msonly_noComb','mu6noL1_msonly_nscan05_noComb']]],

        ### ATR-14377: duplicate noComb chains with leading-leg-only noComb
<<<<<<< HEAD
        ['mu20_msonly_noComb_mu12noL1_msonly_nscan05',   'L1_MU20MU21',     ['L1_MU20','L2_mu20_msonly'], [PhysicsStream], ['RATE:MultiMuon','BW:Muon'], -1,['serial',-1,['mu20_msonly_noComb','mu12noL1_msonly_nscan05']]],
        ['mu20_msonly_noComb_mu6noL1_msonly_nscan05',       'L1_MU20MU21',     ['L1_MU20','L2_mu20_msonly'], [PhysicsStream], ['RATE:MultiMuon','BW:Muon'], -1,['serial',-1,['mu20_msonly_noComb','mu6noL1_msonly_nscan05']]],
=======
        ['mu20_msonly_noComb_mu12noL1_msonly_nscan05',   'L1_MU20MU21',   ['L1_MU20','L2_mu20_msonly'], [PhysicsStream], ['RATE:MultiMuon','BW:Muon'], -1,['serial',-1,['mu20_msonly_noComb','mu12noL1_msonly_nscan05']]],
        ['mu20_msonly_noComb_mu6noL1_msonly_nscan05',       'L1_MU20MU21',      ['L1_MU20','L2_mu20_msonly'], [PhysicsStream], ['RATE:MultiMuon','BW:Muon'], -1,['serial',-1,['mu20_msonly_noComb','mu6noL1_msonly_nscan05']]],
>>>>>>> 1d00aeb1
        ['mu11_msonly_noComb_mu6noL1_msonly_nscan05',       'L1_MU10',      ['L1_MU10','L2_mu11_msonly'], [PhysicsStream], ['RATE:MultiMuon','BW:Muon'], -1,['serial',-1,['mu11_msonly_noComb','mu6noL1_msonly_nscan05']]],
        ['mu11_msonly_noComb_mu6noL1_msonly_nscan05_L1MU4_EMPTY',       'L1_MU4_EMPTY',        ['L1_MU10','L2_mu11_msonly'], ["Late"], ['RATE:MultiMuon','BW:Muon'], -1,['serial',-1,['mu11_msonly_noComb','mu6noL1_msonly_nscan05']]],
        ['mu11_msonly_noComb_mu6noL1_msonly_nscan05_L1MU4_UNPAIRED_ISO','L1_MU4_UNPAIRED_ISO', ['L1_MU10','L2_mu11_msonly'], ["Late"], ['RATE:MultiMuon','BW:Muon'], -1,['serial',-1,['mu11_msonly_noComb','mu6noL1_msonly_nscan05']]],


        ### ATR-14377: remove noComb for tests
<<<<<<< HEAD
        ['mu20_msonly_mu15noL1_msonly_nscan05', 'L1_MU20MU21',     ['L1_MU20','L2_mu20_msonly'], [PhysicsStream], ['RATE:MultiMuon','BW:Muon'], -1,['serial',-1,['mu20_msonly','mu15noL1_msonly_nscan05']]],


        ### ATR-14377: nscan with iloosems legs
        ['mu20_msonly_iloosems_mu10noL1_msonly_nscan05_noComb',   'L1_MU20MU21',     ['L1_MU20','L2_mu20_msonly_iloosems'], [PhysicsStream], ['RATE:MultiMuon','BW:Muon'], -1,['serial',-1,['mu20_msonly_iloosems','mu10noL1_msonly_nscan05_noComb']]],
        ['mu20_msonly_iloosems_mu10noL1_msonly_nscan03_noComb',   'L1_MU20MU21',     ['L1_MU20','L2_mu20_msonly_iloosems'], [PhysicsStream], ['RATE:MultiMuon','BW:Muon'], -1,['serial',-1,['mu20_msonly_iloosems','mu10noL1_msonly_nscan03_noComb']]],
        ['mu20_msonly_iloosems_mu15noL1_msonly_nscan05_noComb',   'L1_MU20MU21',     ['L1_MU20','L2_mu20_msonly_iloosems'], [PhysicsStream], ['RATE:MultiMuon','BW:Muon'], -1,['serial',-1,['mu20_msonly_iloosems','mu15noL1_msonly_nscan05_noComb']]],
        ['mu20_msonly_iloosems_mu15noL1_msonly_nscan03_noComb',   'L1_MU20MU21',     ['L1_MU20','L2_mu20_msonly_iloosems'], [PhysicsStream], ['RATE:MultiMuon','BW:Muon'], -1,['serial',-1,['mu20_msonly_iloosems','mu15noL1_msonly_nscan03_noComb']]],
        ['mu20_msonly_iloosems_mu12noL1_msonly_nscan03_noComb',   'L1_MU20MU21',     ['L1_MU20','L2_mu20_msonly_iloosems'], [PhysicsStream], ['RATE:MultiMuon','BW:Muon'], -1,['serial',-1,['mu20_msonly_iloosems','mu12noL1_msonly_nscan03_noComb']]],
        ['mu20_msonly_iloosems_mu6noL1_msonly_nscan05',        'L1_MU20MU21',     ['L1_MU20','L2_mu20_msonly_iloosems'], [PhysicsStream], ['RATE:MultiMuon','BW:Muon'], -1,['serial',-1,['mu20_msonly_iloosems','mu6noL1_msonly_nscan05']]],
        ['mu20_msonly_iloosems_mu6noL1_msonly_nscan05_noComb',        'L1_MU20MU21',     ['L1_MU20','L2_mu20_msonly_iloosems'], [PhysicsStream], ['RATE:MultiMuon','BW:Muon'], -1,['serial',-1,['mu20_msonly_iloosems','mu6noL1_msonly_nscan05_noComb']]],
        ['mu20_msonly_mu6noL1_msonly_nscan03',                 'L1_MU20MU21',     ['L1_MU20','L2_mu20_msonly'], [PhysicsStream], ['RATE:MultiMuon','BW:Muon'], -1,['serial',-1,['mu20_msonly','mu6noL1_msonly_nscan03']]],
        ['mu20_msonly_iloosems_mu6noL1_msonly_nscan03',        'L1_MU20MU21',     ['L1_MU20','L2_mu20_msonly_iloosems'], [PhysicsStream], ['RATE:MultiMuon','BW:Muon'], -1,['serial',-1,['mu20_msonly_iloosems','mu6noL1_msonly_nscan03']]],
        ['mu20_msonly_iloosems_mu6noL1_msonly_nscan03_noComb', 'L1_MU20MU21',     ['L1_MU20','L2_mu20_msonly_iloosems'], [PhysicsStream], ['RATE:MultiMuon','BW:Muon'], -1,['serial',-1,['mu20_msonly_iloosems','mu6noL1_msonly_nscan03_noComb']]],

       
        ['mu22_iloose_mu8noL1_calotag_0eta010', 'L1_MU20MU21',     ['L1_MU20',''], [PhysicsStream], ['RATE:MultiMuon','BW:Muon'], -1,['serial',-1,['mu22_iloose','mu8noL1_calotag_0eta010']]],
        ['mu24_iloose_mu8noL1_calotag_0eta010', 'L1_MU20MU21',     ['L1_MU20',''], [PhysicsStream], ['RATE:MultiMuon','BW:Muon'], -1,['serial',-1,['mu24_iloose','mu8noL1_calotag_0eta010']]],
        ### ATR-14543
        ['mu22_ivarloose_mu8noL1_calotag_0eta010', 'L1_MU20MU21',     ['L1_MU20',''], [PhysicsStream], ['RATE:MultiMuon','BW:Muon'], -1,['serial',-1,['mu22_ivarloose','mu8noL1_calotag_0eta010']]],
        ['mu24_ivarloose_mu8noL1_calotag_0eta010', 'L1_MU20MU21',     ['L1_MU20',''], [PhysicsStream], ['RATE:MultiMuon','BW:Muon'], -1,['serial',-1,['mu24_ivarloose','mu8noL1_calotag_0eta010']]],


        ['mu20_nomucomb_2mu4noL1', 'L1_MU20MU21',     ['L1_MU20',''], [PhysicsStream], ['RATE:MultiMuon','BW:Muon'], -1,['serial',-1,['mu20_nomucomb','2mu4noL1']]],
        ['mu22_nomucomb_2mu4noL1', 'L1_MU20MU21',     ['L1_MU20',''], [PhysicsStream], ['RATE:MultiMuon','BW:Muon'], -1,['serial',-1,['mu22_nomucomb','2mu4noL1']]],
        ['mu20_nomucomb_mu8noL1' , 'L1_MU20MU21',     ['L1_MU20',''], [PhysicsStream], ['RATE:MultiMuon','BW:Muon'], -1,['serial',-1,['mu20_nomucomb','mu8noL1']]],
        ['mu22_nomucomb_mu8noL1' , 'L1_MU20MU21',     ['L1_MU20',''], [PhysicsStream], ['RATE:MultiMuon','BW:Muon'], -1,['serial',-1,['mu22_nomucomb','mu8noL1']]],



        ['mu10_mgonly_L1LATE-MU10_J50',          'L1_LATE-MU10_J50',           [], [PhysicsStream], ['RATE:SingleMuon', 'BW:Muon'], -1],
        ['mu10_mgonly_L1LATE-MU10_XE50',         'L1_LATE-MU10_XE50',          [], [PhysicsStream], ['RATE:SingleMuon', 'BW:Muon'], -1],
=======
        ['mu20_msonly_mu15noL1_msonly_nscan05', 'L1_MU20MU21',   ['L1_MU20','L2_mu20_msonly'], [PhysicsStream], ['RATE:MultiMuon','BW:Muon'], -1,['serial',-1,['mu20_msonly','mu15noL1_msonly_nscan05']]],


        ### ATR-14377: nscan with iloosems legs
        ['mu20_msonly_iloosems_mu10noL1_msonly_nscan05_noComb',   'L1_MU20MU21',   ['L1_MU20','L2_mu20_msonly_iloosems'], [PhysicsStream], ['RATE:MultiMuon','BW:Muon'], -1,['serial',-1,['mu20_msonly_iloosems','mu10noL1_msonly_nscan05_noComb']]],
        ['mu20_msonly_iloosems_mu10noL1_msonly_nscan03_noComb',   'L1_MU20MU21',   ['L1_MU20','L2_mu20_msonly_iloosems'], [PhysicsStream], ['RATE:MultiMuon','BW:Muon'], -1,['serial',-1,['mu20_msonly_iloosems','mu10noL1_msonly_nscan03_noComb']]],
        ['mu20_msonly_iloosems_mu15noL1_msonly_nscan05_noComb',   'L1_MU20MU21',   ['L1_MU20','L2_mu20_msonly_iloosems'], [PhysicsStream], ['RATE:MultiMuon','BW:Muon'], -1,['serial',-1,['mu20_msonly_iloosems','mu15noL1_msonly_nscan05_noComb']]],
        ['mu20_msonly_iloosems_mu15noL1_msonly_nscan03_noComb',   'L1_MU20MU21',   ['L1_MU20','L2_mu20_msonly_iloosems'], [PhysicsStream], ['RATE:MultiMuon','BW:Muon'], -1,['serial',-1,['mu20_msonly_iloosems','mu15noL1_msonly_nscan03_noComb']]],
        ['mu20_msonly_iloosems_mu12noL1_msonly_nscan03_noComb',   'L1_MU20MU21',   ['L1_MU20','L2_mu20_msonly_iloosems'], [PhysicsStream], ['RATE:MultiMuon','BW:Muon'], -1,['serial',-1,['mu20_msonly_iloosems','mu12noL1_msonly_nscan03_noComb']]],
        ['mu20_msonly_iloosems_mu6noL1_msonly_nscan05',           'L1_MU20MU21', ['L1_MU20','L2_mu20_msonly_iloosems'], [PhysicsStream], ['RATE:MultiMuon','BW:Muon'], -1,['serial',-1,['mu20_msonly_iloosems','mu6noL1_msonly_nscan05']]],
        ['mu20_msonly_iloosems_mu6noL1_msonly_nscan05_noComb',    'L1_MU20MU21', ['L1_MU20','L2_mu20_msonly_iloosems'], [PhysicsStream], ['RATE:MultiMuon','BW:Muon'], -1,['serial',-1,['mu20_msonly_iloosems','mu6noL1_msonly_nscan05_noComb']]],
        ['mu20_msonly_mu6noL1_msonly_nscan03',                 'L1_MU20MU21', ['L1_MU20','L2_mu20_msonly'], [PhysicsStream], ['RATE:MultiMuon','BW:Muon'], -1,['serial',-1,['mu20_msonly','mu6noL1_msonly_nscan03']]],
        ['mu20_msonly_iloosems_mu6noL1_msonly_nscan03',        'L1_MU20MU21', ['L1_MU20','L2_mu20_msonly_iloosems'], [PhysicsStream], ['RATE:MultiMuon','BW:Muon'], -1,['serial',-1,['mu20_msonly_iloosems','mu6noL1_msonly_nscan03']]],
        ['mu20_msonly_iloosems_mu6noL1_msonly_nscan03_noComb', 'L1_MU20MU21', ['L1_MU20','L2_mu20_msonly_iloosems'], [PhysicsStream], ['RATE:MultiMuon','BW:Muon'], -1,['serial',-1,['mu20_msonly_iloosems','mu6noL1_msonly_nscan03_noComb']]],

       
        ['mu22_iloose_mu8noL1_calotag_0eta010', 'L1_MU20MU21', ['L1_MU20',''], [PhysicsStream], ['RATE:MultiMuon','BW:Muon'], -1,['serial',-1,['mu22_iloose','mu8noL1_calotag_0eta010']]],
        ['mu24_iloose_mu8noL1_calotag_0eta010', 'L1_MU20MU21', ['L1_MU20',''], [PhysicsStream], ['RATE:MultiMuon','BW:Muon'], -1,['serial',-1,['mu24_iloose','mu8noL1_calotag_0eta010']]],
        ### ATR-14543
        ['mu22_ivarloose_mu8noL1_calotag_0eta010', 'L1_MU20MU21', ['L1_MU20',''], [PhysicsStream], ['RATE:MultiMuon','BW:Muon'], -1,['serial',-1,['mu22_ivarloose','mu8noL1_calotag_0eta010']]],
        ['mu24_ivarloose_mu8noL1_calotag_0eta010', 'L1_MU20MU21', ['L1_MU20',''], [PhysicsStream], ['RATE:MultiMuon','BW:Muon'], -1,['serial',-1,['mu24_ivarloose','mu8noL1_calotag_0eta010']]],

>>>>>>> 1d00aeb1

        ['mu20_nomucomb_2mu4noL1', 'L1_MU20MU21', ['L1_MU20',''], [PhysicsStream], ['RATE:MultiMuon','BW:Muon'], -1,['serial',-1,['mu20_nomucomb','2mu4noL1']]],
        ['mu22_nomucomb_2mu4noL1', 'L1_MU20MU21', ['L1_MU20',''], [PhysicsStream], ['RATE:MultiMuon','BW:Muon'], -1,['serial',-1,['mu22_nomucomb','2mu4noL1']]],
        ['mu20_nomucomb_mu8noL1' , 'L1_MU20MU21', ['L1_MU20',''], [PhysicsStream], ['RATE:MultiMuon','BW:Muon'], -1,['serial',-1,['mu20_nomucomb','mu8noL1']]],
        ['mu22_nomucomb_mu8noL1' , 'L1_MU20MU21', ['L1_MU20',''], [PhysicsStream], ['RATE:MultiMuon','BW:Muon'], -1,['serial',-1,['mu22_nomucomb','mu8noL1']]],

        ['mu8',                    'L1_MU6',            [], [PhysicsStream], ['RATE:SingleMuon', 'BW:Muon'], -1], 
        ['3mu6_nomucomb',                   'L1_3MU6',           [], [PhysicsStream], ['RATE:MultiMuon', 'BW:Muon'], -1],
        ['mu6_mu4noL1',            'L1_MU6',  ['L1_MU6',''],  [PhysicsStream], ['RATE:MultiMuon','BW:Muon'], -1,['serial',-1,['mu6','mu4noL1']]],
        ['mu4_mu4noL1',            'L1_MU4',  ['L1_MU4',''],  [PhysicsStream], ['RATE:MultiMuon','BW:Muon'], -1,['serial',-1,['mu4','mu4noL1']]],
	['mu4noL1',                '',  [],  [PhysicsStream], ['RATE:SingleMuon','BW:Muon'], -1, ],
	['mu0noL1',                '',  [],  [PhysicsStream], ['RATE:SingleMuon','BW:Muon'], -1, ],
       
 
        # Toroid-off run (ATR-9923)
        ['mu11_L1MU10_2mu4noL1_nscan03_L1MU10_2MU6', 'L1_MU10_2MU6', ['L1_MU10','L2_mu11_L1MU10'], [PhysicsStream], ['RATE:MultiMuon','BW:Muon'], -1,['serial',-1,['mu11_L1MU10','2mu4noL1_nscan03']]],
        ['mu11_2mu4noL1_nscan03_L1MU11_2MU6',      'L1_MU11_2MU6',    ['L1_MU11','L2_mu11'],        [PhysicsStream], ['RATE:MultiMuon','BW:Muon'], -1,['serial',-1,['mu11','2mu4noL1_nscan03']]],
        ['mu11_nomucomb_mu6noL1_nscan03_L1MU11_2MU6', 'L1_MU11_2MU6', ['L1_MU11','L2_mu6_nomucomb'], [PhysicsStream], ['RATE:MultiMuon','BW:Muon'], -1,['serial',-1,['mu11_nomucomb','mu6noL1_nscan03']]],

        ]


    if TriggerFlags.doFTK():
        TriggerFlags.MuonSlice.signatures = TriggerFlags.MuonSlice.signatures() + [
<<<<<<< HEAD
            ['mu24_idperf_FTK',            'L1_MU20MU21',     ['L1_MU20'], [PhysicsStream], ['RATE:IDMonitoring', 'BW:Muon', 'BW:ID'], -1], 
            ['mu6_idperf_FTK',             'L1_MU6',            [], [PhysicsStream, 'express'], ['RATE:IDMonitoring', 'BW:Muon', 'BW:ID'], -1],
            ['mu24_idperf_FTKRefit',       'L1_MU20MU21',     ['L1_MU20'], [PhysicsStream], ['RATE:IDMonitoring', 'BW:Muon', 'BW:ID'], -1], 
            ['mu6_idperf_FTKRefit',        'L1_MU6',            [], [PhysicsStream, 'express'], ['RATE:IDMonitoring', 'BW:Muon', 'BW:ID'], -1],
            ['mu22_mu8noL1_ftkFS',         'L1_MU20MU21',     ['L1_MU20',''], [PhysicsStream], ['RATE:MultiMuon','BW:Muon'], -1,['serial',-1,['mu22','mu8noL1_ftkFS']]],
            ['mu26_ivarmedium_ftk',        'L1_MU20MU21',     ['L1_MU20'], [PhysicsStream], ['RATE:SingleMuon', 'BW:Muon'], -1],
=======
            ['mu24_idperf_FTK',            'L1_MU20MU21',    ['L1_MU20'], [PhysicsStream], ['RATE:IDMonitoring', 'BW:Muon', 'BW:ID'], -1], 
            ['mu6_idperf_FTK',             'L1_MU6',                  [], [PhysicsStream, 'express'], ['RATE:IDMonitoring', 'BW:Muon', 'BW:ID'], -1],
            ['mu24_idperf_FTKRefit',       'L1_MU20MU21',    ['L1_MU20'], [PhysicsStream], ['RATE:IDMonitoring', 'BW:Muon', 'BW:ID'], -1], 
            ['mu6_idperf_FTKRefit',        'L1_MU6',                  [], [PhysicsStream, 'express'], ['RATE:IDMonitoring', 'BW:Muon', 'BW:ID'], -1],
            ['mu22_mu8noL1_FTKFS',         'L1_MU20MU21', ['L1_MU20',''], [PhysicsStream], ['RATE:MultiMuon','BW:Muon'], -1,['serial',-1,['mu22','mu8noL1_FTKFS']]],
            ['mu26_ivarmedium_FTK',        'L1_MU20MU21',    ['L1_MU20'], [PhysicsStream], ['RATE:SingleMuon', 'BW:Muon'], -1],
>>>>>>> 1d00aeb1
            ]

    TriggerFlags.JetSlice.signatures = TriggerFlags.JetSlice.signatures() + [

        
        #####
        ######################### Performance-style chains
        #####
        
        # Jet data scouting stream chains
        # These record only the trigger jets, but for every event passing the L1 trigger
        ['j0_perf_ds1_L1All',      'L1_All',  [], ['DataScouting_05_Jets'], ['RATE:Cosmic_Jets_DS', 'BW:Jet'], -1],
        ['j0_lcw_jes_L1J12',       'L1_J12', [], [PhysicsStream], ['RATE:SingleJet', 'BW:Jet'], -1], 



        #####
        ######################### Single-jet small-R trigger chains
        #####

        # Standard central jet triggers
        ['j10',                     'L1_RD0_FILLED', [], [PhysicsStream], ['RATE:SingleJet',  'BW:Jet'], -1],
	['j20',                     'L1_RD0_FILLED', [], [PhysicsStream], ['RATE:SingleJet',  'BW:Jet'], -1],
	['j30',                     'L1_RD0_FILLED', [], [PhysicsStream], ['RATE:SingleJet',  'BW:Jet'], -1],
	['j30_L1TE5',               'L1_TE5', [], [PhysicsStream], ['RATE:SingleJet',  'BW:Jet'], -1],
	['j30_L1TE10',              'L1_TE10', [], [PhysicsStream], ['RATE:SingleJet',  'BW:Jet'], -1],
	['j40',                     'L1_RD0_FILLED', [], [PhysicsStream], ['RATE:SingleJet',  'BW:Jet'], -1],
	['j40_L1TE10',              'L1_TE10', [], [PhysicsStream], ['RATE:SingleJet',  'BW:Jet'], -1],
	['j40_L1TE20',              'L1_TE20', [], [PhysicsStream], ['RATE:SingleJet',  'BW:Jet'], -1],
	['j40_L1J12',               'L1_J12', [], [PhysicsStream], ['RATE:SingleJet',  'BW:Jet'], -1],
	['j50_L1TE20',              'L1_TE20', [], [PhysicsStream], ['RATE:SingleJet',  'BW:Jet'], -1],
        ['j50_L1J12',               'L1_J12', [], [PhysicsStream], ['RATE:SingleJet',  'BW:Jet'], -1],
	['j50_L1J15',               'L1_J15', [], [PhysicsStream], ['RATE:SingleJet',  'BW:Jet'], -1],
        ['j55_L1RD0_FILLED',        'L1_RD0_FILLED', [], [PhysicsStream], ['RATE:SingleJet',  'BW:Jet'], -1],
	['j60_L1J15',               'L1_J15', [], [PhysicsStream], ['RATE:SingleJet',  'BW:Jet'], -1],
	['j75_L1J20',               'L1_J20', [], [PhysicsStream], ['RATE:SingleJet',  'BW:Jet'], -1],
        ['j85_L1J40',               'L1_J40', [], [PhysicsStream], ['RATE:SingleJet', 'BW:Jet'], -1],
        ['j100',                    'L1_J25',  [], [PhysicsStream], ['RATE:SingleJet', 'BW:Jet'], -1],
        ['j125',                    'L1_J50', [], [PhysicsStream], ['RATE:SingleJet', 'BW:Jet'], -1],
        ['j200',                    'L1_J50', [], [PhysicsStream], ['RATE:SingleJet', 'BW:Jet'], -1],
        ['j300',                    'L1_J85', [], [PhysicsStream], ['RATE:SingleJet', 'BW:Jet'], -1],
        
        # 2017 calibration central jet triggers
        ['j175_subjesIS',           'L1_J50', [], [PhysicsStream], ['Rate:SingleJet', 'BW:Jet'], -1],
        ['j175_lcw_subjesIS',       'L1_J50', [], [PhysicsStream], ['Rate:SingleJet', 'BW:Jet'], -1],
        ['j420_subjesIS',           'L1_J100', [], [PhysicsStream], ['Rate:SingleJet', 'BW:Jet'], -1],
        ['j420_lcw_subjesIS',       'L1_J100', [], [PhysicsStream], ['Rate:SingleJet', 'BW:Jet'], -1],
        
        # Alternative calibration central jet triggers
        ['j85_nojcalib',            'L1_J20',  [], [PhysicsStream], ['RATE:SingleJet', 'BW:Jet'], -1],
        ['j85_lcw',                 'L1_J20',  [], [PhysicsStream], ['RATE:SingleJet', 'BW:Jet'], -1],
        ['j85_lcw_jes',             'L1_J20',  [], [PhysicsStream], ['RATE:SingleJet', 'BW:Jet'], -1],
        ['j85_lcw_nojcalib',        'L1_J20',  [], [PhysicsStream], ['RATE:SingleJet', 'BW:Jet'], -1],
        ['j175_jes',                'L1_J50',  [], [PhysicsStream], ['RATE:SingleJet', 'BW:Jet'], -1],
        ['j175_nojcalib',           'L1_J50',  [], [PhysicsStream], ['RATE:SingleJet', 'BW:Jet'], -1],
        ['j175_lcw',                'L1_J50',  [], [PhysicsStream], ['RATE:SingleJet', 'BW:Jet'], -1],
        ['j175_lcw_jes',            'L1_J50',  [], [PhysicsStream], ['RATE:SingleJet', 'BW:Jet'], -1],
        ['j175_lcw_nojcalib',       'L1_J50',  [], [PhysicsStream], ['RATE:SingleJet', 'BW:Jet'], -1],
        ['j300_lcw_nojcalib',       'L1_J100', [], [PhysicsStream], ['RATE:SingleJet', 'BW:Jet'], -1],
 
        # Standard forward jet triggers
	['j10_320eta490',           'L1_RD0_FILLED',  [], [PhysicsStream], ['RATE:SingleJet', 'BW:Jet'], -1],
	['j25_320eta490_L1TE5',     'L1_TE5',  [], [PhysicsStream], ['RATE:SingleJet', 'BW:Jet'], -1],
	['j35_320eta490_L1TE10',    'L1_TE10',  [], [PhysicsStream], ['RATE:SingleJet', 'BW:Jet'], -1],
	['j45_320eta490_L1TE20',    'L1_TE20',  [], [PhysicsStream], ['RATE:SingleJet', 'BW:Jet'], -1],
	['j55_320eta490_L1TE20',    'L1_TE20',  [], [PhysicsStream], ['RATE:SingleJet', 'BW:Jet'], -1],

        # SoftKiller validation and comparison chains
        ['j60_sktc_em_nojcalib',    'L1_J20',  [], [PhysicsStream], ['RATE:SingleJet', 'BW:Jet'], -1],
        ['j60_tc_em_nojcalib',      'L1_J20',  [], [PhysicsStream], ['RATE:SingleJet', 'BW:Jet'], -1],
        ['j60_tc_em_sub',           'L1_J20',  [], [PhysicsStream], ['RATE:SingleJet', 'BW:Jet'], -1],
        ['j60_sktc_lcw_nojcalib',   'L1_J20',  [], [PhysicsStream], ['RATE:SingleJet', 'BW:Jet'], -1],
        ['j60_tc_lcw_nojcalib',     'L1_J20',  [], [PhysicsStream], ['RATE:SingleJet', 'BW:Jet'], -1],
        ['j60_tc_lcw_sub',          'L1_J20',  [], [PhysicsStream], ['RATE:SingleJet', 'BW:Jet'], -1],

        # Moved from Physics menu
        ['j35_sktc_lcw_nojcalib',       'L1_RD0_FILLED', [], [PhysicsStream], ['RATE:SingleJet',  'BW:Jet'], -1],



        #####
        ######################### Single-jet large-R trigger chains
        #####

        # Alternative calibration topocluster large-R jet triggers
        ['j300_a10_lcw_sub_L1J75',          'L1_J75', [], [PhysicsStream], ['RATE:SingleJet', 'BW:Jet'], -1],
        ['j360_a10_sub_L1J100',             'L1_J100', [], [PhysicsStream], ['RATE:SingleJet',  'BW:Jet'], -1],
        ['j360_a10_lcw_sub_L1J100',         'L1_J100', [], [PhysicsStream], ['RATE:SingleJet',  'BW:Jet'], -1],
        ['j380_a10_lcw_sub_L1J100',         'L1_J100', [], [PhysicsStream], ['RATE:SingleJet', 'BW:Jet'], -1],
        ['j400_a10_sub_L1J100',             'L1_J100', [], [PhysicsStream], ['RATE:SingleJet', 'BW:Jet'], -1],
        ['j400_a10_lcw_sub_L1J100',         'L1_J100', [], [PhysicsStream], ['RATE:SingleJet', 'BW:Jet'], -1],
        ['j420_a10_sub_L1J100',             'L1_J100', [], [PhysicsStream], ['RATE:SingleJet', 'BW:Jet'], -1],
        ['j420_a10_lcw_sub_L1J100',         'L1_J100', [], [PhysicsStream], ['RATE:SingleJet', 'BW:Jet'], -1],
        ['j440_a10_lcw_sub_L1J100',         'L1_J100', [], [PhysicsStream], ['RATE:SingleJet', 'BW:Jet'], -1],

        # L1Topo simple cone seeded topocluster large-R jet triggers
        # See ATR-14353 for details of the request
        ['j300_a10_lcw_subjes_L1SC85',      'L1_SC85-CJ15', [], [PhysicsStream], ['RATE:SingleJet', 'BW:Jet'], -1],
        ['j360_a10_lcw_subjes_L1SC111',     'L1_SC111-CJ15', [], [PhysicsStream], ['RATE:SingleJet', 'BW:Jet'], -1],
        ['j360_a10_lcw_sub_L1SC111',        'L1_SC111-CJ15', [], [PhysicsStream], ['RATE:SingleJet', 'BW:Jet'], -1],
        ['j400_a10_lcw_sub_L1SC111',        'L1_SC111-CJ15', [], [PhysicsStream], ['RATE:SingleJet', 'BW:Jet'], -1],
        ['j420_a10_lcw_sub_L1SC111',        'L1_SC111-CJ15', [], [PhysicsStream], ['RATE:SingleJet', 'BW:Jet'], -1],
        ['j460_a10_lcw_sub_L1SC111',        'L1_SC111-CJ15', [], [PhysicsStream], ['RATE:SingleJet', 'BW:Jet'], -1],
        
        # L1Topo HT seeded topocluster large-R jet triggers
        ['j360_a10_nojcalib',                       'L1_HT150-J20s5.ETA31', [], [PhysicsStream], ['RATE:SingleJet',  'BW:Jet'], -1],
        ['j360_a10_nojcalib_L1HT150-J20.ETA31',     'L1_HT150-J20.ETA31', [], [PhysicsStream], ['RATE:SingleJet',  'BW:Jet'], -1],
        ['j360_a10_lcw_nojcalib',                   'L1_HT150-J20s5.ETA31', [], [PhysicsStream], ['RATE:SingleJet',  'BW:Jet'], -1],
        ['j360_a10_lcw_nojcalib_L1HT150-J20.ETA31', 'L1_HT150-J20.ETA31', [], [PhysicsStream], ['RATE:SingleJet',  'BW:Jet'], -1],
        ['j460_a10_nojcalib',                       'L1_HT190-J15s5.ETA21', [], [PhysicsStream], ['RATE:SingleJet',  'BW:Jet'], -1],
        ['j460_a10_nojcalib_L1HT190-J15.ETA21',     'L1_HT190-J15.ETA21', [], [PhysicsStream], ['RATE:SingleJet',  'BW:Jet'], -1],
        ['j460_a10_lcw_nojcalib',                   'L1_HT190-J15s5.ETA21', [], [PhysicsStream], ['RATE:SingleJet',  'BW:Jet'], -1],
        ['j460_a10_lcw_nojcalib_L1HT190-J15.ETA21', 'L1_HT190-J15.ETA21', [], [PhysicsStream], ['RATE:SingleJet',  'BW:Jet'], -1],
        ['j360_a10_sub',                            'L1_HT150-J20s5.ETA31', [], [PhysicsStream], ['RATE:SingleJet',  'BW:Jet'], -1],
        ['j360_a10_sub_L1HT150-J20.ETA31',          'L1_HT150-J20.ETA31', [], [PhysicsStream], ['RATE:SingleJet',  'BW:Jet'], -1],
        ['j360_a10_lcw_sub',                        'L1_HT150-J20s5.ETA31', [], [PhysicsStream], ['RATE:SingleJet',  'BW:Jet'], -1],
        ['j360_a10_lcw_sub_L1HT150-J20.ETA31',      'L1_HT150-J20.ETA31', [], [PhysicsStream], ['RATE:SingleJet',  'BW:Jet'], -1],
        ['j460_a10_sub',                            'L1_HT190-J15s5.ETA21', [], [PhysicsStream], ['RATE:SingleJet',  'BW:Jet'], -1],
        ['j460_a10_sub_L1HT190-J15.ETA21',          'L1_HT190-J15.ETA21', [], [PhysicsStream], ['RATE:SingleJet',  'BW:Jet'], -1],
        ['j460_a10_lcw_sub',                        'L1_HT190-J15s5.ETA21', [], [PhysicsStream], ['RATE:SingleJet',  'BW:Jet'], -1],
        ['j460_a10_lcw_sub_L1HT190-J15.ETA21',      'L1_HT190-J15.ETA21', [], [PhysicsStream], ['RATE:SingleJet',  'BW:Jet'], -1],
        
        # L1Topo HT seeded reclustered large-R jet triggers
        ['j360_a10r',                       'L1_HT190-J15s5.ETA21', [], [PhysicsStream], ['RATE:SingleJet', 'BW:Jet'], -1],
        ['j460_a10r',                       'L1_HT150-J20s5.ETA31', [], [PhysicsStream], ['RATE:SingleJet', 'BW:Jet'], -1],


        # Trimmed topocluster large-R jet triggers
        ['j260_a10t_nojcalib_L1J75',        'L1_J75',  [], [PhysicsStream], ['Rate:SingleJet',  'BW:Jet'], -1],
        ['j460_a10t_nojcalib_L1J100',       'L1_J100', [], [PhysicsStream], ['Rate:SingleJet',  'BW:Jet'], -1],
        ['j460_a10t_lcw_nojcalib_L1J100',   'L1_J100', [], [PhysicsStream], ['Rate:SingleJet',  'BW:Jet'], -1],


        
        #####
        ######################### Large-R jet trigger chains with mass cuts and support chains
        #####
        
        # Validation chains, not intended for physics usage
        ['j100_a10_lcw_subjes',             'L1_J20', [], [PhysicsStream], ['Rate:SingleJet', 'BW:Jet'], -1],
        ['j100_a10_lcw_subjes_30smcINF',    'L1_J20', [], [PhysicsStream], ['Rate:SingleJet', 'BW:Jet'], -1],
        ['j100_a10r',                       'L1_J20', [], [PhysicsStream], ['Rate:SingleJet', 'BW:Jet'], -1],
        ['j100_a10r_30smcINF',              'L1_J20', [], [PhysicsStream], ['Rate:SingleJet', 'BW:Jet'], -1],
        ['j100_a10t_lcw_jes',               'L1_J20', [], [PhysicsStream], ['Rate:SingleJet', 'BW:Jet'], -1],
        ['j100_a10t_lcw_jes_30smcINF',      'L1_J20', [], [PhysicsStream], ['Rate:SingleJet', 'BW:Jet'], -1],



        #####
        ######################### Multi-jet small-R trigger chains
        #####

        # 2-jet single threshold triggers
	['2j10',                'L1_RD0_FILLED', [], [PhysicsStream], ['RATE:MultiJet',  'BW:Jet'], -1],
	['2j15',                'L1_RD0_FILLED', [], [PhysicsStream], ['RATE:MultiJet',  'BW:Jet'], -1],
	['2j20',                'L1_RD0_FILLED', [], [PhysicsStream], ['RATE:MultiJet',  'BW:Jet'], -1],
	['2j25',                'L1_RD0_FILLED', [], [PhysicsStream], ['RATE:MultiJet',  'BW:Jet'], -1],
	
        # 2-jet single threshold forward triggers
	['2j10_320eta490',      'L1_RD0_FILLED',  [], [PhysicsStream], ['RATE:MultiJet', 'BW:Jet'], -1],
	['2j15_320eta490',      'L1_RD0_FILLED',  [], [PhysicsStream], ['RATE:MultiJet', 'BW:Jet'], -1],
	['2j20_320eta490',      'L1_RD0_FILLED',  [], [PhysicsStream], ['RATE:MultiJet', 'BW:Jet'], -1],
	['2j25_320eta490',      'L1_RD0_FILLED',  [], [PhysicsStream], ['RATE:MultiJet', 'BW:Jet'], -1],
	['2j25_320eta490_L1TE5','L1_TE5',  [], [PhysicsStream], ['RATE:MultiJet', 'BW:Jet'], -1],
	['2j35_320eta490',      'L1_TE10',  [], [PhysicsStream], ['RATE:MultiJet', 'BW:Jet'], -1],

	# 3-jet single threshold triggers
        ['3j30',                'L1_TE10', [], [PhysicsStream], ['RATE:MultiJet',  'BW:Jet'], -1],
	['3j40',                'L1_TE20', [], [PhysicsStream], ['RATE:MultiJet',  'BW:Jet'], -1],
	['3j50',                'L1_TE30', [], [PhysicsStream], ['RATE:MultiJet',  'BW:Jet'], -1],

        # 3-jet mixed threshold triggers
	['j75_2j30',            'L1_J20', [], [PhysicsStream], ['RATE:MultiJet',  'BW:Jet'], -1],
	['j75_2j40',            'L1_J20', [], [PhysicsStream], ['RATE:MultiJet',  'BW:Jet'], -1],
	['j100_2j30',           'L1_J25', [], [PhysicsStream], ['RATE:MultiJet',  'BW:Jet'], -1],	
	['j100_2j40',           'L1_J25', [], [PhysicsStream], ['RATE:MultiJet',  'BW:Jet'], -1],
	['j100_2j50',           'L1_J25', [], [PhysicsStream], ['RATE:MultiJet',  'BW:Jet'], -1],
	['j150_2j50',           'L1_J40', [], [PhysicsStream], ['RATE:MultiJet',  'BW:Jet'], -1],



        #####
        ######################### HT trigger chains
        #####

        # L1topo seeded HT triggers
        ['ht400',                       'L1_HT150-J20s5.ETA31', [], [PhysicsStream], ['RATE:MultiJet',  'BW:Jet'], -1],
        ['ht400_L1HT150-J20.ETA31',     'L1_HT150-J20.ETA31', [], [PhysicsStream], ['RATE:MultiJet',  'BW:Jet'], -1],
        ['ht550',                       'L1_HT150-J20s5.ETA31', [], [PhysicsStream], ['RATE:MultiJet',  'BW:Jet'], -1],
        ['ht550_L1HT150-J20.ETA31',     'L1_HT150-J20.ETA31', [], [PhysicsStream], ['RATE:MultiJet',  'BW:Jet'], -1],
        ['ht700',                       'L1_HT190-J15s5.ETA21', [], [PhysicsStream], ['RATE:MultiJet',  'BW:Jet'], -1],
        ['ht700_L1HT190-J15.ETA21',     'L1_HT190-J15.ETA21', [], [PhysicsStream], ['RATE:MultiJet',  'BW:Jet'], -1],
        ['ht850',                       'L1_HT190-J15s5.ETA21', [], [PhysicsStream], ['RATE:MultiJet',  'BW:Jet'], -1],
        ['ht850_L1HT190-J15.ETA21',     'L1_HT190-J15.ETA21', [], [PhysicsStream], ['RATE:MultiJet',  'BW:Jet'], -1],
        #['ht1000',                      'L1_HT190-J15s5.ETA21', [], [PhysicsStream], ['RATE:MultiJet',  'BW:Jet'], -1],
        #['ht1000_L1HT190-J15.ETA21',    'L1_HT190-J15.ETA21', [], [PhysicsStream], ['RATE:MultiJet',  'BW:Jet'], -1],


        #####
        ######################### Analysis-specific jet trigger chains
        #####

        # Dijet invariant mass range plus y* cut triggers, mainly aimed at the dijet trigger-level analysis
        ['j0_0i1c200m400TLA',           'L1_J100',  [], [PhysicsStream], ['RATE:MultiJet', 'BW:Jet'], -1],
        ['j0_0i1c400m600TLA',           'L1_J100',  [], [PhysicsStream], ['RATE:MultiJet', 'BW:Jet'], -1],
        ['j0_0i1c600m800TLA',           'L1_J100',  [], [PhysicsStream], ['RATE:MultiJet', 'BW:Jet'], -1],
        ['j0_0i1c800m1000TLA',          'L1_J100',  [], [PhysicsStream], ['RATE:MultiJet', 'BW:Jet'], -1],
        ['j0_1i2c100m300TLA',           'L1_J100',  [], [PhysicsStream], ['RATE:MultiJet', 'BW:Jet'], -1],
        ['j0_1i2c500m700TLA',           'L1_J100',  [], [PhysicsStream], ['RATE:MultiJet', 'BW:Jet'], -1],
        ['j0_1i2c100m8000TLA',          'L1_J100',  [], [PhysicsStream], ['RATE:MultiJet', 'BW:Jet'], -1],
	['j0_1i2c500m900TLA',           'L1_J100',  [], [PhysicsStream], ['RATE:MultiJet', 'BW:Jet'], -1],
	['j0_1i2c600m800TLA',           'L1_J100',  [], [PhysicsStream], ['RATE:MultiJet', 'BW:Jet'], -1],
	
        # Analysis-driven multijet triggers
        ['j85_2j45',                    'L1_J20', [], [PhysicsStream], ['RATE:MultiJet', 'BW:Jet'], -1],
        ['j45_0eta240_2j45_320eta490_L1J15.0ETA25_2J15.31ETA49', 'L1_J15.0ETA25_2J15.31ETA49',[] , [PhysicsStream], ['RATE:MultiJet', 'BW:Jet'],  -1,['serial',-1,["j45_0eta240","2j45_320eta490_L1J15"]]],

        # VBF triggers
        ['2j40_0eta490_invm250',                'L1_XE35_MJJ-200', [], [PhysicsStream], ['RATE:MultiJet', 'BW:Jet'], -1],
        ['j80_0eta240_2j60_320eta490_invm700',  'L1_J40.0ETA25_2J15.31ETA49',['',''], [PhysicsStream], ['RATE:MultiBJet', 'BW:BJet' ], -1 ], #Bjet rate but needs to be in the Jet slice



        #####
        ######################### Specialty jet trigger chains (mostly for performance studies)
        #####

        # Central+forward (dijet) triggers
        ['j35_j35_320eta490',              'L1_RD0_FILLED',      [], [PhysicsStream], ['RATE:MultiJet', 'BW:Jet'], -1],
        ['j55_j55_320eta490_L1RD0_FILLED', 'L1_RD0_FILLED',      [], [PhysicsStream], ['RATE:MultiJet', 'BW:Jet'], -1],
        ['j85_j85_320eta490',              'L1_J20_J20.31ETA49', [], [PhysicsStream], ['RATE:MultiJet', 'BW:Jet'], -1],

        # Partial scan 
        ['j200_jes_PS',     'L1_J100', [], [PhysicsStream], ['RATE:SingleJet', 'BW:Jet'], -1],         
        ['3j175_jes_PS',    'L1_J100', [], [PhysicsStream], ['RATE:MultiJet', 'BW:Jet'], -1],




	]


    if TriggerFlags.doFTK():
        TriggerFlags.JetSlice.signatures = TriggerFlags.JetSlice.signatures() + [
            ['j100_ftk',                   'L1_J25',  [], [PhysicsStream], ['RATE:SingleJet', 'BW:Jet'], -1],
            ['j75_ftk_L1J20',              'L1_J20', [], [PhysicsStream], ['RATE:SingleJet',  'BW:Jet'], -1],
            ] 

    TriggerFlags.BjetSlice.signatures = TriggerFlags.BjetSlice.signatures() + [

        # 
        #  1b / 1j
        # 

        # perf / bperf
        ['j0_perf_bperf_L1RD0_EMPTY',  'L1_RD0_EMPTY',[], [PhysicsStream], ['RATE:SingleBJet', 'BW:BJet'], -1],
        ['j0_perf_bperf_L1MU10',       'L1_MU10',[], [PhysicsStream], ['RATE:SingleBJet', 'BW:BJet'], -1],
        ['j0_perf_bperf_L1J12_EMPTY',  'L1_J12_EMPTY',[], [PhysicsStream], ['RATE:SingleBJet', 'BW:BJet'], -1],

        # bperf
        ['j25_bperf', 'L1_RD0_FILLED', [], [PhysicsStream], ['RATE:SingleBJet', 'BW:BJet'], -1],
        ['j45_bperf', 'L1_J15', [], [PhysicsStream], ['RATE:SingleBJet', 'BW:BJet'], -1],
        ['j110_bperf', 'L1_J30', [], [PhysicsStream], ['RATE:SingleBJet', 'BW:BJet'], -1], 
        ['j175_bperf', 'L1_J100', [], [PhysicsStream], ['RATE:SingleBJet', 'BW:BJet'], -1],
        ['j225_bperf', 'L1_J100', [], [PhysicsStream], ['RATE:SingleBJet', 'BW:BJet'], -1],
        ['j260_bperf', 'L1_J75', [], [PhysicsStream], ['RATE:SingleBJet', 'BW:BJet'], -1],
        ['j300_bperf', 'L1_J100', [], [PhysicsStream], ['RATE:SingleBJet', 'BW:BJet'], -1],
        ['j400_bperf', 'L1_J100', [], [PhysicsStream], ['RATE:SingleBJet', 'BW:BJet'], -1],


        # boffperf
        ['j25_boffperf', 'L1_RD0_FILLED', [], [PhysicsStream], ['RATE:SingleBJet', 'BW:BJet'], -1],
        ['j45_boffperf', 'L1_J15', [], [PhysicsStream], ['RATE:SingleBJet', 'BW:BJet'], -1],
        ['j110_boffperf', 'L1_J30', [], [PhysicsStream], ['RATE:SingleBJet', 'BW:BJet'], -1], 
        ['j175_boffperf', 'L1_J40', [], [PhysicsStream], ['RATE:SingleBJet', 'BW:BJet'], -1],
        ['j225_boffperf', 'L1_J100', [], [PhysicsStream], ['RATE:SingleBJet', 'BW:BJet'], -1],
        ['j260_boffperf', 'L1_J75', [], [PhysicsStream], ['RATE:SingleBJet', 'BW:BJet'], -1],
        ['j300_boffperf', 'L1_J100', [], [PhysicsStream], ['RATE:SingleBJet', 'BW:BJet'], -1],
        ['j400_boffperf', 'L1_J100', [], [PhysicsStream], ['RATE:SingleBJet', 'BW:BJet'], -1],


        # bperf_split
        ['j25_bperf_split', 'L1_RD0_FILLED', [], [PhysicsStream], ['RATE:SingleBJet', 'BW:BJet'], -1],
        ['j45_bperf_split', 'L1_J15', [], [PhysicsStream], ['RATE:SingleBJet', 'BW:BJet'], -1],
        ['j110_bperf_split', 'L1_J30', [], [PhysicsStream], ['RATE:SingleBJet', 'BW:BJet'], -1],
        ['j175_bperf_split', 'L1_J100', [], [PhysicsStream], ['RATE:SingleBJet', 'BW:BJet'], -1],
        ['j225_bperf_split', 'L1_J100', [], [PhysicsStream], ['RATE:SingleBJet', 'BW:BJet'], -1],
        ['j260_bperf_split', 'L1_J75', [], [PhysicsStream], ['RATE:SingleBJet', 'BW:BJet'], -1],
        ['j300_bperf_split', 'L1_J100', [], [PhysicsStream], ['RATE:SingleBJet', 'BW:BJet'], -1],
        ['j400_bperf_split', 'L1_J100', [], [PhysicsStream], ['RATE:SingleBJet', 'BW:BJet'], -1],

        # boffperf_split
        ['j300_boffperf_split', 'L1_J75', [], [PhysicsStream], ['RATE:SingleBJet', 'BW:BJet'], -1],
        
        # tagged
        ['j175_bmv2c1085', 'L1_J100', [], [PhysicsStream], ['RATE:SingleBJet', 'BW:BJet'], -1],                                                      
        ['j175_bmv2c1085_split', 'L1_J100', [], [PhysicsStream], ['RATE:SingleBJet', 'BW:BJet'], -1],                                                
        ['j225_bloose_split', 'L1_J100', [], [PhysicsStream], ['RATE:SingleBJet', 'BW:BJet'], -1],
        ['j300_bloose_split', 'L1_J100', [], [PhysicsStream], ['RATE:SingleBJet', 'BW:BJet'], -1],

        #
        #  1b / 3j
        #
        # None

        # 
        #  1b / 4j
        # 

        ['j35_bperf_3j35', 'L1_3J15', [], [PhysicsStream], ['RATE:SingleBJet', 'BW:BJet'], -1],
        ['j35_boffperf_3j35', 'L1_3J15', [], [PhysicsStream], ['RATE:SingleBJet', 'BW:BJet'], -1],

        ['j45_bperf_3j45_L14J20', 'L1_4J20', [], [PhysicsStream], ['RATE:SingleBJet', 'BW:BJet'], -1],
        ['j45_bperf_3j45_L13J15.0ETA25', 'L1_3J15.0ETA25', [], [PhysicsStream], ['RATE:SingleBJet', 'BW:BJet'], -1],
        ['j45_bperf_3j45_L13J20', 'L1_3J20', [], [PhysicsStream], ['RATE:SingleBJet', 'BW:BJet'], -1],
        ['j45_boffperf_3j45_L13J15.0ETA25', 'L1_3J15.0ETA25', [], [PhysicsStream], ['RATE:SingleBJet', 'BW:BJet'], -1],
        ['j45_boffperf_3j45_L13J20', 'L1_3J20', [], [PhysicsStream], ['RATE:SingleBJet', 'BW:BJet'], -1],
        ['j45_bperf_split_3j45_L13J15.0ETA25', 'L1_3J15.0ETA25', [], [PhysicsStream], ['RATE:SingleBJet', 'BW:BJet'], -1],
        ['j45_bperf_split_3j45_L13J20', 'L1_3J20', [], [PhysicsStream], ['RATE:SingleBJet', 'BW:BJet'], -1],

        ['j50_bmv2c1040_split_3j50', 'L1_4J20', [], [PhysicsStream], ['RATE:SingleBJet', 'BW:BJet'], -1],

        ['j65_bperf_3j65_L13J25.0ETA23', 'L1_3J25.0ETA23', [], [PhysicsStream], ['RATE:SingleBJet', 'BW:BJet'], -1],
        ['j65_boffperf_3j65_L13J25.0ETA23', 'L1_3J25.0ETA23', [], [PhysicsStream], ['RATE:SingleBJet', 'BW:BJet'], -1],
        ['j65_bperf_split_3j65_L13J25.0ETA23', 'L1_3J25.0ETA23', [], [PhysicsStream], ['RATE:SingleBJet', 'BW:BJet'], -1],
        ['j65_boffperf_split_3j65_L14J15.0ETA25',            'L1_4J15.0ETA25', [], [PhysicsStream], ['RATE:SingleBJet',  'BW:BJet'], -1],
        ['j65_bmv2c1070_split_3j65_L13J25.0ETA23', 'L1_3J25.0ETA23', [], [PhysicsStream], ['RATE:SingleBJet', 'BW:BJet'], -1],


        ['j70_bperf_3j70', 'L1_4J20', [], [PhysicsStream], ['RATE:SingleBJet', 'BW:BJet'], -1],
        ['j70_bperf_3j70_L13J25.0ETA23', 'L1_3J25.0ETA23', [], [PhysicsStream], ['RATE:SingleBJet', 'BW:BJet'], -1],
        ['j70_boffperf_3j70_L13J25.0ETA23', 'L1_3J25.0ETA23', [], [PhysicsStream], ['RATE:SingleBJet', 'BW:BJet'], -1],
        ['j70_boffperf_3j70', 'L1_4J20', [], [PhysicsStream], ['RATE:SingleBJet', 'BW:BJet'], -1],
        ['j70_bperf_split_3j70_L13J25.0ETA23', 'L1_3J25.0ETA23', [], [PhysicsStream], ['RATE:SingleBJet', 'BW:BJet'], -1],
        ['j70_bperf_split_3j70', 'L1_4J20', [], [PhysicsStream], ['RATE:SingleBJet', 'BW:BJet'], -1],
        ['j70_boffperf_split_3j70_L14J15.0ETA25',            'L1_4J15.0ETA25', [], [PhysicsStream], ['RATE:SingleBJet',  'BW:BJet'], -1],
        ['j70_boffperf_split_3j70', 'L1_4J20', [], [PhysicsStream], ['RATE:SingleBJet', 'BW:BJet'], -1],
        ['j70_boffperf_split_3j70_L13J25.0ETA23', 'L1_3J25.0ETA23', [], [PhysicsStream], ['RATE:SingleBJet', 'BW:BJet'], -1],
        ['j70_bmv2c1070_split_3j70_L13J25.0ETA23', 'L1_3J25.0ETA23', [], [PhysicsStream], ['RATE:SingleBJet', 'BW:BJet'], -1],
        ['j70_bmv2c1070_split_3j70', 'L1_4J20', [], [PhysicsStream], ['RATE:SingleBJet', 'BW:BJet'], -1],
        ['j70_bmv2c1077_split_3j70_L13J25.0ETA23', 'L1_3J25.0ETA23', [], [PhysicsStream], ['RATE:SingleBJet', 'BW:BJet'], -1],


        ['j75_bperf_3j75', 'L1_4J20', [], [PhysicsStream], ['RATE:SingleBJet', 'BW:BJet'], -1],
        ['j75_bperf_3j75_L13J25.0ETA23', 'L1_3J25.0ETA23', [], [PhysicsStream], ['RATE:SingleBJet', 'BW:BJet'], -1],
        ['j75_boffperf_3j75', 'L1_4J20', [], [PhysicsStream], ['RATE:SingleBJet', 'BW:BJet'], -1],
        ['j75_boffperf_3j75_L13J25.0ETA23', 'L1_3J25.0ETA23', [], [PhysicsStream], ['RATE:SingleBJet', 'BW:BJet'], -1],
        ['j75_bperf_split_3j75', 'L1_4J20', [], [PhysicsStream], ['RATE:SingleBJet', 'BW:BJet'], -1],
        ['j75_bperf_split_3j75_L13J25.0ETA23', 'L1_3J25.0ETA23', [], [PhysicsStream], ['RATE:SingleBJet', 'BW:BJet'], -1],
        ['j75_boffperf_split_3j75', 'L1_4J20', [], [PhysicsStream], ['RATE:SingleBJet', 'BW:BJet'], -1],
        ['j75_boffperf_split_3j75_L13J25.0ETA23', 'L1_3J25.0ETA23', [], [PhysicsStream], ['RATE:SingleBJet', 'BW:BJet'], -1],
        ['j75_bmv2c1070_split_3j75', 'L1_4J20', [], [PhysicsStream], ['RATE:SingleBJet', 'BW:BJet'], -1],
        ['j75_bmv2c1077_split_3j75_L13J25.0ETA23', 'L1_3J25.0ETA23', [], [PhysicsStream], ['RATE:SingleBJet', 'BW:BJet'], -1],
        ['j75_bmv2c1077_split_3j75', 'L1_4J20', [], [PhysicsStream], ['RATE:SingleBJet', 'BW:BJet'], -1],

        # 
        #  2b / 2j
        #
        ['j80_bmv2c1085_split_j60_bmv2c1085_split_j45_320eta490', 'L1_J40.0ETA25_2J25_J20.31ETA49', [], [PhysicsStream], ['RATE:MultiBJet', 'BW:BJet'], -1],

        ['j150_bperf_j50_bperf', 'L1_J100', [], [PhysicsStream], ['RATE:MultiBJet', 'BW:BJet'], -1],
        ['j150_boffperf_j50_boffperf', 'L1_J100', [], [PhysicsStream], ['RATE:MultiBJet', 'BW:BJet'], -1],
        ['j150_bperf_split_j50_bperf_split', 'L1_J100', [], [PhysicsStream], ['RATE:MultiBJet', 'BW:BJet'], -1],

        ['j175_bperf_j60_bperf', 'L1_J100', [], [PhysicsStream], ['RATE:MultiBJet', 'BW:BJet'], -1],
        ['j175_boffperf_j60_boffperf', 'L1_J100', [], [PhysicsStream], ['RATE:MultiBJet', 'BW:BJet'], -1],
        ['j175_bperf_split_j60_bperf_split', 'L1_J100', [], [PhysicsStream], ['RATE:MultiBJet', 'BW:BJet'], -1],
        ['j175_boffperf_split_j60_boffperf_split', 'L1_J100', [], [PhysicsStream], ['RATE:MultiBJet', 'BW:BJet'], -1],
        ['j175_bmedium_split_j60_bmedium_split', 'L1_J100', [], [PhysicsStream], ['RATE:MultiBJet', 'BW:BJet'], -1],

        #
        # 2b / 3j
        #
        ['j150_2j55_bperf',          'L1_J75_3J20', [], [PhysicsStream], ['RATE:MultiBJet', 'BW:BJet'], -1],
        ['j150_2j55_boffperf',       'L1_J75_3J20', [], [PhysicsStream], ['RATE:MultiBJet', 'BW:BJet'], -1],
        ['j150_2j55_bperf_split',    'L1_J75_3J20', [], [PhysicsStream], ['RATE:MultiBJet', 'BW:BJet'], -1],
        ['j150_2j55_boffperf_split', 'L1_J75_3J20', [], [PhysicsStream], ['RATE:MultiBJet', 'BW:BJet'], -1],
        ['j150_2j55_bmedium_split',  'L1_J75_3J20', [], [PhysicsStream], ['RATE:MultiBJet', 'BW:BJet'], -1],
        ['j150_2j55_bmv2c1077',      'L1_J75_3J20', [], [PhysicsStream], ['RATE:MultiBJet', 'BW:BJet'], -1],

        ['2j65_bperf_j65', 'L1_3J25.0ETA23', [], [PhysicsStream], ['RATE:MultiBJet', 'BW:BJet'], -1],
        ['2j65_boffperf_j65', 'L1_3J25.0ETA23', [], [PhysicsStream], ['RATE:MultiBJet', 'BW:BJet'], -1],
        ['2j65_bperf_split_j65', 'L1_3J25.0ETA23', [], [PhysicsStream], ['RATE:MultiBJet', 'BW:BJet'], -1],
        ['2j65_boffperf_split_j65',                          'L1_3J25.0ETA23', [], [PhysicsStream], ['RATE:MultiBJet', 'BW:BJet'], -1],

        ['2j70_bperf_j70', 'L1_3J25.0ETA23', [], [PhysicsStream], ['RATE:MultiBJet', 'BW:BJet'], -1],
        ['2j70_boffperf_j70', 'L1_3J25.0ETA23', [], [PhysicsStream], ['RATE:MultiBJet', 'BW:BJet'], -1],
        ['2j70_bperf_split_j70', 'L1_3J25.0ETA23', [], [PhysicsStream], ['RATE:MultiBJet', 'BW:BJet'], -1],
        ['2j70_boffperf_split_j70', 'L1_3J25.0ETA23', [], [PhysicsStream], ['RATE:MultiBJet', 'BW:BJet'], -1],

        ['2j75_bperf_j75', 'L1_3J25.0ETA23', [], [PhysicsStream], ['RATE:MultiBJet', 'BW:BJet'], -1],
        ['2j75_boffperf_j75', 'L1_3J25.0ETA23', [], [PhysicsStream], ['RATE:MultiBJet', 'BW:BJet'], -1],
        ['2j75_bperf_split_j75', 'L1_3J25.0ETA23', [], [PhysicsStream], ['RATE:MultiBJet', 'BW:BJet'], -1], 
        ['2j75_boffperf_split_j75', 'L1_3J25.0ETA23', [], [PhysicsStream], ['RATE:MultiBJet', 'BW:BJet'], -1],

        #
        # 2b / 4j
        #
        ['2j35_bperf_2j35_L13J25.0ETA23', 'L1_3J25.0ETA23', [], [PhysicsStream], ['RATE:MultiBJet', 'BW:BJet'], -1],
        ['2j35_boffperf_2j35_L13J25.0ETA23', 'L1_3J25.0ETA23', [], [PhysicsStream], ['RATE:MultiBJet', 'BW:BJet'], -1],
        ['2j35_bperf_split_2j35_L13J25.0ETA23', 'L1_3J25.0ETA23', [], [PhysicsStream], ['RATE:MultiBJet', 'BW:BJet'], -1],
        ['2j35_bmv2c1060_split_2j35', 'L1_4J20', [], [PhysicsStream], ['RATE:MultiBJet', 'BW:BJet'], -1],
        ['2j35_bmv2c1070_split_2j35_L13J25.0ETA23', 'L1_3J25.0ETA23', [], [PhysicsStream], ['RATE:MultiBJet', 'BW:BJet'], -1],
        ['2j35_bmv2c1070_2j35_L13J25.0ETA23', 'L1_3J25.0ETA23', [], [PhysicsStream], ['RATE:MultiBJet', 'BW:BJet'], -1],                             
        ['2j35_bmv2c1070_split_2j35_L14J20', 'L1_4J20', [], [PhysicsStream], ['RATE:MultiBJet', 'BW:BJet'], -1],
        

        ['2j45_bperf_2j45', 'L1_4J20', [], [PhysicsStream], ['RATE:MultiBJet', 'BW:BJet'], -1],
        ['2j45_bperf_2j45_L13J25.0ETA23', 'L1_3J25.0ETA23', [], [PhysicsStream], ['RATE:MultiBJet', 'BW:BJet'], -1],
        ['2j45_boffperf_2j45', 'L1_4J20', [], [PhysicsStream], ['RATE:MultiBJet', 'BW:BJet'], -1],
        ['2j45_boffperf_2j45_L13J25.0ETA23', 'L1_3J25.0ETA23', [], [PhysicsStream], ['RATE:MultiBJet', 'BW:BJet'], -1],
        ['2j45_bperf_split_2j45', 'L1_4J20', [], [PhysicsStream], ['RATE:MultiBJet', 'BW:BJet'], -1],
        ['2j45_bperf_split_2j45_L13J25.0ETA23', 'L1_3J25.0ETA23', [], [PhysicsStream], ['RATE:MultiBJet', 'BW:BJet'], -1],
        ['2j45_boffperf_split_2j45_L14J15.0ETA25',           'L1_4J15.0ETA25', [], [PhysicsStream], ['RATE:MultiBJet',  'BW:BJet'], -1],        
        ['2j45_boffperf_split_2j45', 'L1_4J20', [], [PhysicsStream], ['RATE:MultiBJet', 'BW:BJet'], -1],
        ['2j45_boffperf_split_2j45_L13J25.0ETA23', 'L1_3J25.0ETA23', [], [PhysicsStream], ['RATE:MultiBJet', 'BW:BJet'], -1],
        ['2j45_bmv2c1070_split_2j45', 'L1_4J20', [], [PhysicsStream], ['RATE:MultiBJet', 'BW:BJet'], -1],
        ['2j45_btight_split_2j45_L13J25.0ETA23', 'L1_3J25.0ETA23', [], [PhysicsStream], ['RATE:MultiBJet', 'BW:BJet'], -1],
        ['2j45_bmv2c1070_split_2j45_L13J25.0ETA23', 'L1_3J25.0ETA23', [], [PhysicsStream], ['RATE:MultiBJet', 'BW:BJet'], -1],
        ['2j45_bmv2c1077_split_2j45_L13J25.0ETA23', 'L1_3J25.0ETA23', [], [PhysicsStream], ['RATE:MultiBJet', 'BW:BJet'], -1],


        ['2j55_bperf_2j55', 'L1_4J20', [], [PhysicsStream], ['RATE:MultiBJet', 'BW:BJet'], -1],
        ['2j55_bperf_2j55_L13J25.0ETA23', 'L1_3J25.0ETA23', [], [PhysicsStream], ['RATE:MultiBJet', 'BW:BJet'], -1],
        ['2j55_boffperf_2j55', 'L1_4J20', [], [PhysicsStream], ['RATE:MultiBJet', 'BW:BJet'], -1],
        ['2j55_boffperf_2j55_L13J25.0ETA23', 'L1_3J25.0ETA23', [], [PhysicsStream], ['RATE:MultiBJet', 'BW:BJet'], -1],
        ['2j55_bperf_split_2j55', 'L1_4J20', [], [PhysicsStream], ['RATE:MultiBJet', 'BW:BJet'], -1],
        ['2j55_bperf_split_2j55_L13J25.0ETA23', 'L1_3J25.0ETA23', [], [PhysicsStream], ['RATE:MultiBJet', 'BW:BJet'], -1],
        ['2j55_boffperf_split_2j55', 'L1_4J20', [], [PhysicsStream], ['RATE:MultiBJet', 'BW:BJet'], -1],
        ['2j55_boffperf_split_2j55_L13J25.0ETA23', 'L1_3J25.0ETA23', [], [PhysicsStream], ['RATE:MultiBJet', 'BW:BJet'], -1],
        ['2j55_bmedium_split_2j55_L13J25.0ETA23', 'L1_3J25.0ETA23', [], [PhysicsStream], ['RATE:MultiBJet', 'BW:BJet'], -1],
        ['2j55_bmv2c1077_split_2j55', 'L1_4J20', [], [PhysicsStream], ['RATE:MultiBJet', 'BW:BJet'], -1],
        ['2j55_bmv2c1077_split_2j55_L13J25.0ETA23', 'L1_3J25.0ETA23', [], [PhysicsStream], ['RATE:MultiBJet', 'BW:BJet'], -1],


        # 2b / 5j
        ['2j45_boffperf_split_3j45_L14J15.0ETA25',          'L1_4J15.0ETA25', [], [PhysicsStream], ['RATE:MultiBJet',  'BW:BJet'], -1],
        
        #  MV2c20 validation
        ['j175_gsc225_bmv2c2040_split', 'L1_J100', [], [PhysicsStream], ['RATE:SingleBJet', 'BW:BJet'], -1],
        ['j175_gsc225_bmv2c2050_split', 'L1_J100', [], [PhysicsStream], ['RATE:SingleBJet', 'BW:BJet'], -1],
        ['j175_gsc225_bmv2c2060_split', 'L1_J100', [], [PhysicsStream], ['RATE:SingleBJet', 'BW:BJet'], -1],
        ['j175_gsc225_bmv2c2070_split', 'L1_J100', [], [PhysicsStream], ['RATE:SingleBJet', 'BW:BJet'], -1],
        ['j175_gsc225_bmv2c2077_split', 'L1_J100', [], [PhysicsStream], ['RATE:SingleBJet', 'BW:BJet'], -1],
        ['j175_gsc225_bmv2c2085_split', 'L1_J100', [], [PhysicsStream], ['RATE:SingleBJet', 'BW:BJet'], -1],


        ############
       
        #
        #  muon + bjet
        #

        
        #
        #   2b + VBF Jets
        #
        ['2j55_bperf_split_L1J30_2J20_4J20.0ETA49_MJJ-400', 'L1_J30_2J20_4J20.0ETA49_MJJ-400', [], [PhysicsStream], ['RATE:MultiBJet', 'BW:BJet'], -1],
        ['2j55_bperf_split_L1J30_2J20_4J20.0ETA49_MJJ-700', 'L1_J30_2J20_4J20.0ETA49_MJJ-700', [], [PhysicsStream], ['RATE:MultiBJet', 'BW:BJet'], -1],
        ['2j55_bperf_split_L1J30_2J20_4J20.0ETA49_MJJ-800', 'L1_J30_2J20_4J20.0ETA49_MJJ-800', [], [PhysicsStream], ['RATE:MultiBJet', 'BW:BJet'], -1],
        ['2j55_bperf_split_L1J30_2J20_4J20.0ETA49_MJJ-900', 'L1_J30_2J20_4J20.0ETA49_MJJ-900', [], [PhysicsStream], ['RATE:MultiBJet', 'BW:BJet'], -1],
        ['2j55_bperf_split_L13J20_4J20.0ETA49_MJJ-400', 'L1_3J20_4J20.0ETA49_MJJ-400', [''], [PhysicsStream], ['RATE:MultiBJet', 'BW:BJet'], -1],
        ['2j55_bperf_split_L13J20_4J20.0ETA49_MJJ-700', 'L1_3J20_4J20.0ETA49_MJJ-700', [''], [PhysicsStream], ['RATE:MultiBJet', 'BW:BJet'], -1],
        ['2j55_bperf_split_L13J20_4J20.0ETA49_MJJ-800', 'L1_3J20_4J20.0ETA49_MJJ-800', [''], [PhysicsStream], ['RATE:MultiBJet', 'BW:BJet'], -1],
        ['2j55_bperf_split_L13J20_4J20.0ETA49_MJJ-900', 'L1_3J20_4J20.0ETA49_MJJ-900', [''], [PhysicsStream], ['RATE:MultiBJet', 'BW:BJet'], -1],

        
        ['2j55_boffperf_split_L1J30_2J20_4J20.0ETA49_MJJ-400', 'L1_J30_2J20_4J20.0ETA49_MJJ-400', [], [PhysicsStream], ['RATE:MultiBJet', 'BW:BJet'], -1],
        ['2j55_boffperf_split_L1J30_2J20_4J20.0ETA49_MJJ-700', 'L1_J30_2J20_4J20.0ETA49_MJJ-700', [], [PhysicsStream], ['RATE:MultiBJet', 'BW:BJet'], -1],
        ['2j55_boffperf_split_L1J30_2J20_4J20.0ETA49_MJJ-800', 'L1_J30_2J20_4J20.0ETA49_MJJ-800', [], [PhysicsStream], ['RATE:MultiBJet', 'BW:BJet'], -1],
        ['2j55_boffperf_split_L1J30_2J20_4J20.0ETA49_MJJ-900', 'L1_J30_2J20_4J20.0ETA49_MJJ-900', [], [PhysicsStream], ['RATE:MultiBJet', 'BW:BJet'], -1],
        ['2j55_boffperf_split_L13J20_4J20.0ETA49_MJJ-400', 'L1_3J20_4J20.0ETA49_MJJ-400', [''], [PhysicsStream], ['RATE:MultiBJet', 'BW:BJet'], -1],
        ['2j55_boffperf_split_L13J20_4J20.0ETA49_MJJ-700', 'L1_3J20_4J20.0ETA49_MJJ-700', [''], [PhysicsStream], ['RATE:MultiBJet', 'BW:BJet'], -1],
        ['2j55_boffperf_split_L13J20_4J20.0ETA49_MJJ-800', 'L1_3J20_4J20.0ETA49_MJJ-800', [''], [PhysicsStream], ['RATE:MultiBJet', 'BW:BJet'], -1],
        ['2j55_boffperf_split_L13J20_4J20.0ETA49_MJJ-900', 'L1_3J20_4J20.0ETA49_MJJ-900', [''], [PhysicsStream], ['RATE:MultiBJet', 'BW:BJet'], -1],




        # L1Topo VBF MJJ bjets
        ['2j55_bmv2c1085_split_L1J30_2J20_4J20.0ETA49_MJJ-400', 'L1_J30_2J20_4J20.0ETA49_MJJ-400', [], [PhysicsStream], ['RATE:MultiBJet', 'BW:BJet'], -1],
        ['2j55_bperf_L1J30_2J20_4J20.0ETA49_MJJ-400', 'L1_J30_2J20_4J20.0ETA49_MJJ-400', [], [PhysicsStream], ['RATE:MultiBJet', 'BW:BJet'], -1],
        ['2j55_bmv2c1085_split_L1J30_2J20_4J20.0ETA49_MJJ-700', 'L1_J30_2J20_4J20.0ETA49_MJJ-700', [], [PhysicsStream], ['RATE:MultiBJet', 'BW:BJet'], -1],
        ['2j55_bperf_L1J30_2J20_4J20.0ETA49_MJJ-700', 'L1_J30_2J20_4J20.0ETA49_MJJ-700', [], [PhysicsStream], ['RATE:MultiBJet', 'BW:BJet'], -1],
        ['2j55_bmv2c1085_split_L1J30_2J20_4J20.0ETA49_MJJ-800', 'L1_J30_2J20_4J20.0ETA49_MJJ-800', [], [PhysicsStream], ['RATE:MultiBJet', 'BW:BJet'], -1],
        ['2j55_bperf_L1J30_2J20_4J20.0ETA49_MJJ-800', 'L1_J30_2J20_4J20.0ETA49_MJJ-800', [], [PhysicsStream], ['RATE:MultiBJet', 'BW:BJet'], -1],
        ['2j55_bmv2c1085_split_L1J30_2J20_4J20.0ETA49_MJJ-900', 'L1_J30_2J20_4J20.0ETA49_MJJ-900', [], [PhysicsStream], ['RATE:MultiBJet', 'BW:BJet'], -1],
        ['2j55_bperf_L1J30_2J20_4J20.0ETA49_MJJ-900', 'L1_J30_2J20_4J20.0ETA49_MJJ-900', [], [PhysicsStream], ['RATE:MultiBJet', 'BW:BJet'], -1],
        ['2j55_bmv2c1085_split_L13J20_4J20.0ETA49_MJJ-400', 'L1_3J20_4J20.0ETA49_MJJ-400', [''], [PhysicsStream], ['RATE:MultiBJet', 'BW:BJet'], -1],
        ['2j55_bperf_L13J20_4J20.0ETA49_MJJ-400', 'L1_3J20_4J20.0ETA49_MJJ-400', [''], [PhysicsStream], ['RATE:MultiBJet', 'BW:BJet'], -1],
        ['2j55_bmv2c1085_split_L13J20_4J20.0ETA49_MJJ-700', 'L1_3J20_4J20.0ETA49_MJJ-700', [''], [PhysicsStream], ['RATE:MultiBJet', 'BW:BJet'], -1],
        ['2j55_bperf_L13J20_4J20.0ETA49_MJJ-700', 'L1_3J20_4J20.0ETA49_MJJ-700', [''], [PhysicsStream], ['RATE:MultiBJet', 'BW:BJet'], -1],
        ['2j55_bmv2c1085_split_L13J20_4J20.0ETA49_MJJ-800', 'L1_3J20_4J20.0ETA49_MJJ-800', [''], [PhysicsStream], ['RATE:MultiBJet', 'BW:BJet'], -1],
        ['2j55_bperf_L13J20_4J20.0ETA49_MJJ-800', 'L1_3J20_4J20.0ETA49_MJJ-800', [''], [PhysicsStream], ['RATE:MultiBJet', 'BW:BJet'], -1],
        ['2j55_bmv2c1085_split_L13J20_4J20.0ETA49_MJJ-900', 'L1_3J20_4J20.0ETA49_MJJ-900', [''], [PhysicsStream], ['RATE:MultiBJet', 'BW:BJet'], -1],
        ['2j55_bperf_L13J20_4J20.0ETA49_MJJ-900', 'L1_3J20_4J20.0ETA49_MJJ-900', [''], [PhysicsStream], ['RATE:MultiBJet', 'BW:BJet'], -1],
        ['2j55_bmv2c1077_split_L13J20_4J20.0ETA49_MJJ-400', 'L1_3J20_4J20.0ETA49_MJJ-400', [], [PhysicsStream], ['RATE:MultiBJet', 'BW:BJet'], -1],
        ['2j55_bmv2c1077_split_L13J20_4J20.0ETA49_MJJ-700', 'L1_3J20_4J20.0ETA49_MJJ-700', [], [PhysicsStream], ['RATE:MultiBJet', 'BW:BJet'], -1],
        ['2j55_bmv2c1077_split_L13J20_4J20.0ETA49_MJJ-800', 'L1_3J20_4J20.0ETA49_MJJ-800', [], [PhysicsStream], ['RATE:MultiBJet', 'BW:BJet'], -1],
        ['2j55_bmv2c1077_split_L13J20_4J20.0ETA49_MJJ-900', 'L1_3J20_4J20.0ETA49_MJJ-900', [], [PhysicsStream], ['RATE:MultiBJet', 'BW:BJet'], -1],
        ['2j55_bmv2c1077_split_L1J30_2J20_4J20.0ETA49_MJJ-400', 'L1_J30_2J20_4J20.0ETA49_MJJ-400', [], [PhysicsStream], ['RATE:MultiBJet', 'BW:BJet'], -1],
        ['2j55_bmv2c1077_split_L1J30_2J20_4J20.0ETA49_MJJ-700', 'L1_J30_2J20_4J20.0ETA49_MJJ-700', [], [PhysicsStream], ['RATE:MultiBJet', 'BW:BJet'], -1],
        ['2j55_bmv2c1077_split_L1J30_2J20_4J20.0ETA49_MJJ-800', 'L1_J30_2J20_4J20.0ETA49_MJJ-800', [], [PhysicsStream], ['RATE:MultiBJet', 'BW:BJet'], -1],
        ['2j55_bmv2c1077_split_L1J30_2J20_4J20.0ETA49_MJJ-900', 'L1_J30_2J20_4J20.0ETA49_MJJ-900', [], [PhysicsStream], ['RATE:MultiBJet', 'BW:BJet'], -1],

      
        
    ]# BjetSlice

    if TriggerFlags.doFTK():
        TriggerFlags.BjetSlice.signatures = TriggerFlags.BjetSlice.signatures() + [
           # FTK boffperf chains
            ['j35_boffperf_split_FTK', 'L1_J15', [], [PhysicsStream], ['RATE:SingleBJet', 'BW:BJet'], -1],
            ['j150_boffperf_split_FTK', 'L1_J40', [], [PhysicsStream], ['RATE:SingleBJet', 'BW:BJet'], -1],
            ['j225_boffperf_split_FTK',    'L1_J100', [], [PhysicsStream], ['RATE:SingleBJet', 'BW:BJet'], -1],
            
            ['j35_boffperf_split_FTKVtx', 'L1_J15', [], [PhysicsStream], ['RATE:SingleBJet', 'BW:BJet'], -1],
            ['j150_boffperf_split_FTKVtx', 'L1_J40', [], [PhysicsStream], ['RATE:SingleBJet', 'BW:BJet'], -1],
            ['j225_boffperf_split_FTKVtx',    'L1_J100', [], [PhysicsStream], ['RATE:SingleBJet', 'BW:BJet'], -1],
            
            ['j35_boffperf_split_FTKRefit', 'L1_J15', [], [PhysicsStream], ['RATE:SingleBJet', 'BW:BJet'], -1],
            ['j150_boffperf_split_FTKRefit', 'L1_J40', [], [PhysicsStream], ['RATE:SingleBJet', 'BW:BJet'], -1],
            ['j225_boffperf_split_FTKRefit',    'L1_J100', [], [PhysicsStream], ['RATE:SingleBJet', 'BW:BJet'], -1],
            
            # support chains
            ['2j35_boffperf_2j35_FTK_L14J15.0ETA25', 'L1_4J15.0ETA25', [], [PhysicsStream], ['RATE:MultiBJet', 'BW:BJet'], -1],
            ['j150_boffperf_j50_boffperf_FTK', 'L1_J100', [], [PhysicsStream], ['RATE:MultiBJet', 'BW:BJet'], -1],
            
            ['2j35_boffperf_2j35_FTKVtx_L14J15.0ETA25', 'L1_4J15.0ETA25', [], [PhysicsStream], ['RATE:MultiBJet', 'BW:BJet'], -1],
            ['j150_boffperf_j50_boffperf_FTKVtx', 'L1_J100', [], [PhysicsStream], ['RATE:MultiBJet', 'BW:BJet'], -1],
            
            ['2j35_boffperf_2j35_FTKRefit_L14J15.0ETA25', 'L1_4J15.0ETA25', [], [PhysicsStream], ['RATE:MultiBJet', 'BW:BJet'], -1],
            ['j150_boffperf_j50_boffperf_FTKRefit', 'L1_J100', [], [PhysicsStream], ['RATE:MultiBJet', 'BW:BJet'], -1],
            
            # FTK physics chains
            ['2j35_bmv2c1050_2j35_FTK_L14J15.0ETA25', 'L1_4J15.0ETA25', [], [PhysicsStream], ['RATE:MultiBJet', 'BW:BJet'], -1],
            ['j225_bmv2c1050_FTK', 'L1_J100', [], [PhysicsStream], ['RATE:SingleBJet', 'BW:BJet'], -1],
            ['j150_bmv2c1050_j50_bmv2c1050_FTK', 'L1_J100', [], [PhysicsStream], ['RATE:MultiBJet', 'BW:BJet'], -1],
            
            ['2j35_bmv2c1050_2j35_FTKVtx_L14J15.0ETA25', 'L1_4J15.0ETA25', [], [PhysicsStream], ['RATE:MultiBJet', 'BW:BJet'], -1],
            ['j225_bmv2c1050_FTKVtx', 'L1_J100', [], [PhysicsStream], ['RATE:SingleBJet', 'BW:BJet'], -1],
            ['j150_bmv2c1050_j50_bmv2c1050_FTKVtx', 'L1_J100', [], [PhysicsStream], ['RATE:MultiBJet', 'BW:BJet'], -1],
            
            ['2j35_bmv2c1050_2j35_FTKRefit_L14J15.0ETA25', 'L1_4J15.0ETA25', [], [PhysicsStream], ['RATE:MultiBJet', 'BW:BJet'], -1],
            ['j225_bmv2c1050_FTKRefit', 'L1_J100', [], [PhysicsStream], ['RATE:SingleBJet', 'BW:BJet'], -1],
            ['j150_bmv2c1050_j50_bmv2c1050_FTKRefit', 'L1_J100', [], [PhysicsStream], ['RATE:MultiBJet', 'BW:BJet'], -1],
            ] # Additional FTK for BjetSlise


    TriggerFlags.METSlice.signatures = TriggerFlags.METSlice.signatures() + [
        ['xe90_L1XE60',                'L1_XE60',[], [PhysicsStream], ['RATE:MET', 'BW:MET'], -1],  

 	['xe95_pueta_wEFMu_L1XE50',               'L1_XE50',[], [PhysicsStream], ['RATE:MET', 'BW:MET'], -1],

 	['xe90_tc_lcw_L1XE60',               'L1_XE60',[], [PhysicsStream], ['RATE:MET', 'BW:MET'], -1],
 	['xe90_pueta_L1XE60',                 'L1_XE60',[], [PhysicsStream], ['RATE:MET', 'BW:MET'], -1], 
 	['xe90_mht_L1XE60',                   'L1_XE60',[], [PhysicsStream], ['RATE:MET', 'BW:MET'], -1],	
 	['xe100_pueta_L1XE60',                 'L1_XE60',[], [PhysicsStream], ['RATE:MET', 'BW:MET'], -1], 

 	['xe110_tc_lcw_L1XE60',               'L1_XE60',[], [PhysicsStream], ['RATE:MET', 'BW:MET'], -1],
 	['xe110_pueta_L1XE60',                'L1_XE60',[], [PhysicsStream], ['RATE:MET', 'BW:MET'], -1],
 	['xe110_mht_L1XE60',                  'L1_XE60',[], [PhysicsStream], ['RATE:MET', 'BW:MET'], -1],

        ['xe90_mht_L1XE40',                  'L1_XE40',[], [PhysicsStream], ['RATE:MET', 'BW:MET'], -1],

        ### ATR- 15096

 	['xe50_mht_FStracks_L1XE50',                  'L1_XE50',[], [PhysicsStream], ['RATE:MET', 'BW:MET'], -1],
 	['xe110_mht_FStracks_L1XE50',                  'L1_XE50',[], [PhysicsStream], ['RATE:MET', 'BW:MET'], -1],

        ['xe50_pueta',                             'L1_XE35', [], [PhysicsStream], ['RATE:MET', 'BW:MET'], -1],

        ## add chains for MC16 (ATR-15096)
        ['xe100_pufit_L1KF-XE50',           'L1_KF-XE50',[], [PhysicsStream], ['RATE:MET', 'BW:MET'], -1],
        ['xe100_pufit_L1KF-XE55',           'L1_KF-XE55',[], [PhysicsStream], ['RATE:MET', 'BW:MET'], -1],


        ####default chains

        ['xe90',                                   'L1_XE70', [], [PhysicsStream], ['RATE:MET', 'BW:MET'], -1],
        ['xe90_tc_lcw',             'L1_XE70', [], [PhysicsStream], ['RATE:MET', 'BW:MET'], -1],
        ['xe90_tc_em',              'L1_XE70', [], [PhysicsStream], ['RATE:MET', 'BW:MET'], -1],
        ['xe90_mht',                'L1_XE70', [], [PhysicsStream], ['RATE:MET', 'BW:MET'], -1],
        ['xe90_pueta',              'L1_XE70', [], [PhysicsStream], ['RATE:MET', 'BW:MET'], -1],

        ['xe90_wEFMu',              'L1_XE70', [], [PhysicsStream], ['RATE:MET', 'BW:MET'], -1],
        ['xe90_tc_lcw_wEFMu',       'L1_XE70', [], [PhysicsStream], ['RATE:MET', 'BW:MET'], -1],
        ['xe90_tc_em_wEFMu',        'L1_XE70', [], [PhysicsStream], ['RATE:MET', 'BW:MET'], -1],
        ['xe90_mht_wEFMu',          'L1_XE70', [], [PhysicsStream], ['RATE:MET', 'BW:MET'], -1],
        ['xe90_pueta_wEFMu',        'L1_XE70', [], [PhysicsStream], ['RATE:MET', 'BW:MET'], -1],
        ['xe90_pufit_wEFMu',        'L1_XE70', [], [PhysicsStream], ['RATE:MET', 'BW:MET'], -1],

        ['xe90_tc_em_L1XE50',              'L1_XE50', [], [PhysicsStream], ['RATE:MET', 'BW:MET'], -1],
        ['xe90_pueta_L1XE50',              'L1_XE50', [], [PhysicsStream], ['RATE:MET', 'BW:MET'], -1],

        ['xe90_wEFMu_L1XE50',              'L1_XE50', [], [PhysicsStream], ['RATE:MET', 'BW:MET'], -1],
        ['xe90_tc_em_wEFMu_L1XE50',        'L1_XE50', [], [PhysicsStream], ['RATE:MET', 'BW:MET'], -1],
        ['xe90_pueta_wEFMu_L1XE50',        'L1_XE50', [], [PhysicsStream], ['RATE:MET', 'BW:MET'], -1],
        ['xe100_tc_lcw',             'L1_XE70', [], [PhysicsStream], ['RATE:MET', 'BW:MET'], -1],
        ['xe100_tc_em',              'L1_XE70', [], [PhysicsStream], ['RATE:MET', 'BW:MET'], -1],
        ['xe100_mht',                'L1_XE70', [], [PhysicsStream], ['RATE:MET', 'BW:MET'], -1],
        ['xe100_pueta',              'L1_XE70', [], [PhysicsStream], ['RATE:MET', 'BW:MET'], -1],

        ['xe100_wEFMu',              'L1_XE70', [], [PhysicsStream], ['RATE:MET', 'BW:MET'], -1],
        ['xe100_tc_lcw_wEFMu',       'L1_XE70', [], [PhysicsStream], ['RATE:MET', 'BW:MET'], -1],
        ['xe100_tc_em_wEFMu',        'L1_XE70', [], [PhysicsStream], ['RATE:MET', 'BW:MET'], -1],
        ['xe100_mht_wEFMu',          'L1_XE70', [], [PhysicsStream], ['RATE:MET', 'BW:MET'], -1],
        ['xe100_pueta_wEFMu',        'L1_XE70', [], [PhysicsStream], ['RATE:MET', 'BW:MET'], -1],
        ['xe100_pufit_wEFMu',        'L1_XE70', [], [PhysicsStream], ['RATE:MET', 'BW:MET'], -1],


        ###xe100 from L1_XE80
        ['xe100_L1XE80',                    'L1_XE80', [], [PhysicsStream], ['RATE:MET', 'BW:MET'], -1],
        ['xe100_tc_lcw_L1XE80',             'L1_XE80', [], [PhysicsStream], ['RATE:MET', 'BW:MET'], -1],
        ['xe100_tc_em_L1XE80',              'L1_XE80', [], [PhysicsStream], ['RATE:MET', 'BW:MET'], -1],
        ['xe100_mht_L1XE80',                'L1_XE80', [], [PhysicsStream], ['RATE:MET', 'BW:MET'], -1],
        ['xe100_pueta_L1XE80',              'L1_XE80', [], [PhysicsStream], ['RATE:MET', 'BW:MET'], -1],
        ['xe100_pufit_L1XE80',              'L1_XE80', [], [PhysicsStream], ['RATE:MET', 'BW:MET'], -1],

        ['xe100_wEFMu_L1XE80',              'L1_XE80', [], [PhysicsStream], ['RATE:MET', 'BW:MET'], -1],
        ['xe100_tc_lcw_wEFMu_L1XE80',       'L1_XE80', [], [PhysicsStream], ['RATE:MET', 'BW:MET'], -1],
        ['xe100_tc_em_wEFMu_L1XE80',        'L1_XE80', [], [PhysicsStream], ['RATE:MET', 'BW:MET'], -1],
        ['xe100_mht_wEFMu_L1XE80',          'L1_XE80', [], [PhysicsStream], ['RATE:MET', 'BW:MET'], -1],
        ['xe100_pueta_wEFMu_L1XE80',        'L1_XE80', [], [PhysicsStream], ['RATE:MET', 'BW:MET'], -1],
        ['xe100_pufit_wEFMu_L1XE80',        'L1_XE80', [], [PhysicsStream], ['RATE:MET', 'BW:MET'], -1],

        ]

        

    TriggerFlags.TauSlice.signatures = TriggerFlags.TauSlice.signatures() + [
        ['tau35_perf_tracktwo_tau25_perf_tracktwo_ditauL', 'L1_TAU20IM_2TAU12IM' , ['L1_TAU20IM','L1_TAU12IM'],[PhysicsStream, 'express'], ['RATE:MultiTau','BW:Tau'], -1],
        ['tau35_perf_tracktwo_tau25_perf_tracktwo_ditauT', 'L1_TAU20IM_2TAU12IM' , ['L1_TAU20IM','L1_TAU12IM'],[PhysicsStream, 'express'], ['RATE:MultiTau','BW:Tau'], -1],
                                                                       
                                                                             
        ['tau25_idperf_tracktwo2015',                        'L1_TAU12IM', [], [PhysicsStream], ['RATE:SingleTau', 'BW:Tau'], -1],
        ['tau25_perf_tracktwo2015',                        'L1_TAU12IM', [], [PhysicsStream], ['RATE:SingleTau', 'BW:Tau'], -1],
        ['tau25_medium1_tracktwo2015',                        'L1_TAU12IM', [], [PhysicsStream], ['RATE:SingleTau', 'BW:Tau'], -1],

        # Run-I comparison
        ['tau20_r1medium1',                        'L1_TAU12', [], [PhysicsStream], ['RATE:SingleTau', 'BW:Tau'], -1],
        ['tau20_r1perf',                           'L1_TAU12', [], [PhysicsStream], ['RATE:SingleTau', 'BW:Tau'], -1],
        ['tau25_r1perf',                           'L1_TAU12', [], [PhysicsStream], ['RATE:SingleTau', 'BW:Tau'], -1],
        ['tau29_r1medium1',                        'L1_TAU20', [], [PhysicsStream], ['RATE:SingleTau', 'BW:Tau'], -1],
        ['tau29_r1perf',                           'L1_TAU20', [], [PhysicsStream], ['RATE:SingleTau', 'BW:Tau'], -1],
        ['tau125_r1medium1',                       'L1_TAU60', [], [PhysicsStream], ['RATE:SingleTau', 'BW:Tau'], -1],
        ['tau125_r1perf',                          'L1_TAU60', [], [PhysicsStream], ['RATE:SingleTau', 'BW:Tau'], -1],
        # Run-II - No BDT: variations
        ['tau25_perf_calo',                        'L1_TAU12IM', [], [PhysicsStream], ['RATE:SingleTau', 'BW:Tau'], -1],
        ['tau25_perf_calo_L1TAU12',                'L1_TAU12', [], [PhysicsStream], ['RATE:SingleTau', 'BW:Tau'], -1],
        ['tau25_perf_trackcalo',                   'L1_TAU12IM', [], [PhysicsStream], ['RATE:SingleTau', 'BW:Tau'], -1],
        ['tau25_perf_tracktwocalo',                'L1_TAU12IM', [], [PhysicsStream], ['RATE:SingleTau', 'BW:Tau'], -1],
        # Run-II - With BDT: main calo-based items
        ['tau25_medium1_calo',                     'L1_TAU12IM', [], [PhysicsStream], ['RATE:SingleTau', 'BW:Tau'], -1],
        ['tau25_medium1_trackcalo',                'L1_TAU12IM', [], [PhysicsStream], ['RATE:SingleTau', 'BW:Tau'], -1],
        ['tau25_medium1_tracktwocalo',             'L1_TAU12IM', [], [PhysicsStream], ['RATE:SingleTau', 'BW:Tau'], -1],
        # Run-II - High-pT variations
        ['tau35_medium1_calo',                     'L1_TAU20IM', [], [PhysicsStream], ['RATE:SingleTau', 'BW:Tau'], -1],
        ['tau80_medium1_calo',                     'L1_TAU40', [], [PhysicsStream], ['RATE:SingleTau', 'BW:Tau'], -1],
        ['tau125_medium1_calo',                    'L1_TAU60', [], [PhysicsStream], ['RATE:SingleTau', 'BW:Tau'], -1],

        #photon+tau chain (ATR-11531) 
        ['tau25_dikaon_tracktwo',                    'L1_TAU12', [], [PhysicsStream], ['RATE:SingleTau', 'BW:Tau'], -1],
        ['tau35_dikaon_tracktwo_L1TAU12',            'L1_TAU12', [], [PhysicsStream], ['RATE:SingleTau', 'BW:Tau'], -1],
        ['tau25_dikaontight_tracktwo',                    'L1_TAU12', [], [PhysicsStream], ['RATE:SingleTau', 'BW:Tau'], -1],
        ['tau35_dikaontight_tracktwo_L1TAU12',            'L1_TAU12', [], [PhysicsStream], ['RATE:SingleTau', 'BW:Tau'], -1],

        # Ditau Items
        ['tau35_perf_ptonly_tau25_perf_ptonly_L1TAU20IM_2TAU12IM',   'L1_TAU20IM_2TAU12IM',['L1_TAU20IM','L1_TAU12IM'], [PhysicsStream], ['RATE:MultiTau', 'BW:Tau'], -1,['serial',-1,["tau35_perf_ptonly","tau25_perf_ptonly"]]],

        ['tau35_loose1_tracktwo_tau25_loose1_tracktwo_L1TAU20IM_2TAU12IM',   'L1_TAU20IM_2TAU12IM',['L1_TAU20IM','L1_TAU12IM'], [PhysicsStream], ['RATE:MultiTau', 'BW:Tau'], -1,['serial',-1,["tau35_loose1_tracktwo","tau25_loose1_tracktwo"]]],
        ['tau35_tight1_tracktwo_tau25_tight1_tracktwo_L1TAU20IM_2TAU12IM',   'L1_TAU20IM_2TAU12IM',['L1_TAU20IM','L1_TAU12IM'], [PhysicsStream], ['RATE:MultiTau', 'BW:Tau'], -1,['serial',-1,["tau35_tight1_tracktwo","tau25_tight1_tracktwo"]]],

        # Works now
        ['tau35_medium1_tracktwo_L1TAU20_tau25_medium1_tracktwo_L1TAU12',   'L1_TAU20_2TAU12',['L1_TAU20','L1_TAU12'], [PhysicsStream], ['RATE:MultiTau', 'BW:Tau'], -1,['serial',-1,["tau35_medium1_tracktwo_L1TAU20","tau25_medium1_tracktwo_L1TAU12"]]],

	#L1Topo TAU+TAU
        ['tau35_loose1_tracktwo_tau25_loose1_tracktwo_L1TAU20ITAU12I-J25',   'L1_TAU20ITAU12I-J25',['L1_TAU20IM','L1_TAU12IM'], [PhysicsStream], ['RATE:MultiTau', 'BW:Tau'], -1,['serial',-1,["tau35_loose1_tracktwo","tau25_loose1_tracktwo"]]], 

        ['tau35_loose1_tracktwo_tau25_loose1_tracktwo_L1DR-TAU20ITAU12I',   'L1_DR-TAU20ITAU12I',['L1_TAU20IM','L1_TAU12IM'], [PhysicsStream], ['RATE:MultiTau', 'BW:Tau'], -1,['serial',-1,["tau35_loose1_tracktwo","tau25_loose1_tracktwo"]]],
        ['tau35_loose1_tracktwo_tau25_loose1_tracktwo_L1DR-TAU20ITAU12I-J25',   'L1_DR-TAU20ITAU12I-J25',['L1_TAU20IM','L1_TAU12IM'], [PhysicsStream], ['RATE:MultiTau', 'BW:Tau'], -1,['serial',-1,["tau35_loose1_tracktwo","tau25_loose1_tracktwo"]]],

	# new L1Topo chains with 0DR25 (ATR-14349,ATR-15225)
        ['tau35_medium1_tracktwo_tau25_medium1_tracktwo_03dR27_L1DR25-TAU20ITAU12I',   'L1_DR25-TAU20ITAU12I',['L1_TAU20IM','L1_TAU12IM'], [PhysicsStream], ['RATE:MultiTau', 'BW:Tau'], -1,['serial',-1,["tau35_medium1_tracktwo","tau25_medium1_tracktwo"]]],
        ['tau35_medium1_tracktwo_tau25_medium1_tracktwo_03dR27_L1DR25-TAU20ITAU12I-J25',   'L1_DR25-TAU20ITAU12I-J25',['L1_TAU20IM','L1_TAU12IM'], [PhysicsStream], ['RATE:MultiTau', 'BW:Tau'], -1,['serial',-1,["tau35_medium1_tracktwo","tau25_medium1_tracktwo"]]],
        ['tau35_tight1_tracktwo_tau25_tight1_tracktwo_03dR27_L1DR25-TAU20ITAU12I',   'L1_DR25-TAU20ITAU12I',['L1_TAU20IM','L1_TAU12IM'], [PhysicsStream], ['RATE:MultiTau', 'BW:Tau'], -1,['serial',-1,["tau35_tight1_tracktwo","tau25_tight1_tracktwo"]]],
        ['tau35_tight1_tracktwo_tau25_tight1_tracktwo_03dR27_L1DR25-TAU20ITAU12I-J25',   'L1_DR25-TAU20ITAU12I-J25',['L1_TAU20IM','L1_TAU12IM'], [PhysicsStream], ['RATE:MultiTau', 'BW:Tau'], -1,['serial',-1,["tau35_tight1_tracktwo","tau25_tight1_tracktwo"]]],

        ['tau80_medium1_tracktwo_L1TAU60_tau25_medium1_tracktwo_L1TAU12','L1_TAU60',['L1_TAU60','L1_TAU12'],[PhysicsStream],['RATE:MultiTau', 'BW:Tau'],-1,['serial',-1,["tau80_medium1_tracktwo_L1TAU60","tau25_medium1_tracktwo_L1TAU12"]]],

        ['tau35_perf_tracktwo_L1TAU20_tau25_perf_tracktwo_L1TAU12', 'L1_TAU20_2TAU12' , ['L1_TAU20','L1_TAU12'],[PhysicsStream], ['RATE:MultiTau','BW:Tau'], -1],
        # Energy calibration chain
        ['tau5_perf_ptonly_L1TAU8',                'L1_TAU8', [], [PhysicsStream], ['RATE:SingleTau', 'BW:Tau'], -1],
        # Run-I comparison
        ['tau20_r1_idperf',                        'L1_TAU12', [], [PhysicsStream], ['RATE:IDMonitoring', 'BW:Tau', 'BW:ID'], -1],
        ['tau25_r1_idperf',                        'L1_TAU12', [], [PhysicsStream], ['RATE:IDMonitoring', 'BW:Tau', 'BW:ID'], -1],
        ['tau25_perf_track_L1TAU12',               'L1_TAU12', [], [PhysicsStream], ['RATE:SingleTau', 'BW:Tau'], -1],
        # Run-II - With BDT: no pre-selection
        ['tau25_medium1_mvonly',                   'L1_TAU12IM', [], [PhysicsStream], ['RATE:SingleTau', 'BW:Tau'], -1],
        ['tau35_loose1_ptonly',                    'L1_TAU20IM', [], [PhysicsStream], ['RATE:SingleTau', 'BW:Tau'], -1],
        ['tau35_medium1_track',                    'L1_TAU20IM', [], [PhysicsStream], ['RATE:SingleTau', 'BW:Tau'], -1],
        ['tau35_medium1_tracktwo_L1TAU20',         'L1_TAU20', [], [PhysicsStream], ['RATE:SingleTau', 'BW:Tau'], -1],
        ['tau35_medium1_ptonly',                   'L1_TAU20IM', [], [PhysicsStream], ['RATE:SingleTau', 'BW:Tau'], -1],
        ['tau35_medium1_ptonly_L1TAU20',           'L1_TAU20', [], [PhysicsStream], ['RATE:SingleTau', 'BW:Tau'], -1],
        ['tau35_tight1_tracktwo',                  'L1_TAU20IM', [], [PhysicsStream], ['RATE:SingleTau', 'BW:Tau'], -1],
        ['tau35_tight1_ptonly',                    'L1_TAU20IM', [], [PhysicsStream], ['RATE:SingleTau', 'BW:Tau'], -1],
        ['tau35_perf_tracktwo',                    'L1_TAU20IM', [], [PhysicsStream], ['RATE:SingleTau', 'BW:Tau'], -1],
        ['tau35_perf_ptonly',                      'L1_TAU20IM', [], [PhysicsStream], ['RATE:SingleTau', 'BW:Tau'], -1],
        ['tau125_perf_tracktwo',                   'L1_TAU60', [], [PhysicsStream], ['RATE:SingleTau', 'BW:Tau'], -1],
        ['tau125_perf_ptonly',                     'L1_TAU60', [], [PhysicsStream], ['RATE:SingleTau', 'BW:Tau'], -1],
        ['tau160_perf_track',                      'L1_TAU60', [], [PhysicsStream], ['RATE:SingleTau', 'BW:Tau'], -1],
        ['tau80_medium1_track',                    'L1_TAU40', [], [PhysicsStream], ['RATE:SingleTau', 'BW:Tau'], -1],
        ['tau125_medium1_track',                   'L1_TAU60', [], [PhysicsStream], ['RATE:SingleTau', 'BW:Tau'], -1],
			 ]

    if TriggerFlags.doFTK():
            TriggerFlags.TauSlice.signatures = TriggerFlags.TauSlice.signatures() + [
                ['tau12_idperf_FTK',              'L1_TAU12IM_FTK', [], [PhysicsStream], ['RATE:SingleTau', 'BW:Tau'], -1],
                ['tau12_perf_FTK',                'L1_TAU12IM_FTK', [], [PhysicsStream], ['RATE:SingleTau', 'BW:Tau'], -1],
                ['tau12_perf0_FTK',               'L1_TAU12IM_FTK', [], [PhysicsStream], ['RATE:SingleTau', 'BW:Tau'], -1],
                ['tau12_perf_FTKNoPrec',          'L1_TAU12IM_FTK', [], [PhysicsStream], ['RATE:SingleTau', 'BW:Tau'], -1],
                ['tau12_perf0_FTKNoPrec',         'L1_TAU12IM_FTK', [], [PhysicsStream], ['RATE:SingleTau', 'BW:Tau'], -1],
                ['tau12_medium0_FTK',             'L1_TAU12IM_FTK', [], [PhysicsStream], ['RATE:SingleTau', 'BW:Tau'], -1],
                ['tau12_medium1_FTK',             'L1_TAU12IM_FTK', [], [PhysicsStream], ['RATE:SingleTau', 'BW:Tau'], -1],
                ['tau12_medium0_FTKNoPrec',       'L1_TAU12IM_FTK', [], [PhysicsStream], ['RATE:SingleTau', 'BW:Tau'], -1],
                ['tau12_medium1_FTKNoPrec',       'L1_TAU12IM_FTK', [], [PhysicsStream], ['RATE:SingleTau', 'BW:Tau'], -1],

                # standard single tau chains seeded from L1 FTK tau seeds for monitoring in CPS
                ['tau25_idperf_tracktwo_L1TAU12IM_FTK',              'L1_TAU12IM_FTK', [], [PhysicsStream], ['RATE:SingleTau', 'BW:Tau'], -1],
                ['tau25_perf_tracktwo_L1TAU12IM_FTK',                'L1_TAU12IM_FTK', [], [PhysicsStream], ['RATE:SingleTau', 'BW:Tau'], -1],
                ['tau25_medium1_tracktwo_L1TAU12IM_FTK',             'L1_TAU12IM_FTK', [], [PhysicsStream], ['RATE:SingleTau', 'BW:Tau'], -1],
                
                ['tau20_medium0_FTK_tau12_medium0_FTK_03dR30_L1DR-TAU20ITAU12I-J25_FTK', 'L1_DR-TAU20ITAU12I-J25_FTK' , ['L1_TAU20IM_FTK','L1_TAU12IM_FTK'],[PhysicsStream, 'express'], ['RATE:MultiTau','BW:Tau'], -1],
                ['tau20_medium1_FTK_tau12_medium1_FTK_03dR30_L1DR-TAU20ITAU12I-J25_FTK', 'L1_DR-TAU20ITAU12I-J25_FTK' , ['L1_TAU20IM_FTK','L1_TAU12IM_FTK'],[PhysicsStream, 'express'], ['RATE:MultiTau','BW:Tau'], -1],
                ['tau20_medium0_FTK_tau12_medium0_FTK_03dR30_ditauL_L1DR-TAU20ITAU12I-J25_FTK', 'L1_DR-TAU20ITAU12I-J25_FTK' , ['L1_TAU20IM_FTK','L1_TAU12IM_FTK'],[PhysicsStream, 'express'], ['RATE:MultiTau','BW:Tau'], -1],
                ['tau20_medium1_FTK_tau12_medium1_FTK_03dR30_ditauL_L1DR-TAU20ITAU12I-J25_FTK', 'L1_DR-TAU20ITAU12I-J25_FTK' , ['L1_TAU20IM_FTK','L1_TAU12IM_FTK'],[PhysicsStream, 'express'], ['RATE:MultiTau','BW:Tau'], -1],
                ['tau20_medium0_FTKNoPrec_tau12_medium0_FTKNoPrec_03dR30_L1DR-TAU20ITAU12I-J25_FTK', 'L1_DR-TAU20ITAU12I-J25_FTK' , ['L1_TAU20IM_FTK','L1_TAU12IM_FTK'],[PhysicsStream, 'express'], ['RATE:MultiTau','BW:Tau'], -1],
                ['tau20_medium1_FTKNoPrec_tau12_medium1_FTKNoPrec_03dR30_L1DR-TAU20ITAU12I-J25_FTK', 'L1_DR-TAU20ITAU12I-J25_FTK' , ['L1_TAU20IM_FTK','L1_TAU12IM_FTK'],[PhysicsStream, 'express'], ['RATE:MultiTau','BW:Tau'], -1],
                ['tau20_medium0_FTKNoPrec_tau12_medium0_FTKNoPrec_03dR30_ditauL_L1DR-TAU20ITAU12I-J25_FTK', 'L1_DR-TAU20ITAU12I-J25_FTK' , ['L1_TAU20IM_FTK','L1_TAU12IM_FTK'],[PhysicsStream, 'express'], ['RATE:MultiTau','BW:Tau'], -1],
                ['tau20_medium1_FTKNoPrec_tau12_medium1_FTKNoPrec_03dR30_ditauL_L1DR-TAU20ITAU12I-J25_FTK', 'L1_DR-TAU20ITAU12I-J25_FTK' , ['L1_TAU20IM_FTK','L1_TAU12IM_FTK'],[PhysicsStream, 'express'], ['RATE:MultiTau','BW:Tau'], -1],

                ['tau20_medium0_FTK_tau12_medium0_FTK_L1TAU20IM_2TAU12IM_J25_2J20_3J12_FTK', 'L1_TAU20IM_2TAU12IM_J25_2J20_3J12_FTK' , ['L1_TAU20IM_FTK','L1_TAU12IM_FTK'],[PhysicsStream, 'express'], ['RATE:MultiTau','BW:Tau'], -1],
                ['tau20_medium1_FTK_tau12_medium1_FTK_L1TAU20IM_2TAU12IM_J25_2J20_3J12_FTK', 'L1_TAU20IM_2TAU12IM_J25_2J20_3J12_FTK' , ['L1_TAU20IM_FTK','L1_TAU12IM_FTK'],[PhysicsStream, 'express'], ['RATE:MultiTau','BW:Tau'], -1],
                ['tau20_medium0_FTK_tau12_medium0_FTK_ditauL_L1TAU20IM_2TAU12IM_J25_2J20_3J12_FTK', 'L1_TAU20IM_2TAU12IM_J25_2J20_3J12_FTK' , ['L1_TAU20IM_FTK','L1_TAU12IM_FTK'],[PhysicsStream, 'express'], ['RATE:MultiTau','BW:Tau'], -1],
                ['tau20_medium1_FTK_tau12_medium1_FTK_ditauL_L1TAU20IM_2TAU12IM_J25_2J20_3J12_FTK', 'L1_TAU20IM_2TAU12IM_J25_2J20_3J12_FTK' , ['L1_TAU20IM_FTK','L1_TAU12IM_FTK'],[PhysicsStream, 'express'], ['RATE:MultiTau','BW:Tau'], -1],
                ['tau20_medium0_FTKNoPrec_tau12_medium0_FTKNoPrec_L1TAU20IM_2TAU12IM_J25_2J20_3J12_FTK', 'L1_TAU20IM_2TAU12IM_J25_2J20_3J12_FTK' , ['L1_TAU20IM_FTK','L1_TAU12IM_FTK'],[PhysicsStream, 'express'], ['RATE:MultiTau','BW:Tau'], -1],
                ['tau20_medium1_FTKNoPrec_tau12_medium1_FTKNoPrec_L1TAU20IM_2TAU12IM_J25_2J20_3J12_FTK', 'L1_TAU20IM_2TAU12IM_J25_2J20_3J12_FTK' , ['L1_TAU20IM_FTK','L1_TAU12IM_FTK'],[PhysicsStream, 'express'], ['RATE:MultiTau','BW:Tau'], -1],
                ['tau20_medium0_FTKNoPrec_tau12_medium0_FTKNoPrec_ditauL_L1TAU20IM_2TAU12IM_J25_2J20_3J12_FTK', 'L1_TAU20IM_2TAU12IM_J25_2J20_3J12_FTK' , ['L1_TAU20IM_FTK','L1_TAU12IM_FTK'],[PhysicsStream, 'express'], ['RATE:MultiTau','BW:Tau'], -1],
                ['tau20_medium1_FTKNoPrec_tau12_medium1_FTKNoPrec_ditauL_L1TAU20IM_2TAU12IM_J25_2J20_3J12_FTK', 'L1_TAU20IM_2TAU12IM_J25_2J20_3J12_FTK' , ['L1_TAU20IM_FTK','L1_TAU12IM_FTK'],[PhysicsStream, 'express'], ['RATE:MultiTau','BW:Tau'], -1],
                
                ]


    TriggerFlags.EgammaSlice.signatures = TriggerFlags.EgammaSlice.signatures() + [

        ##########        
        # Single electron triggers


        # Single electron triggers


        ['e24_lhmedium_nod0_ringer_L1EM20VH',          'L1_EM20VH', [], [PhysicsStream], ['RATE:SingleElectron', 'BW:Egamma'],-1],
        ['e24_lhmedium_cutd0dphideta_L1EM20VH',        'L1_EM20VH', [], [PhysicsStream], ['RATE:SingleElectron', 'BW:Egamma'],-1],

        ['e24_lhtight_nod0_ivarloose_L1EM20VH',        'L1_EM20VH', [], [PhysicsStream], ['RATE:SingleElectron', 'BW:Egamma'],-1],
        ['e24_lhtight_cutd0dphideta_iloose_L1EM20VH',  'L1_EM20VH', [], [PhysicsStream], ['RATE:SingleElectron', 'BW:Egamma'],-1],

#        ['e26_lhtight_nod0_ringer_ivarloose',  'L1_EM22VHI', [], [PhysicsStream], ['RATE:SingleElectron', 'BW:Egamma'],-1],
        
        # topocone isolation
        ['e26_lhtight_nod0_ringer_ivarloose_icaloloose',  'L1_EM22VHI', [], [PhysicsStream], ['RATE:SingleElectron', 'BW:Egamma'],-1],
        ['e26_lhmedium_nod0_ringer_ivarloose_icaloloose',  'L1_EM22VHI', [], [PhysicsStream], ['RATE:SingleElectron', 'BW:Egamma'],-1],
        ['e26_lhtight_nod0_ivarloose_icaloloose',  'L1_EM22VHI', [], [PhysicsStream], ['RATE:SingleElectron', 'BW:Egamma'],-1],
        ['e26_lhmedium_nod0_ivarloose_icaloloose',  'L1_EM22VHI', [], [PhysicsStream], ['RATE:SingleElectron', 'BW:Egamma'],-1],
        ['e26_lhtight_nod0_icaloloose',  'L1_EM22VHI', [], [PhysicsStream], ['RATE:SingleElectron', 'BW:Egamma'],-1],
        ['e26_lhmedium_nod0_icaloloose',  'L1_EM22VHI', [], [PhysicsStream], ['RATE:SingleElectron', 'BW:Egamma'],-1],


        ['e60_lhmedium_cutd0dphideta',         'L1_EM22VHI', [], [PhysicsStream], ['RATE:SingleElectron', 'BW:Egamma'],-1],

        # Di-electron triggers

        ['2e12_lhloose_nod0_L12EM10VH',          'L1_2EM10VH', [], [PhysicsStream], ['RATE:MultiElectron', 'BW:Egamma'],-1],
        ['2e12_lhloose_nodeta_L12EM10VH',        'L1_2EM10VH', [], [PhysicsStream], ['RATE:MultiElectron', 'BW:Egamma'],-1],
        ['2e12_lhloose_nodphires_L12EM10VH',     'L1_2EM10VH', [], [PhysicsStream], ['RATE:MultiElectron', 'BW:Egamma'],-1],
        ['2e12_lhloose_cutd0dphideta_L12EM10VH', 'L1_2EM10VH', [], [PhysicsStream], ['RATE:MultiElectron', 'BW:Egamma'],-1],

        ['2e17_lhloose_nod0',                    'L1_2EM15VH', [], [PhysicsStream], ['RATE:MultiElectron', 'BW:Egamma'],-1],
        ['2e17_lhloose_cutd0dphideta',           'L1_2EM15VH', [], [PhysicsStream], ['RATE:MultiElectron', 'BW:Egamma'],-1],

        # Trielectron triggers

        ['e17_lhmedium_nod0_ivarloose_2e9_lhmedium_nod0', 'L1_EM15VH_3EM7', ['L1_EM15VH','L1_3EM7'], [PhysicsStream], ['RATE:MultiElectron', 'BW:Egamma'],-1],

        # cut-based version of the following triggers staying in MC menu. The LH-based version kept in Physics menu. (ATR-14059)

        # 2e34 rerun items (e+MET triggers)
        ['e17_lhloose_nod0_ringer',            'L1_EM15VH',  [], [PhysicsStream], ['RATE:SingleElectron', 'BW:Egamma'],-1],

        # 2e34 rerun items (e+MET triggers)
        ['e60_lhloose_nod0_L1EM24VHI',  'L1_EM24VHI', [], [PhysicsStream], ['RATE:SingleElectron', 'BW:Egamma'],-1],
        ['e70_lhloose_nod0_L1EM24VHI',  'L1_EM24VHI', [], [PhysicsStream], ['RATE:SingleElectron', 'BW:Egamma'],-1],

        # Single electron/photon chains for Calo sequence optimization (kept as before)
        ['g140_loose_L1EM24VHI',        'L1_EM24VHI', [], [PhysicsStream, 'express'], ['RATE:SinglePhoton','BW:Egamma'],-1],

        # Di-photon triggers

        ['2g20_tight_icalovloose',           'L1_2EM15VH', [], [PhysicsStream], ['RATE:MultiPhoton', 'BW:Egamma'],-1], 
        ['2g20_tight_icaloloose',            'L1_2EM15VH', [], [PhysicsStream], ['RATE:MultiPhoton', 'BW:Egamma'],-1], 
        ['2g20_tight_icalotight',            'L1_2EM15VH', [], [PhysicsStream], ['RATE:MultiPhoton', 'BW:Egamma'],-1], 

        ['2g22_tight_icaloloose',            'L1_2EM15VH', [], [PhysicsStream], ['RATE:MultiPhoton', 'BW:Egamma'],-1], 

        ['2g24_tight',                   'L1_2EM20VH', [], [PhysicsStream], ['RATE:MultiPhoton', 'BW:Egamma'],-1], 
        ['2g24_tight_icalovloose',           'L1_2EM20VH', [], [PhysicsStream], ['RATE:MultiPhoton', 'BW:Egamma'],-1], 
        ['2g24_tight_icaloloose',            'L1_2EM20VH', [], [PhysicsStream], ['RATE:MultiPhoton', 'BW:Egamma'],-1], 
        ['2g24_tight_icalotight',            'L1_2EM20VH', [], [PhysicsStream], ['RATE:MultiPhoton', 'BW:Egamma'],-1], 

        # Photon legs

        ['g20_tight_icalovloose',            'L1_EM15VH', [], [PhysicsStream], ['RATE:SinglePhoton', 'BW:Egamma'],-1],
        ['g20_tight_icaloloose',             'L1_EM15VH', [], [PhysicsStream], ['RATE:SinglePhoton', 'BW:Egamma'],-1],
        ['g20_tight_icalotight',             'L1_EM15VH', [], [PhysicsStream], ['RATE:SinglePhoton', 'BW:Egamma'],-1],

        ['g22_tight_icaloloose',             'L1_EM15VH', [], [PhysicsStream], ['RATE:SinglePhoton', 'BW:Egamma'],-1],

        ['g24_tight',                    'L1_EM20VH', [], [PhysicsStream], ['RATE:SinglePhoton', 'BW:Egamma'],-1], 
        ['g24_tight_icalovloose',            'L1_EM20VH', [], [PhysicsStream], ['RATE:SinglePhoton', 'BW:Egamma'],-1],
        ['g24_tight_icaloloose',             'L1_EM20VH', [], [PhysicsStream], ['RATE:SinglePhoton', 'BW:Egamma'],-1],
        ['g24_tight_icalotight',             'L1_EM20VH', [], [PhysicsStream], ['RATE:SinglePhoton', 'BW:Egamma'],-1],

        ['g45_tight_icalovloose',             'L1_EM20VHI', [], [PhysicsStream], ['RATE:SinglePhoton', 'BW:Egamma'],-1],
        ['g80_loose_icalovloose',             'L1_EM22VHI', [], [PhysicsStream], ['RATE:SinglePhoton', 'BW:Egamma'],-1],
        ['g85_tight_icalovloose',             'L1_EM22VHI', [], [PhysicsStream], ['RATE:SinglePhoton', 'BW:Egamma'],-1],
        ['g100_tight_icalovloose',            'L1_EM22VHI', [], [PhysicsStream], ['RATE:SinglePhoton', 'BW:Egamma'],-1],
        ['g45_tight_icalovloose_L1EM22VHI', 'L1_EM22VHI', [], [PhysicsStream], ['RATE:ElectronPhoton', 'BW:Egamma'], -1],
        ['g45_tight_icalovloose_L1EM24VHI', 'L1_EM24VHI', [], [PhysicsStream], ['RATE:ElectronPhoton', 'BW:Egamma'], -1],
        ['g80_loose_icalovloose_L1EM24VHI', 'L1_EM24VHI', [], [PhysicsStream], ['RATE:ElectronPhoton', 'BW:Egamma'], -1],

        ['e20_mergedtight_g35_medium',           'L1_2EM15VH', [], [PhysicsStream], ['RATE:ElectronPhoton', 'BW:Egamma'], -1,['parallel',-1,[] ]],

        ['e20_mergedtight',                      'L1_EM15VH', [], [PhysicsStream], ['RATE:SingleElectron', 'BW:Egamma'], -1],
<<<<<<< HEAD
        ['e25_mergedtight',                      'L1_EM20VH', [], [PhysicsStream], ['RATE:SingleElectron', 'BW:Egamma'], -1],
        ['e30_mergedtight',                      'L1_EM20VH', [], [PhysicsStream], ['RATE:SingleElectron', 'BW:Egamma'], -1],
=======
>>>>>>> 1d00aeb1


        # Fall-back if problem with new tracking kept as before)
        ['e17_etcut_L1EM15',                      'L1_EM15', [], [PhysicsStream], ['RATE:SingleElectron', 'BW:Egamma'],-1],
        
        # W T&P with new L1Topo
        ['e13_etcut_trkcut', 'L1_EM12_W-MT25_W-15DPHI-JXE-0_W-15DPHI-EMXE_W-90RO2-XEHT-0',  ['L1_EM12'], [PhysicsStream], ['RATE:SingleElectron', 'BW:Egamma'], -1],
        ['e13_etcut_trkcut_L1EM12_W-MT25_W-15DPHI-JXE-0_W-15DPHI-EMXE', 'L1_EM12_W-MT25_W-15DPHI-JXE-0_W-15DPHI-EMXE',  ['L1_EM12'], [PhysicsStream], ['RATE:SingleElectron', 'BW:Egamma'], -1], 
        
        ##########
        # Monopole triggers
        ['g30_loose_L1EM15',              'L1_EM15',  [], [PhysicsStream], ['RATE:SinglePhoton', 'BW:Egamma'],-1],
        ['2g25_tight',                              'L1_2EM15VH', [], [PhysicsStream], ['RATE:MultiPhoton', 'BW:Egamma'],-1],

        ['e17_lhmedium_nod0_ivarloose',                  'L1_EM15VH',  [], [PhysicsStream], ['RATE:SingleElectron', 'BW:Egamma'],-1],

        ['g30_loose',                     'L1_EM15VH',  [], [PhysicsStream], ['RATE:SinglePhoton', 'BW:Egamma'],-1],
        ['e24_lhmedium_nod0_g35_loose',   'L1_2EM20VH', [], [PhysicsStream], ['RATE:ElectronPhoton', 'BW:Egamma'], -1,['parallel',-1,[] ]], 

        
        ['e13_etcut_L1W-NOMATCH',               'L1_W-NOMATCH', ['L1_EM12'], [PhysicsStream], ['RATE:SingleElectron', 'BW:Egamma'],-1],

        ['e18_etcut_trkcut_L1EM15_W-MT35_W-05DPHI-JXE-0_W-05DPHI-EM15XE', 'L1_EM15_W-MT35_W-05DPHI-JXE-0_W-05DPHI-EM15XE', ['L1_EM15'], [PhysicsStream], ['RATE:SingleElectron', 'BW:Egamma'], -1],
        ['e5_etcut_L1W-05RO-XEHT-0',            'L1_W-05RO-XEHT-0',           ['L1_EM3'],  [PhysicsStream], ['RATE:SingleElectron', 'BW:Egamma'],-1],
        ['e5_etcut_L1W-90RO2-XEHT-0',           'L1_W-90RO2-XEHT-0',          ['L1_EM3'],  [PhysicsStream], ['RATE:SingleElectron', 'BW:Egamma'],-1],
        ['e5_etcut_L1W-250RO2-XEHT-0',          'L1_W-250RO2-XEHT-0',         ['L1_EM3'],  [PhysicsStream], ['RATE:SingleElectron', 'BW:Egamma'],-1],
        ['e5_etcut_L1W-HT20-JJ15.ETA49',        'L1_W-HT20-JJ15.ETA49',       ['L1_EM3'],  [PhysicsStream], ['RATE:SingleElectron', 'BW:Egamma'],-1],
        ['e13_etcut_L1EM12_W-MT25',             'L1_EM12_W-MT25',             ['L1_EM12'], [PhysicsStream], ['RATE:SingleElectron', 'BW:Egamma'],-1],
        ['e18_etcut_L1EM15_W-MT35',             'L1_EM15_W-MT35',             ['L1_EM15'], [PhysicsStream], ['RATE:SingleElectron', 'BW:Egamma'],-1],
        ['e18_etcut_trkcut', 'L1_EM15_W-MT35_W-250RO2-XEHT-0_W-05DPHI-JXE-0_W-05DPHI-EM15XE', ['L1_EM15'], [PhysicsStream], ['RATE:SingleElectron', 'BW:Egamma'], -1],

        # L1Topo JPSI prescaled performance:
        ['e5_lhtight_nod0_e4_etcut_L1JPSI-1M5',              'L1_JPSI-1M5',      ['L1_EM3','L1_EM3'],  [PhysicsStream], ['RATE:MultiElectron', 'BW:Egamma'],-1, True],
        ['e5_lhtight_nod0_e4_etcut_Jpsiee_L1JPSI-1M5',       'L1_JPSI-1M5',      ['L1_EM3','L1_EM3'],  [PhysicsStream], ['RATE:MultiElectron', 'BW:Egamma'],-1, True],
        ['e9_lhtight_nod0_e4_etcut_Jpsiee_L1JPSI-1M5-EM7',   'L1_JPSI-1M5-EM7',  ['L1_EM7','L1_EM3'],  [PhysicsStream], ['RATE:MultiElectron', 'BW:Egamma'],-1, True],
        ['e5_lhtight_nod0_e9_etcut_Jpsiee_L1JPSI-1M5-EM7',   'L1_JPSI-1M5-EM7',  ['L1_EM3','L1_EM7'],  [PhysicsStream], ['RATE:MultiElectron', 'BW:Egamma'],-1, True], 
        ['e14_lhtight_nod0_e4_etcut_Jpsiee_L1JPSI-1M5-EM12', 'L1_JPSI-1M5-EM12', ['L1_EM12','L1_EM3'], [PhysicsStream], ['RATE:MultiElectron', 'BW:Egamma'],-1, True],
        ['e5_lhtight_nod0_e14_etcut_Jpsiee_L1JPSI-1M5-EM12', 'L1_JPSI-1M5-EM12', ['L1_EM3','L1_EM12'], [PhysicsStream], ['RATE:MultiElectron', 'BW:Egamma'],-1, True],

        ]


    ###########################################################################################################
    #   Bphysics
    ###########################################################################################################
    TriggerFlags.BphysicsSlice.signatures = TriggerFlags.BphysicsSlice.signatures() + [

	['mu11_mu6_bTau',                  'L1_MU11_2MU6', ['L1_MU11','L1_MU6'], [BPhysicsStream, 'express'], [RATE_BphysTag,BW_BphysTag], -1],
	
        #['2mu6_bMuMu_L12MU6', 'L1_2MU6', [], [PhysicsStream], [], -1], 

        ['2mu4_bBmumu_noL2',    'L1_2MU4', [], [BPhysicsStream], [RATE_BphysTag,BW_BphysTag], -1],
        ['2mu10_bBmumu_noL2',   'L1_2MU10', [], [BPhysicsStream], [RATE_BphysTag,BW_BphysTag], -1],

        ['2mu4_bDimu_novtx_noos_noL2',    'L1_2MU4', [], [BPhysicsStream], [RATE_BphysTag,BW_BphysTag], -1],
        ['mu6_mu4_bDimu_novtx_noos_noL2', 'L1_MU6_2MU4', ['L1_MU6','L1_MU4'], [BPhysicsStream], ['RATE:Bphysics','BW:Bphys'], -1],
        ['2mu6_bDimu_novtx_noos_noL2',    'L1_2MU6', [], [BPhysicsStream], [RATE_BphysTag,BW_BphysTag], -1],
        ['2mu10_bDimu_novtx_noos_noL2',   'L1_2MU10', [], [BPhysicsStream], [RATE_BphysTag,BW_BphysTag], -1],

        ###########  2MU4  ################
        ['mu6_iloose_mu6_11invm60_noos', 'L1_2MU6', [], [PhysicsStream], ['RATE:Bphysics','BW:Bphys'], -1],
        ### ATR-14543
        ['mu6_ivarloose_mu6_11invm60_noos', 'L1_2MU6', [], [PhysicsStream], ['RATE:Bphysics','BW:Bphys'], -1],

        # chains with muon overlap removal
        ['2mu4_wOvlpRm_bDimu',                                 'L1_2MU4',                 [], [BPhysicsStream], [RATE_BphysTag,BW_BphysTag], -1],
        ['2mu4_wOvlpRm_bDimu_novtx_noos',                      'L1_2MU4',                 [], [BPhysicsStream], [RATE_BphysTag,BW_BphysTag], -1],
        ['2mu4_wOvlpRm_bBmumuxv2',                             'L1_2MU4',                         [], [BPhysicsStream], [RATE_BphysTag,BW_BphysTag], -1],
        ['3mu6_wOvlpRm_bDimu',                   'L1_3MU6', [], [BPhysicsStream], [RATE_BphysTag,BW_BphysTag], -1],
        ['2mu4_wOvlpRm_bDimu_noinvm_novtx_ss',    'L1_2MU4',     [], [BPhysicsStream], [RATE_BphysTag,BW_BphysTag], -1],    

        # chains with smart overlap removal , based on EF muons
        ['mu4_bNocut',                    'L1_MU4',            [], [BPhysicsStream], ['RATE:SingleMuon', 'BW:Muon'], -1],
        ['2mu4_bNocut',                    'L1_2MU4',  [], [BPhysicsStream], ['RATE:MultiMuon', 'BW:Muon'], -1],
        ['3mu4_mu2noL1_bNocut', 'L1_3MU4', ['L1_3MU4',''], [BMultiMuonStream], ['RATE:MultiMuon','BW:Muon'], -1,['serial',-1,['3mu4','mu2noL1']]],
        ['3mu4_mu4noL1_bNocut', 'L1_3MU4', ['L1_3MU4',''], [BMultiMuonStream], ['RATE:MultiMuon','BW:Muon'], -1,['serial',-1,['3mu4','mu4noL1']]],

<<<<<<< HEAD
        ['mu20_2mu2noL1_bNocut', 'L1_MU20MU21',     ['L1_MU20',''], [PhysicsStream], ['RATE:MultiMuon','BW:Muon'], -1,['serial',-1,['mu20','2mu2noL1_bNocut']]],

        
        ['mu20_2mu2noL1_bDimu', 'L1_MU20MU21',     ['L1_MU20',''], [BPhysicsStream], ['RATE:MultiMuon','BW:Muon'], -1,['serial',-1,['mu20','2mu2noL1_bNocut']]],
        ['mu20_2mu2noL1_bDimu2700', 'L1_MU20MU21',     ['L1_MU20',''], [BPhysicsStream], ['RATE:MultiMuon','BW:Muon'], -1,['serial',-1,['mu20','2mu2noL1_bNocut']]],
        ['mu20_2mu2noL1_bTau', 'L1_MU20MU21',     ['L1_MU20',''], [BPhysicsStream], ['RATE:MultiMuon','BW:Muon'], -1,['serial',-1,['mu20','2mu2noL1_bNocut']]],
=======
        ['mu20_2mu2noL1_bNocut', 'L1_MU20MU21', ['L1_MU20',''], [PhysicsStream], ['RATE:MultiMuon','BW:Muon'], -1,['serial',-1,['mu20','2mu2noL1_bNocut']]],

        
        ['mu20_2mu2noL1_bDimu', 'L1_MU20MU21', ['L1_MU20',''], [BPhysicsStream], ['RATE:MultiMuon','BW:Muon'], -1,['serial',-1,['mu20','2mu2noL1_bNocut']]],
        ['mu20_2mu2noL1_bDimu2700', 'L1_MU20MU21', ['L1_MU20',''], [BPhysicsStream], ['RATE:MultiMuon','BW:Muon'], -1,['serial',-1,['mu20','2mu2noL1_bNocut']]],
        ['mu20_2mu2noL1_bTau', 'L1_MU20MU21', ['L1_MU20',''], [BPhysicsStream], ['RATE:MultiMuon','BW:Muon'], -1,['serial',-1,['mu20','2mu2noL1_bNocut']]],
>>>>>>> 1d00aeb1

        # chains with EF B-physics selection skipped
        ['2mu4_bJpsimumu_noEFbph',                    'L1_2MU4', [], [BPhysicsStream], [RATE_BphysTag,BW_BphysTag], -1],
        ['mu6_mu4_bJpsimumu_noEFbph',                 'L1_MU6_2MU4', ['L1_MU6','L1_MU4'], [BPhysicsStream], [RATE_BphysTag,BW_BphysTag], -1],
        ['2mu6_bDimu_noEFbph',                    'L1_2MU6', [], [BPhysicsStream], [RATE_BphysTag,BW_BphysTag], -1],
        ['2mu6_bJpsimumu_noEFbph',                    'L1_2MU6', [], [BPhysicsStream], [RATE_BphysTag,BW_BphysTag], -1],
        ['2mu10_bDimu_noEFbph',                    'L1_2MU10', [], [BPhysicsStream], [RATE_BphysTag,BW_BphysTag], -1],
        ['2mu10_bJpsimumu_noEFbph',                    'L1_2MU10', [], [BPhysicsStream], [RATE_BphysTag,BW_BphysTag], -1],

        ['2mu4_bDimu_tightChi2',                    'L1_2MU4', [], [BPhysicsStream], [RATE_BphysTag,BW_BphysTag], -1],
        ['2mu4_bJpsimumu_tightChi2',                    'L1_2MU4', [], [BPhysicsStream], [RATE_BphysTag,BW_BphysTag], -1],
        ['2mu4_bBmumu_tightChi2',                    'L1_2MU4', [], [BPhysicsStream], [RATE_BphysTag,BW_BphysTag], -1],
        ['2mu4_bUpsimumu_tightChi2',                    'L1_2MU4', [], [BPhysicsStream], [RATE_BphysTag,BW_BphysTag], -1],
        ['mu6_mu4_bDimu_tightChi2',                    'L1_MU6_2MU4', ['L1_MU6','L1_MU4'], [BPhysicsStream], [RATE_BphysTag,BW_BphysTag], -1],
        ['mu6_mu4_bJpsimumu_tightChi2',                    'L1_MU6_2MU4', ['L1_MU6','L1_MU4'], [BPhysicsStream], [RATE_BphysTag,BW_BphysTag], -1],
        ['mu6_mu4_bBmumu_tightChi2',                    'L1_MU6_2MU4', ['L1_MU6','L1_MU4'], [BPhysicsStream], [RATE_BphysTag,BW_BphysTag], -1],
        ['mu6_mu4_bUpsimumu_tightChi2',                    'L1_MU6_2MU4', ['L1_MU6','L1_MU4'], [BPhysicsStream], [RATE_BphysTag,BW_BphysTag], -1],
        ['2mu6_bDimu_tightChi2',                    'L1_2MU6', [], [BPhysicsStream], [RATE_BphysTag,BW_BphysTag], -1],
        ['2mu6_bJpsimumu_tightChi2',                    'L1_2MU6', [], [BPhysicsStream], [RATE_BphysTag,BW_BphysTag], -1],
        ['2mu6_bBmumu_tightChi2',                    'L1_2MU6', [], [BPhysicsStream], [RATE_BphysTag,BW_BphysTag], -1],
        ['2mu6_bUpsimumu_tightChi2',                    'L1_2MU6', [], [BPhysicsStream], [RATE_BphysTag,BW_BphysTag], -1],
        # chains with 'broken' vertexing at EF
        ['2mu4_bDimu_legacyVtx',                    'L1_2MU4',     [],                  [BPhysicsStream], [RATE_BphysTag,BW_BphysTag], -1], 
        ['mu6_mu4_bDimu_legacyVtx',                 'L1_MU6_2MU4', ['L1_MU6','L1_MU4'], [BPhysicsStream], [RATE_BphysTag,BW_BphysTag], -1],
        ['2mu6_bDimu_legacyVtx',                    'L1_2MU6', [],                      [PhysicsStream, 'express'], ['RATE:Bphysics','BW:Bphys'], -1], 
        ['2mu10_bDimu_legacyVtx',                   'L1_2MU10', [],                     [BPhysicsStream], [RATE_BphysTag,BW_BphysTag], -1],
        ['2mu4_bBmumuxv2_legacyVtx',                'L1_2MU4', [],                      [BPhysicsStream], [RATE_BphysTag,BW_BphysTag], -1], 
        ['mu6_mu4_bBmumuxv2_legacyVtx',             'L1_MU6_2MU4', ['L1_MU6','L1_MU4'], [BPhysicsStream], [RATE_BphysTag,BW_BphysTag], -1],
        ['2mu6_bBmumuxv2_legacyVtx',                'L1_2MU6', [],                      [PhysicsStream, 'express'], ['RATE:Bphysics','BW:Bphys'], -1], 
        ['mu10_mu6_bBmumuxv2_legacyVtx',            'L1_MU10_2MU6', ['L1_MU10','L1_MU6'],[BPhysicsStream], [RATE_BphysTag,BW_BphysTag], -1],
        ['2mu10_bBmumuxv2_legacyVtx',               'L1_2MU10', [],                     [BPhysicsStream], [RATE_BphysTag,BW_BphysTag], -1],
        
        #new narrow-scan muon triggers for tau->3mu        
        ['mu6_2mu4_bTau', 'L1_MU6_3MU4', ['L1_MU6','L1_2MU4'], [BPhysicsStream], [RATE_BphysTag,BW_BphysTag], -1],

        # Asymmetric 3mu chains
        ['mu6_2mu4_bDimu', 'L1_MU6_3MU4', ['L1_MU6','L1_3MU4'],   [BMultiMuonStream], [RATE_BMultiMuonTag, 'BW:Muon'], -1],
        ['2mu6_mu4_bDimu', 'L1_2MU6_3MU4', ['L1_2MU6','L1_MU4'], [BMultiMuonStream], [RATE_BMultiMuonTag, 'BW:Muon'], -1],
        
        # chains for Bs->mumuPhi and Bs->J/psiPhi 
<<<<<<< HEAD
        ['mu6_mu4_bBmumux_BsJpsiPhi_delayed',                    'L1_MU6_2MU4', ['L1_MU6','L1_MU4'], [BPhysicsStream], [RATE_BphysTag,BW_BphysTag], -1],
        ['2mu6_bBmumux_BsJpsiPhi_delayed',                    'L1_2MU6', [], [BPhysicsStream], [RATE_BphysTag,BW_BphysTag], -1],
        ['mu10_mu6_bBmumux_BsJpsiPhi_delayed',            'L1_MU10_2MU6', ['L1_MU10','L1_MU6'],[BPhysicsStream], [RATE_BphysTag,BW_BphysTag], -1],
=======
        ['mu6_mu4_bBmumux_BsJpsiPhi',                    'L1_MU6_2MU4', ['L1_MU6','L1_MU4'], [BPhysicsStream], [RATE_BphysTag,BW_BphysTag], -1],
        ['2mu6_bBmumux_BsJpsiPhi',                    'L1_2MU6', [], [BPhysicsStream], [RATE_BphysTag,BW_BphysTag], -1],
        ['mu10_mu6_bBmumux_BsJpsiPhi',            'L1_MU10_2MU6', ['L1_MU10','L1_MU6'],[BPhysicsStream], [RATE_BphysTag,BW_BphysTag], -1],
>>>>>>> 1d00aeb1


        # Narrow-scan chains seeded L1_MU11_2MU6
        ['mu11_llns_mu6noL1_nscan03_bJpsimumu_noL2_L1MU11_2MU6', 'L1_MU11_2MU6', ['L1_MU11','L2_mu6'], [BPhysicsStream], [RATE_BphysTag,BW_BphysTag], -1,['serial',-1,['mu11_llns','mu6noL1_nscan03']]],
        ['mu11_llns_mu6noL1_nscan03_bDimu_noL2_L1MU11_2MU6', 'L1_MU11_2MU6', ['L1_MU11','L2_mu6'], [BPhysicsStream], [RATE_BphysTag,BW_BphysTag], -1,['serial',-1,['mu11_llns','mu6noL1_nscan03']]],


        ## Moved from Physics due to missing L1Topo item in Physics menu:
        ['2mu6_bDimu_L1BPH-8M15-2MU6_BPH-0DR22-2MU6',     'L1_BPH-8M15-2MU6_BPH-0DR22-2MU6',     ['L1_2MU6'], [BPhysicsStream], [RATE_BphysTag,BW_BphysTag], -1, False],
        ['2mu6_bDimu_novtx_noos_L1BPH-8M15-2MU6_BPH-0DR22-2MU6',     'L1_BPH-8M15-2MU6_BPH-0DR22-2MU6',     ['L1_2MU6'], [BPhysicsStream], [RATE_BphysTag,BW_BphysTag], -1, False],
        ['2mu6_bDimu_noL2_L1BPH-8M15-2MU6_BPH-0DR22-2MU6',     'L1_BPH-8M15-2MU6_BPH-0DR22-2MU6',     ['L1_2MU6'], [BPhysicsStream], [RATE_BphysTag,BW_BphysTag], -1, False],
        ['2mu6_bDimu_novtx_noos_noL2_L1BPH-8M15-2MU6_BPH-0DR22-2MU6',     'L1_BPH-8M15-2MU6_BPH-0DR22-2MU6',     ['L1_2MU6'], [BPhysicsStream], [RATE_BphysTag,BW_BphysTag], -1, False],
         ['2mu4_bDimu_L1BPH-7M15-2MU4_BPH-0DR24-2MU4',     'L1_BPH-7M15-2MU4_BPH-0DR24-2MU4',     ['L1_2MU4'], [BPhysicsStream], [RATE_BphysTag,BW_BphysTag], -1, False],
        ['2mu4_bDimu_novtx_noos_L1BPH-7M15-2MU4_BPH-0DR24-2MU4',     'L1_BPH-7M15-2MU4_BPH-0DR24-2MU4',     ['L1_2MU4'], [BPhysicsStream], [RATE_BphysTag,BW_BphysTag], -1, False],
        ['2mu4_bDimu_noL2_L1BPH-7M15-2MU4_BPH-0DR24-2MU4',     'L1_BPH-7M15-2MU4_BPH-0DR24-2MU4',     ['L1_2MU4'], [BPhysicsStream], [RATE_BphysTag,BW_BphysTag], -1, False],
        ['2mu4_bDimu_novtx_noos_noL2_L1BPH-7M15-2MU4_BPH-0DR24-2MU4',     'L1_BPH-7M15-2MU4_BPH-0DR24-2MU4',     ['L1_2MU4'], [BPhysicsStream], [RATE_BphysTag,BW_BphysTag], -1, False],
        ['2mu4_bUpsimumu_L1BPH-7M15-2MU4_BPH-0DR24-2MU4', 'L1_BPH-7M15-2MU4_BPH-0DR24-2MU4',     ['L1_2MU4'], [BPhysicsStream], [RATE_BphysTag,BW_BphysTag], -1, False],
           ['2mu4_bDimu_L1BPH-7M15-2MU4_BPH-0DR24-2MU4-B',     'L1_BPH-7M15-2MU4_BPH-0DR24-2MU4-B',     ['L1_2MU4'], [BPhysicsStream], [RATE_BphysTag,BW_BphysTag], -1, False],
        ['2mu4_bDimu_novtx_noos_L1BPH-7M15-2MU4_BPH-0DR24-2MU4-B',     'L1_BPH-7M15-2MU4_BPH-0DR24-2MU4-B',     ['L1_2MU4'], [BPhysicsStream], [RATE_BphysTag,BW_BphysTag], -1, False],
        ['2mu4_bDimu_noL2_L1BPH-7M15-2MU4_BPH-0DR24-2MU4-B',     'L1_BPH-7M15-2MU4_BPH-0DR24-2MU4-B',     ['L1_2MU4'], [BPhysicsStream], [RATE_BphysTag,BW_BphysTag], -1, False],
        ['2mu4_bDimu_novtx_noos_noL2_L1BPH-7M15-2MU4_BPH-0DR24-2MU4-B',     'L1_BPH-7M15-2MU4_BPH-0DR24-2MU4-B',     ['L1_2MU4'], [BPhysicsStream], [RATE_BphysTag,BW_BphysTag], -1, False],
        ['2mu4_bUpsimumu_L1BPH-7M15-2MU4_BPH-0DR24-2MU4-B', 'L1_BPH-7M15-2MU4_BPH-0DR24-2MU4-B',     ['L1_2MU4'], [BPhysicsStream], [RATE_BphysTag,BW_BphysTag], -1, False],
           ['2mu4_bDimu_L1BPH-7M15-2MU4_BPH-0DR24-2MU4-BO',     'L1_BPH-7M15-2MU4_BPH-0DR24-2MU4-BO',     ['L1_2MU4'], [BPhysicsStream], [RATE_BphysTag,BW_BphysTag], -1, False],
        ['2mu4_bDimu_novtx_noos_L1BPH-7M15-2MU4_BPH-0DR24-2MU4-BO',     'L1_BPH-7M15-2MU4_BPH-0DR24-2MU4-BO',     ['L1_2MU4'], [BPhysicsStream], [RATE_BphysTag,BW_BphysTag], -1, False],
        ['2mu4_bDimu_noL2_L1BPH-7M15-2MU4_BPH-0DR24-2MU4-BO',     'L1_BPH-7M15-2MU4_BPH-0DR24-2MU4-BO',     ['L1_2MU4'], [BPhysicsStream], [RATE_BphysTag,BW_BphysTag], -1, False],
        ['2mu4_bDimu_novtx_noos_noL2_L1BPH-7M15-2MU4_BPH-0DR24-2MU4-BO',     'L1_BPH-7M15-2MU4_BPH-0DR24-2MU4-BO',     ['L1_2MU4'], [BPhysicsStream], [RATE_BphysTag,BW_BphysTag], -1, False],
        ['2mu4_bUpsimumu_L1BPH-7M15-2MU4_BPH-0DR24-2MU4-BO', 'L1_BPH-7M15-2MU4_BPH-0DR24-2MU4-BO',     ['L1_2MU4'], [BPhysicsStream], [RATE_BphysTag,BW_BphysTag], -1, False],
        ['mu6_mu4_bDimu_L1BPH-8M15-MU6MU4_BPH-0DR22-MU6MU4',     'L1_BPH-8M15-MU6MU4_BPH-0DR22-MU6MU4',     ['L1_MU6','L1_MU4'], [BPhysicsStream], [RATE_BphysTag,BW_BphysTag], -1, False],
        ['mu6_mu4_bDimu_novtx_noos_L1BPH-8M15-MU6MU4_BPH-0DR22-MU6MU4',     'L1_BPH-8M15-MU6MU4_BPH-0DR22-MU6MU4',     ['L1_MU6','L1_MU4'], [BPhysicsStream], [RATE_BphysTag,BW_BphysTag], -1, False],
        ['mu6_mu4_bDimu_noL2_L1BPH-8M15-MU6MU4_BPH-0DR22-MU6MU4',     'L1_BPH-8M15-MU6MU4_BPH-0DR22-MU6MU4',     ['L1_MU6','L1_MU4'], [BPhysicsStream], [RATE_BphysTag,BW_BphysTag], -1, False],
        ['mu6_mu4_bDimu_novtx_noos_noL2_L1BPH-8M15-MU6MU4_BPH-0DR22-MU6MU4',     'L1_BPH-8M15-MU6MU4_BPH-0DR22-MU6MU4',     ['L1_MU6','L1_MU4'], [BPhysicsStream], [RATE_BphysTag,BW_BphysTag], -1, False],
        # 78% bckg rejection WP
        ['2mu4_bDimu_L1BPH-2M8-2MU4_BPH-0DR15-2MU4',    'L1_BPH-2M8-2MU4_BPH-0DR15-2MU4',     ['L1_2MU4'], [BPhysicsStream], [RATE_BphysTag,BW_BphysTag], -1, False],
        ['2mu4_bDimu_novtx_noos_L1BPH-2M8-2MU4_BPH-0DR15-2MU4',    'L1_BPH-2M8-2MU4_BPH-0DR15-2MU4',     ['L1_2MU4'], [BPhysicsStream], [RATE_BphysTag,BW_BphysTag], -1, False],
        ['2mu4_bJpsimumu_L1BPH-2M8-2MU4_BPH-0DR15-2MU4',  'L1_BPH-2M8-2MU4_BPH-0DR15-2MU4',     ['L1_2MU4'], [BPhysicsStream], [RATE_BphysTag,BW_BphysTag], -1, False],
        ['2mu4_bBmumu_L1BPH-2M8-2MU4_BPH-0DR15-2MU4',     'L1_BPH-2M8-2MU4_BPH-0DR15-2MU4',     ['L1_2MU4'], [BPhysicsStream], [RATE_BphysTag,BW_BphysTag], -1, False],
        ['2mu4_bBmumuxv2_L1BPH-2M8-2MU4_BPH-0DR15-2MU4',  'L1_BPH-2M8-2MU4_BPH-0DR15-2MU4',     ['L1_2MU4'], [BPhysicsStream], [RATE_BphysTag,BW_BphysTag], -1, False],
        ['2mu4_bBmumux_BcmumuDsloose_L1BPH-2M8-2MU4_BPH-0DR15-2MU4',  'L1_BPH-2M8-2MU4_BPH-0DR15-2MU4',     ['L1_2MU4'], [BPhysicsStream], [RATE_BphysTag,BW_BphysTag], -1, False],
        ['2mu4_bDimu_noL2_L1BPH-2M8-2MU4_BPH-0DR15-2MU4',    'L1_BPH-2M8-2MU4_BPH-0DR15-2MU4',     ['L1_2MU4'], [BPhysicsStream], [RATE_BphysTag,BW_BphysTag], -1, False],
        ['2mu4_bDimu_novtx_noos_noL2_L1BPH-2M8-2MU4_BPH-0DR15-2MU4',    'L1_BPH-2M8-2MU4_BPH-0DR15-2MU4',     ['L1_2MU4'], [BPhysicsStream], [RATE_BphysTag,BW_BphysTag], -1, False],
        ['2mu4_bJpsimumu_noL2_L1BPH-2M8-2MU4_BPH-0DR15-2MU4',  'L1_BPH-2M8-2MU4_BPH-0DR15-2MU4',     ['L1_2MU4'], [BPhysicsStream], [RATE_BphysTag,BW_BphysTag], -1, False],
        ['2mu4_bBmumu_noL2_L1BPH-2M8-2MU4_BPH-0DR15-2MU4',     'L1_BPH-2M8-2MU4_BPH-0DR15-2MU4',     ['L1_2MU4'], [BPhysicsStream], [RATE_BphysTag,BW_BphysTag], -1, False],
        ['2mu4_bBmumuxv2_noL2_L1BPH-2M8-2MU4_BPH-0DR15-2MU4',  'L1_BPH-2M8-2MU4_BPH-0DR15-2MU4',     ['L1_2MU4'], [BPhysicsStream], [RATE_BphysTag,BW_BphysTag], -1, False],
        ['2mu4_bBmumux_BcmumuDsloose_noL2_L1BPH-2M8-2MU4_BPH-0DR15-2MU4',  'L1_BPH-2M8-2MU4_BPH-0DR15-2MU4',     ['L1_2MU4'], [BPhysicsStream], [RATE_BphysTag,BW_BphysTag], -1, False],
        # 78% bckg rejection WP + OneBarrel
        ['2mu4_bDimu_L1BPH-2M8-2MU4-B_BPH-0DR15-2MU4',      'L1_BPH-2M8-2MU4-B_BPH-0DR15-2MU4',     ['L1_2MU4'], [BPhysicsStream], [RATE_BphysTag,BW_BphysTag], -1, False],
        ['2mu4_bDimu_novtx_noos_L1BPH-2M8-2MU4-B_BPH-0DR15-2MU4',      'L1_BPH-2M8-2MU4-B_BPH-0DR15-2MU4',     ['L1_2MU4'], [BPhysicsStream], [RATE_BphysTag,BW_BphysTag], -1, False],
        ['2mu4_bJpsimumu_L1BPH-2M8-2MU4-B_BPH-0DR15-2MU4',  'L1_BPH-2M8-2MU4-B_BPH-0DR15-2MU4',     ['L1_2MU4'], [BPhysicsStream], [RATE_BphysTag,BW_BphysTag], -1, False],
        ['2mu4_bBmumu_L1BPH-2M8-2MU4-B_BPH-0DR15-2MU4',     'L1_BPH-2M8-2MU4-B_BPH-0DR15-2MU4',     ['L1_2MU4'], [BPhysicsStream], [RATE_BphysTag,BW_BphysTag], -1, False],
        ['2mu4_bBmumuxv2_L1BPH-2M8-2MU4-B_BPH-0DR15-2MU4',  'L1_BPH-2M8-2MU4-B_BPH-0DR15-2MU4',     ['L1_2MU4'], [BPhysicsStream], [RATE_BphysTag,BW_BphysTag], -1, False],
        ['2mu4_bBmumux_BcmumuDsloose_L1BPH-2M8-2MU4-B_BPH-0DR15-2MU4',  'L1_BPH-2M8-2MU4-B_BPH-0DR15-2MU4',     ['L1_2MU4'], [BPhysicsStream], [RATE_BphysTag,BW_BphysTag], -1, False],
        ['2mu4_bDimu_noL2_L1BPH-2M8-2MU4-B_BPH-0DR15-2MU4',      'L1_BPH-2M8-2MU4-B_BPH-0DR15-2MU4',     ['L1_2MU4'], [BPhysicsStream], [RATE_BphysTag,BW_BphysTag], -1, False],
        ['2mu4_bDimu_novtx_noos_noL2_L1BPH-2M8-2MU4-B_BPH-0DR15-2MU4',      'L1_BPH-2M8-2MU4-B_BPH-0DR15-2MU4',     ['L1_2MU4'], [BPhysicsStream], [RATE_BphysTag,BW_BphysTag], -1, False],
        ['2mu4_bJpsimumu_noL2_L1BPH-2M8-2MU4-B_BPH-0DR15-2MU4',  'L1_BPH-2M8-2MU4-B_BPH-0DR15-2MU4',     ['L1_2MU4'], [BPhysicsStream], [RATE_BphysTag,BW_BphysTag], -1, False],
        ['2mu4_bBmumu_noL2_L1BPH-2M8-2MU4-B_BPH-0DR15-2MU4',     'L1_BPH-2M8-2MU4-B_BPH-0DR15-2MU4',     ['L1_2MU4'], [BPhysicsStream], [RATE_BphysTag,BW_BphysTag], -1, False],
        ['2mu4_bBmumuxv2_noL2_L1BPH-2M8-2MU4-B_BPH-0DR15-2MU4',  'L1_BPH-2M8-2MU4-B_BPH-0DR15-2MU4',     ['L1_2MU4'], [BPhysicsStream], [RATE_BphysTag,BW_BphysTag], -1, False],
        ['2mu4_bBmumux_BcmumuDsloose_noL2_L1BPH-2M8-2MU4-B_BPH-0DR15-2MU4',  'L1_BPH-2M8-2MU4-B_BPH-0DR15-2MU4',     ['L1_2MU4'], [BPhysicsStream], [RATE_BphysTag,BW_BphysTag], -1, False],
          
<<<<<<< HEAD
        ['mu6_mu4_bUpsimumu_L1BPH-8M15-MU6MU4_BPH-0DR22-MU6MU4-B', 'L1_BPH-8M15-MU6MU4_BPH-0DR22-MU6MU4-B',     ['L1_MU6','L1_MU4'], [BPhysicsStream], [RATE_BphysTag,BW_BphysTag], -1, False],
        ['mu6_mu4_bUpsimumu_L1BPH-8M15-MU6MU4_BPH-0DR22-MU6MU4-BO', 'L1_BPH-8M15-MU6MU4_BPH-0DR22-MU6MU4-BO',     ['L1_MU6','L1_MU4'], [BPhysicsStream], [RATE_BphysTag,BW_BphysTag], -1, False],
=======
        ['mu6_mu4_bUpsimumu_L1BPH-8M15-MU6MU4_BPH-0DR22-MU6MU4-B', 'L1_BPH-8M15-MU6MU4_BPH-0DR22-MU6MU4-B',     ['L1_MU6','L1_MU4'], [BPhysicsStream], [RATE_BphysTag,BW_BphysTag], -1, False], 
>>>>>>> 1d00aeb1


        ['2mu4_bBmumuxv2',                'L1_2MU4', [], [BPhysicsStream], [RATE_BphysTag,BW_BphysTag], -1],
        ['2mu4_bBmumux_BcmumuDsloose',    'L1_2MU4', [], [BPhysicsStream], [RATE_BphysTag,BW_BphysTag], -1],
        ['2mu4_bBmumux_BpmumuKp',         'L1_2MU4', [], [BPhysicsStream], [RATE_BphysTag,BW_BphysTag], -1],
        ['2mu4_bJpsimumu',                'L1_2MU4', [], [BPhysicsStream], [RATE_BphysTag,BW_BphysTag], -1],
        ['2mu4_bUpsimumu',                'L1_2MU4', [], [BPhysicsStream], [RATE_BphysTag,BW_BphysTag], -1],
        ['2mu4_bBmumu',                   'L1_2MU4', [], [BPhysicsStream], [RATE_BphysTag,BW_BphysTag], -1],
        ['mu6_mu4_bBmumu_noL2',           'L1_MU6_2MU4', ['L1_MU6','L1_MU4'], [BPhysicsStream], [RATE_BphysTag,BW_BphysTag], -1],

        ['2mu10_bBmumux_BpmumuKp',        'L1_2MU10', [], [BPhysicsStream], [RATE_BphysTag,BW_BphysTag], -1],
        ['2mu10_bDimu_noinvm_novtx_ss',   'L1_2MU10', [], [BPhysicsStream], [RATE_BphysTag,BW_BphysTag], -1],
        ['2mu10_bBmumu',                  'L1_2MU10', [], [BPhysicsStream], [RATE_BphysTag,BW_BphysTag], -1],

        # Bmumux chains with L2 B-physics selection skipped
        ['2mu4_bBmumuxv2_noL2',                'L1_2MU4', [], [BPhysicsStream], [RATE_BphysTag,BW_BphysTag], -1],
        ['2mu4_bBmumux_BcmumuDsloose_noL2',    'L1_2MU4', [], [BPhysicsStream], [RATE_BphysTag,BW_BphysTag], -1],
        ['2mu4_bBmumux_BpmumuKp_noL2',         'L1_2MU4', [], [BPhysicsStream], [RATE_BphysTag,BW_BphysTag], -1],
        ['mu6_mu4_bBmumuxv2_noL2',             'L1_MU6_2MU4', ['L1_MU6','L1_MU4'], [BPhysicsStream], [RATE_BphysTag,BW_BphysTag], -1],
        ['mu6_mu4_bBmumux_BcmumuDsloose_noL2', 'L1_MU6_2MU4', ['L1_MU6','L1_MU4'], [BPhysicsStream], [RATE_BphysTag,BW_BphysTag], -1],
        ['mu6_mu4_bBmumux_BpmumuKp_noL2',      'L1_MU6_2MU4', ['L1_MU6','L1_MU4'], [BPhysicsStream], [RATE_BphysTag,BW_BphysTag], -1],        
        ['2mu6_bBmumuxv2_noL2',              'L1_2MU6', [], [BPhysicsStream], [RATE_BphysTag,BW_BphysTag], -1],
        ['2mu6_bBmumux_BcmumuDsloose_noL2',    'L1_2MU6', [], [BPhysicsStream], [RATE_BphysTag,BW_BphysTag], -1],
        ['2mu6_bBmumux_BpmumuKp_noL2',    'L1_2MU6',     [], [BPhysicsStream], [RATE_BphysTag,BW_BphysTag], -1],
        ['mu10_mu6_bBmumux_BcmumuDsloose_noL2', 'L1_MU10_2MU6', ['L1_MU10','L1_MU6'], [BPhysicsStream], [RATE_BphysTag,BW_BphysTag], -1],      
        ['mu10_mu6_bBmumux_BpmumuKp_noL2',      'L1_MU10_2MU6', ['L1_MU10','L1_MU6'], [BPhysicsStream], [RATE_BphysTag,BW_BphysTag], -1],        
        ['2mu10_bBmumuxv2_noL2',               'L1_2MU10', [], [BPhysicsStream], [RATE_BphysTag,BW_BphysTag], -1],
        ['2mu10_bBmumux_BcmumuDsloose_noL2',   'L1_2MU10', [], [BPhysicsStream], [RATE_BphysTag,BW_BphysTag], -1],
        ['2mu10_bBmumux_BpmumuKp_noL2',        'L1_2MU10', [], [BPhysicsStream], [RATE_BphysTag,BW_BphysTag], -1],

        ['2mu4_bDimu_noEFbph',                    'L1_2MU4', [], [BPhysicsStream], [RATE_BphysTag,BW_BphysTag], -1],
        ['mu6_mu4_bDimu_noEFbph',                 'L1_MU6_2MU4', ['L1_MU6','L1_MU4'], [BPhysicsStream], [RATE_BphysTag,BW_BphysTag], -1],

        ['2mu4_bDimu_Lxy0',                    'L1_2MU4', [], [BPhysicsStream], [RATE_BphysTag,BW_BphysTag], -1],
        ['2mu4_bJpsimumu_Lxy0',                    'L1_2MU4', [], [BPhysicsStream], [RATE_BphysTag,BW_BphysTag], -1],
        ['2mu4_bBmumu_Lxy0',                    'L1_2MU4', [], [BPhysicsStream], [RATE_BphysTag,BW_BphysTag], -1],
        ['mu6_mu4_bDimu_Lxy0',                    'L1_MU6_2MU4', ['L1_MU6','L1_MU4'], [BPhysicsStream], [RATE_BphysTag,BW_BphysTag], -1],
        ['2mu6_bBmumu_noL2',                    'L1_2MU6', [], [BPhysicsStream], [RATE_BphysTag,BW_BphysTag], -1],
        ['mu10_mu6_bBmumuxv2_noL2', 'L1_MU10_2MU6', ['L1_MU10','L1_MU6'], [BPhysicsStream], [RATE_BphysTag,BW_BphysTag], -1],
        ['2mu6_mu4_bJpsi', 'L1_2MU6_3MU4', ['L1_2MU6','L1_MU4'], [PhysicsStream], ['RATE:Bphysics', 'BW:Bphys'], -1],
        ### ATR-14543
        ['mu6_iloose_mu6_11invm60_noos_novtx', 'L1_2MU6', [], [PhysicsStream], [RATE_BphysTag,BW_BphysTag], -1],
        ['mu6_ivarloose_mu6_11invm60_noos_novtx', 'L1_2MU6', [], [PhysicsStream], ['RATE:Bphysics','BW:Bphys'], -1],

        # chains with MSOnly muons at L2
        ['2mu4_bDimu_noL2',                    'L1_2MU4', [], [BPhysicsStream], [RATE_BphysTag,BW_BphysTag], -1],
        ['2mu4_bJpsimumu_noL2',                    'L1_2MU4', [], [BPhysicsStream], [RATE_BphysTag,BW_BphysTag], -1],
        ['mu6_mu4_bDimu_noL2',                 'L1_MU6_2MU4', ['L1_MU6','L1_MU4'], [BPhysicsStream], [RATE_BphysTag,BW_BphysTag], -1],
        ['mu6_mu4_bJpsimumu_noL2',                 'L1_MU6_2MU4', ['L1_MU6','L1_MU4'], [BPhysicsStream], [RATE_BphysTag,BW_BphysTag], -1],
        ['2mu6_bDimu_noL2',                    'L1_2MU6', [], [BPhysicsStream], [RATE_BphysTag,BW_BphysTag], -1],
        ['2mu6_bJpsimumu_noL2',                    'L1_2MU6', [], [BPhysicsStream], [RATE_BphysTag,BW_BphysTag], -1],
 
# L1 topo # Simple OneBarrel and BarrelOnly #

        # 2mu4-OneBarrel
        ['2mu4_bDimu_noL2_L12MU4-B',      'L1_2MU4-B',     ['L1_2MU4'], [BPhysicsStream], [RATE_BphysTag,BW_BphysTag], -1, False],
        ['2mu4_bDimu_novtx_noos_noL2_L12MU4-B',      'L1_2MU4-B',     ['L1_2MU4'], [BPhysicsStream], [RATE_BphysTag,BW_BphysTag], -1, False],
        ['2mu4_bJpsimumu_noL2_L12MU4-B',  'L1_2MU4-B',     ['L1_2MU4'], [BPhysicsStream], [RATE_BphysTag,BW_BphysTag], -1, False],
        ['2mu4_bBmumu_noL2_L12MU4-B',     'L1_2MU4-B',     ['L1_2MU4'], [BPhysicsStream], [RATE_BphysTag,BW_BphysTag], -1, False],
        ['2mu4_bBmumuxv2_noL2_L12MU4-B',  'L1_2MU4-B',     ['L1_2MU4'], [BPhysicsStream], [RATE_BphysTag,BW_BphysTag], -1, False],
        ['2mu4_bBmumux_BcmumuDsloose_noL2_L12MU4-B',  'L1_2MU4-B',     ['L1_2MU4'], [BPhysicsStream], [RATE_BphysTag,BW_BphysTag], -1, False],

        # 2mu4-BarrelOnly
        ['2mu4_bDimu_noL2_L12MU4-BO',      'L1_2MU4-BO',     ['L1_2MU4'], [BPhysicsStream], [RATE_BphysTag,BW_BphysTag], -1, False],
        ['2mu4_bDimu_novtx_noos_noL2_L12MU4-BO',      'L1_2MU4-BO',     ['L1_2MU4'], [BPhysicsStream], [RATE_BphysTag,BW_BphysTag], -1, False],
        ['2mu4_bJpsimumu_noL2_L12MU4-BO',  'L1_2MU4-BO',     ['L1_2MU4'], [BPhysicsStream], [RATE_BphysTag,BW_BphysTag], -1, False],
        ['2mu4_bBmumu_noL2_L12MU4-BO',     'L1_2MU4-BO',     ['L1_2MU4'], [BPhysicsStream], [RATE_BphysTag,BW_BphysTag], -1, False],
        ['2mu4_bBmumuxv2_noL2_L12MU4-BO',  'L1_2MU4-BO',     ['L1_2MU4'], [BPhysicsStream], [RATE_BphysTag,BW_BphysTag], -1, False],
        ['2mu4_bBmumux_BcmumuDsloose_noL2_L12MU4-BO',  'L1_2MU4-BO',     ['L1_2MU4'], [BPhysicsStream], [RATE_BphysTag,BW_BphysTag], -1, False],

        # mu6_mu4-OneBarrel
        ['mu6_mu4_bDimu_noL2_L12MU4-B',      'L1_MU6_2MU4-B',     ['L1_MU6','L1_MU4'], [BPhysicsStream], [RATE_BphysTag,BW_BphysTag], -1, False],
        ['mu6_mu4_bDimu_novtx_noos_noL2_L12MU4-B',      'L1_MU6_2MU4-B',     ['L1_MU6','L1_MU4'], [BPhysicsStream], [RATE_BphysTag,BW_BphysTag], -1, False],
        ['mu6_mu4_bJpsimumu_noL2_L12MU4-B',  'L1_MU6_2MU4-B',     ['L1_MU6','L1_MU4'], [BPhysicsStream], [RATE_BphysTag,BW_BphysTag], -1, False],
        ['mu6_mu4_bBmumu_noL2_L12MU4-B',     'L1_MU6_2MU4-B',     ['L1_MU6','L1_MU4'], [BPhysicsStream], [RATE_BphysTag,BW_BphysTag], -1, False],
        ['mu6_mu4_bBmumuxv2_noL2_L12MU4-B',  'L1_MU6_2MU4-B',     ['L1_MU6','L1_MU4'], [BPhysicsStream], [RATE_BphysTag,BW_BphysTag], -1, False],
        ['mu6_mu4_bBmumux_BcmumuDsloose_noL2_L12MU4-B',  'L1_MU6_2MU4-B',     ['L1_MU6','L1_MU4'], [BPhysicsStream], [RATE_BphysTag,BW_BphysTag], -1, False],

# mu6_mu4-BarrelOnly
        ['mu6_mu4_bDimu_noL2_L1MU6MU4-BO',      'L1_MU6MU4-BO',     ['L1_MU6','L1_MU4'], [BPhysicsStream], [RATE_BphysTag,BW_BphysTag], -1, False],
        ['mu6_mu4_bDimu_novtx_noos_noL2_L1MU6MU4-BO',      'L1_MU6MU4-BO',     ['L1_MU6','L1_MU4'], [BPhysicsStream], [RATE_BphysTag,BW_BphysTag], -1, False],
        ['mu6_mu4_bJpsimumu_noL2_L1MU6MU4-BO',  'L1_MU6MU4-BO',     ['L1_MU6','L1_MU4'], [BPhysicsStream], [RATE_BphysTag,BW_BphysTag], -1, False],
        ['mu6_mu4_bBmumu_noL2_L1MU6MU4-BO',     'L1_MU6MU4-BO',     ['L1_MU6','L1_MU4'], [BPhysicsStream], [RATE_BphysTag,BW_BphysTag], -1, False],
        ['mu6_mu4_bBmumuxv2_noL2_L1MU6MU4-BO',  'L1_MU6MU4-BO',     ['L1_MU6','L1_MU4'], [BPhysicsStream], [RATE_BphysTag,BW_BphysTag], -1, False],
        ['mu6_mu4_bBmumux_BcmumuDsloose_noL2_L1MU6MU4-BO',  'L1_MU6MU4-BO',     ['L1_MU6','L1_MU4'], [BPhysicsStream], [RATE_BphysTag,BW_BphysTag], -1, False],

# 2mu6-OneBarrel
        ['2mu6_bDimu_noL2_L12MU6-B',      'L1_2MU6-B',     ['L1_2MU6'], [BPhysicsStream], [RATE_BphysTag,BW_BphysTag], -1, False],
        ['2mu6_bDimu_novtx_noos_noL2_L12MU6-B',      'L1_2MU6-B',     ['L1_2MU6'], [BPhysicsStream], [RATE_BphysTag,BW_BphysTag], -1, False],
        ['2mu6_bJpsimumu_noL2_L12MU6-B',  'L1_2MU6-B',     ['L1_2MU6'], [BPhysicsStream], [RATE_BphysTag,BW_BphysTag], -1, False],
        ['2mu6_bBmumu_noL2_L12MU6-B',     'L1_2MU6-B',     ['L1_2MU6'], [BPhysicsStream], [RATE_BphysTag,BW_BphysTag], -1, False],
        ['2mu6_bBmumuxv2_noL2_L12MU6-B',  'L1_2MU6-B',     ['L1_2MU6'], [BPhysicsStream], [RATE_BphysTag,BW_BphysTag], -1, False],
        ['2mu6_bBmumux_BcmumuDsloose_noL2_L12MU6-B',  'L1_2MU6-B',     ['L1_2MU6'], [BPhysicsStream], [RATE_BphysTag,BW_BphysTag], -1, False],
        
# 2mu6-BarrelOnly
        ['2mu6_bDimu_noL2_L12MU6-BO',      'L1_2MU6-BO',     ['L1_2MU6'], [BPhysicsStream], [RATE_BphysTag,BW_BphysTag], -1, False],
        ['2mu6_bDimu_novtx_noos_noL2_L12MU6-BO',      'L1_2MU6-BO',     ['L1_2MU6'], [BPhysicsStream], [RATE_BphysTag,BW_BphysTag], -1, False],
        ['2mu6_bJpsimumu_noL2_L12MU6-BO',  'L1_2MU6-BO',     ['L1_2MU6'], [BPhysicsStream], [RATE_BphysTag,BW_BphysTag], -1, False],
        ['2mu6_bBmumu_noL2_L12MU6-BO',     'L1_2MU6-BO',     ['L1_2MU6'], [BPhysicsStream], [RATE_BphysTag,BW_BphysTag], -1, False],
        ['2mu6_bBmumuxv2_noL2_L12MU6-BO',  'L1_2MU6-BO',     ['L1_2MU6'], [BPhysicsStream], [RATE_BphysTag,BW_BphysTag], -1, False],
        ['2mu6_bBmumux_BcmumuDsloose_noL2_L12MU6-BO',  'L1_2MU6-BO',     ['L1_2MU6'], [BPhysicsStream], [RATE_BphysTag,BW_BphysTag], -1, False],


        
        

#
# L1Topo nominal
#
       

# 86% bckg rejection WP
        ['mu6_mu4_bDimu_noL2_L1BPH-2M8-MU6MU4_BPH-0DR15-MU6MU4',      'L1_BPH-2M8-MU6MU4_BPH-0DR15-MU6MU4',     ['L1_MU6','L1_MU4'], [BPhysicsStream], [RATE_BphysTag,BW_BphysTag], -1, False],
        ['mu6_mu4_bDimu_novtx_noos_noL2_L1BPH-2M8-MU6MU4_BPH-0DR15-MU6MU4',      'L1_BPH-2M8-MU6MU4_BPH-0DR15-MU6MU4',     ['L1_MU6','L1_MU4'], [BPhysicsStream], [RATE_BphysTag,BW_BphysTag], -1, False],
        ['mu6_mu4_bJpsimumu_noL2_L1BPH-2M8-MU6MU4_BPH-0DR15-MU6MU4',  'L1_BPH-2M8-MU6MU4_BPH-0DR15-MU6MU4',     ['L1_MU6','L1_MU4'], [BPhysicsStream], [RATE_BphysTag,BW_BphysTag], -1, False],
        ['mu6_mu4_bBmumu_noL2_L1BPH-2M8-MU6MU4_BPH-0DR15-MU6MU4',     'L1_BPH-2M8-MU6MU4_BPH-0DR15-MU6MU4',     ['L1_MU6','L1_MU4'], [BPhysicsStream], [RATE_BphysTag,BW_BphysTag], -1, False],
        ['mu6_mu4_bBmumuxv2_noL2_L1BPH-2M8-MU6MU4_BPH-0DR15-MU6MU4',  'L1_BPH-2M8-MU6MU4_BPH-0DR15-MU6MU4',     ['L1_MU6','L1_MU4'], [BPhysicsStream], [RATE_BphysTag,BW_BphysTag], -1, False],
        ['mu6_mu4_bBmumux_BcmumuDsloose_noL2_L1BPH-2M8-MU6MU4_BPH-0DR15-MU6MU4',  'L1_BPH-2M8-MU6MU4_BPH-0DR15-MU6MU4',     ['L1_MU6','L1_MU4'], [BPhysicsStream], [RATE_BphysTag,BW_BphysTag], -1, False],
      
# 96% bckg rejection WP
        ['2mu6_bDimu_noL2_L1BPH-2M9-2MU6_BPH-2DR15-2MU6',      'L1_BPH-2M9-2MU6_BPH-2DR15-2MU6',     ['L1_2MU6'], [BPhysicsStream], [RATE_BphysTag,BW_BphysTag], -1, False],
        ['2mu6_bDimu_novtx_noos_noL2_L1BPH-2M9-2MU6_BPH-2DR15-2MU6',      'L1_BPH-2M9-2MU6_BPH-2DR15-2MU6',     ['L1_2MU6'], [BPhysicsStream], [RATE_BphysTag,BW_BphysTag], -1, False],
        ['2mu6_bJpsimumu_noL2_L1BPH-2M9-2MU6_BPH-2DR15-2MU6',  'L1_BPH-2M9-2MU6_BPH-2DR15-2MU6',     ['L1_2MU6'], [BPhysicsStream], [RATE_BphysTag,BW_BphysTag], -1, False],
        ['2mu6_bBmumu_noL2_L1BPH-2M9-2MU6_BPH-2DR15-2MU6',     'L1_BPH-2M9-2MU6_BPH-2DR15-2MU6',     ['L1_2MU6'], [BPhysicsStream], [RATE_BphysTag,BW_BphysTag], -1, False],
        ['2mu6_bBmumuxv2_noL2_L1BPH-2M9-2MU6_BPH-2DR15-2MU6',  'L1_BPH-2M9-2MU6_BPH-2DR15-2MU6',     ['L1_2MU6'], [BPhysicsStream], [RATE_BphysTag,BW_BphysTag], -1, False],
        ['2mu6_bBmumux_BcmumuDsloose_noL2_L1BPH-2M9-2MU6_BPH-2DR15-2MU6',  'L1_BPH-2M9-2MU6_BPH-2DR15-2MU6',     ['L1_2MU6'], [BPhysicsStream], [RATE_BphysTag,BW_BphysTag], -1, False],
        
       
<<<<<<< HEAD
       ['2mu6_bTau_L1LFV-MU6_delayed',  'L1_LFV-MU6', ['L1_2MU6'], [BPhysicsStream], [RATE_BphysTag,BW_BphysTag], -1, False],
=======
       ['2mu6_bTau_L1LFV-MU6',  'L1_LFV-MU6', ['L1_2MU6'], [BPhysicsStream], [RATE_BphysTag,BW_BphysTag], -1, False],
>>>>>>> 1d00aeb1
       ['2mu6_bPhi_L1LFV-MU6',  'L1_LFV-MU6', ['L1_2MU6'], [BPhysicsStream], [RATE_BphysTag,BW_BphysTag], -1, False],

       ### ATR-15263
       ['2mu4_bBmumux_LbmumuLambda', 'L1_2MU4', [], [BPhysicsStream], [RATE_BphysTag,BW_BphysTag], -1],
       ['mu6_mu4_bBmumux_LbmumuLambda', 'L1_MU6_2MU4', ['L1_MU6','L1_MU4'], [BPhysicsStream], [RATE_BphysTag,BW_BphysTag], -1],
       ['2mu6_bBmumux_LbmumuLambda', 'L1_2MU6', [], [BPhysicsStream], [RATE_BphysTag,BW_BphysTag], -1],

       ['2mu6_bBmumux_LbmumuLambda_L1LFV-MU6', 'L1_LFV-MU6', ['L1_2MU6'], [BPhysicsStream], [RATE_BphysTag,BW_BphysTag], -1, False],
       ['2mu4_bBmumux_LbmumuLambda_L1BPH-2M9-2MU4_BPH-0DR15-2MU4', 'L1_BPH-2M9-2MU4_BPH-0DR15-2MU4', ['L1_2MU4'], [BPhysicsStream], [RATE_BphysTag,BW_BphysTag], -1, False],
       ['mu6_mu4_bBmumux_LbmumuLambda_L1BPH-2M9-MU6MU4_BPH-0DR15-MU6MU4', 'L1_BPH-2M9-MU6MU4_BPH-0DR15-MU6MU4', ['L1_MU6','L1_MU4'], [BPhysicsStream], [RATE_BphysTag,BW_BphysTag], -1, False],
       ['2mu6_bBmumux_LbmumuLambda_L1BPH-2M9-2MU6_BPH-2DR15-2MU6', 'L1_BPH-2M9-2MU6_BPH-2DR15-2MU6', ['L1_2MU6'], [BPhysicsStream], [RATE_BphysTag,BW_BphysTag], -1, False],


#
# L1Topo + OneBarrel or BarrelOnly
#


        # 86% bckg rejection WP + OneBarrel
        ['mu6_mu4_bDimu_noL2_L1BPH-2M8-MU6MU4-B_BPH-0DR15-MU6MU4',      'L1_BPH-2M8-MU6MU4-B_BPH-0DR15-MU6MU4',     ['L1_MU6','L1_MU4'], [BPhysicsStream], [RATE_BphysTag,BW_BphysTag], -1, False],
        ['mu6_mu4_bDimu_novtx_noos_noL2_L1BPH-2M8-MU6MU4-B_BPH-0DR15-MU6MU4',      'L1_BPH-2M8-MU6MU4-B_BPH-0DR15-MU6MU4',     ['L1_MU6','L1_MU4'], [BPhysicsStream], [RATE_BphysTag,BW_BphysTag], -1, False],
        ['mu6_mu4_bJpsimumu_noL2_L1BPH-2M8-MU6MU4-B_BPH-0DR15-MU6MU4',  'L1_BPH-2M8-MU6MU4-B_BPH-0DR15-MU6MU4',     ['L1_MU6','L1_MU4'], [BPhysicsStream], [RATE_BphysTag,BW_BphysTag], -1, False],
        ['mu6_mu4_bBmumu_noL2_L1BPH-2M8-MU6MU4-B_BPH-0DR15-MU6MU4',     'L1_BPH-2M8-MU6MU4-B_BPH-0DR15-MU6MU4',     ['L1_MU6','L1_MU4'], [BPhysicsStream], [RATE_BphysTag,BW_BphysTag], -1, False],
        ['mu6_mu4_bBmumuxv2_noL2_L1BPH-2M8-MU6MU4-B_BPH-0DR15-MU6MU4',  'L1_BPH-2M8-MU6MU4-B_BPH-0DR15-MU6MU4',     ['L1_MU6','L1_MU4'], [BPhysicsStream], [RATE_BphysTag,BW_BphysTag], -1, False],
        ['mu6_mu4_bBmumux_BcmumuDsloose_noL2_L1BPH-2M8-MU6MU4-B_BPH-0DR15-MU6MU4',  'L1_BPH-2M8-MU6MU4-B_BPH-0DR15-MU6MU4',     ['L1_MU6','L1_MU4'], [BPhysicsStream], [RATE_BphysTag,BW_BphysTag], -1, False],

#
# For semileptonic modes
#

        ['mu10_mu6_bBmumuxv2_noL2_L1LFV-MU',  'L1_LFV-MU',     ['L1_MU10','L1_MU6'], [BPhysicsStream], [RATE_BphysTag,BW_BphysTag], -1, False],
        ['mu10_mu6_bBmumux_BcmumuDsloose_noL2_L1LFV-MU',  'L1_LFV-MU',     ['L1_MU10','L1_MU6'], [BPhysicsStream], [RATE_BphysTag,BW_BphysTag], -1, False],

                
        ## Some more Bphysics
        # backup 71% bckg rejection WP

        ['2mu4_bDimu_noL2_L1BPH-2M8-2MU4',    'L1_BPH-2M8-2MU4',     ['L1_2MU4'], [BPhysicsStream], [RATE_BphysTag,BW_BphysTag], -1, False],
        ['2mu4_bDimu_novtx_noos_noL2_L1BPH-2M8-2MU4',    'L1_BPH-2M8-2MU4',     ['L1_2MU4'], [BPhysicsStream], [RATE_BphysTag,BW_BphysTag], -1, False],
        ['2mu4_bJpsimumu_noL2_L1BPH-2M8-2MU4',  'L1_BPH-2M8-2MU4',     ['L1_2MU4'], [BPhysicsStream], [RATE_BphysTag,BW_BphysTag], -1, False],
        ['2mu4_bBmumu_noL2_L1BPH-2M8-2MU4',     'L1_BPH-2M8-2MU4',     ['L1_2MU4'], [BPhysicsStream], [RATE_BphysTag,BW_BphysTag], -1, False],
        ['2mu4_bBmumuxv2_noL2_L1BPH-2M8-2MU4',  'L1_BPH-2M8-2MU4',     ['L1_2MU4'], [BPhysicsStream], [RATE_BphysTag,BW_BphysTag], -1, False],
        ['2mu4_bBmumux_BcmumuDsloose_noL2_L1BPH-2M8-2MU4',  'L1_BPH-2M8-2MU4',     ['L1_2MU4'], [BPhysicsStream], [RATE_BphysTag,BW_BphysTag], -1, False],
        
        ['mu6_mu4_bDimu_noL2_L1BPH-8M15-MU6MU4',     'L1_BPH-8M15-MU6MU4',     ['L1_MU6','L1_MU4'], [BPhysicsStream], [RATE_BphysTag,BW_BphysTag], -1, False],
        ['mu6_mu4_bDimu_novtx_noos_noL2_L1BPH-8M15-MU6MU4',     'L1_BPH-8M15-MU6MU4',     ['L1_MU6','L1_MU4'], [BPhysicsStream], [RATE_BphysTag,BW_BphysTag], -1, False],
        
        # backup 95% bckg rejection WP (for Upsilon only)        
        ['2mu6_bDimu_noL2_L1BPH-8M15-2MU6',     'L1_BPH-8M15-2MU6',     ['L1_2MU6'], [BPhysicsStream], [RATE_BphysTag,BW_BphysTag], -1, False],
        ['2mu6_bDimu_novtx_noos_noL2_L1BPH-8M15-2MU6',     'L1_BPH-8M15-2MU6',     ['L1_2MU6'], [BPhysicsStream], [RATE_BphysTag,BW_BphysTag], -1, False],
			 ]

    if TriggerFlags.doFTK():
        TriggerFlags.BphysicsSlice.signatures = TriggerFlags.BphysicsSlice.signatures() + [
            ['2mu4_bBmumuxv2_Ftk',                'L1_2MU4', [], [BPhysicsStream], [RATE_BphysTag,BW_BphysTag], -1],
            ]


    TriggerFlags.CombinedSlice.signatures = TriggerFlags.CombinedSlice.signatures() + [

        ['e17_lhloose_nod0_ringer_mu14', 'L1_EM15VH_MU10', ['L1_EM15VH', 'L1_MU10'], [PhysicsStream], ['RATE:EgammaMuon', 'BW:Egamma', 'BW:Muon'], -1,['parallel',-1,[] ]],

        ['j20_xe100_mht_L1XE50', 'L1_XE50', ['',''], [PhysicsStream], ['RATE:JetMET', 'BW:Jet'], -1, ['serial',-1,['j20','xe100_mht_L1XE50']]],
        ['j30_xe100_mht_L1XE50', 'L1_XE50', ['',''], [PhysicsStream], ['RATE:JetMET', 'BW:Jet'], -1, ['serial',-1,['j30','xe100_mht_L1XE50']]],
        ['j40_xe100_mht_L1XE50', 'L1_XE50', ['',''], [PhysicsStream], ['RATE:JetMET', 'BW:Jet'], -1, ['serial',-1,['j40','xe100_mht_L1XE50']]],
        
        ['j20_lcw_xe100_mht_L1XE50', 'L1_XE50', ['',''], [PhysicsStream], ['RATE:JetMET', 'BW:Jet'], -1, ['serial',-1,['j20_lcw','xe100_mht_L1XE50']]],
        ['j30_lcw_xe100_mht_L1XE50', 'L1_XE50', ['',''], [PhysicsStream], ['RATE:JetMET', 'BW:Jet'], -1, ['serial',-1,['j30_lcw','xe100_mht_L1XE50']]],
        ['j40_lcw_xe100_mht_L1XE50', 'L1_XE50', ['',''], [PhysicsStream], ['RATE:JetMET', 'BW:Jet'], -1, ['serial',-1,['j40_lcw','xe100_mht_L1XE50']]],
        
        ['j20_cleanT_xe100_mht_L1XE50', 'L1_XE50', ['',''], [PhysicsStream], ['RATE:JetMET', 'BW:Jet'], -1, ['serial',-1,['j20_cleanT','xe100_mht_L1XE50']]],
        ['j30_cleanT_xe100_mht_L1XE50', 'L1_XE50', ['',''], [PhysicsStream], ['RATE:JetMET', 'BW:Jet'], -1, ['serial',-1,['j30_cleanT','xe100_mht_L1XE50']]],
        ['j40_cleanT_xe100_mht_L1XE50', 'L1_XE50', ['',''], [PhysicsStream], ['RATE:JetMET', 'BW:Jet'], -1, ['serial',-1,['j40_cleanT','xe100_mht_L1XE50']]],        

        ['j80_0eta240_j60_j45_320eta490_invm700_AND_j45_bmv2c1070_split_j45_bmv2c1085_split','L1_J40.0ETA25_2J25_J20.31ETA49', ['','','','',''], [PhysicsStream], ['RATE:MultiBJet', 'BW:BJet' ], -1, ['serial',-1,['j80_0eta240','j60','j45_320eta490_invm700_AND','j45_bmv2c1070_split','j45_bmv2c1085_split'] ]],
                


        # 2e34 single items
#ATR-16089        ['e60_lhloose_L1EM24VHI_xe60noL1',      'L1_EM24VHI', ['L1_EM24VHI',''], [PhysicsStream], ['RATE:EgammaMET', 'BW:Egamma', 'BW:MET'], -1,['serial',-1,["e60_lhloose_L1EM24VHI","xe60noL1"]]],
        ['e60_lhloose_nod0_L1EM24VHI_xe60noL1', 'L1_EM24VHI', ['L1_EM24VHI',''], [PhysicsStream], ['RATE:EgammaMET', 'BW:Egamma', 'BW:MET'], -1,['serial',-1,["e60_lhloose_nod0_L1EM24VHI","xe60noL1"]]],
#ATR-16089        ['e70_lhloose_L1EM24VHI_xe70noL1',      'L1_EM24VHI', ['L1_EM24VHI',''], [PhysicsStream], ['RATE:EgammaMET', 'BW:Egamma', 'BW:MET'], -1,['serial',-1,["e70_lhloose_L1EM24VHI","xe70noL1"]]],
        ['e70_lhloose_nod0_L1EM24VHI_xe70noL1', 'L1_EM24VHI', ['L1_EM24VHI',''], [PhysicsStream], ['RATE:EgammaMET', 'BW:Egamma', 'BW:MET'], -1,['serial',-1,["e70_lhloose_nod0_L1EM24VHI","xe70noL1"]]],

        # L1Topo W T&P triggers for 2016
        ['e13_etcut_trkcut_L1EM12_W-MT25_W-15DPHI-JXE-0_W-15DPHI-EMXE_XS20_xe20_mt25', 'L1_EM12_W-MT25_W-15DPHI-JXE-0_W-15DPHI-EMXE_XS20', ['L1_EM12',''], [PhysicsStream], ['RATE:EgammaMET', 'BW:Egamma'], -1, ['serial',-1,["e13_etcut_trkcut","xe20"]]],
        ['e13_etcut_trkcut_xe20_mt25', 'L1_EM12_W-MT25_W-15DPHI-JXE-0_W-15DPHI-EMXE_W-90RO2-XEHT-0', ['L1_EM12',''], [PhysicsStream], ['RATE:EgammaMET', 'BW:Egamma'], -1, ['serial',-1,["e13_etcut_trkcut","xe20"]]],    
        ['e13_etcut_trkcut_xs15_L1EM12_W-MT25_W-15DPHI-JXE-0_W-15DPHI-EMXE_XS20', 'L1_EM12_W-MT25_W-15DPHI-JXE-0_W-15DPHI-EMXE_XS20', ['L1_EM12',''], [PhysicsStream], ['RATE:SingleElectron', 'BW:Egamma'], -1,['serial',-1,["e13_etcut_trkcut","xs15"]]], # commenting out until megrging is fixed centrally.
        ['e13_etcut_trkcut_xe20_L1EM12_W-MT25_W-15DPHI-JXE-0_W-15DPHI-EMXE_XS20', 'L1_EM12_W-MT25_W-15DPHI-JXE-0_W-15DPHI-EMXE_XS20', ['L1_EM12',''],[PhysicsStream],['RATE:EgammaMET','BW:Egamma'],-1,['serial',-1,["e13_etcut_trkcut","xe20"]]],
        ['e13_etcut_trkcut_xe20', 'L1_EM12_W-MT25_W-15DPHI-JXE-0_W-15DPHI-EMXE_W-90RO2-XEHT-0', ['L1_EM12',''],[PhysicsStream],['RATE:EgammaMET','BW:Egamma'],-1,['serial',-1,["e13_etcut_trkcut","xe20"]]],
        ['e13_etcut_trkcut_j20_perf_xe15_6dphi05_mt25_L1EM12_W-MT25_W-15DPHI-JXE-0_W-15DPHI-EMXE_XS20', 'L1_EM12_W-MT25_W-15DPHI-JXE-0_W-15DPHI-EMXE_XS20', ['L1_EM12','',''],[PhysicsStream],['RATE:EgammaMET','BW:Egamma'],-1,['serial',-1,["e13_etcut_trkcut","j20_perf","xe15"]]],
        ['e13_etcut_trkcut_j20_perf_xe15_6dphi05_mt25_L1EM12_W-MT25_W-15DPHI-JXE-0_W-15DPHI-EMXE_W-90RO2-XEHT-0', 'L1_EM12_W-MT25_W-15DPHI-JXE-0_W-15DPHI-EMXE_W-90RO2-XEHT-0', ['L1_EM12','',''],[PhysicsStream],['RATE:EgammaMET','BW:Egamma'],-1,['serial',-1,["e13_etcut_trkcut","j20_perf","xe15"]]],
       
        ### ATR-14348: L1Topo egamma chains
        ['e13_etcut_trkcut_xs30_j15_perf_xe30_2dphi05_mt35_L1EM12_W-MT25_W-15DPHI-JXE-0_W-15DPHI-EMXE_W-90RO2-XEHT-0', 'L1_EM12_W-MT25_W-15DPHI-JXE-0_W-15DPHI-EMXE_W-90RO2-XEHT-0', ['L1_EM12','','',''], [PhysicsStream], ['RATE:EgammaMET', 'BW:Egamma'], -1, ['serial',-1,["e13_etcut_trkcut","xs30","j15_perf","xe30"]]],
        ['e13_etcut_trkcut_xs30_j15_perf_xe30_2dphi15_mt35_L1EM12_W-MT25_W-15DPHI-JXE-0_W-15DPHI-EMXE_W-90RO2-XEHT-0', 'L1_EM12_W-MT25_W-15DPHI-JXE-0_W-15DPHI-EMXE_W-90RO2-XEHT-0', ['L1_EM12','','',''], [PhysicsStream], ['RATE:EgammaMET', 'BW:Egamma'], -1, ['serial',-1,["e13_etcut_trkcut","xs30","j15_perf","xe30"]]],
        ['e13_etcut_trkcut_xs30_xe30_mt35_L1EM12_W-MT25_W-15DPHI-JXE-0_W-15DPHI-EMXE_W-90RO2-XEHT-0', 'L1_EM12_W-MT25_W-15DPHI-JXE-0_W-15DPHI-EMXE_W-90RO2-XEHT-0', ['L1_EM12','',''], [PhysicsStream], ['RATE:EgammaMET', 'BW:Egamma'], -1, ['serial',-1,["e13_etcut_trkcut","xs30","xe30"]]],
        ['e13_etcut_trkcut_xs30_j15_perf_xe30_6dphi05_mt35_L1EM12_W-MT25_W-15DPHI-JXE-0_W-15DPHI-EMXE_XS20', 'L1_EM12_W-MT25_W-15DPHI-JXE-0_W-15DPHI-EMXE_XS20', ['L1_EM12','','',''], [PhysicsStream], ['RATE:EgammaMET', 'BW:Egamma'], -1, ['serial',-1,["e13_etcut_trkcut","xs30","j15_perf","xe30"]]],
        ['e13_etcut_trkcut_xs30_j15_perf_xe30_6dphi15_mt35_L1EM12_W-MT25_W-15DPHI-JXE-0_W-15DPHI-EMXE_XS20', 'L1_EM12_W-MT25_W-15DPHI-JXE-0_W-15DPHI-EMXE_XS20', ['L1_EM12','','',''], [PhysicsStream], ['RATE:EgammaMET', 'BW:Egamma'], -1, ['serial',-1,["e13_etcut_trkcut","xs30","j15_perf","xe30"]]],
        ['e13_etcut_trkcut_xs30_xe30_mt35_L1EM12_W-MT25_W-15DPHI-JXE-0_W-15DPHI-EMXE_XS20', 'L1_EM12_W-MT25_W-15DPHI-JXE-0_W-15DPHI-EMXE_XS20', ['L1_EM12','',''], [PhysicsStream], ['RATE:EgammaMET', 'BW:Egamma'], -1, ['serial',-1,["e13_etcut_trkcut","xs30","xe30"]]],
        ['e13_etcut_trkcut_xs30_j15_perf_xe30_2dphi15_mt35_L1EM12_W-MT25_W-15DPHI-JXE-0_W-15DPHI-EMXE_XS20', 'L1_EM12_W-MT25_W-15DPHI-JXE-0_W-15DPHI-EMXE_XS20', ['L1_EM12','','',''], [PhysicsStream], ['RATE:EgammaMET', 'BW:Egamma'], -1, ['serial',-1,["e13_etcut_trkcut","xs30","j15_perf","xe30"]]],
        ['e13_etcut_trkcut_j20_perf_xe15_6dphi15_mt25_L1EM12_W-MT25_W-15DPHI-JXE-0_W-15DPHI-EMXE_XS20', 'L1_EM12_W-MT25_W-15DPHI-JXE-0_W-15DPHI-EMXE_XS20', ['L1_EM12','',''],[PhysicsStream],['RATE:EgammaMET','BW:Egamma'],-1,['serial',-1,["e13_etcut_trkcut","j20_perf","xe15"]]],
        ['e13_etcut_trkcut_xs30_j15_perf_xe30_6dphi15_mt35_L1EM12_W-MT25_W-15DPHI-JXE-0_W-15DPHI-EMXE_W-90RO2-XEHT-0', 'L1_EM12_W-MT25_W-15DPHI-JXE-0_W-15DPHI-EMXE_W-90RO2-XEHT-0', ['L1_EM12','','',''], [PhysicsStream], ['RATE:EgammaMET', 'BW:Egamma'], -1, ['serial',-1,["e13_etcut_trkcut","xs30","j15_perf","xe30"]]],
        ['e13_etcut_trkcut_j20_perf_xe15_6dphi15_mt25_L1EM12_W-MT25_W-15DPHI-JXE-0_W-15DPHI-EMXE_W-90RO2-XEHT-0', 'L1_EM12_W-MT25_W-15DPHI-JXE-0_W-15DPHI-EMXE_W-90RO2-XEHT-0', ['L1_EM12','',''],[PhysicsStream],['RATE:EgammaMET','BW:Egamma'],-1,['serial',-1,["e13_etcut_trkcut","j20_perf","xe15"]]],
        ['e13_etcut_trkcut_j20_perf_xe15_6dphi15_mt25', 'L1_EM12_XS20', ['L1_EM12','',''],[PhysicsStream],['RATE:EgammaMET','BW:Egamma'],-1,['serial',-1,["e13_etcut_trkcut","j20_perf","xe15"]]],
        # e18
        ['e18_etcut_trkcut_xs30_j15_perf_xe30_2dphi15_mt35_L1EM15_W-MT35_W-05DPHI-JXE-0_W-05DPHI-EM15XE_XS30', 'L1_EM15_W-MT35_W-05DPHI-JXE-0_W-05DPHI-EM15XE_XS30', ['L1_EM15','','',''], [PhysicsStream], ['RATE:EgammaMET', 'BW:Egamma'], -1, ['serial',-1,["e18_etcut_trkcut","xs30","j15_perf","xe30"]]],
        ['e18_etcut_trkcut_xs30_j15_perf_xe30_6dphi05_mt35_L1EM15_W-MT35_W-250RO2-XEHT-0_W-05DPHI-JXE-0_W-05DPHI-EM15XE', 'L1_EM15_W-MT35_W-250RO2-XEHT-0_W-05DPHI-JXE-0_W-05DPHI-EM15XE', ['L1_EM15','','',''], [PhysicsStream], ['RATE:EgammaMET', 'BW:Egamma'], -1, ['serial',-1,["e18_etcut_trkcut","xs30","j15_perf","xe30"]]],
        ['e18_etcut_trkcut_xs30_j15_perf_xe30_6dphi15_mt35_L1EM15_W-MT35_W-250RO2-XEHT-0_W-05DPHI-JXE-0_W-05DPHI-EM15XE', 'L1_EM15_W-MT35_W-250RO2-XEHT-0_W-05DPHI-JXE-0_W-05DPHI-EM15XE', ['L1_EM15','','',''], [PhysicsStream], ['RATE:EgammaMET', 'BW:Egamma'], -1, ['serial',-1,["e18_etcut_trkcut","xs30","j15_perf","xe30"]]],
        ['e18_etcut_trkcut_xs30_j15_perf_xe30_6dphi15_mt35_L1EM15_W-MT35_W-250RO2-XEHT-0_W-15DPHI-JXE-0_W-15DPHI-EM15XE', 'L1_EM15_W-MT35_W-250RO2-XEHT-0_W-15DPHI-JXE-0_W-15DPHI-EM15XE', ['L1_EM15','','',''],  [PhysicsStream], ['RATE:EgammaMET', 'BW:Egamma', 'BW:MET'], -1,['serial',-1,["e18_etcut_trkcut","xs30","j15_perf","xe30"]]],
        ['e18_etcut_trkcut_xs30_xe30_mt35_L1EM15_W-MT35_W-250RO2-XEHT-0_W-15DPHI-JXE-0_W-15DPHI-EM15XE', 'L1_EM15_W-MT35_W-250RO2-XEHT-0_W-15DPHI-JXE-0_W-15DPHI-EM15XE', ['L1_EM15','',''], [PhysicsStream], ['RATE:EgammaMET', 'BW:Egamma'], -1, ['serial',-1,["e18_etcut_trkcut","xs30","xe30"]]],
        # e20
        ['e20_etcut_trkcut_xs30_j15_perf_xe30_6dphi15_mt35_L1EM15_W-MT35_W-250RO2-XEHT-0_W-15DPHI-JXE-0_W-15DPHI-EM15XE', 'L1_EM15_W-MT35_W-250RO2-XEHT-0_W-15DPHI-JXE-0_W-15DPHI-EM15XE', ['L1_EM15','','',''],  [PhysicsStream], ['RATE:EgammaMET', 'BW:Egamma', 'BW:MET'], -1,['serial',-1,["e20_etcut_trkcut","xs30","j15_perf","xe30"]]],
        ['e20_etcut_trkcut_xs30_xe30_mt35_L1EM15_W-MT35_W-250RO2-XEHT-0_W-15DPHI-JXE-0_W-15DPHI-EM15XE', 'L1_EM15_W-MT35_W-250RO2-XEHT-0_W-15DPHI-JXE-0_W-15DPHI-EM15XE', ['L1_EM15','',''], [PhysicsStream], ['RATE:EgammaMET', 'BW:Egamma'], -1, ['serial',-1,["e20_etcut_trkcut","xs30","xe30"]]],
        ['e20_etcut_trkcut_xs30_j15_perf_xe30_6dphi15_mt35_L1EM15_W-MT35_W-250RO2-XEHT-0_W-05DPHI-JXE-0_W-05DPHI-EM15XE', 'L1_EM15_W-MT35_W-250RO2-XEHT-0_W-05DPHI-JXE-0_W-05DPHI-EM15XE', ['L1_EM15','','',''],  [PhysicsStream], ['RATE:EgammaMET', 'BW:Egamma', 'BW:MET'], -1,['serial',-1,["e20_etcut_trkcut","xs30","j15_perf","xe30"]]],
        ['e20_etcut_trkcut_xs30_xe30_mt35_L1EM15_W-MT35_W-250RO2-XEHT-0_W-05DPHI-JXE-0_W-05DPHI-EM15XE', 'L1_EM15_W-MT35_W-250RO2-XEHT-0_W-05DPHI-JXE-0_W-05DPHI-EM15XE', ['L1_EM15','',''], [PhysicsStream], ['RATE:EgammaMET', 'BW:Egamma'], -1, ['serial',-1,["e20_etcut_trkcut","xs30","xe30"]]],
        # e24
        ['e24_etcut_trkcut_xs30_j15_perf_xe30_6dphi15_mt35_L1EM15_W-MT35_W-250RO2-XEHT-0_W-15DPHI-JXE-0_W-15DPHI-EM15XE', 'L1_EM15_W-MT35_W-250RO2-XEHT-0_W-15DPHI-JXE-0_W-15DPHI-EM15XE', ['L1_EM15','','',''],  [PhysicsStream], ['RATE:EgammaMET', 'BW:Egamma', 'BW:MET'], -1,['serial',-1,["e24_etcut_trkcut","xs30","j15_perf","xe30"]]],
        ['e24_etcut_trkcut_xs30_xe30_mt35_L1EM15_W-MT35_W-250RO2-XEHT-0_W-15DPHI-JXE-0_W-15DPHI-EM15XE', 'L1_EM15_W-MT35_W-250RO2-XEHT-0_W-15DPHI-JXE-0_W-15DPHI-EM15XE', ['L1_EM15','',''], [PhysicsStream], ['RATE:EgammaMET', 'BW:Egamma'], -1, ['serial',-1,["e24_etcut_trkcut","xs30","xe30"]]],
        ['e24_etcut_trkcut_xs30_j15_perf_xe30_6dphi15_mt35_L1EM15_W-MT35_W-250RO2-XEHT-0_W-05DPHI-JXE-0_W-05DPHI-EM15XE', 'L1_EM15_W-MT35_W-250RO2-XEHT-0_W-05DPHI-JXE-0_W-05DPHI-EM15XE', ['L1_EM15','','',''],  [PhysicsStream], ['RATE:EgammaMET', 'BW:Egamma', 'BW:MET'], -1,['serial',-1,["e24_etcut_trkcut","xs30","j15_perf","xe30"]]],
        ['e24_etcut_trkcut_xs30_xe30_mt35_L1EM15_W-MT35_W-250RO2-XEHT-0_W-05DPHI-JXE-0_W-05DPHI-EM15XE', 'L1_EM15_W-MT35_W-250RO2-XEHT-0_W-05DPHI-JXE-0_W-05DPHI-EM15XE', ['L1_EM15','',''], [PhysicsStream], ['RATE:EgammaMET', 'BW:Egamma'], -1, ['serial',-1,["e24_etcut_trkcut","xs30","xe30"]]],


 
        # cut-based version of the following triggers staying in MC menu. The LH-based version kept in Physics menu. (ATR-14059)

        # 3 lepton ATR-15246
        ['e17_lhvloose_nod0_e10_lhvloose_mu6',  'L1_EM15VH_2EM8VH_MU6',['L1_EM15VH','L1_2EM8VH','L1_MU6'], [PhysicsStream], ['RATE:EgammaMuon', 'BW:Egamma', 'BW:Muon'], -1,['parallel',-1,[] ]],

        # photon+tri-jet trigger

        ['g45_tight_3j50noL1', 'L1_EM20VH', ['L1_EM20VH',''], [PhysicsStream], ['RATE:EgammaJet', 'BW:Egamma', 'BW:Jet'], -1,['serial',-1,["g45_tight","3j50noL1"]]],
        ['g75_tight_3j50noL1', 'L1_EM20VH', ['L1_EM20VH',''], [PhysicsStream], ['RATE:EgammaJet', 'BW:Egamma', 'BW:Jet'], -1,['serial',-1,["g75_tight","3j50noL1"]]],
        ['g75_tight_3j25noL1_L1EM20VHI', 'L1_EM20VHI', ['L1_EM20VHI',''], [PhysicsStream], ['RATE:EgammaJet', 'BW:Egamma', 'BW:Jet'], -1,['serial',-1,["g75_tight","3j25noL1_L1EM20VHI"]]],
        ['g75_tight_3j25noL1_L1EM22VHI', 'L1_EM22VHI', ['L1_EM22VHI',''], [PhysicsStream], ['RATE:EgammaJet', 'BW:Egamma', 'BW:Jet'], -1,['serial',-1,["g75_tight","3j25noL1_L1EM22VHI"]]],


        ['j80_boffperf_split_L12J50_XE40','L1_2J50_XE40',  ['L1_2J50_XE40',''],  [PhysicsStream], ['RATE:JetMET', 'BW:MET', 'BW:Jet'], -1],
        ['j80_boffperf_split_xe70_L1J400ETA25_XE50','L1_J40.0ETA25_XE50',  ['L1_J40.0ETA25_XE50',''],  [PhysicsStream], ['RATE:JetMET', 'BW:MET', 'BW:Jet'], -1,['serial',-1,["j80_boffperf_split","xe70_L1J400ETA25_XE50"]]],
        ['j100_boffperf_split_L1XE60','L1_XE60',  ['L1_XE60',''],  [PhysicsStream], ['RATE:JetMET', 'BW:MET', 'BW:Jet'], -1],

      ['j80_bmv2c1060_split_L12J50_XE40','L1_2J50_XE40',  ['L1_2J50','XE40'],  [PhysicsStream], ['RATE:JetMET', 'BW:MET', 'BW:Jet'], -1],
      ['j100_bmv2c1070_split_L1XE60','L1_XE60',  ['L1_2J50',''],  [PhysicsStream], ['RATE:JetMET', 'BW:MET', 'BW:Jet'], -1],



        # 
        #  B-jet + hT
        #

        ['2j55_bperf_ht300_L14J20',  'L1_4J20',   ['L1_4J20', ''],   [PhysicsStream], ['RATE:MultiBJet',  'BW:BJet', 'BW:Jet'],-1,['serial',-1,['2j55_bperf', 'ht300_L14J20']]],
        ['2j55_bperf_split_ht300_L14J20',  'L1_4J20',   ['L1_4J20', ''],   [PhysicsStream], ['RATE:MultiBJet',  'BW:BJet', 'BW:Jet'],-1,['serial',-1,['2j55_bperf_split', 'ht300_L14J20']]],
        ['2j55_boffperf_ht300_L14J20',  'L1_4J20',   ['L1_4J20', ''],   [PhysicsStream], ['RATE:MultiBJet',  'BW:BJet', 'BW:Jet'],-1,['serial',-1,['2j55_boffperf', 'ht300_L14J20']]],

        ['j55_bperf_ht500_L14J20',  'L1_4J20',   ['L1_4J20', ''],   [PhysicsStream], ['RATE:MultiBJet',  'BW:BJet', 'BW:Jet'],-1,['serial',-1,[  'j55_bperf', 'ht500_L14J20']]],
        ['j55_bperf_split_ht500_L14J20',  'L1_4J20',   ['L1_4J20', ''],   [PhysicsStream], ['RATE:MultiBJet',  'BW:BJet', 'BW:Jet'],-1,['serial',-1,[ 'j55_bperf_split', 'ht500_L14J20']]],
        ['j55_boffperf_ht500_L14J20',  'L1_4J20',   ['L1_4J20', ''],   [PhysicsStream], ['RATE:MultiBJet',  'BW:BJet', 'BW:Jet'],-1,['serial',-1,[  'j55_boffperf', 'ht500_L14J20']]],
        ['j55_boffperf_split_ht500_L14J20',  'L1_4J20',   ['L1_4J20', ''],   [PhysicsStream], ['RATE:MultiBJet',  'BW:BJet', 'BW:Jet'],-1,['serial',-1,[  'j55_boffperf_split', 'ht500_L14J20']]],


        ['2j45_bmv2c1060_split_2j35_0eta490_invm700','L1_HT150-J20s5.ETA31_MJJ-400', [], [PhysicsStream], ['RATE:MultiBJet',  'BW:BJet', 'BW:Jet'],-1,['serial',-1,[  '2j45_bmv2c1060_split', '2j35_0eta490_invm700']]],
        ['ht300_2j40_0eta490_invm700','L1_HT150-J20s5.ETA31_MJJ-400', [], [PhysicsStream], ['RATE:MultiBJet',  'BW:BJet', 'BW:Jet'],-1,['serial',-1,[  'ht300', '2j40_0eta490_invm700']]],

         ['2j45_bmv2c1060_split_2j35_0eta490_invm700_L1HT150-J20s5.ETA31_MJJ-400-CF','L1_HT150-J20s5.ETA31_MJJ-400-CF' , [], [PhysicsStream], ['RATE:MultiBJet',  'BW:BJet', 'BW:Jet'],-1,['serial',-1,[  '2j45_bmv2c1060_split', '2j35_0eta490_invm700']]],
        

        # jet+xe alternative triggers
        ['j80_xe100',               'L1_J40_XE50',['',''], [PhysicsStream], ['RATE:JetMET', 'BW:Jet', 'BW:MET'], -1,['serial',-1,["j80","xe100"]]],        
        ['j120_xe80',               'L1_J75_XE50',['',''], [PhysicsStream], ['RATE:JetMET', 'BW:Jet', 'BW:MET'], -1,['serial',-1,["j120","xe80"]]],        
        ['j150_xe80',               'L1_J75_XE50',['',''], [PhysicsStream], ['RATE:JetMET', 'BW:Jet', 'BW:MET'], -1,['serial',-1,["j150","xe80"]]],        
        ['j150_xe80_tc_lcw',        'L1_J75_XE50',['',''], [PhysicsStream], ['RATE:JetMET', 'BW:Jet', 'BW:MET'], -1,['serial',-1,["j150","xe80_tc_lcw"]]],        
        ['j40_cleanT_xe75_L1XE60',    'L1_XE60', ['',''], [PhysicsStream], ['RATE:JetMET', 'BW:Jet'], -1, ['serial',-1,["j40_cleanT","xe75_L1XE60"]]],
        ['j30_0eta490_cleanT_xe80_L1XE60',    'L1_XE60', ['',''], [PhysicsStream], ['RATE:JetMET', 'BW:Jet'], -1, ['serial',-1,["j30_0eta490_cleanT","xe80_L1XE60"]]],
        ['j30_0eta490_cleanT_xe100_tc_lcw_L1XE70', 'L1_XE70', ['',''], [PhysicsStream], ['RATE:JetMET', 'BW:Jet'], -1, ['serial',-1,["j30_0eta490_cleanT","xe100_tc_lcw_L1XE70"]]],
        ['j60_cleanT_xe80_L1J40_XE50',                    'L1_J40_XE50', ['',''], [PhysicsStream], ['RATE:JetMET', 'BW:Jet'], -1, ['serial',-1,["j60_cleanT","xe80"]]],
        ['j60_cleanT_xe75_L1J40_XE50',                    'L1_J40_XE50', ['',''], [PhysicsStream], ['RATE:JetMET', 'BW:Jet'], -1, ['serial',-1,["j60_cleanT","xe75"]]],

        ['j80_cleanT_xe80_tc_lcw_2dphi05_L1XE50',         'L1_XE50', ['',''], [PhysicsStream], ['RATE:JetMET', 'BW:Jet'], -1, ['serial',-1,["j80_cleanT","xe80_tc_lcw_L1XE50"]]],
        ['j80_cleanT_xe85_tc_lcw_2dphi05_L1XE50',         'L1_XE50', ['',''], [PhysicsStream], ['RATE:JetMET', 'BW:Jet'], -1, ['serial',-1,["j80_cleanT","xe85_tc_lcw_L1XE50"]]],

        # ATR-11975
        ['j65_0eta490_j40_0eta490_invm250_xe80_L1XE70', 'L1_XE70', ['','',''], [PhysicsStream], ['RATE:JetMET', 'BW:Jet'], -1, ['serial',-1,["j65_0eta490","j40_0eta490_invm250","xe80_L1XE70"]]],


        # Tau + Electron
        # Low-threshold with jets
        ['e17_lhmedium_nod0_iloose_tau25_medium1_tracktwo',  'L1_EM15VHI_2TAU12IM_J25_3J12',['L1_EM15VHI','L1_TAU12IM'], [PhysicsStream], ['RATE:ElectronTau', 'BW:Tau', 'BW:Egamma'], -1,['serial',-1,["e17_lhmedium_nod0_iloose","tau25_medium1_tracktwo"]]],

        ['e17_lhmedium_ivarloose_tau25_medium1_tracktwo',  'L1_EM15VHI_2TAU12IM_J25_3J12',['L1_EM15VHI','L1_TAU12IM'], [PhysicsStream], ['RATE:ElectronTau', 'BW:Tau', 'BW:Egamma'], -1,['serial',-1,["e17_lhmedium_ivarloose","tau25_medium1_tracktwo"]]],

        # Those are somehow not working
        ['e17_lhmedium_iloose_tau25_perf_ptonly_L1EM15VHI_2TAU12IM', 'L1_EM15VHI_2TAU12IM',['L1_EM15VHI','L1_TAU12IM'], [PhysicsStream], ['RATE:ElectronTau', 'BW:Tau', 'BW:Egamma'], -1,['serial',-1,["e17_lhmedium_iloose","tau25_perf_ptonly"]]],
        ['e17_lhmedium_ivarloose_tau25_perf_ptonly_L1EM15VHI_2TAU12IM', 'L1_EM15VHI_2TAU12IM',['L1_EM15VHI','L1_TAU12IM'], [PhysicsStream], ['RATE:ElectronTau', 'BW:Tau', 'BW:Egamma'], -1,['serial',-1,["e17_lhmedium_ivarloose","tau25_perf_ptonly"]]],
        ['e17_lhmedium_tau25_medium1_tracktwo_L1EM15VHI_2TAU12IM',  'L1_EM15VHI_2TAU12IM',['L1_EM15VHI','L1_TAU12IM'], [PhysicsStream], ['RATE:ElectronTau', 'BW:Tau'], -1,['serial',-1,["e17_lhmedium","tau25_medium1_tracktwo"]]],
       
        #e+tau chains seeded by L1DR-EM15TAU12I which could be the primary e+tau chain with L1topo
        ### cannot do now until l1 item is defined
        ['e17_lhmedium_nod0_iloose_tau25_medium1_tracktwo_L1DR-EM15TAU12I',  'L1_DR-EM15TAU12I',['L1_EM15VHI','L1_TAU12IM'], [PhysicsStream], ['RATE:ElectronTau', 'BW:Tau'], -1,['serial',-1,["e17_lhmedium_nod0_iloose","tau25_medium1_tracktwo"]]],
        ['e17_lhmedium_nod0_ivarloose_tau25_medium1_tracktwo_L1DR-EM15TAU12I',  'L1_DR-EM15TAU12I',['L1_EM15VHI','L1_TAU12IM'], [PhysicsStream], ['RATE:ElectronTau', 'BW:Tau'], -1,['serial',-1,["e17_lhmedium_nod0_ivarloose","tau25_medium1_tracktwo"]]],

        ['e17_lhmedium_tau25_medium1_tracktwo_L1DR-EM15TAU12I',  'L1_DR-EM15TAU12I',['L1_EM15VHI','L1_TAU12IM'], [PhysicsStream], ['RATE:ElectronTau', 'BW:Tau'], -1,['serial',-1,["e17_lhmedium","tau25_medium1_tracktwo"]]],
        ['e17_lhmedium_nod0_tau25_medium1_tracktwo_L1DR-EM15TAU12I',  'L1_DR-EM15TAU12I',['L1_EM15VHI','L1_TAU12IM'], [PhysicsStream], ['RATE:ElectronTau', 'BW:Tau'], -1,['serial',-1,["e17_lhmedium_nod0","tau25_medium1_tracktwo"]]], 

        ['e17_lhmedium_iloose_tau25_medium1_tracktwo_L1EM15TAU12I-J25',  'L1_EM15TAU12I-J25',['L1_EM15VHI','L1_TAU12IM'], [PhysicsStream], ['RATE:ElectronTau', 'BW:Tau'], -1,['serial',-1,["e17_lhmedium_iloose","tau25_medium1_tracktwo"]]],

        ['e17_lhmedium_ivarloose_tau25_medium1_tracktwo_L1EM15TAU12I-J25',  'L1_EM15TAU12I-J25',['L1_EM15VHI','L1_TAU12IM'], [PhysicsStream], ['RATE:ElectronTau', 'BW:Tau'], -1,['serial',-1,["e17_lhmedium_ivarloose","tau25_medium1_tracktwo"]]],

	# L1topo e+tau+met
        ['e17_lhmedium_tau25_medium1_tracktwo_L1DR-EM15TAU12I-J25',  'L1_DR-EM15TAU12I-J25',['L1_EM15VHI','L1_TAU12IM'], [PhysicsStream], ['RATE:ElectronTau', 'BW:Tau'], -1,['serial',-1,["e17_lhmedium","tau25_medium1_tracktwo"]]],
        # Isolated variant
        ['e17_lhmedium_iloose_tau25_medium1_tracktwo_L1DR-EM15TAU12I-J25',  'L1_DR-EM15TAU12I-J25',['L1_EM15VHI','L1_TAU12IM'], [PhysicsStream], ['RATE:ElectronTau', 'BW:Tau'], -1,['serial',-1,["e17_lhmedium_iloose","tau25_medium1_tracktwo"]]],


        # L1Topo EM+TAU Physics
        ['e17_lhmedium_nod0_tau25_medium1_tracktwo_L1DR-EM15TAU12I-J25',  'L1_DR-EM15TAU12I-J25',['L1_EM15VHI','L1_TAU12IM'], [PhysicsStream], ['RATE:ElectronTau', 'BW:Tau'], -1,['serial',-1,["e17_lhmedium_nod0","tau25_medium1_tracktwo"]]],

	# tau+ muon chains   
        # L1Topo MU+TAU+J
        ['mu14_tau25_medium1_tracktwo_L1DR-MU10TAU12I_TAU12I-J25',  'L1_DR-MU10TAU12I_TAU12I-J25',['L1_MU10','L1_TAU12IM'], [PhysicsStream], ['RATE:MuonTau', 'BW:Tau'], -1,['serial',-1,["mu14","tau25_medium1_tracktwo"]]],
        ['mu14_tau25_medium1_tracktwo_L1MU10_TAU12I-J25',  'L1_MU10_TAU12I-J25',['L1_MU10','L1_TAU12IM'], [PhysicsStream], ['RATE:MuonTau', 'BW:Tau'], -1,['serial',-1,["mu14","tau25_medium1_tracktwo"]]],
	
        # Also somehow not working...
        ['mu14_iloose_tau25_perf_ptonly_L1MU10_TAU12IM',      'L1_MU10_TAU12IM',['L1_MU10','L1_TAU12IM'], [PhysicsStream], ['RATE:MuonTau', 'BW:Tau', 'BW:Muon'], -1,['serial',-1,["mu14_iloose","tau25_perf_ptonly"]]],        
        ['mu14_ivarloose_tau25_perf_ptonly_L1MU10_TAU12IM',      'L1_MU10_TAU12IM',['L1_MU10','L1_TAU12IM'], [PhysicsStream], ['RATE:MuonTau', 'BW:Tau', 'BW:Muon'], -1,['serial',-1,["mu14_ivarloose","tau25_perf_ptonly"]]],        

	#  2015 version of the tau+photon chains
        ['g35_medium_tau25_perf_tracktwo_L1TAU12',     'L1_EM22VHI', ['L1_EM22VHI','L1_TAU12'], [PhysicsStream], ['RATE:TauGamma', 'BW:Tau', 'BW:Egamma'], -1,['serial',-1,["g35_medium","tau25_perf_tracktwo_L1TAU12"]]],

        ['g35_medium_tau25_dikaon_tracktwo_L1TAU12',     'L1_EM22VHI', ['L1_EM22VHI','L1_TAU12'], [PhysicsStream], ['RATE:TauGamma', 'BW:Tau', 'BW:Egamma'], -1,['serial',-1,["g35_medium","tau25_dikaon_tracktwo_L1TAU12"]]],
        ['g35_medium_tau35_dikaon_tracktwo_L1TAU12',     'L1_EM22VHI', ['L1_EM22VHI','L1_TAU12'], [PhysicsStream], ['RATE:TauGamma', 'BW:Tau', 'BW:Egamma'], -1,['serial',-1,["g35_medium","tau35_dikaon_tracktwo_L1TAU12"]]],
        ['g35_medium_tau25_dikaontight_tracktwo_L1TAU12',     'L1_EM22VHI', ['L1_EM22VHI','L1_TAU12'], [PhysicsStream], ['RATE:TauGamma', 'BW:Tau', 'BW:Egamma'], -1,['serial',-1,["g35_medium","tau25_dikaontight_tracktwo_L1TAU12"]]],
        ['g35_medium_tau35_dikaontight_tracktwo_L1TAU12',     'L1_EM22VHI', ['L1_EM22VHI','L1_TAU12'], [PhysicsStream], ['RATE:TauGamma', 'BW:Tau', 'BW:Egamma'],-1,['serial',-1,["g35_medium","tau35_dikaontight_tracktwo_L1TAU12"]]],

        #old g+tau chains (2016, ATR-16266)
        #tau+photon (ATR-13061)
        ['g35_medium_tau25_dikaonmasstight_tracktwo_L1TAU12',     'L1_EM22VHI', ['L1_EM22VHI','L1_TAU12'], [PhysicsStream], ['RATE:TauGamma', 'BW:Tau', 'BW:Egamma'], -1,['serial',-1,["g35_medium","tau25_dikaonmasstight_tracktwo_L1TAU12"]]],
        ['g35_medium_tau35_dikaonmasstight_tracktwo_L1TAU12',     'L1_EM22VHI', ['L1_EM22VHI','L1_TAU12'], [PhysicsStream], ['RATE:TauGamma', 'BW:Tau', 'BW:Egamma'], -1,['serial',-1,["g35_medium","tau35_dikaonmasstight_tracktwo_L1TAU12"]]],
        ['g35_medium_tau25_dikaonmass_tracktwo_L1TAU12',     'L1_EM22VHI', ['L1_EM22VHI','L1_TAU12'], [PhysicsStream], ['RATE:TauGamma', 'BW:Tau', 'BW:Egamma'], -1,['serial',-1,["g35_medium","tau25_dikaonmass_tracktwo_L1TAU12"]]],
        ['g35_medium_tau35_dikaonmass_tracktwo_L1TAU12',     'L1_EM22VHI', ['L1_EM22VHI','L1_TAU12'], [PhysicsStream], ['RATE:TauGamma', 'BW:Tau', 'BW:Egamma'], -1,['serial',-1,["g35_medium","tau35_dikaonmass_tracktwo_L1TAU12"]]],
        ['g35_medium_L1EM24VHI_tau25_dikaonmasstight_tracktwo_L1TAU12',     'L1_EM24VHI', ['L1_EM24VHI','L1_TAU12'], [PhysicsStream], ['RATE:TauGamma', 'BW:Tau', 'BW:Egamma'], -1,['serial',-1,["g35_medium_L1EM24VHI","tau25_dikaonmasstight_tracktwo_L1TAU12"]]],
        ['g35_medium_L1EM24VHI_tau25_dikaonmass_tracktwo_L1TAU12',     'L1_EM24VHI', ['L1_EM24VHI','L1_TAU12'], [PhysicsStream], ['RATE:TauGamma', 'BW:Tau', 'BW:Egamma'], -1,['serial',-1,["g35_medium_L1EM24VHI","tau25_dikaonmass_tracktwo_L1TAU12"]]],
        ['g35_medium_L1EM24VHI_tau35_dikaonmass_tracktwo_L1TAU12',     'L1_EM24VHI', ['L1_EM24VHI','L1_TAU12'], [PhysicsStream], ['RATE:TauGamma', 'BW:Tau', 'BW:Egamma'], -1,['serial',-1,["g35_medium_L1EM24VHI","tau35_dikaonmass_tracktwo_L1TAU12"]]],
        #tau + photon (ATR-13841)
        ['g35_medium_tau25_dipion1_tracktwo_L1TAU12',     'L1_EM22VHI', ['L1_EM22VHI','L1_TAU12'], [PhysicsStream], ['RATE:TauGamma', 'BW:Tau', 'BW:Egamma'], -1,['serial',-1,["g35_medium","tau25_dipion1_tracktwo_L1TAU12"]]],
        ['g35_medium_tau35_dipion1loose_tracktwo_L1TAU12',     'L1_EM22VHI', ['L1_EM22VHI','L1_TAU12'], [PhysicsStream], ['RATE:TauGamma', 'BW:Tau', 'BW:Egamma'], -1,['serial',-1,["g35_medium","tau35_dipion1loose_tracktwo_L1TAU12"]]],
        ['g35_medium_tau25_dipion2_tracktwo_L1TAU12',     'L1_EM22VHI', ['L1_EM22VHI','L1_TAU12'], [PhysicsStream], ['RATE:TauGamma', 'BW:Tau', 'BW:Egamma'], -1,['serial',-1,["g35_medium","tau25_dipion2_tracktwo_L1TAU12"]]],
        ['g35_medium_tau35_dipion2_tracktwo_L1TAU12',     'L1_EM22VHI', ['L1_EM22VHI','L1_TAU12'], [PhysicsStream], ['RATE:TauGamma', 'BW:Tau', 'BW:Egamma'], -1,['serial',-1,["g35_medium","tau35_dipion2_tracktwo_L1TAU12"]]],
        ['g35_medium_tau25_kaonpi1_tracktwo_L1TAU12',     'L1_EM22VHI', ['L1_EM22VHI','L1_TAU12'], [PhysicsStream], ['RATE:TauGamma', 'BW:Tau', 'BW:Egamma'], -1,['serial',-1,["g35_medium","tau25_kaonpi1_tracktwo_L1TAU12"]]],
        ['g35_medium_tau35_kaonpi1_tracktwo_L1TAU12',     'L1_EM22VHI', ['L1_EM22VHI','L1_TAU12'], [PhysicsStream], ['RATE:TauGamma', 'BW:Tau', 'BW:Egamma'], -1,['serial',-1,["g35_medium","tau35_kaonpi1_tracktwo_L1TAU12"]]],
        ['g35_medium_tau25_kaonpi2_tracktwo_L1TAU12',     'L1_EM22VHI', ['L1_EM22VHI','L1_TAU12'], [PhysicsStream], ['RATE:TauGamma', 'BW:Tau', 'BW:Egamma'], -1,['serial',-1,["g35_medium","tau25_kaonpi2_tracktwo_L1TAU12"]]],
        ['g35_medium_tau35_kaonpi2_tracktwo_L1TAU12',     'L1_EM22VHI', ['L1_EM22VHI','L1_TAU12'], [PhysicsStream], ['RATE:TauGamma', 'BW:Tau', 'BW:Egamma'], -1,['serial',-1,["g35_medium","tau35_kaonpi2_tracktwo_L1TAU12"]]],
        ['g35_medium_L1EM24VHI_tau25_dipion1_tracktwo_L1TAU12',     'L1_EM24VHI', ['L1_EM24VHI','L1_TAU12'], [PhysicsStream], ['RATE:TauGamma', 'BW:Tau', 'BW:Egamma'], -1,['serial',-1,["g35_medium_L1EM24VHI","tau25_dipion1_tracktwo_L1TAU12"]]],
        ['g35_medium_L1EM24VHI_tau35_dipion1loose_tracktwo_L1TAU12',     'L1_EM24VHI', ['L1_EM24VHI','L1_TAU12'], [PhysicsStream], ['RATE:TauGamma', 'BW:Tau', 'BW:Egamma'], -1,['serial',-1,["g35_medium_L1EM24VHI","tau35_dipion1loose_tracktwo_L1TAU12"]]],
        ['g35_medium_L1EM24VHI_tau25_dipion2_tracktwo_L1TAU12',     'L1_EM24VHI', ['L1_EM24VHI','L1_TAU12'], [PhysicsStream], ['RATE:TauGamma', 'BW:Tau', 'BW:Egamma'], -1,['serial',-1,["g35_medium_L1EM24VHI","tau25_dipion2_tracktwo_L1TAU12"]]],
        ['g35_medium_L1EM24VHI_tau35_dipion2_tracktwo_L1TAU12',     'L1_EM24VHI', ['L1_EM24VHI','L1_TAU12'], [PhysicsStream], ['RATE:TauGamma', 'BW:Tau', 'BW:Egamma'], -1,['serial',-1,["g35_medium_L1EM24VHI","tau35_dipion2_tracktwo_L1TAU12"]]],
        ['g35_medium_L1EM24VHI_tau25_kaonpi1_tracktwo_L1TAU12',     'L1_EM24VHI', ['L1_EM24VHI','L1_TAU12'], [PhysicsStream], ['RATE:TauGamma', 'BW:Tau', 'BW:Egamma'], -1,['serial',-1,["g35_medium_L1EM24VHI","tau25_kaonpi1_tracktwo_L1TAU12"]]],
        ['g35_medium_L1EM24VHI_tau35_kaonpi1_tracktwo_L1TAU12',     'L1_EM24VHI', ['L1_EM24VHI','L1_TAU12'], [PhysicsStream], ['RATE:TauGamma', 'BW:Tau', 'BW:Egamma'], -1,['serial',-1,["g35_medium_L1EM24VHI","tau35_kaonpi1_tracktwo_L1TAU12"]]],
        ['g35_medium_L1EM24VHI_tau25_kaonpi2_tracktwo_L1TAU12',     'L1_EM24VHI', ['L1_EM24VHI','L1_TAU12'], [PhysicsStream], ['RATE:TauGamma', 'BW:Tau', 'BW:Egamma'], -1,['serial',-1,["g35_medium_L1EM24VHI","tau25_kaonpi2_tracktwo_L1TAU12"]]],
        ['g35_medium_L1EM24VHI_tau35_kaonpi2_tracktwo_L1TAU12',     'L1_EM24VHI', ['L1_EM24VHI','L1_TAU12'], [PhysicsStream], ['RATE:TauGamma', 'BW:Tau', 'BW:Egamma'], -1,['serial',-1,["g35_medium_L1EM24VHI","tau35_kaonpi2_tracktwo_L1TAU12"]]],        
        # photon+pion (ATR-13525)
        ['g35_medium_tau25_singlepion_tracktwo_L1TAU12',     'L1_EM22VHI', ['L1_EM22VHI','L1_TAU12'], [PhysicsStream], ['RATE:TauGamma', 'BW:Tau', 'BW:Egamma'], -1,['serial',-1,["g35_medium","tau25_singlepion_tracktwo_L1TAU12"]]],
        ['g35_medium_tau25_singlepiontight_tracktwo_L1TAU12',     'L1_EM22VHI', ['L1_EM22VHI','L1_TAU12'], [PhysicsStream], ['RATE:TauGamma', 'BW:Tau', 'BW:Egamma'], -1,['serial',-1,["g35_medium","tau25_singlepiontight_tracktwo_L1TAU12"]]],
        ['g35_medium_L1EM24VHI_tau25_singlepion_tracktwo_L1TAU12',     'L1_EM24VHI', ['L1_EM24VHI','L1_TAU12'], [PhysicsStream], ['RATE:TauGamma', 'BW:Tau', 'BW:Egamma'], -1,['serial',-1,["g35_medium_L1EM24VHI","tau25_singlepion_tracktwo_L1TAU12"]]],
        ['g35_medium_L1EM24VHI_tau25_singlepiontight_tracktwo_L1TAU12',     'L1_EM24VHI', ['L1_EM24VHI','L1_TAU12'], [PhysicsStream], ['RATE:TauGamma', 'BW:Tau', 'BW:Egamma'], -1,['serial',-1,["g35_medium_L1EM24VHI","tau25_singlepiontight_tracktwo_L1TAU12"]]],
        # ATR-14643
        ['g25_medium_tau25_dikaonmasstight_tracktwo_60mVis10000','L1_EM22VHI', ['L1_EM22VHI','L1_TAU12'], [PhysicsStream], ['RATE:TauGamma', 'BW:Tau', 'BW:Egamma'], -1,['serial',-1,['g25_medium','tau25_dikaonmasstight_tracktwo'],False]],
        ['g25_medium_L1EM24VHI_tau25_dikaonmasstight_tracktwo_60mVis10000','L1_EM24VHI', ['L1_EM24VHI','L1_TAU12'], [PhysicsStream], ['RATE:TauGamma', 'BW:Tau', 'BW:Egamma'], -1,['serial',-1,['g25_medium_L1EM24VHI','tau25_dikaonmasstight_tracktwo'],False] ],


        # 4-jet items (VBF H->bb, hh->bbbb)

        ['mu4_3j35_dr05_j35_bloose_split_antimatchdr05mu_L14J20', 'L1_4J20', ['L1_MU4', '', ''], [PhysicsStream], ['RATE:MuonBJet', 'BW:BJet', 'BW:Muon'], -1,['serial',-1,['mu4', '3j35', 'j35_bloose_split_antimatchdr05mu'] ]],


        ['mu4_3j35_dr05_j35_boffperf_antimatchdr05mu_L14J20', 'L1_4J20', ['L1_MU4', '', ''], [PhysicsStream], ['RATE:MuonBJet', 'BW:BJet', 'BW:Muon'], -1,['serial',-1,['mu4', '3j35', 'j35_boffperf_antimatchdr05mu'] ]],
        ['mu4_3j35_dr05_j35_boffperf_split_antimatchdr05mu_L14J20', 'L1_4J20', ['L1_MU4', '', ''], [PhysicsStream], ['RATE:MuonBJet', 'BW:BJet', 'BW:Muon'], -1,['serial',-1,['mu4', '3j35', 'j35_boffperf_split_antimatchdr05mu'] ]],

        ['mu4_3j35_dr05_j35_boffperf_split_antimatchdr05mu_L13J15_BTAG-MU4J15', 'L1_3J15_BTAG-MU4J15', ['L1_MU4', '', ''], [PhysicsStream], ['RATE:MuonBJet', 'BW:BJet'], -1,['serial',-1,['mu4', '3j35', 'j35_boffperf_split_antimatchdr05mu'] ], False],
        ['mu4_3j30_dr05_j30_boffperf_split_antimatchdr05mu_L13J15_BTAG-MU4J15', 'L1_3J15_BTAG-MU4J15', ['L1_MU4', '', ''], [PhysicsStream], ['RATE:MuonBJet', 'BW:BJet'], -1,['serial',-1,['mu4', '3j30', 'j30_boffperf_split_antimatchdr05mu'] ], False],        
        
        ['mu4_4j40_dr05_L13J20_BTAG-MU4J20', 'L1_3J20_BTAG-MU4J20', ['L1_MU4', ''], [PhysicsStream], ['RATE:MuonBJet', 'BW:BJet'], -1,['serial',-1,['mu4', '4j40'] ],True],
        ['mu4_3j35_dr05_j35_boffperf_split_antimatchdr05mu_L13J20_BTAG-MU4J20', 'L1_3J20_BTAG-MU4J20', ['L1_MU4', '', ''], [PhysicsStream], ['RATE:MuonBJet', 'BW:BJet'], -1,['serial',-1,['mu4', '3j35', 'j35_boffperf_split_antimatchdr05mu'] ], True],
        ['mu4_4j40_dr05_L13J15_BTAG-MU4J15', 'L1_3J15_BTAG-MU4J15', ['L1_MU4', ''], [PhysicsStream], ['RATE:MuonBJet', 'BW:BJet'], -1,['serial',-1,['mu4', '4j40'] ], True],
        ['mu4_3j35_dr05_j35_bloose_split_antimatchdr05mu_L13J15_BTAG-MU4J15', 'L1_3J15_BTAG-MU4J15', ['L1_MU4', '', ''], [PhysicsStream], ['RATE:MuonBJet', 'BW:BJet'], -1,['serial',-1,['mu4', '3j35', 'j35_bloose_split_antimatchdr05mu'] ], True],
        ['mu4_3j30_dr05_j30_bmedium_split_antimatchdr05mu_L13J15_BTAG-MU4J15', 'L1_3J15_BTAG-MU4J15', ['L1_MU4', '', ''], [PhysicsStream], ['RATE:MuonBJet', 'BW:BJet'], -1,['serial',-1,['mu4', '3j30', 'j30_bmedium_split_antimatchdr05mu'] ], True],

        ['mu4_3j30_dr05_j30_bmedium_split_antimatchdr05mu_L14J20', 'L1_4J20', ['L1_MU4', '', ''], [PhysicsStream], ['RATE:MuonBJet', 'BW:BJet'], -1,['serial',-1,['mu4', '3j30', 'j30_bmedium_split_antimatchdr05mu'] ]],
        ['mu4_3j30_dr05_j30_boffperf_split_antimatchdr05mu_L14J20', 'L1_4J20', ['L1_MU4', '', ''], [PhysicsStream], ['RATE:MuonBJet', 'BW:BJet'], -1,['serial',-1,['mu4', '3j30', 'j30_boffperf_split_antimatchdr05mu'] ]],

        ['mu4_3j35_dr05_j35_bloose_split_antimatchdr05mu_L13J20_BTAG-MU4J20', 'L1_3J20_BTAG-MU4J20', ['L1_MU4', '', ''], [PhysicsStream], ['RATE:MuonBJet', 'BW:BJet'], -1,['serial',-1,['mu4', '3j35', 'j35_bloose_split_antimatchdr05mu'] ], False],
        ['mu4_3j30_dr05_j30_bmedium_split_antimatchdr05mu_L13J20_BTAG-MU4J20', 'L1_3J20_BTAG-MU4J20', ['L1_MU4', '', ''], [PhysicsStream], ['RATE:MuonBJet', 'BW:BJet'], -1,['serial',-1,['mu4', '3j30', 'j30_bmedium_split_antimatchdr05mu'] , False]],

        
        # VBF triggers
        ['g25_loose_2j40_0eta490_3j25_0eta490_invm700', 'L1_EM22VHI', ['L1_EM22VHI','',''], [PhysicsStream], ['RATE:EgammaJet', 'BW:Egamma', 'BW:Jet'], -1,['serial',-1,["g25_loose","2j40_0eta490","3j25_0eta490_invm700"]]],
        ['g25_loose_L1EM20VH_2j40_0eta490_3j25_0eta490_invm700', 'L1_EM20VH', ['L1_EM20VH','',''], [PhysicsStream], ['RATE:EgammaJet', 'BW:Egamma', 'BW:Jet'], -1,['serial',-1,["g25_loose_L1EM20VH","2j40_0eta490","3j25_0eta490_invm700"]]],
####	
        ['g25_medium_L1EM22VHI_j35_0eta490_boffperf_split_3j35_0eta490_invm700', 'L1_EM22VHI', ['L1_EM22VHI', '', ''], [PhysicsStream], ['RATE:EgammaJet', 'BW:BJet','BW:Egamma'],-1,['serial',-1,['g25_medium_L1EM22VHI', 'j35_0eta490_boffperf_split','3j35_0eta490_invm700']]],
        ['g25_medium_L1EM22VHI_2j35_0eta490_boffperf_split_2j35_0eta490', 'L1_EM22VHI', ['L1_EM22VHI', '', ''], [PhysicsStream], ['RATE:EgammaJet', 'BW:BJet','BW:Egamma'],-1,['serial',-1,['g25_medium_L1EM22VHI', '2j35_0eta490_boffperf_split','2j35_0eta490']]],


        ### ATR-15062 L1Topo
        ['g20_tight_icalovloose_j35_0eta490_bmv2c1077_3j35_0eta490_invm500', 'L1_EM18VHI_MJJ-300', ['','',''], [PhysicsStream], ['RATE:EgammaJet', 'BW:Egamma', 'BW:Jet'], -1,['serial',-1,["g20_tight_icalovloose","j35_0eta490_bmv2c1077","3j35_0eta490_invm500"]]],
        ['g20_tight_icalovloose_4j35_0eta490_invm500', 'L1_EM18VHI_MJJ-300', ['',''], [PhysicsStream], ['RATE:EgammaJet', 'BW:Egamma', 'BW:Jet'], -1,['serial',-1,["g20_tight_icalovloose","4j35_0eta490_invm500"]]],

        ### ATR-15062 Non-L1Topo
        ['g27_medium_L1EM24VHI_2j25_0eta490_bmv2c1077_2j25_0eta490_invm500', 'L1_EM24VHI', ['L1_EM24VHI','',''], [PhysicsStream], ['RATE:EgammaJet', 'BW:Egamma', 'BW:Jet'], -1,['serial',-1,["g27_medium_L1EM24VHI","2j25_0eta490_bmv2c1077","2j25_0eta490_invm500"]]],


        ['j80_bmv2c1077_split_L12J50_XE40','L1_2J50_XE40',  ['L1_2J50_XE40',''],  [PhysicsStream], ['RATE:JetMET', 'BW:MET', 'BW:Jet'], -1],
        ['j80_bmv2c1077_split_L1J40_XE60','L1_J40_XE60',  ['L1_J40_XE60',''],  [PhysicsStream], ['RATE:JetMET', 'BW:MET', 'BW:Jet'], -1],
        ['j80_bmv2c1077_split_L1J40_XE50','L1_J40_XE50',  ['L1_J40_XE50',''],  [PhysicsStream], ['RATE:JetMET', 'BW:MET', 'BW:Jet'], -1],
 
        ['j80_bmv2c1077_split_L1J400ETA25_XE50','L1_J40.0ETA25_XE50',  ['L1_J40.0ETA25_XE50',''],  [PhysicsStream], ['RATE:JetMET', 'BW:MET', 'BW:Jet'], -1],
 
        ['j80_bmv2c1077_split_L1XE60','L1_XE60',  ['L1_XE60',''],  [PhysicsStream], ['RATE:JetMET', 'BW:MET', 'BW:Jet'], -1],
        ['2j30_bmv2c1085_split_L12J15_XE55','L1_2J15_XE55',  ['L1_2J15','XE55'],  [PhysicsStream], ['RATE:JetMET', 'BW:MET', 'BW:Jet'], -1],
 
        ['j80_boffperf_split_L1J40_XE60','L1_J40_XE60',  ['L1_J40_XE60',''],  [PhysicsStream], ['RATE:JetMET', 'BW:MET', 'BW:Jet'], -1],
        ['j80_boffperf_split_L1J40_XE50','L1_J40_XE50',  ['L1_J40_XE50',''],  [PhysicsStream], ['RATE:JetMET', 'BW:MET', 'BW:Jet'], -1],
 
        ['j80_boffperf_split_L1J400ETA25_XE50','L1_J40.0ETA25_XE50',  ['L1_J40.0ETA25_XE50',''],  [PhysicsStream], ['RATE:JetMET', 'BW:MET', 'BW:Jet'], -1],
 
        ['j80_boffperf_split_L1XE60','L1_XE60',  ['L1_XE60',''],  [PhysicsStream], ['RATE:JetMET', 'BW:MET', 'BW:Jet'], -1],
        ['2j30_boffperf_split_L12J15_XE55','L1_2J15_XE55',  ['L1_2J15','XE55'],  [PhysicsStream], ['RATE:JetMET', 'BW:MET', 'BW:Jet'], -1],
 
        ['j80_boffperf_L12J50_XE40','L1_2J50_XE40',  ['L1_2J50_XE40',''],  [PhysicsStream], ['RATE:JetMET', 'BW:MET', 'BW:Jet'], -1],
        ['j80_boffperf_L1J40_XE60','L1_J40_XE60',  ['L1_J40_XE60',''],  [PhysicsStream], ['RATE:JetMET', 'BW:MET', 'BW:Jet'], -1],
        ['j80_boffperf_L1J40_XE50','L1_J40_XE50',  ['L1_J40_XE50',''],  [PhysicsStream], ['RATE:JetMET', 'BW:MET', 'BW:Jet'], -1],
 
        ['j80_boffperf_L1J400ETA25_XE50','L1_J40.0ETA25_XE50',  ['L1_J40.0ETA25_XE50',''],  [PhysicsStream], ['RATE:JetMET', 'BW:MET', 'BW:Jet'], -1],
 
        ['j80_boffperf_L1XE60','L1_XE60',  ['L1_XE60',''],  [PhysicsStream], ['RATE:JetMET', 'BW:MET', 'BW:Jet'], -1],
        ['2j30_boffperf_L12J15_XE55','L1_2J15_XE55',  ['L1_2J15','XE55'],  [PhysicsStream], ['RATE:JetMET', 'BW:MET', 'BW:Jet'], -1],

        ['2j55_boffperf_split_ht300_L1J100',  'L1_J100',   ['L1_J100', ''],   [PhysicsStream], ['RATE:MultiBJet',  'BW:BJet', 'BW:Jet'],-1,['serial',-1,['2j55_boffperf_split', 'ht300_L1J100']]],
        ['j55_boffperf_split_ht500_L1J100',  'L1_J100',   ['L1_J100', ''],   [PhysicsStream], ['RATE:MultiBJet',  'BW:BJet', 'BW:Jet'],-1,['serial',-1,['j55_boffperf_split', 'ht500_L1J100']]],

        # More b-jet triggers please
        ['j80_bmv2c1060_split_xe80_mht_L1XE60','L1_XE60',[],[PhysicsStream], ['RATE:MultiBJet', 'BW:BJet'], -1,['serial',-1,['j80_bmv2c1060_split','xe80_mht_L1XE60']]],
        
        #ATR-15044
        ['j80_0eta240_j60_j45_320eta490_AND_2j45_bmv2c1070_split_L1J40.0ETA25_2J30_J20.31ETA49','L1_J40.0ETA25_2J30_J20.31ETA49',[],[PhysicsStream], ['RATE:MultiBJet', 'BW:BJet'], -1,['serial',-1,['j80_0eta240','j60','j45_320eta490_AND','2j45_bmv2c1070_split']]],



        
        
        # 3-jet items (bA->bbb)
        ['mu4_2j40_dr05_j40_bloose_split_antimatchdr05mu_L13J15_BTAG-MU4J15', 'L1_3J15_BTAG-MU4J15', ['L1_MU4', '', ''], [PhysicsStream], ['RATE:MuonBJet', 'BW:BJet'], -1,['serial',-1,['mu4', '2j40', 'j40_bloose_split_antimatchdr05mu'] ], False],
        ['mu4_2j35_dr05_j35_bmedium_split_antimatchdr05mu_L13J15_BTAG-MU4J15', 'L1_3J15_BTAG-MU4J15', ['L1_MU4', '', ''], [PhysicsStream], ['RATE:MuonBJet', 'BW:BJet'], -1,['serial',-1,['mu4', '2j35', 'j35_bmedium_split_antimatchdr05mu'] ], False],
        ['mu4_2j40_dr05_j40_bloose_split_antimatchdr05mu_L13J20_BTAG-MU4J20', 'L1_3J20_BTAG-MU4J20', ['L1_MU4', '', ''], [PhysicsStream], ['RATE:MuonBJet', 'BW:BJet'], -1,['serial',-1,['mu4', '2j40', 'j40_bloose_split_antimatchdr05mu'] ], False],
        ['mu4_2j35_dr05_j35_bmedium_split_antimatchdr05mu_L13J20_BTAG-MU4J20', 'L1_3J20_BTAG-MU4J20', ['L1_MU4', '', ''], [PhysicsStream], ['RATE:MuonBJet', 'BW:BJet'], -1,['serial',-1,['mu4', '2j35', 'j35_bmedium_split_antimatchdr05mu'] ], False],


        ['j40_0eta490_j30_0eta490_deta25_xe80',    'L1_XE60', ['','',''], [PhysicsStream], ['RATE:JetMET', 'BW:Jet'], -1, ['serial',-1,["j40_0eta490","j30_0eta490_deta25","xe80"]]],
        ['j40_0eta490_j30_0eta490_deta25_xe80_tc_lcw',     'L1_XE60', ['','',''], [PhysicsStream], ['RATE:JetMET', 'BW:Jet'], -1, ['serial',-1,["j40_0eta490","j30_0eta490_deta25","xe80_tc_lcw"]]],
        ['j65_0eta490_j40_0eta490_invm250_xe80',   'L1_XE60', ['','',''], [PhysicsStream], ['RATE:JetMET', 'BW:Jet'], -1, ['serial',-1,["j65_0eta490","j40_0eta490_invm250","xe80"]]],

        ['2j40_0eta490_invm250_xe80',    'L1_XE60', ['',''], [PhysicsStream], ['RATE:JetMET', 'BW:Jet'], -1, ['serial',-1,["2j40_0eta490_invm250","xe80"]]],

        ['j50_0eta490_j30_0eta490_deta30_xe80_L1J40_XE50',       'L1_J40_XE50',['','',''], [PhysicsStream], ['RATE:JetMET', 'BW:Jet'], -1,['serial',-1,["j50_0eta490","j30_0eta490_deta30","xe80"]]],

        ['j40_0eta490_j30_0eta490_deta25_xe60',       'L1_XE60',['','',''], [PhysicsStream], ['RATE:JetMET', 'BW:Jet'], -1,['serial',-1,["j40_0eta490","j30_0eta490_deta25","xe60"]]],


        # testing jet chains from new topo item
        ['j40_0eta490_xe80_1dphi10_L1DPHI-AJ20s2XE50', 'L1_DPHI-AJ20s2XE50', ['',''], [PhysicsStream], ['RATE:JetMET', 'BW:Jet'], -1,['serial',-1,["j40_0eta490","xe80" ]]],
        ['2j30_0eta490_deta25_xe80_L1DPHI-AJ20s2XE50', 'L1_DPHI-AJ20s2XE50', ['',''], [PhysicsStream], ['RATE:JetMET', 'BW:Jet'], -1,['serial',-1,["2j30_0eta490_deta25","xe80" ]]],
        ['2j30_0eta490_deta35_xe80_tc_lcw_L1DPHI-AJ20s2XE50', 'L1_DPHI-AJ20s2XE50', ['',''], [PhysicsStream], ['RATE:JetMET', 'BW:Jet'], -1,['serial',-1,["2j30_0eta490_deta35","xe80_tc_lcw" ]]],

        ['2j30_0eta490_deta35_xe60_L1DPHI-AJ20s2XE50', 'L1_DPHI-AJ20s2XE50', ['',''], [PhysicsStream], ['RATE:JetMET', 'BW:Jet'], -1,['serial',-1,["2j30_0eta490_deta35","xe60" ]]],
        

        ['2j55_bmv2c1060_split_ht300_L14J20', 'L1_4J20', [], [PhysicsStream], ['RATE:MultiBJet', 'BW:BJet'], -1,['serial',-1,['2j55_bmv2c1060_split', 'ht300_L14J20']]],


	# pp reference run
	['mu4_j25_dr05', 'L1_MU4',     ['L1_MU4', ''], [PhysicsStream], ['RATE:MuonBJet', 'BW:BJet'], -1,['serial',-1,['mu4', 'j25'] ]],

        # #supporting triggers
        ['mu4_j15_dr05', 'L1_MU4',     ['L1_MU4', ''], [PhysicsStream], ['RATE:MuonBJet', 'BW:BJet'], -1,['serial',-1,['mu4', 'j15'] ]],
        ['mu4_j35_dr05', 'L1_MU4',     ['L1_MU4', ''], [PhysicsStream], ['RATE:MuonBJet', 'BW:BJet'], -1,['serial',-1,['mu4', 'j35'] ]],
 
        ['mu4_j55_dr05',  'L1_MU4_J12', ['L1_MU4', ''], [PhysicsStream], ['RATE:MuonBJet', 'BW:BJet'], -1,['serial',-1,['mu4', 'j55'] ]], 
        ['mu6_j85_dr05',  'L1_MU6_J20', ['L1_MU6', ''], [PhysicsStream], ['RATE:MuonBJet', 'BW:BJet'], -1,['serial',-1,['mu6', 'j85'] ]], 
        ['mu6_j110_dr05', 'L1_MU6_J20', ['L1_MU6', ''], [PhysicsStream], ['RATE:MuonBJet', 'BW:BJet'], -1,['serial',-1,['mu6', 'j110'] ]],
        ['mu6_j150_dr05', 'L1_MU6_J40', ['L1_MU6', ''], [PhysicsStream], ['RATE:MuonBJet', 'BW:BJet'], -1,['serial',-1,['mu6', 'j150'] ]],
        ['mu6_j175_dr05', 'L1_MU6_J40', ['L1_MU6', ''], [PhysicsStream], ['RATE:MuonBJet', 'BW:BJet'], -1,['serial',-1,['mu6', 'j175']]],
        ['mu6_j260_dr05', 'L1_MU6_J75', ['L1_MU6', ''], [PhysicsStream], ['RATE:MuonBJet', 'BW:BJet'], -1,['serial',-1,['mu6', 'j260'] ]],
        ['mu6_j320_dr05', 'L1_MU6_J75', ['L1_MU6', ''], [PhysicsStream], ['RATE:MuonBJet', 'BW:BJet'], -1,['serial',-1,['mu6', 'j320'] ]],
        ['mu6_j400_dr05', 'L1_MU6_J75', ['L1_MU6', ''], [PhysicsStream], ['RATE:MuonBJet', 'BW:BJet'], -1,['serial',-1,['mu6', 'j400'] ]],


        # Extra calibration items seeded from L1Topo
        ['mu4_j55_bperf_split_dr05_dz02_L1BTAG-MU4J15', 'L1_BTAG-MU4J15', ['L1_MU4', ''], [PhysicsStream], ['RATE:MuonBJet', 'BW:BJet'], -1,['serial',-1,['mu4', 'j55_bperf_split'] ], False],
        ['mu6_j110_bperf_split_dr05_dz02_L1BTAG-MU6J20', 'L1_BTAG-MU6J20', ['L1_MU6', ''], [PhysicsStream], ['RATE:MuonBJet', 'BW:BJet'], -1,['serial',-1,['mu6', 'j110_bperf_split'] ], False],
        ['mu6_j150_bperf_split_dr05_dz02_L1BTAG-MU6J20', 'L1_BTAG-MU6J20', ['L1_MU6', ''], [PhysicsStream], ['RATE:MuonBJet', 'BW:BJet'], -1,['serial',-1,['mu6', 'j150_bperf_split'] ], False],
        ['mu6_j175_bperf_split_dr05_dz02_L1BTAG-MU6J20', 'L1_BTAG-MU6J20', ['L1_MU6', ''], [PhysicsStream], ['RATE:MuonBJet', 'BW:BJet'], -1,['serial',-1,['mu6', 'j175_bperf_split'] ], False],
        ['mu6_j260_bperf_split_dr05_dz02_L1BTAG-MU6J20', 'L1_BTAG-MU6J20', ['L1_MU6', ''], [PhysicsStream], ['RATE:MuonBJet', 'BW:BJet'], -1,['serial',-1,['mu6', 'j260_bperf_split'] ], False],
        ['mu6_j320_bperf_split_dr05_dz02_L1BTAG-MU6J20', 'L1_BTAG-MU6J20', ['L1_MU6', ''], [PhysicsStream], ['RATE:MuonBJet', 'BW:BJet'], -1,['serial',-1,['mu6', 'j320_bperf_split'] ], False],
        ['mu6_j400_bperf_split_dr05_dz02_L1BTAG-MU6J20', 'L1_BTAG-MU6J20', ['L1_MU6', ''], [PhysicsStream], ['RATE:MuonBJet', 'BW:BJet'], -1,['serial',-1,['mu6', 'j400_bperf_split'] ], False],

        # Jet + MET
        ['j40_cleanT_xe80_L1XE50',    'L1_XE50', ['',''], [PhysicsStream], ['RATE:JetMET', 'BW:Jet'], -1, ['serial',-1,["j40_cleanT","xe80_L1XE50"]]],

        # LLP chains
        ['j30_jes_cleanLLP_PS_llp_L1TAU30',             'L1_TAU30',             [], [PhysicsStream], ['RATE:SingleJet', 'BW:Jet'], -1],
        ['j30_jes_cleanLLP_PS_llp_L1TAU40',             'L1_TAU40',             [], [PhysicsStream], ['RATE:SingleJet', 'BW:Jet'], -1],

        ['j30_jes_cleanLLP_PS_llp_pufix_L1TAU100',      'L1_TAU100',             [], [PhysicsStream], ['RATE:SingleJet', 'BW:Jet'], -1],
        ['j30_jes_cleanLLP_PS_llp_pufix_noiso_L1TAU100','L1_TAU100',             [], [PhysicsStream], ['RATE:SingleJet', 'BW:Jet'], -1],

        ['j30_jes_cleanLLP_PS_llp_pufix_L1LLP-NOMATCH', 'L1_LLP-NOMATCH',       [], [PhysicsStream], ['RATE:SingleJet', 'BW:Jet'], -1, False],
        ['j30_jes_cleanLLP_PS_llp_pufix_noiso_L1LLP-NOMATCH', 'L1_LLP-NOMATCH',       [], [PhysicsStream], ['RATE:SingleJet', 'BW:Jet'], -1, False],

        ['j30_jes_cleanLLP_PS_llp_pufix_L1LLP-RO',       'L1_LLP-RO',       [], [PhysicsStream], ['RATE:SingleJet', 'BW:Jet'], -1, False],
        ['j30_jes_cleanLLP_PS_llp_pufix_noiso_L1LLP-RO', 'L1_LLP-RO',       [], [PhysicsStream], ['RATE:SingleJet', 'BW:Jet'], -1, False],

        ['j0_muvtx',                    'L1_2MU10',            [], [PhysicsStream], ['RATE:MuonJet','BW:Muon', 'BW:Jet'], -1],
        ['j0_muvtx_noiso',              'L1_2MU10',            [], [PhysicsStream], ['RATE:MuonJet','BW:Muon', 'BW:Jet'], -1],


        # reversed calo-ratio triggers
        ['j250_jes_cleanLLP_PS_revllp_L1TAU100',             'L1_TAU100',             [], [PhysicsStream], ['RATE:SingleJet', 'BW:Jet'], -1],
        ['j230_jes_cleanLLP_PS_revllp_L1TAU100',             'L1_TAU100',             [], [PhysicsStream], ['RATE:SingleJet', 'BW:Jet'], -1],
        ['j200_jes_cleanLLP_PS_revllp_trkiso_L1TAU100',             'L1_TAU100',             [], [PhysicsStream], ['RATE:SingleJet', 'BW:Jet'], -1],


        ['e26_lhtight_nod0_iloose_2j35_bperf',   'L1_EM22VHI',      ['L1_EM22VHI', ''], [PhysicsStream], ['RATE:EgammaJet', 'BW:BJet'],-1,['serial',-1,['e26_lhtight_nod0_iloose', '2j35_bperf'] ] ], 

        ['e26_lhtight_iloose_2j35_bperf', 'L1_EM22VHI', ['L1_EM22VHI', ''], [PhysicsStream], ['RATE:EgammaJet', 'BW:BJet'],-1,['serial',-1,['e26_lhtight_iloose', '2j35_bperf']]],
        ['e26_lhtight_iloose_2j35_bperf_split', 'L1_EM22VHI', ['L1_EM22VHI', ''], [PhysicsStream], ['RATE:EgammaJet', 'BW:BJet'],-1,['serial',-1,['e26_lhtight_iloose', '2j35_bperf_split']]],
        ['e26_lhtight_iloose_2j35_boffperf', 'L1_EM22VHI', ['L1_EM22VHI', ''], [PhysicsStream], ['RATE:EgammaJet', 'BW:BJet'],-1,['serial',-1,['e26_lhtight_iloose', '2j35_boffperf']]],
        ['e26_lhtight_iloose_2j35_boffperf_split', 'L1_EM22VHI', ['L1_EM22VHI', ''], [PhysicsStream], ['RATE:EgammaJet', 'BW:BJet'],-1,['serial',-1,['e26_lhtight_iloose', '2j35_boffperf_split']]],		


        #VBF +photon
        ['mu6_2j40_0eta490_invm1000_L1MU6_J30.0ETA49_2J20.0ETA49', 'L1_MU6_J30.0ETA49_2J20.0ETA49', ['L1_MU6',''], [PhysicsStream], ['RATE:MuonJet', 'BW:Muon', 'BW:Jet'], -1, ['serial',-1,["mu6","2j40_0eta490_invm1000"]]],


        # 4-jet items (VBF H->bb, hh->bbbb)
        ['mu4_j40_dr05_3j40_L14J20', 'L1_4J20', ['L1_MU4', '', ''], [PhysicsStream], ['RATE:MuonBJet', 'BW:BJet'], -1,['serial',-1,['mu4', 'j40', '3j40'] ]],

        # 
        #  B-jet + hT
        #
        ['2j55_bmedium_ht300_L14J20',              'L1_4J20',   ['L1_4J20', ''],   [PhysicsStream], ['RATE:MultiBJet',  'BW:BJet', 'BW:Jet'],-1,['serial',-1,['2j55_bmedium', 'ht300_L14J20']]],
        ['j55_btight_ht500_L14J20',              'L1_4J20',   ['L1_4J20', ''],   [PhysicsStream], ['RATE:MultiBJet',  'BW:BJet', 'BW:Jet'],-1,['serial',-1,['j55_btight', 'ht500_L14J20']]],
        
        ['2j55_bmv2c1077_split_ht300_L14J20',              'L1_4J20',   ['L1_4J20', ''],   [PhysicsStream], ['RATE:MultiBJet',  'BW:BJet', 'BW:Jet'],-1,['serial',-1,['2j55_bmv2c1077_split', 'ht300_L14J20']]],
        ['j55_bmv2c1077_split_ht500_L14J20',              'L1_4J20',   ['L1_4J20', ''],   [PhysicsStream], ['RATE:MultiBJet',  'BW:BJet', 'BW:Jet'],-1,['serial',-1,[ 'ht500_L14J20', 'j55_bmv2c1077_split']]],

        ['2j55_bmv2c1070_ht300_L14J20',  'L1_4J20',   ['L1_4J20', ''],   [PhysicsStream], ['RATE:MultiBJet',  'BW:BJet', 'BW:Jet'],-1,['serial',-1,['2j55_bmv2c1070', 'ht300_L14J20']]],
        ['j55_bmv2c1060_ht500_L14J20',              'L1_4J20',   ['L1_4J20', ''],   [PhysicsStream], ['RATE:MultiBJet',  'BW:BJet', 'BW:Jet'],-1,['serial',-1,['j55_bmv2c1060',  'ht500_L14J20']]],
        ['j55_bmv2c1070_ht500_L14J20',              'L1_4J20',   ['L1_4J20', ''],   [PhysicsStream], ['RATE:MultiBJet',  'BW:BJet', 'BW:Jet'],-1,['serial',-1,[ 'j55_bmv2c1070', 'ht500_L14J20']]],

        ['2j55_bmv2c1070_split_ht300_L14J20',  'L1_4J20',   ['L1_4J20', ''],   [PhysicsStream], ['RATE:MultiBJet',  'BW:BJet', 'BW:Jet'],-1,['serial',-1,[ '2j55_bmv2c1070_split', 'ht300_L14J20']]],
        ['j55_bmv2c1070_split_ht500_L14J20',              'L1_4J20',   ['L1_4J20', ''],   [PhysicsStream], ['RATE:MultiBJet',  'BW:BJet', 'BW:Jet'],-1,['serial',-1,[ 'j55_bmv2c1070_split', 'ht500_L14J20']]],


        # L1Topo LFV
        ['g10_etcut_mu10_L1LFV-EM8I',         'L1_LFV-EM8I',  ['L1_EM7', 'L1_MU10'], [PhysicsStream], ['RATE:EgammaMuon', 'BW:Egamma', 'BW:Muon'], -1, ['parallel',-1,["g10_etcut","mu10"]] ],
        ['g20_etcut_mu4_L1LFV-EM15I',         'L1_LFV-EM15I', ['L1_EM15', 'L1_MU4'], [PhysicsStream], ['RATE:EgammaMuon', 'BW:Egamma', 'BW:Muon'], -1, ['parallel',-1,["g20_etcut","mu4"]] ],
        ['g10_etcut_mu10_taumass',            'L1_LFV-EM8I',  ['L1_EM7', 'L1_MU10'], [PhysicsStream], ['RATE:EgammaMuon', 'BW:Egamma', 'BW:Muon'], -1, ['parallel',-1,["g10_etcut","mu10"]] ],
        ['g20_etcut_mu4_taumass',             'L1_LFV-EM15I', ['L1_EM15', 'L1_MU4'], [PhysicsStream], ['RATE:EgammaMuon', 'BW:Egamma', 'BW:Muon'], -1, ['parallel',-1,["g20_etcut","mu4"]] ],
# taumass chains
        ['g10_etcut_mu10_iloose_taumass_L1LFV-EM8I',         'L1_LFV-EM8I',  ['L1_EM7', 'L1_MU10'], [PhysicsStream], ['RATE:EgammaMuon', 'BW:Egamma', 'BW:Muon'], -1, ['parallel',-1,["g10_etcut","mu10_iloose"]] ],
        ['g20_etcut_mu4_iloose_taumass_L1LFV-EM15I',         'L1_LFV-EM15I',  ['L1_EM15', 'L1_MU4'], [PhysicsStream], ['RATE:EgammaMuon', 'BW:Egamma', 'BW:Muon'], -1, ['parallel',-1,["g20_etcut","mu4_iloose"]] ],
        ### ATR-14543
        ['g10_etcut_mu10_ivarloose_taumass_L1LFV-EM8I',         'L1_LFV-EM8I',  ['L1_EM7', 'L1_MU10'], [PhysicsStream], ['RATE:EgammaMuon', 'BW:Egamma', 'BW:Muon'], -1, ['parallel',-1,["g10_etcut","mu10_ivarloose"]] ],
        ['g20_etcut_mu4_ivarloose_taumass_L1LFV-EM15I',         'L1_LFV-EM15I',  ['L1_EM15', 'L1_MU4'], [PhysicsStream], ['RATE:EgammaMuon', 'BW:Egamma', 'BW:Muon'], -1, ['parallel',-1,["g20_etcut","mu4_ivarloose"]] ],

        # L1Topo W T&P 
        ['e18_etcut_trkcut_xe35', 'L1_EM15_W-MT35_W-250RO2-XEHT-0_W-05DPHI-JXE-0_W-05DPHI-EM15XE',['L1_EM15',''],[PhysicsStream],['RATE:EgammaMET','BW:Egamma'],-1,['serial',-1,["e18_etcut_trkcut","xe35"]]],
        ['e18_etcut_trkcut_xe35_L1EM15_W-MT35_W-05DPHI-JXE-0_W-05DPHI-EM15XE_XS30', 'L1_EM15_W-MT35_W-05DPHI-JXE-0_W-05DPHI-EM15XE_XS30',['L1_EM15',''],[PhysicsStream],['RATE:EgammaMET','BW:Egamma'],-1,['serial',-1,["e18_etcut_trkcut","xe35"]]],
        ['e18_etcut_trkcut_xe35_mt35', 'L1_EM15_W-MT35_W-250RO2-XEHT-0_W-05DPHI-JXE-0_W-05DPHI-EM15XE', ['L1_EM15',''], [PhysicsStream], ['RATE:EgammaMET', 'BW:Egamma'], -1, ['serial',-1,["e18_etcut_trkcut","xe35"]]],
        ['e18_etcut_trkcut_L1EM15_W-MT35_W-05DPHI-JXE-0_W-05DPHI-EM15XE_XS30_xe35_mt35', 'L1_EM15_W-MT35_W-05DPHI-JXE-0_W-05DPHI-EM15XE_XS30', ['L1_EM15',''], [PhysicsStream], ['RATE:EgammaMET', 'BW:Egamma'], -1, ['serial',-1,["e18_etcut_trkcut","xe35"]]],

        # L1Topo J+XE+DPHI
        ['j80_xe80_1dphi10_L1J40_DPHI-J20s2XE50', 'L1_J40_DPHI-J20s2XE50',['',''], [PhysicsStream],  ['RATE:JetMET', 'BW:Jet'], -1,['serial',-1,["j80","xe80"]]],
        ['j80_xe80_1dphi10_L1J40_DPHI-J20XE50', 'L1_J40_DPHI-J20XE50',['',''], [PhysicsStream],  ['RATE:JetMET', 'BW:Jet'], -1,['serial',-1,["j80","xe80"]]],
        ['j80_xe80_1dphi10_L1J40_DPHI-CJ20XE50','L1_J40_DPHI-CJ20XE50',['',''], [PhysicsStream], ['RATE:JetMET', 'BW:Jet'], -1,['serial',-1,["j80","xe80"]]],
        ['j100_xe80_L1J40_DPHI-J20s2XE50',  'L1_J40_DPHI-J20s2XE50',['',''], [PhysicsStream], ['RATE:JetMET', 'BW:Jet'], -1,['serial',-1,["j100","xe80"]]],
        ['j100_xe80_L1J40_DPHI-J20XE50',  'L1_J40_DPHI-J20XE50',['',''], [PhysicsStream], ['RATE:JetMET', 'BW:Jet'], -1,['serial',-1,["j100","xe80"]]],
        ['j100_xe80_L1J40_DPHI-CJ20XE50', 'L1_J40_DPHI-CJ20XE50',['',''], [PhysicsStream], ['RATE:JetMET', 'BW:Jet'], -1,['serial',-1,["j100","xe80"]]],
	

        #ATR-15243
        ['mu4_j100_xe60_mht_L1MU4_J20_XE30_DPHI-J20s2XE30',  'L1_MU4_J20_XE30_DPHI-J20s2XE30', [], [PhysicsStream], ['RATE:MuonJetMET', 'BW:Muon', 'BW:Jet'], -1, ['serial',-1,["mu4","j100","xe60_mht"] ]],

        ['mu4_xe60_mht_L1MU4_J20_XE30_DPHI-J20s2XE30',  'L1_MU4_J20_XE30_DPHI-J20s2XE30', [], [PhysicsStream], ['RATE:MuonJetMET', 'BW:Muon', 'BW:Jet'], -1, ['serial',-1,["mu4","xe60_mht"] ]],

        ['2mu4_xe40_mht_L12MU4_J20_XE30_DPHI-J20s2XE30',  'L1_2MU4_J20_XE30_DPHI-J20s2XE30', [], [PhysicsStream], ['RATE:MuonJetMET', 'BW:Muon', 'BW:Jet'], -1, ['serial',-1,["2mu4","xe40_mht"] ]],

        ['e5_lhmedium_nod0_mu4_xe40_mht_L1MU4_J20_XE30_DPHI-J20s2XE30',  'L1_MU4_J20_XE30_DPHI-J20s2XE30', ['L1_EM3','',''], [PhysicsStream], ['RATE:MuonJetMET', 'BW:Muon', 'BW:Jet'], -1, ['serial',-1,["e5_lhmedium_nod0","mu4","xe40_mht"] ]],

        ['2e5_lhmedium_nod0_j50_xe80_mht_L1J40_XE50_DPHI-J20s2XE50',  'L1_J40_XE50_DPHI-J20s2XE50', ['L1_EM3','',''], [PhysicsStream], ['RATE:MuonJetMET', 'BW:Muon', 'BW:Jet'], -1, ['serial',-1,["2e5_lhmedium_nod0","j50","xe80_mht"] ]],

        ['e5_lhmedium_nod0_mu4_xe40_mht_L1MU4_2EM3_J20_XE30_DPHI-J20s2XE30',  'L1_MU4_2EM3_J20_XE30_DPHI-J20s2XE30', ['L1_EM3','',''], [PhysicsStream], ['RATE:MuonJetMET', 'BW:Muon', 'BW:Jet'], -1, ['serial',-1,["e5_lhmedium_nod0","mu4","xe40_mht"] ]],

        ['2e5_lhmedium_nod0_j50_xe80_mht_L13EM3_J40_XE50_DPHI-J20s2XE50',  'L1_3EM3_J40_XE50_DPHI-J20s2XE50', ['L1_EM3','',''], [PhysicsStream], ['RATE:MuonJetMET', 'BW:Muon', 'BW:Jet'], -1, ['serial',-1,["2e5_lhmedium_nod0","j50","xe80_mht"] ]],

        ['e5_lhmedium_nod0',  'L1_EM3', ['L1_EM3','',''], [PhysicsStream], ['RATE:SingleElectron', 'BW:Egamma'],-1],
       
        ['2mu4_j85_xe50_pufit',  'L1_2MU4_J40_XE20', [], [PhysicsStream], ['RATE:MuonJetMET', 'BW:Muon', 'BW:Jet'], -1, ['serial',-1,["2mu4","j85","xe50_pufit"] ]], 


        # L1Topo VBF 
        ['g15_loose_2j40_0eta490_3j25_0eta490', 'L1_MJJ-400', ['L1_EM12','',''], [PhysicsStream], ['RATE:EgammaJet', 'BW:Egamma'], -1,['serial',-1,["g15_loose","2j40_0eta490","3j25_0eta490"]]],
        ['g20_loose_2j40_0eta490_3j25_0eta490_L1MJJ-700', 'L1_MJJ-700', ['L1_EM15VH','',''], [PhysicsStream], ['RATE:EgammaJet', 'BW:Egamma'], -1,['serial',-1,["g20_loose","2j40_0eta490","3j25_0eta490"]]],
        ['g20_loose_2j40_0eta490_3j25_0eta490', 'L1_MJJ-800', ['L1_EM15VH','',''], [PhysicsStream], ['RATE:EgammaJet', 'BW:Egamma'], -1,['serial',-1,["g20_loose","2j40_0eta490","3j25_0eta490"]]],
        ['g20_loose_2j40_0eta490_3j25_0eta490_L1MJJ-900', 'L1_MJJ-900', ['L1_EM15VH','',''], [PhysicsStream], ['RATE:EgammaJet', 'BW:Egamma'], -1,['serial',-1,["g20_loose","2j40_0eta490","3j25_0eta490"]]],
        ['mu6_2j40_0eta490_invm400', 'L1_MU6_MJJ-200', ['L1_MU6',''], [PhysicsStream], ['RATE:MuonJet', 'BW:Muon'], -1, ['serial',-1,["mu6","2j40_0eta490_invm400"]]],
        ['mu6_2j40_0eta490_invm600', 'L1_MU6_MJJ-300', ['L1_MU6',''], [PhysicsStream], ['RATE:MuonJet', 'BW:Muon'], -1, ['serial',-1,["mu6","2j40_0eta490_invm600"]]],
        ['mu6_2j40_0eta490_invm800', 'L1_MU6_MJJ-400', ['L1_MU6',''], [PhysicsStream], ['RATE:MuonJet', 'BW:Muon'], -1, ['serial',-1,["mu6","2j40_0eta490_invm800"]]],
        ['mu6_2j40_0eta490_invm1000', 'L1_MU6_MJJ-500', ['L1_MU6',''], [PhysicsStream], ['RATE:MuonJet', 'BW:Muon'], -1, ['serial',-1,["mu6","2j40_0eta490_invm1000"]]],

        # L1Topo BTAG Single mu-jet items
        ['mu6_j60_dr05_L1BTAG-MU6J25', 'L1_BTAG-MU6J25', ['L1_MU6', ''], [PhysicsStream], ['RATE:MuonBJet', 'BW:BJet', 'BW:Muon'], -1,['serial',-1,['mu6', 'j60'] ], False],
        ['mu4_j70_dr05_L1BTAG-MU4J30', 'L1_BTAG-MU4J30', ['L1_MU4', ''], [PhysicsStream], ['RATE:MuonBJet', 'BW:BJet', 'BW:Muon'], -1,['serial',-1,['mu4', 'j70'] ], False],
        
        # Asymmetric items
        ['mu6_j50_dr05_2j35_L13J15_BTAG-MU6J25', 'L1_3J15_BTAG-MU6J25', ['L1_MU6', '', ''], [PhysicsStream], ['RATE:MuonBJet', 'BW:BJet'], -1,['serial',-1,['mu6', 'j50', '2j35'] ], False],
        ['mu4_j60_dr05_2j35_L13J15_BTAG-MU4J30', 'L1_3J15_BTAG-MU4J30', ['L1_MU4', '', ''], [PhysicsStream], ['RATE:MuonBJet', 'BW:BJet'], -1,['serial',-1,['mu4', 'j60', '2j35'] ], False],


     
        
	# e+tau
        # Low-threshold with jets
        ['e17_lhmedium_tau25_medium1_tracktwo',  'L1_EM15VHI_2TAU12IM_J25_3J12',['L1_EM15VHI','L1_TAU12IM'], [PhysicsStream], ['RATE:ElectronTau', 'BW:Tau', 'BW:Egamma'], -1,['serial',-1,["e17_lhmedium","tau25_medium1_tracktwo"]]],

        # Isolated Variant
        ['e17_lhmedium_iloose_tau25_medium1_tracktwo',  'L1_EM15VHI_2TAU12IM_J25_3J12',['L1_EM15VHI','L1_TAU12IM'], [PhysicsStream], ['RATE:ElectronTau', 'BW:Tau', 'BW:Egamma'], -1,['serial',-1,["e17_lhmedium_iloose","tau25_medium1_tracktwo"]]],

        # High-threshold
        ['e17_lhmedium_tau80_medium1_tracktwo',   'L1_EM15VHI_TAU40_2TAU15',['L1_EM15VHI','L1_TAU40'], [PhysicsStream], ['RATE:ElectronTau', 'BW:Tau', 'BW:Egamma'], -1,['serial',-1,["e17_lhmedium","tau80_medium1_tracktwo"]]],

	# support for l1topo chains
        ['e17_lhmedium_nod0_tau25_medium1_tracktwo_L1EM15VHI_2TAU12IM',  'L1_EM15VHI_2TAU12IM',['L1_EM15VHI','L1_TAU12IM'], [PhysicsStream], ['RATE:ElectronTau', 'BW:Tau'], -1,['serial',-1,["e17_lhmedium_nod0","tau25_medium1_tracktwo"]]],
        #mu+tau chains seeded by L1MU10TAU20IM, needed as supporting triggers for the primary chains with either L1 jet or L1topo
        ['mu14_tau25_medium1_tracktwo_L1MU10_TAU12IM',  'L1_MU10_TAU12IM',['L1_MU10','L1_TAU12IM'], [PhysicsStream], ['RATE:MuonTau', 'BW:Tau'], -1,['serial',-1,["mu14","tau25_medium1_tracktwo"]]],       

        
        # Tau + e + MET
        ['e17_lhmedium_tau25_medium1_tracktwo_xe50', 'L1_EM15VHI_2TAU12IM_XE35',['L1_EM15VHI','L1_TAU12IM','L1_XE35'], [PhysicsStream], ['RATE:TauMET', 'BW:Tau'], -1,['serial',-1,["e17_lhmedium","tau25_medium1_tracktwo", "xe50"]]],
        ['e17_lhmedium_iloose_tau25_medium1_tracktwo_xe50', 'L1_EM15VHI_2TAU12IM_XE35',['L1_EM15VHI','L1_TAU12IM','L1_XE35'], [PhysicsStream], ['RATE:TauMET', 'BW:Tau'], -1,['serial',-1,["e17_lhmedium_iloose","tau25_medium1_tracktwo", "xe50"]]],
        ['e17_lhmedium_nod0_tau25_medium1_tracktwo',  'L1_EM15VHI_2TAU12IM_J25_3J12',['L1_EM15VHI','L1_TAU12IM'], [PhysicsStream], ['RATE:ElectronTau', 'BW:Tau', 'BW:Egamma'], -1,['serial',-1,["e17_lhmedium_nod0","tau25_medium1_tracktwo"]]],

        ['e17_lhmedium_nod0_iloose_tau25_medium1_tracktwo_xe50', 'L1_EM15VHI_2TAU12IM_XE35',['L1_EM15VHI','L1_TAU12IM','L1_XE35'], [PhysicsStream], ['RATE:TauMET', 'BW:Tau', 'BW:Egamma'], -1,['serial',-1,["e17_lhmedium_nod0_iloose","tau25_medium1_tracktwo", "xe50"]]],

        # Tau + Muon
        ['mu14_tau25_medium1_tracktwo',      'L1_MU10_TAU12IM_J25_2J12',['L1_MU10','L1_TAU12IM'], [PhysicsStream], ['RATE:MuonTau', 'BW:Tau', 'BW:Muon'], -1,['serial',-1,["mu14","tau25_medium1_tracktwo"]]],     
        ['mu14_tau35_medium1_tracktwo',  'L1_MU10_TAU20IM',['L1_MU10','L1_TAU20IM'], [PhysicsStream], ['RATE:MuonTau', 'BW:Tau', 'BW:Muon'], -1,['serial',-1,["mu14","tau35_medium1_tracktwo"]]],
			 ]

    if TriggerFlags.doFTK():
            TriggerFlags.CombinedSlice.signatures = TriggerFlags.CombinedSlice.signatures() + [
        # muon +tau FTK chains for T&P performance measurement
        ['mu26_ivarmedium_tau12_idperf_FTK',             'L1_MU21_TAU12IM_FTK',['L1_MU21','L1_TAU12IM_FTK'], [PhysicsStream], ['RATE:MuonTau', 'BW:Tau', 'BW:Muon'], -1,['serial',-1,["mu26_ivarmedium","tau12_idperf_FTK"]]],
        ['mu26_ivarmedium_tau12_perf0_FTK',              'L1_MU21_TAU12IM_FTK',['L1_MU21','L1_TAU12IM_FTK'], [PhysicsStream], ['RATE:MuonTau', 'BW:Tau', 'BW:Muon'], -1,['serial',-1,["mu26_ivarmedium","tau12_perf0_FTK"]]],
        ['mu26_ivarmedium_tau12_perf_FTK',               'L1_MU21_TAU12IM_FTK',['L1_MU21','L1_TAU12IM_FTK'], [PhysicsStream], ['RATE:MuonTau', 'BW:Tau', 'BW:Muon'], -1,['serial',-1,["mu26_ivarmedium","tau12_perf_FTK"]]],
        ['mu26_ivarmedium_tau12_medium0_FTK',            'L1_MU21_TAU12IM_FTK',['L1_MU21','L1_TAU12IM_FTK'], [PhysicsStream], ['RATE:MuonTau', 'BW:Tau', 'BW:Muon'], -1,['serial',-1,["mu26_ivarmedium","tau12_medium0_FTK"]]],
        ['mu26_ivarmedium_tau12_medium1_FTK',            'L1_MU21_TAU12IM_FTK',['L1_MU21','L1_TAU12IM_FTK'], [PhysicsStream], ['RATE:MuonTau', 'BW:Tau', 'BW:Muon'], -1,['serial',-1,["mu26_ivarmedium","tau12_medium1_FTK"]]],
        ['mu26_ivarmedium_tau12_perf0_FTKNoPrec',        'L1_MU21_TAU12IM_FTK',['L1_MU21','L1_TAU12IM_FTK'], [PhysicsStream], ['RATE:MuonTau', 'BW:Tau', 'BW:Muon'], -1,['serial',-1,["mu26_ivarmedium","tau12_perf0_FTKNoPrec"]]],
        ['mu26_ivarmedium_tau12_perf_FTKNoPrec',         'L1_MU21_TAU12IM_FTK',['L1_MU21','L1_TAU12IM_FTK'], [PhysicsStream], ['RATE:MuonTau', 'BW:Tau', 'BW:Muon'], -1,['serial',-1,["mu26_ivarmedium","tau12_perf_FTKNoPrec"]]],
        ['mu26_ivarmedium_tau12_medium0_FTKNoPrec',      'L1_MU21_TAU12IM_FTK',['L1_MU21','L1_TAU12IM_FTK'], [PhysicsStream], ['RATE:MuonTau', 'BW:Tau', 'BW:Muon'], -1,['serial',-1,["mu26_ivarmedium","tau12_medium0_FTKNoPrec"]]],
        ['mu26_ivarmedium_tau12_medium1_FTKNoPrec',      'L1_MU21_TAU12IM_FTK',['L1_MU21','L1_TAU12IM_FTK'], [PhysicsStream], ['RATE:MuonTau', 'BW:Tau', 'BW:Muon'], -1,['serial',-1,["mu26_ivarmedium","tau12_medium1_FTKNoPrec"]]],
        ['mu26_ivarmedium_tau25_idperf_tracktwo_L1TAU12IM_FTK_L1MU21_TAU12IM_FTK',    'L1_MU21_TAU12IM_FTK',['L1_MU21','L1_TAU12IM_FTK'], [PhysicsStream], ['RATE:MuonTau', 'BW:Tau', 'BW:Muon'], -1,['serial',-1,["mu26_ivarmedium","tau25_idperf_tracktwo_L1TAU12IM_FTK"]]],
        ['mu26_ivarmedium_tau25_perf_tracktwo_L1TAU12IM_FTK_L1MU21_TAU12IM_FTK',          'L1_MU21_TAU12IM_FTK',['L1_MU21','L1_TAU12IM_FTK'], [PhysicsStream], ['RATE:MuonTau', 'BW:Tau', 'BW:Muon'], -1,['serial',-1,["mu26_ivarmedium","tau25_perf_tracktwo_L1TAU12IM_FTK"]]],
        ['mu26_ivarmedium_tau25_medium1_tracktwo_L1TAU12IM_FTK_L1MU21_TAU12IM_FTK',       'L1_MU21_TAU12IM_FTK',['L1_MU21','L1_TAU12IM_FTK'], [PhysicsStream], ['RATE:MuonTau', 'BW:Tau', 'BW:Muon'], -1,['serial',-1,["mu26_ivarmedium","tau25_medium1_tracktwo_L1TAU12IM_FTK"]]],
                         ]

    TriggerFlags.MinBiasSlice.signatures = TriggerFlags.MinBiasSlice.signatures() + [
        #HMT
        ['mb_sp2000_trk70_hmt', 'L1_TE40', [], ['MinBias'], ["BW:MinBias", "RATE:MinBias"], -1],        
        ['mb_sp2000_pusup600_trk70_hmt', 'L1_TE40', [], ['MinBias'], ["BW:MinBias", "RATE:MinBias"], -1], 
        ['mb_sptrk_vetombts2in_L1RD0_FILLED', 'L1_RD0_FILLED', [], ['MinBias'], ["BW:MinBias", "RATE:MinBias"], -1],

	#supporting HMT triggers
	['mb_sp1800_hmtperf_L1TE40', 'L1_TE40', [], ['MinBias'], ["BW:MinBias", "RATE:MinBias"], -1],

        ]

    #Beamspot chanis first try ATR-9847                                                                                                                
    TriggerFlags.BeamspotSlice.signatures = TriggerFlags.BeamspotSlice.signatures()+ [
        ]
      

    if TriggerFlags.doFTK():
        TriggerFlags.BeamspotSlice.signatures = TriggerFlags.BeamspotSlice.signatures() + [                                                                 
<<<<<<< HEAD
            ['beamspot_idperf_FTK',          'L1_4J15', [], ["BeamSpot"], ['RATE:BeamSpot',  'BW:BeamSpot'], -1],
            ['beamspot_trkFS_FTK',           'L1_4J15', [], ["BeamSpot"], ['RATE:BeamSpot',  'BW:BeamSpot'], -1],
            ['beamspot_trkFS_FTKRefit', 'L1_4J15', [], ["BeamSpot"], ['RATE:BeamSpot', 'BW:BeamSpot'], -1],
            ['beamspot_idperf_FTKRefit', 'L1_4J15', [], ["BeamSpot"], ['RATE:BeamSpot', 'BW:BeamSpot'], -1],       
=======
            ['beamspot_idperf_FTK',          'L1_4J20', [], ["BeamSpot"], ['RATE:BeamSpot',  'BW:BeamSpot'], -1],
            ['beamspot_trkFS_FTK',           'L1_4J20', [], ["BeamSpot"], ['RATE:BeamSpot',  'BW:BeamSpot'], -1],
            ['beamspot_trkFS_FTKRefit', 'L1_4J20', [], ["BeamSpot"], ['RATE:BeamSpot', 'BW:BeamSpot'], -1],
            ['beamspot_idperf_FTKRefit', 'L1_4J20', [], ["BeamSpot"], ['RATE:BeamSpot', 'BW:BeamSpot'], -1],
>>>>>>> 1d00aeb1
            ]

    ## The following slices are only needed for Physics runnings and LS1 menus
    ## To be commented out for DC14
    TriggerFlags.CalibSlice.signatures   = TriggerFlags.CalibSlice.signatures() + []
    TriggerFlags.CosmicSlice.signatures  = TriggerFlags.CosmicSlice.signatures() + [
        ['id_cosmicid',               '', [], ['HLT_IDCosmic', 'express'], ['RATE:CosmicSlice', 'RATE:Cosmic_Tracking', 'BW:Detector'], -1],
    ]
    TriggerFlags.StreamingSlice.signatures = TriggerFlags.StreamingSlice.signatures() + [

        # backups for L1Topo VBF items
        ['noalg_L1MU6_J30.0ETA49_2J20.0ETA49', 'L1_MU6_J30.0ETA49_2J20.0ETA49', [], [PhysicsStream], ['RATE:SeededStreamers', "BW:Muon"], -1],

        # LowLumiUnprescaled streamers
        ['noalg_L12EM10VH',                        'L1_2EM10VH',                        [], [PhysicsStream], ['RATE:SeededStreamers', 'BW:Egamma'], -1],
        ['noalg_L1EM15VH_MU10',                    'L1_EM15VH_MU10',                    [], [PhysicsStream], ['RATE:SeededStreamers', 'BW:Egamma', 'BW:Muon'], -1],
        ['noalg_L1EM15I_MU4',                       'L1_EM15I_MU4',                       [], [PhysicsStream], ['RATE:SeededStreamers', 'BW:Egamma', 'BW:Muon'], -1],
        ['noalg_L1EM7_MU10',                       'L1_EM7_MU10',                       [], [PhysicsStream], ['RATE:SeededStreamers', 'BW:Egamma', 'BW:Muon'], -1],
        ['noalg_L12EM8VH_MU10',                    'L1_2EM8VH_MU10',                    [], [PhysicsStream], ['RATE:SeededStreamers', 'BW:Egamma', 'BW:Muon'], -1],
        ['noalg_L1TAU20IM_2TAU12IM_J25_2J20_3J12', 'L1_TAU20IM_2TAU12IM_J25_2J20_3J12', [], [PhysicsStream], ['RATE:SeededStreamers', 'BW:Tau'], -1],
        ['noalg_L1EM15VHI_2TAU12IM_XE35',           'L1_EM15VHI_2TAU12IM_XE35',           [], [PhysicsStream], ['RATE:SeededStreamers', 'BW:Tau'], -1],
        ['noalg_L1MU10_TAU12IM_XE35',              'L1_MU10_TAU12IM_XE35',              [], [PhysicsStream], ['RATE:SeededStreamers', 'BW:Tau'], -1],
        ['noalg_L1TAU20_2TAU12_XE35',              'L1_TAU20_2TAU12_XE35',              [], [PhysicsStream], ['RATE:SeededStreamers', 'BW:Tau'], -1],
        ['noalg_L1TAU20IM_2TAU12IM_XE35',          'L1_TAU20IM_2TAU12IM_XE35',          [], [PhysicsStream], ['RATE:SeededStreamers', 'BW:Tau'], -1],
        ['noalg_L1EM15VHI_2TAU12IM',                'L1_EM15VHI_2TAU12IM',                [], [PhysicsStream], ['RATE:SeededStreamers', 'BW:Tau'], -1],
        ['noalg_L1EM15VHI_2TAU12IM_J25_3J12',       'L1_EM15VHI_2TAU12IM_J25_3J12',       [], [PhysicsStream], ['RATE:SeededStreamers', 'BW:Tau'], -1],
        ['noalg_L1EM15VHI_TAU40_2TAU15',            'L1_EM15VHI_TAU40_2TAU15',            [], [PhysicsStream], ['RATE:SeededStreamers', 'BW:Tau'], -1],
        ['noalg_L1MU10_TAU12IM_J25_2J12',          'L1_MU10_TAU12IM_J25_2J12',          [], [PhysicsStream], ['RATE:SeededStreamers', 'BW:Tau'], -1],
        ['noalg_L1MU10_TAU12IM',                   'L1_MU10_TAU12IM',                   [], [PhysicsStream], ['RATE:SeededStreamers', 'BW:Tau'], -1],
        ['noalg_L14J15',                           'L1_4J15',                           [], [PhysicsStream], ['RATE:SeededStreamers', 'BW:Jet'], -1],
        ['noalg_L13J25.0ETA23',                    'L1_3J25.0ETA23',                    [], [PhysicsStream], ['RATE:SeededStreamers', 'BW:Jet'], -1],
        ['noalg_L13J40',                           'L1_3J40',                           [], [PhysicsStream], ['RATE:SeededStreamers', 'BW:Jet'], -1],
        ['noalg_L12J15_XE55',                      'L1_2J15_XE55',                      [], [PhysicsStream], ['RATE:SeededStreamers', 'BW:Jet'], -1],
        ['noalg_L1MU6_J40',                        'L1_MU6_J40',                        [], [PhysicsStream], ['RATE:SeededStreamers', 'BW:Muon'], -1],

        
        ]

 
    #TriggerFlags.GenericSlice.signatures = TriggerFlags.GenericSlice.signatures() + []

    # Random Seeded EB chains which select at the HLT based on L1 TBP bits
    TriggerFlags.EnhancedBiasSlice.signatures = TriggerFlags.EnhancedBiasSlice.signatures() + []

    #get list of all signatures
    signatureList=[]
    for prop in dir(TriggerFlags):
        if prop[-5:]=='Slice':
            sliceName=prop
            slice=getattr(TriggerFlags,sliceName)
            if slice.signatures():
                signatureList.extend(slice.signatures())
            else:
                log.debug('SKIPPING '+str(sliceName))
    #print 'FOUND',len(signatureList),signatureList
    disablePatterns=[#re.compile('beamspot'),  #all beamspot chains                     
                     ]
    disableEFPatterns=[]                                          
    toDisable=[]
    toDisableEF=[]
    for signature in signatureList:
        for pattern in disableEFPatterns+disablePatterns:
            if re.search(pattern,signature):
                if pattern in disableEFPatterns:
                    toDisableEF.append(signature)
                else:
                    toDisable.append(signature)
                break
    log.debug('DISABLE The following chains are disabled in the v4 upgrade menu: '+str(toDisable))
    for signature in toDisable:
        Prescales.HLTPrescales_upgrade_mc_prescale[signature]=[   -1,    -1,    0,    0,  -1]
    for signature in toDisableEF:
        Prescales.HLTPrescales_upgrade_mc_prescale[signature]=[    1,    -1,    0,    0,  -1]


######################################################
Prescales = physics_menu.Prescales
#StreamConfig = physics_menu.StreamConfig

######################################################
# DEFAULT MC prescales
######################################################
Prescales.L1Prescales = dict([(ctpid,1) for ctpid in Prescales.L1Prescales])  # setting all L1 prescales to 1

ps_online_list=[
    'costmonitor',
    'noalg_L1All',
    'noalg_L1Standby',
    'noalg_L1TGC_BURST',
    'noalg_standby_L1RD0_EMPTY',
    'noalg_standby_L1RD0_FILLED',
    'robrequest',
    'robrequest_L1RD0_EMPTY',
    'timeburner',
]
ps_cosmic_list=[
    'e0_perf_L1EM3_EMPTY',
    'g0_perf_L1EM3_EMPTY',
    'ht0_L1J12_EMPTY',
    'id_cosmicid',
    'id_cosmicid_L1MU11_EMPTY',
    'id_cosmicid_L1MU4_EMPTY',
    'j0_L1J12_EMPTY',
    'j0_perf_bperf_L1J12_EMPTY',
    'j0_perf_bperf_L1RD0_EMPTY',
    'mb_sptrk_costr',
    'mb_sptrk_costr_L1RD0_EMPTY',
    'mu4_cosmic_L1MU11_EMPTY',
    'mu4_cosmic_L1MU4_EMPTY',
    'mu4_msonly_cosmic_L1MU11_EMPTY',
    'mu4_msonly_cosmic_L1MU4_EMPTY',
]
ps_calibmon_list=[
    'alfacalib',
    'conej140_320eta490_larpebj',
    'conej165_larpebj',
    'conej40_larpebj',
    'conej75_320eta490_larpebj',
    'cscmon_L1All',
    'g12_loose_larpeb',
    'g20_loose_larpeb_L1EM15',
    'g3_loose_larpeb',
    'g40_loose_larpeb',
    'g60_loose_larpeb',
    'g80_loose_larpeb',
    'ibllumi_L1RD0_ABORTGAPNOTCALIB',
    'ibllumi_L1RD0_FILLED',
    'ibllumi_L1RD0_UNPAIRED_ISO',
    'idcalib_trk16_central',
    'idcalib_trk16_fwd',
    'idcalib_trk29_central',
    'idcalib_trk29_fwd',
    'idcalib_trk9_central',
    'idcalib_trk9_fwd',
    'j40_L1ZB',
    'j0_perf_ds1_L1All',
    'l1calocalib',
    'l1calocalib_L1BGRP9',
    'larcalib_L1EM3_EMPTY',
    'larcalib_L1EM7_EMPTY',
    'larcalib_L1J12_EMPTY',
    'larcalib_L1J3031ETA49_EMPTY',
    'larcalib_L1TAU8_EMPTY',
    'larhec_L1EM7_FIRSTEMPTY',
    'larhec_L1J12_FIRSTEMPTY',
    'larhec_L1J30_FIRSTEMPTY',
    'larhec_L1TAU8_FIRSTEMPTY',
    'larnoiseburst_L1All',
    'larnoiseburst_L1J100',
    'larnoiseburst_L1J40_XE60',
    'larnoiseburst_L1J75',
    'larnoiseburst_L1XE60',
    'larnoiseburst_L1XE70',
    'larnoiseburst_L1XE80',
    'larnoiseburst_loose_L1All',
    'larnoiseburst_loose_rerun',
    'larnoiseburst_rerun',
    'larps_L1EM3_EMPTY',
    'larps_L1EM7_EMPTY',
    'larps_L1EM7_FIRSTEMPTY',
    'larps_L1J12_EMPTY',
    'larps_L1J12_FIRSTEMPTY',
    'larps_L1J3031ETA49_EMPTY',
    'larps_L1J30_EMPTY',
    'larps_L1J30_FIRSTEMPTY',
    'larps_L1TAU8_EMPTY',
    'lumipeb_L1RD0_ABORTGAPNOTCALIB',
    'lumipeb_L1RD0_EMPTY',
    'lumipeb_L1RD0_FILLED',
    'lumipeb_L1RD0_UNPAIRED_ISO',
    'lumipeb_L1MBTS_1',
    'lumipeb_L1MBTS_1_UNPAIRED_ISO',
    'lumipeb_L1MBTS_2',
    'lumipeb_L1MBTS_2_UNPAIRED_ISO',
    'lumipeb_vdm_L1MBTS_1',
    'lumipeb_vdm_L1MBTS_1_BGRP11',
    'lumipeb_vdm_L1MBTS_1_BGRP9',
    'lumipeb_vdm_L1MBTS_1_UNPAIRED_ISO',
    'lumipeb_vdm_L1MBTS_2',
    'lumipeb_vdm_L1MBTS_2_BGRP11',
    'lumipeb_vdm_L1MBTS_2_BGRP9',
    'lumipeb_vdm_L1MBTS_2_UNPAIRED_ISO',
    'lumipeb_vdm_L1RD0_BGRP11',
    'lumipeb_vdm_L1RD0_BGRP9',
    'lumipeb_vdm_L1RD0_FILLED',
    'lumipeb_vdm_L1RD0_UNPAIRED_ISO',
    'mu0_muoncalib',
    'mu0_muoncalib_ds3',
    'mu0_muoncalib_ds3_L1MU4_EMPTY',
    'mu0_muoncalib_L1MU4_EMPTY',
    'noalg_bkg_L1Bkg',
    'noalg_bkg_L1J12',
    'noalg_bkg_L1J12_BGRP12',
    'noalg_bkg_L1J30.31ETA49',
    'noalg_bkg_L1J30.31ETA49_BGRP12',
    'noalg_cosmiccalo_L1EM3_EMPTY',
    'noalg_cosmiccalo_L1J12_EMPTY',
    'noalg_cosmiccalo_L1EM7_EMPTY',
    'noalg_cosmiccalo_L1J12_FIRSTEMPTY',
    'noalg_cosmiccalo_L1J3031ETA49_EMPTY',
    'noalg_cosmiccalo_L1J30_EMPTY',
    'noalg_cosmiccalo_L1J30_FIRSTEMPTY',
    'noalg_cosmiccalo_L1RD1_EMPTY',
    'noalg_cosmiccalo_L1RD1_BGRP10',
    'noalg_cosmicmuons_L1MU11_EMPTY',
    'noalg_cosmicmuons_L1MU4_EMPTY',
    'noalg_idcosmic_L1TRT_EMPTY',
    'noalg_idcosmic_L1TRT_FILLED',
    'noalg_idmon_L1RD0_EMPTY',
    'noalg_idmon_L1RD0_FILLED',
    'noalg_idmon_L1RD0_UNPAIRED_ISO',
    'noalg_L1Calo',
    'noalg_L1Calo_EMPTY',
    'noalg_L1CALREQ2',
    'noalg_larcells_L1LAR-EM',
    'noalg_larcells_L1LAR-J',
    'noalg_to_L12MU20_OVERLAY',
    'noalg_zb_L1ZB',
    'satu20em_l1satmon_L1EM20VH_FIRSTEMPTY',
    'satu20em_l1satmon_L1EM22VHI_FIRSTEMPTY',
    'satu20em_l1satmon_L1J100',
    'satu20em_l1satmon_L1J100.31ETA49',
    'satu20em_l1satmon_L1J100.31ETA49_FIRSTEMPTY',
    'satu20em_l1satmon_L1J100_FIRSTEMPTY',
    'sct_noise',
    'tilecalib_laser',
    ]    
ps_eb_list=[
    'eb_high_L1RD2_FILLED',
    'eb_low_L1RD2_FILLED',
    'noalg_eb_L1ABORTGAPNOTCALIB_noPS',
    'noalg_eb_L1EMPTY_noPS',
    'noalg_eb_L1FIRSTEMPTY_noPS',
    'noalg_eb_L1PhysicsHigh_noPS',
    'noalg_eb_L1PhysicsLow_noPS',
    'noalg_eb_L1RD3_EMPTY',
    'noalg_eb_L1RD3_FILLED',
    'noalg_eb_L1UNPAIRED_ISO_noPS',
    'noalg_eb_L1UNPAIRED_NONISO_noPS',
    ]
ps_beamspot_list=[
    'beamspot_activeTE_trkfast_peb',
    'beamspot_activeTE_trkfast_peb_L1TRT_EMPTY',
    'beamspot_activeTE_trkfast_peb_L1TRT_FILLED',
    'beamspot_activeTE_trkfast_pebTRT',
    'beamspot_activeTE_trkfast_pebTRT_L1TRT_EMPTY',
    'beamspot_activeTE_trkfast_pebTRT_L1TRT_FILLED',
    'beamspot_allTE_trkfast_peb',
    'beamspot_allTE_trkfast_peb_L1TRT_EMPTY',
    'beamspot_allTE_trkfast_peb_L1TRT_FILLED',
    'beamspot_allTE_trkfast_pebTRT',
    'beamspot_allTE_trkfast_pebTRT_L1TRT_EMPTY',
    'beamspot_allTE_trkfast_pebTRT_L1TRT_FILLED',
    'beamspot_trkFS_trkfast',
    'beamspot_trkFS_trkfast_L1TRT_EMPTY',
    'beamspot_trkFS_trkfast_L1TRT_FILLED',
    'beamspot_trkFS_trkfast_L1J15',
    'beamspot_allTE_trkfast_peb_L1J15',
    'beamspot_activeTE_trkfast_peb_L1J15',
    'beamspot_allTE_trkfast_peb_L13J15',
    'beamspot_trkFS_trkfast_L13J15',
    'beamspot_activeTE_trkfast_peb_L13J15'
    ]
ps_fwdphys_list=[
    'lhcfpeb',
    'lhcfpeb_L1LHCF_EMPTY',
    'lhcfpeb_L1LHCF_UNPAIRED_ISO',
    'noalg_L1LHCF',
    'noalg_L1LHCF_EMPTY',
    'noalg_L1LHCF_UNPAIRED_ISO',
]
ps_minb_list=[
    'mb_mbts_L1MBTS_1',
    'mb_mbts_L1MBTS_1_1',
    'mb_mbts_L1MBTS_1_1_EMPTY',
    'mb_mbts_L1MBTS_1_1_UNPAIRED_ISO',
    'mb_mbts_L1MBTS_1_EMPTY',
    'mb_mbts_L1MBTS_1_UNPAIRED_ISO',
    'mb_mbts_L1MBTS_2',
    'mb_mbts_L1MBTS_2_EMPTY',
    'mb_mbts_L1MBTS_2_UNPAIRED_ISO',
    'mb_idperf_L1MBTS_2',
    'mb_perf_L1LUCID',
    'mb_perf_L1LUCID_EMPTY',
    'mb_perf_L1LUCID_UNPAIRED_ISO',
    'mb_perf_L1MBTS_2',
    'mb_perf_L1RD1_FILLED',
    'mb_sptrk_vetombts2in_L1ZDC_AND',
    'mb_sptrk_vetombts2in_L1ZDC_A_C',
    'mb_sp900_pusup400_trk50_hmt_L1TE5',
    'mb_sp900_pusup400_trk60_hmt_L1TE5',
    'mb_sp1000_pusup450_trk70_hmt_L1TE5',
    'mb_sp1200_pusup500_trk80_hmt_L1TE5',
    'mb_sp1200_pusup500_trk90_hmt_L1TE5',
    'mb_sp1200_pusup500_trk100_hmt_L1TE5',
    'mb_sp1800_pusup700_trk110_hmt_L1TE5',
    'mb_sp2100_pusup900_trk120_hmt_L1TE5',
    'mb_sp2300_pusup1000_trk130_hmt_L1TE5',
    'mb_sp1000_pusup450_trk70_hmt_L1TE10',
    'mb_sp1200_pusup500_trk80_hmt_L1TE10',
    'mb_sp1400_pusup550_trk90_hmt_L1TE10',
    'mb_sp1600_pusup600_trk100_hmt_L1TE10',
    'mb_sp1800_pusup700_trk110_hmt_L1TE10',
    'mb_sp2100_pusup900_trk120_hmt_L1TE10',
    'mb_sp2300_pusup1000_trk130_hmt_L1TE10',
    'mb_sp2500_pusup1100_trk140_hmt_L1TE10',
    'mb_sp1200_pusup500_trk80_hmt_L1TE15',
    'mb_sp1400_pusup550_trk90_hmt_L1TE15',
    'mb_sp1600_pusup600_trk100_hmt_L1TE15',
    'mb_sp1800_pusup700_trk110_hmt_L1TE15',
    'mb_sp2100_pusup900_trk120_hmt_L1TE15',
    'mb_sp2300_pusup1000_trk130_hmt_L1TE15',
    'mb_sp2500_pusup1100_trk140_hmt_L1TE15',
    'mb_sp1400_pusup550_trk90_hmt_L1TE20',
    'mb_sp1600_pusup600_trk100_hmt_L1TE20',
    'mb_sp1800_pusup700_trk110_hmt_L1TE20',
    'mb_sp2100_pusup900_trk120_hmt_L1TE20',
    'mb_sp2300_pusup1000_trk130_hmt_L1TE20',
    'mb_sp2500_pusup1100_trk140_hmt_L1TE20',
    'mb_sp2700_pusup1200_trk150_hmt_L1TE20',
    'mb_sp1600_pusup600_trk100_hmt_L1TE25',
    'mb_sp1800_pusup700_trk110_hmt_L1TE25',
    'mb_sp2100_pusup900_trk120_hmt_L1TE25',
    'mb_sp2300_pusup1000_trk130_hmt_L1TE25',
    'mb_sp2500_pusup1100_trk140_hmt_L1TE25',
    'mb_sp2700_pusup1200_trk150_hmt_L1TE25',
    'mb_sp2900_pusup1300_trk160_hmt_L1TE25',
    'mb_sp1800_pusup700_trk110_hmt_L1TE30',
    'mb_sp2100_pusup900_trk120_hmt_L1TE30',
    'mb_sp2300_pusup1000_trk130_hmt_L1TE30',
    'mb_sp2500_pusup1100_trk140_hmt_L1TE30',
    'mb_sp2700_pusup1200_trk150_hmt_L1TE30',
    'mb_sp2900_pusup1300_trk160_hmt_L1TE30',
    'mb_sp2300_pusup1000_trk130_hmt_L1TE40',
    'mb_sp2500_pusup1100_trk140_hmt_L1TE40',
    'mb_sp2700_pusup1200_trk150_hmt_L1TE40',
    'mb_sp2900_pusup1300_trk160_hmt_L1TE40',
    'mb_sp900_trk50_hmt_L1TE5',
    'mb_sp900_trk60_hmt_L1TE5',
    'mb_sp1000_trk70_hmt_L1TE5',
    'mb_sp1200_trk80_hmt_L1TE5',
    'mb_sp1200_trk90_hmt_L1TE5',
    'mb_sp1200_trk100_hmt_L1TE5',
    'mb_sp1800_trk110_hmt_L1TE5',
    'mb_sp2100_trk120_hmt_L1TE5',
    'mb_sp2300_trk130_hmt_L1TE5',
    'mb_sp1000_trk70_hmt_L1TE10',
    'mb_sp1200_trk80_hmt_L1TE10',
    'mb_sp1400_trk90_hmt_L1TE10',
    'mb_sp1600_trk100_hmt_L1TE10',
    'mb_sp1800_trk110_hmt_L1TE10',
    'mb_sp2100_trk120_hmt_L1TE10',
    'mb_sp2300_trk130_hmt_L1TE10',
    'mb_sp2500_trk140_hmt_L1TE10',
    'mb_sp1200_trk80_hmt_L1TE15',
    'mb_sp1400_trk90_hmt_L1TE15',
    'mb_sp1600_trk100_hmt_L1TE15',
    'mb_sp1800_trk110_hmt_L1TE15',
    'mb_sp2100_trk120_hmt_L1TE15',
    'mb_sp2300_trk130_hmt_L1TE15',
    'mb_sp2500_trk140_hmt_L1TE15',
    'mb_sp1400_trk90_hmt_L1TE20',
    'mb_sp1600_trk100_hmt_L1TE20',
    'mb_sp1800_trk110_hmt_L1TE20',
    'mb_sp2100_trk120_hmt_L1TE20',
    'mb_sp2300_trk130_hmt_L1TE20',
    'mb_sp2500_trk140_hmt_L1TE20',
    'mb_sp2700_trk150_hmt_L1TE20',
    'mb_sp1600_trk100_hmt_L1TE25',
    'mb_sp1800_trk110_hmt_L1TE25',
    'mb_sp2100_trk120_hmt_L1TE25',
    'mb_sp2300_trk130_hmt_L1TE25',
    'mb_sp2500_trk140_hmt_L1TE25',
    'mb_sp2700_trk150_hmt_L1TE25',
    'mb_sp2900_trk160_hmt_L1TE25',
    'mb_sp1800_trk110_hmt_L1TE30',
    'mb_sp2100_trk120_hmt_L1TE30',
    'mb_sp2300_trk130_hmt_L1TE30',
    'mb_sp2500_trk140_hmt_L1TE30',
    'mb_sp2700_trk150_hmt_L1TE30',
    'mb_sp2900_trk160_hmt_L1TE30',
    'mb_sp2300_trk130_hmt_L1TE40',
    'mb_sp2500_trk140_hmt_L1TE40',
    'mb_sp2700_trk150_hmt_L1TE40',
    'mb_sp2900_trk160_hmt_L1TE40',
    'mb_sp900_pusup400_trk50_hmt_L1TE5.0ETA24',
    'mb_sp900_pusup400_trk60_hmt_L1TE5.0ETA24',
    'mb_sp1000_pusup450_trk70_hmt_L1TE5.0ETA24',
    'mb_sp1200_pusup500_trk80_hmt_L1TE5.0ETA24',
    'mb_sp1200_pusup500_trk90_hmt_L1TE5.0ETA24',
    'mb_sp1200_pusup500_trk100_hmt_L1TE5.0ETA24',
    'mb_sp1800_pusup700_trk110_hmt_L1TE5.0ETA24',
    'mb_sp2100_pusup900_trk120_hmt_L1TE5.0ETA24',
    'mb_sp2300_pusup1000_trk130_hmt_L1TE5.0ETA24',
    'mb_sp1000_pusup450_trk70_hmt_L1TE10.0ETA24',
    'mb_sp1200_pusup500_trk80_hmt_L1TE10.0ETA24',
    'mb_sp1400_pusup550_trk90_hmt_L1TE10.0ETA24',
    'mb_sp1600_pusup600_trk100_hmt_L1TE10.0ETA24',
    'mb_sp1800_pusup700_trk110_hmt_L1TE10.0ETA24',
    'mb_sp2100_pusup900_trk120_hmt_L1TE10.0ETA24',
    'mb_sp2300_pusup1000_trk130_hmt_L1TE10.0ETA24',
    'mb_sp2500_pusup1100_trk140_hmt_L1TE10.0ETA24',
    'mb_sp1200_pusup500_trk80_hmt_L1TE15.0ETA24',
    'mb_sp1400_pusup550_trk90_hmt_L1TE15.0ETA24',
    'mb_sp1600_pusup600_trk100_hmt_L1TE15.0ETA24',
    'mb_sp1800_pusup700_trk110_hmt_L1TE15.0ETA24',
    'mb_sp2100_pusup900_trk120_hmt_L1TE15.0ETA24',
    'mb_sp2300_pusup1000_trk130_hmt_L1TE15.0ETA24',
    'mb_sp2500_pusup1100_trk140_hmt_L1TE15.0ETA24',
    'mb_sp1400_pusup550_trk90_hmt_L1TE20.0ETA24',
    'mb_sp1600_pusup600_trk100_hmt_L1TE20.0ETA24',
    'mb_sp1800_pusup700_trk110_hmt_L1TE20.0ETA24',
    'mb_sp2100_pusup900_trk120_hmt_L1TE20.0ETA24',
    'mb_sp2300_pusup1000_trk130_hmt_L1TE20.0ETA24',
    'mb_sp2500_pusup1100_trk140_hmt_L1TE20.0ETA24',
    'mb_sp2700_pusup1200_trk150_hmt_L1TE20.0ETA24',
    'mb_sp1600_pusup600_trk100_hmt_L1TE25.0ETA24',
    'mb_sp1800_pusup700_trk110_hmt_L1TE25.0ETA24',
    'mb_sp2100_pusup900_trk120_hmt_L1TE25.0ETA24',
    'mb_sp2300_pusup1000_trk130_hmt_L1TE25.0ETA24',
    'mb_sp2500_pusup1100_trk140_hmt_L1TE25.0ETA24',
    'mb_sp2700_pusup1200_trk150_hmt_L1TE25.0ETA24',
    'mb_sp2900_pusup1300_trk160_hmt_L1TE25.0ETA24',
    'mb_sp1800_pusup700_trk110_hmt_L1TE30.0ETA24',
    'mb_sp2100_pusup900_trk120_hmt_L1TE30.0ETA24',
    'mb_sp2300_pusup1000_trk130_hmt_L1TE30.0ETA24',
    'mb_sp2500_pusup1100_trk140_hmt_L1TE30.0ETA24',
    'mb_sp2700_pusup1200_trk150_hmt_L1TE30.0ETA24',
    'mb_sp2900_pusup1300_trk160_hmt_L1TE30.0ETA24',
    'mb_sp2300_pusup1000_trk130_hmt_L1TE40.0ETA24',
    'mb_sp2500_pusup1100_trk140_hmt_L1TE40.0ETA24',
    'mb_sp2700_pusup1200_trk150_hmt_L1TE40.0ETA24',
    'mb_sp2900_pusup1300_trk160_hmt_L1TE40.0ETA24',
    'mb_sp400_trk40_hmt_L1MBTS_1_1',
    'mb_sp600_trk45_hmt_L1MBTS_1_1',
    'mb_sp700_trk55_hmt_L1MBTS_1_1',
    'mb_sp900_trk60_hmt_L1MBTS_1_1',
    'mb_sp900_trk65_hmt_L1MBTS_1_1',
    'mb_sp1000_trk70_hmt_L1MBTS_1_1',
    'mb_sp1200_trk75_hmt_L1MBTS_1_1',
    'mb_sp1400_trk80_hmt_L1MBTS_1_1',
    'mb_sp900_trk50_hmt_L1TE5.0ETA24',
    'mb_sp900_trk60_hmt_L1TE5.0ETA24',
    'mb_sp1000_trk70_hmt_L1TE5.0ETA24',
    'mb_sp1200_trk80_hmt_L1TE5.0ETA24',
    'mb_sp1200_trk90_hmt_L1TE5.0ETA24',
    'mb_sp1200_trk100_hmt_L1TE5.0ETA24',
    'mb_sp1800_trk110_hmt_L1TE5.0ETA24',
    'mb_sp2100_trk120_hmt_L1TE5.0ETA24',
    'mb_sp2300_trk130_hmt_L1TE5.0ETA24',
    'mb_sp1000_trk70_hmt_L1TE10.0ETA24',
    'mb_sp1200_trk80_hmt_L1TE10.0ETA24',
    'mb_sp1400_trk90_hmt_L1TE10.0ETA24',
    'mb_sp1600_trk100_hmt_L1TE10.0ETA24',
    'mb_sp1800_trk110_hmt_L1TE10.0ETA24',
    'mb_sp2100_trk120_hmt_L1TE10.0ETA24',
    'mb_sp2300_trk130_hmt_L1TE10.0ETA24',
    'mb_sp2500_trk140_hmt_L1TE10.0ETA24',
    'mb_sp1200_trk80_hmt_L1TE15.0ETA24',
    'mb_sp1400_trk90_hmt_L1TE15.0ETA24',
    'mb_sp1600_trk100_hmt_L1TE15.0ETA24',
    'mb_sp1800_trk110_hmt_L1TE15.0ETA24',
    'mb_sp2100_trk120_hmt_L1TE15.0ETA24',
    'mb_sp2300_trk130_hmt_L1TE15.0ETA24',
    'mb_sp2500_trk140_hmt_L1TE15.0ETA24',
    'mb_sp1400_trk90_hmt_L1TE20.0ETA24',
    'mb_sp1600_trk100_hmt_L1TE20.0ETA24',
    'mb_sp1800_trk110_hmt_L1TE20.0ETA24',
    'mb_sp2100_trk120_hmt_L1TE20.0ETA24',
    'mb_sp2300_trk130_hmt_L1TE20.0ETA24',
    'mb_sp2500_trk140_hmt_L1TE20.0ETA24',
    'mb_sp2700_trk150_hmt_L1TE20.0ETA24',
    'mb_sp1600_trk100_hmt_L1TE25.0ETA24',
    'mb_sp1800_trk110_hmt_L1TE25.0ETA24',
    'mb_sp2100_trk120_hmt_L1TE25.0ETA24',
    'mb_sp2300_trk130_hmt_L1TE25.0ETA24',
    'mb_sp2500_trk140_hmt_L1TE25.0ETA24',
    'mb_sp2700_trk150_hmt_L1TE25.0ETA24',
    'mb_sp2900_trk160_hmt_L1TE25.0ETA24',
    'mb_sp1800_trk110_hmt_L1TE30.0ETA24',
    'mb_sp2100_trk120_hmt_L1TE30.0ETA24',
    'mb_sp2300_trk130_hmt_L1TE30.0ETA24',
    'mb_sp2500_trk140_hmt_L1TE30.0ETA24',
    'mb_sp2700_trk150_hmt_L1TE30.0ETA24',
    'mb_sp2900_trk160_hmt_L1TE30.0ETA24',
    'mb_sp2300_trk130_hmt_L1TE40.0ETA24',
    'mb_sp2500_trk140_hmt_L1TE40.0ETA24',
    'mb_sp2700_trk150_hmt_L1TE40.0ETA24',
    'mb_sp2900_trk160_hmt_L1TE40.0ETA24',
    'mb_sp800_hmtperf_L1TE5',
    'mb_sp800_hmtperf_L1TE10',
    'mb_sp1200_hmtperf_L1TE10',
    'mb_sp1200_hmtperf_L1TE15',
    'mb_sp1600_hmtperf_L1TE15',
    'mb_sp1600_hmtperf_L1TE20',
    'mb_sp2100_hmtperf_L1TE20',
    'mb_sp2100_hmtperf_L1TE25',
    'mb_sp2100_hmtperf_L1TE30',
    'mb_sp2100_hmtperf_L1TE40',
    'mb_sp800_hmtperf_L1TE5.0ETA24',
    'mb_sp800_hmtperf_L1TE10.0ETA24',
    'mb_sp1200_hmtperf_L1TE10.0ETA24',
    'mb_sp1200_hmtperf_L1TE15.0ETA24',
    'mb_sp1600_hmtperf_L1TE15.0ETA24',
    'mb_sp1600_hmtperf_L1TE20.0ETA24',
    'mb_sp2100_hmtperf_L1TE20.0ETA24',
    'mb_sp2100_hmtperf_L1TE25.0ETA24',
    'mb_sp2100_hmtperf_L1TE30.0ETA24',
    'mb_sp2100_hmtperf_L1TE40.0ETA24',
    'mb_sp2000_trk70_hmt',
    'mb_sp2000_pusup600_trk70_hmt',
    'mb_sp1800_hmtperf_L1TE40',
    'mb_sp2_hmtperf_L1MBTS_1_1',
    'mb_sp2_hmtperf',
    'mb_sp500_hmtperf',
    'mb_sp1800_hmtperf',
    'mb_sptrk',
    'mb_sptrk_costr',
    'mb_sptrk_costr_L1RD0_EMPTY',
    'mb_sptrk_L1RD0_EMPTY',
    'mb_sptrk_L1RD0_UNPAIRED_ISO',
    'mb_sp_L1RD0_UNPAIRED_ISO',
    'mb_sp_ncb_L1RD0_UNPAIRED_ISO',
    'mb_sp_blayer_L1RD0_UNPAIRED_ISO',
    'mb_sp_L1RD0_FILLED',
    'mb_sptrk_L1RD3_FILLED',
    'mb_sptrk_noisesup',
    'mb_sptrk_noisesup_L1RD0_EMPTY',
    'mb_sptrk_noisesup_L1RD0_UNPAIRED_ISO',
    'mb_sptrk_noisesup_L1RD3_FILLED',
    'mb_sptrk_pt4_L1MBTS_1',
    'mb_sptrk_pt4_L1MBTS_1_1',
    'mb_sptrk_pt4_L1MBTS_2',
    'mb_sptrk_pt4_L1RD3_FILLED',
    'mb_sptrk_pt6_L1MBTS_1',
    'mb_sptrk_pt6_L1MBTS_1_1',
    'mb_sptrk_pt6_L1MBTS_2',
    'mb_sptrk_pt6_L1RD3_FILLED',
    'mb_sptrk_pt8_L1MBTS_1',
    'mb_sptrk_pt8_L1MBTS_1_1',
    'mb_sptrk_pt8_L1MBTS_2',
    'mb_sptrk_pt8_L1RD3_FILLED',
    'mb_sptrk_vetombts2in_L1RD0_FILLED',
    'mb_sptrk_trk80_L1MBTS_2',
    'mb_sptrk_pt2_L1MBTS_2',
    'noalg_mb_L1LUCID',
    'noalg_mb_L1LUCID_EMPTY',
    'noalg_mb_L1LUCID_UNPAIRED_ISO',
    'noalg_mb_L1MBTS_1',
    'noalg_mb_L1MBTS_1_1',
    'noalg_mb_L1MBTS_1_1_EMPTY',
    'noalg_mb_L1MBTS_1_1_UNPAIRED_ISO',
    'noalg_mb_L1MBTS_1_EMPTY',
    'noalg_mb_L1MBTS_1_UNPAIRED_ISO',
    'noalg_mb_L1MBTS_2',
    'noalg_mb_L1MBTS_2_EMPTY',
    'noalg_mb_L1MBTS_2_UNPAIRED_ISO',
    'noalg_mb_L1RD0_EMPTY',
    'noalg_mb_L1RD0_FILLED',
    'noalg_mb_L1RD0_UNPAIRED_ISO',
    'noalg_mb_L1RD1_FILLED',
    'noalg_mb_L1RD2_EMPTY',
    'noalg_mb_L1RD2_FILLED',
    'noalg_mb_L1RD3_EMPTY',
    'noalg_mb_L1RD3_FILLED',
    'noalg_mb_L1TE5',
    'noalg_mb_L1TE5.0ETA24',
    'noalg_mb_L1TE10',
    'noalg_mb_L1TE10.0ETA24',
    'noalg_mb_L1TE20',
    'noalg_mb_L1TE20.0ETA24',
    'noalg_mb_L1TE30',
    'noalg_mb_L1TE30.0ETA24',
    'noalg_mb_L1TE40',
    'noalg_mb_L1TE40.0ETA24',
    'noalg_mb_L1TE70',
    'noalg_mb_L1TE70.0ETA24',
    'noalg_mb_L1ZDC_A',
    'noalg_mb_L1ZDC_C',
    'noalg_mb_L1ZDC_AND',
    'noalg_mb_L1ZDC_A_C',
    ]

ps_rerun_list = [
    'xe0noL1_l2fsperf',
    'xe0noL1_l2fsperf_mht',
    'xe0noL1_l2fsperf_mht_em',
    'xe0noL1_l2fsperf_pufit',
    'xe0noL1_l2fsperf_tc_em',
    'xe0noL1_l2fsperf_tc_lcw',
    'mu0noL1'
    ]

if TriggerFlags.doFTK():
    ps_rerun_list = [
        'xe0noL1_l2fsperf_trkmht_FTK',
        ]

ps_larnoiseburst_rerun_list = [
    'larnoiseburst_loose_rerun',
    'larnoiseburst_rerun',
    ]

ps_perform_list = [
    'tau0_perf_ptonly_L1TAU12',
    'tau0_perf_ptonly_L1TAU60',
    'tau125_medium1_calo',
    'tau125_medium1_track',
    'tau125_perf_ptonly',
    'tau125_r1medium1',
    'tau125_r1perf',
    'tau160_idperf_track',
    'tau160_perf_track',
    'tau20_r1_idperf',
    'tau20_r1medium1',
    'tau20_r1perf',
    'tau25_idperf_track',
    'tau25_idperf_tracktwo2015',
    'tau25_loose1_ptonly',
    'tau25_medium1_calo',
    'tau25_medium1_mvonly',
    'tau25_medium1_ptonly',
    'tau25_medium1_track',
    'tau25_medium1_trackcalo',
    'tau25_medium1_tracktwo2015',
    'tau25_medium1_tracktwocalo',
    'tau25_perf_calo',
    'tau25_perf_calo_L1TAU12',
    'tau25_perf_ptonly',
    'tau25_perf_ptonly_L1TAU12',
    'tau25_perf_track',
    'tau25_perf_track_L1TAU12',
    'tau25_perf_trackcalo',
    'tau25_perf_tracktwo2015',
    'tau25_perf_tracktwo_L1TAU12',
    'tau25_perf_tracktwocalo',
    'tau25_r1_idperf',
    'tau25_r1perf',
    'tau25_tight1_ptonly',
    'tau29_r1medium1',
    'tau29_r1perf',
    'tau35_loose1_ptonly',
    'tau35_medium1_calo',
    'tau35_medium1_ptonly',
    'tau35_medium1_ptonly_L1TAU20',
    'tau35_medium1_track',
    'tau35_perf_ptonly',
    'tau35_tight1_ptonly',
    'tau5_perf_ptonly_L1TAU8',
    'tau80_medium1_calo',
    'tau80_medium1_track',
    'tau35_perf_ptonly_tau25_perf_ptonly_L1TAU20IM_2TAU12IM',
    '2j30_boffperf_L12J15_XE55',
    '2j35_boffperf_2j35_L13J25.0ETA23',
    '2j35_bperf_2j35_L13J25.0ETA23',
    '2j45_boffperf_2j45',
    '2j45_boffperf_2j45_L13J25.0ETA23',
    '2j45_bperf_2j45',
    '2j45_bperf_2j45_L13J25.0ETA23',
    '2j55_boffperf_2j55',
    '2j55_boffperf_2j55_L13J25.0ETA23',
    '2j55_boffperf_ht300_L14J20',
    '2j55_bperf_2j55',
    '2j55_bperf_2j55_L13J25.0ETA23',
    '2j55_bperf_L13J20_4J20.0ETA49_MJJ-400',
    '2j55_bperf_L13J20_4J20.0ETA49_MJJ-700',
    '2j55_bperf_L13J20_4J20.0ETA49_MJJ-800',
    '2j55_bperf_L13J20_4J20.0ETA49_MJJ-900',
    '2j55_bperf_L1J30_2J20_4J20.0ETA49_MJJ-400',
    '2j55_bperf_L1J30_2J20_4J20.0ETA49_MJJ-700',
    '2j55_bperf_L1J30_2J20_4J20.0ETA49_MJJ-800',
    '2j55_bperf_L1J30_2J20_4J20.0ETA49_MJJ-900',
    '2j55_bperf_ht300_L14J20',
    '2j65_boffperf_j65',
    '2j65_bperf_j65',
    '2j70_boffperf_j70',
    '2j70_bperf_j70',
    '2j75_boffperf_j75',
    '2j75_bperf_j75',
    '2mu14_2j35_boffperf',
    '2mu14_2j35_bperf',
    'e26_lhtight_iloose_2j35_boffperf',
    'e26_lhtight_iloose_2j35_bperf',
    'e26_lhtight_nod0_iloose_2j35_bperf',
    'j0_perf_bperf_L1J12_EMPTY',
    'j0_perf_bperf_L1MU10',
    'j0_perf_bperf_L1RD0_EMPTY',
    'j150_2j55_boffperf',
    'j150_2j55_bperf',
    'j110_boffperf',
    'j110_bperf',
    'j150_boffperf',
    'j150_boffperf_j50_boffperf',
    'j150_bperf',
    'j150_bperf_j50_bperf',
    'j175_boffperf',
    'j175_boffperf_j60_boffperf',
    'j175_bperf',
    'j175_bperf_j60_bperf',
    'j225_boffperf',
    'j225_bperf',
    'j25_boffperf',
    'j25_bperf',
    'j260_boffperf',
    'j260_bperf',
    'j300_boffperf',
    'j300_bperf',
    'j320_boffperf',
    'j320_bperf',
    'j400_boffperf',
    'j400_bperf',
    'j45_boffperf',
    'j45_boffperf_3j45_L13J15.0ETA25',
    'j45_boffperf_3j45_L13J20',
    'j45_bperf',
    'j45_bperf_3j45_L13J15.0ETA25',
    'j45_bperf_3j45_L13J20',
    'j45_bperf_3j45_L14J20',
    'j55_boffperf',
    'j55_boffperf_ht500_L14J20',
    'j55_bperf',
    'j55_bperf_ht500_L14J20',
    'j65_boffperf_3j65_L13J25.0ETA23',
    'j65_bperf_3j65_L13J25.0ETA23',
    'j70_boffperf_3j70',
    'j70_boffperf_3j70_L13J25.0ETA23',
    'j70_bperf_3j70',
    'j70_bperf_3j70_L13J25.0ETA23',
    'j75_boffperf_3j75',
    'j75_boffperf_3j75_L13J25.0ETA23',
    'j75_bperf_3j75',
    'j75_bperf_3j75_L13J25.0ETA23',
    'j80_boffperf_L12J50_XE40',
    'j80_boffperf_L1J400ETA25_XE50',
    'j80_boffperf_L1J40_XE50',
    'j80_boffperf_L1J40_XE60',
    'j80_boffperf_L1XE60',
    'mu4_j15_dr05' ,
    'mu4_j35_dr05'  ,
    'mu4_j55_dr05' ,
    'mu6_j110_dr05',
    'mu6_j150_dr05',
    'mu6_j175_dr05',
    'mu6_j260_dr05',
    'mu6_j320_dr05',
    'mu6_j400_dr05',
    'mu6_j85_dr05' ,
    'j0_perf_boffperf_L1J12_EMPTY',
    'j0_perf_boffperf_L1MU10',
    'j0_perf_boffperf_L1RD0_EMPTY',
    'j35_bperf_3j35',
    'j25_bperf_split',
    'j45_bperf_split',
    'j110_bperf_split',
    'j175_bperf_split',
    'j225_bperf_split',
    'j260_bperf_split',
    'j300_bperf_split',
    'j400_bperf_split',
    '2j70_bperf_split_j70',
    '2j75_bperf_split_j75',
    '2j45_bperf_split_2j45_L13J25.0ETA23',
    '2j55_bperf_split_2j55',
    '2j55_bperf_split_2j55_L13J25.0ETA23',
    '2j55_bperf_split_L13J20_4J20.0ETA49_MJJ-700',
    '2j55_bperf_split_L13J20_4J20.0ETA49_MJJ-800',
    '2j55_bperf_split_L13J20_4J20.0ETA49_MJJ-900',
    '2j55_bperf_split_L1J30_2J20_4J20.0ETA49_MJJ-700',
    '2j55_bperf_split_L1J30_2J20_4J20.0ETA49_MJJ-800',
    '2j55_bperf_split_L1J30_2J20_4J20.0ETA49_MJJ-900',
    'j15_gsc35_boffperf_split',
    'j25_bperf_split',
    'j25_boffperf',
    'e4_etcut',
    'e5_lhmedium_nod0',
    'e5_lhloose_nod0_idperf'
    ]

ps_Jpsi_list = [
    'e5_lhtight_e4_etcut_Jpsiee',
    'e5_lhtight_nod0_e4_etcut_Jpsiee',
    'e5_lhtight_nod0_e4_etcut_Jpsiee_L1JPSI-1M5',
    'e9_lhtight_e4_etcut_Jpsiee',
    'e9_lhtight_nod0_e4_etcut_Jpsiee',
    'e9_lhtight_nod0_e4_etcut_Jpsiee_L1JPSI-1M5-EM7',
    'e5_lhtight_e9_etcut_Jpsiee',
    'e5_lhtight_nod0_e9_etcut_Jpsiee',
    'e5_lhtight_nod0_e9_etcut_Jpsiee_L1JPSI-1M5-EM7',
    'e14_lhtight_e4_etcut_Jpsiee',
    'e14_lhtight_nod0_e4_etcut_Jpsiee',
    'e14_lhtight_nod0_e4_etcut_Jpsiee_L1JPSI-1M5-EM12',
    'e5_lhtight_e14_etcut_Jpsiee',
    'e5_lhtight_nod0_e14_etcut_Jpsiee',
    'e5_lhtight_nod0_e14_etcut_Jpsiee_L1JPSI-1M5-EM12',
    'e24_lhtight_L1EM20VH_e15_etcut_L1EM7_Zee',
    'e26_lhtight_e15_etcut_L1EM7_Zee',
]


ps_ftk_list = [
]

ps_Bphys_list = [
    '2mu4_bBmumux_BcmumuDsloose',
    '2mu4_bBmumux_BcmumuDsloose_noL2',
    'mu6_mu4_bBmumux_BcmumuDsloose_noL2',
    '2mu6_bBmumux_BcmumuDsloose_noL2',
    'mu10_mu6_bBmumux_BcmumuDsloose_noL2',
    '2mu10_bBmumux_BcmumuDsloose_noL2',
    '2mu4_bBmumux_BcmumuDsloose_noL2_L12MU4-B',
    '2mu4_bBmumux_BcmumuDsloose_noL2_L12MU4-BO',
    'mu6_mu4_bBmumux_BcmumuDsloose_noL2_L12MU4-B',
    'mu6_mu4_bBmumux_BcmumuDsloose_noL2_L1MU6MU4-BO',
    '2mu6_bBmumux_BcmumuDsloose_noL2_L12MU6-B',
    '2mu6_bBmumux_BcmumuDsloose_noL2_L12MU6-BO',
    'mu10_mu6_bBmumux_BcmumuDsloose_noL2_L1LFV-MU',
    '2mu4_bBmumux_BcmumuDsloose_noL2_L1BPH-2M8-2MU4',
    '2mu4_bBmumux_BcmumuDsloose_noL2_L1BPH-2M8-2MU4_BPH-0DR15-2MU4',
    '2mu4_bBmumux_BcmumuDsloose_noL2_L1BPH-2M8-2MU4-B_BPH-0DR15-2MU4',
    'mu6_mu4_bBmumux_BcmumuDsloose_noL2_L1BPH-2M8-MU6MU4_BPH-0DR15-MU6MU4',
    'mu6_mu4_bBmumux_BcmumuDsloose_noL2_L1BPH-2M8-MU6MU4-B_BPH-0DR15-MU6MU4',
    '2mu6_bBmumux_BcmumuDsloose_noL2_L1BPH-2M9-2MU6_BPH-2DR15-2MU6',
    '2mu4_bBmumux_BcmumuDsloose_L1BPH-2M8-2MU4_BPH-0DR15-2MU4',
    '2mu4_bBmumux_BcmumuDsloose_L1BPH-2M8-2MU4-B_BPH-0DR15-2MU4',
    '2mu4_bBmumux_BcmumuDsloose_L1BPH-2M9-2MU4_BPH-0DR15-2MU4',
    'mu6_mu4_bBmumux_BcmumuDsloose_L1BPH-2M9-MU6MU4_BPH-0DR15-MU6MU4',
    '2mu6_bBmumux_BcmumuDsloose_L1LFV-MU6',
    '2mu4_bBmumux_LbmumuLambda',
    'mu6_mu4_bBmumux_LbmumuLambda',
    '2mu6_bBmumux_LbmumuLambda',
    '2mu6_bBmumux_LbmumuLambda_L1LFV-MU6',
    '2mu4_bBmumux_LbmumuLambda_L1BPH-2M9-2MU4_BPH-0DR15-2MU4',
    'mu6_mu4_bBmumux_LbmumuLambda_L1BPH-2M9-MU6MU4_BPH-0DR15-MU6MU4',
    '2mu6_bBmumux_LbmumuLambda_L1BPH-2M9-2MU6_BPH-2DR15-2MU6',
    'mu6_mu4_bBmumux_BcmumuDsloose',
    'mu10_mu6_bBmumux_BcmumuDsloose',
    '2mu6_bBmumux_BcmumuDsloose',
    '2mu10_bBmumux_BcmumuDsloose',
    '2mu4_bBmumux_BcmumuDsloose_L1BPH-2M8-2MU4',
    'mu6_mu4_bBmumux_BcmumuDsloose_L1BPH-2M8-MU6MU4_BPH-0DR15-MU6MU4',
    'mu6_mu4_bBmumux_BcmumuDsloose_L1BPH-2M8-MU6MU4-B_BPH-0DR15-MU6MU4',
    '2mu6_bBmumux_BcmumuDsloose_L1BPH-2M9-2MU6_BPH-2DR15-2MU6',
    '2mu4_bBmumux_BcmumuDsloose_L12MU4-B',
    '2mu4_bBmumux_BcmumuDsloose_L12MU4-BO',
    'mu6_mu4_bBmumux_BcmumuDsloose_L12MU4-B',
    'mu6_mu4_bBmumux_BcmumuDsloose_L1MU6MU4-BO',
    '2mu6_bBmumux_BcmumuDsloose_L12MU6-B',
    '2mu6_bBmumux_BcmumuDsloose_L12MU6-BO',
    'mu10_mu6_bBmumux_BcmumuDsloose_L1LFV-MU',
]

if TriggerFlags.doFTK():
    ps_ftk_list = [
        'beamspot_idperf_FTK',
        'beamspot_trkFS_FTK',
        'beamspot_trkFS_FTKRefit', 
        'beamspot_idperf_FTKRefit',
        'mu6_idperf_FTK',
        'mu24_idperf_FTK',
        'mu6_idperf_FTKRefit',
        'mu24_idperf_FTKRefit',
        'tau12_idperf_FTK',
        'tau12_perf_FTK',
        'tau12_perf0_FTK',
        'tau12_perf_FTKNoPrec',
        'tau12_perf0_FTKNoPrec',
        'tau12_medium0_FTK',
        'tau12_medium1_FTK',
        'tau12_medium0_FTKNoPrec',
        'tau12_medium1_FTKNoPrec',
        'tau25_idperf_tracktwo_L1TAU12IM_FTK',
        'tau25_perf_tracktwo_L1TAU12IM_FTK',
        'tau25_medium1_tracktwo_L1TAU12IM_FTK',
        'tau20_medium0_FTK_tau12_medium0_FTK_03dR30_L1DR-TAU20ITAU12I-J25_FTK',
        'tau20_medium1_FTK_tau12_medium1_FTK_03dR30_L1DR-TAU20ITAU12I-J25_FTK',
        'tau20_medium0_FTK_tau12_medium0_FTK_03dR30_ditauL_L1DR-TAU20ITAU12I-J25_FTK',
        'tau20_medium1_FTK_tau12_medium1_FTK_03dR30_ditauL_L1DR-TAU20ITAU12I-J25_FTK',
        'tau20_medium0_FTKNoPrec_tau12_medium0_FTKNoPrec_03dR30_L1DR-TAU20ITAU12I-J25_FTK',
        'tau20_medium1_FTKNoPrec_tau12_medium1_FTKNoPrec_03dR30_L1DR-TAU20ITAU12I-J25_FTK',
        'tau20_medium0_FTKNoPrec_tau12_medium0_FTKNoPrec_03dR30_ditauL_L1DR-TAU20ITAU12I-J25_FTK',
        'tau20_medium1_FTKNoPrec_tau12_medium1_FTKNoPrec_03dR30_ditauL_L1DR-TAU20ITAU12I-J25_FTK',
        'tau20_medium0_FTK_tau12_medium0_FTK_L1TAU20IM_2TAU12IM_J25_2J20_3J12_FTK',
        'tau20_medium1_FTK_tau12_medium1_FTK_L1TAU20IM_2TAU12IM_J25_2J20_3J12_FTK',
        'tau20_medium0_FTK_tau12_medium0_FTK_ditauL_L1TAU20IM_2TAU12IM_J25_2J20_3J12_FTK',
        'tau20_medium1_FTK_tau12_medium1_FTK_ditauL_L1TAU20IM_2TAU12IM_J25_2J20_3J12_FTK',
        'tau20_medium0_FTKNoPrec_tau12_medium0_FTKNoPrec_L1TAU20IM_2TAU12IM_J25_2J20_3J12_FTK',
        'tau20_medium1_FTKNoPrec_tau12_medium1_FTKNoPrec_L1TAU20IM_2TAU12IM_J25_2J20_3J12_FTK', 
        'tau20_medium0_FTKNoPrec_tau12_medium0_FTKNoPrec_ditauL_L1TAU20IM_2TAU12IM_J25_2J20_3J12_FTK',
        'tau20_medium1_FTKNoPrec_tau12_medium1_FTKNoPrec_ditauL_L1TAU20IM_2TAU12IM_J25_2J20_3J12_FTK',
        'mu26_ivarmedium_tau12_idperf_FTK',
        'mu26_ivarmedium_tau12_perf0_FTK',
        'mu26_ivarmedium_tau12_perf_FTK',
        'mu26_ivarmedium_tau12_perf0_FTKNoPrec',
        'mu26_ivarmedium_tau12_perf_FTKNoPrec',
        'mu26_ivarmedium_tau12_medium0_FTK',
        'mu26_ivarmedium_tau12_medium1_FTK',
        'mu26_ivarmedium_tau12_medium0_FTKNoPrec',
        'mu26_ivarmedium_tau12_medium1_FTKNoPrec',
        'mu26_ivarmedium_tau25_idperf_tracktwo_L1TAU12IM_FTK_L1MU21_TAU12IM_FTK',
        'mu26_ivarmedium_tau25_perf_tracktwo_L1TAU12IM_FTK_L1MU21_TAU12IM_FTK',
        'mu26_ivarmedium_tau25_medium1_tracktwo_L1TAU12IM_FTK_L1MU21_TAU12IM_FTK',
        'j15_bperf_split_FTK',
        'j35_bperf_split_FTK',
        'j45_bperf_split_FTK',
        'j150_bperf_split_FTK',
        'j15_bperf_split_FTKVtx',
        'j35_bperf_split_FTKVtx',
        'j45_bperf_split_FTKVtx',
        'j150_bperf_split_FTKVtx',
        'j15_bperf_split_FTKRefit',
        'j35_bperf_split_FTKRefit',
        'j45_bperf_split_FTKRefit',
        'j150_bperf_split_FTKRefit',
        'j15_boffperf_split_FTK',
        'j35_boffperf_split_FTK',
        'j45_boffperf_split_FTK',
        'j150_boffperf_split_FTK', 
        'j15_boffperf_split_FTKVtx',
        'j35_boffperf_split_FTKVtx',
        'j45_boffperf_split_FTKVtx',
        'j150_boffperf_split_FTKVtx',
        'j15_boffperf_split_FTKRefit',
        'j35_boffperf_split_FTKRefit', 
        'j45_boffperf_split_FTKRefit', 
        'j150_boffperf_split_FTKRefit',
        '2j35_btight_split_2j35_L13J25.0ETA23_FTK', 
        '2j45_btight_split_2j45_L13J25.0ETA23_FTK', 
        'j175_bmedium_split_j60_bmedium_split_FTK',
        '2j35_btight_split_2j35_L13J25.0ETA23_FTKVtx', 
        '2j45_btight_split_2j45_L13J25.0ETA23_FTKVtx',
        'j175_bmedium_split_j60_bmedium_split_FTKVtx',
        '2j35_btight_split_2j35_L13J25.0ETA23_FTKRefit',
        '2j45_btight_split_2j45_L13J25.0ETA23_FTKRefit', 
        'j175_bmedium_split_j60_bmedium_split_FTKRefit',
        '2j35_bmv2c1070_2j35_L13J25.0ETA23_FTK',
        '2j45_bmv2c1077_2j45_L13J25.0ETA23_FTK',
        'j175_bmv2c1085_FTK',
        '2j35_bmv2c1070_2j35_L13J25.0ETA23_FTKVtx',
        '2j45_bmv2c1077_2j45_L13J25.0ETA23_FTKVtx',
        'j175_bmv2c1085_FTKVtx',
        '2j35_bmv2c1070_2j35_L13J25.0ETA23_FTKRefit',
        '2j45_bmv2c1077_2j45_L13J25.0ETA23_FTKRefit',
        'j175_bmv2c1085_FTKRefit',
        'j225_boffperf_split_FTK',
        'j225_boffperf_split_FTKVtx',
        'j225_boffperf_split_FTKRefit',
        '2j35_boffperf_2j35_FTK_L14J15.0ETA25',
        'j150_boffperf_j50_boffperf_FTK',
        '2j35_boffperf_2j35_FTKVtx_L14J15.0ETA25',
        'j150_boffperf_j50_boffperf_FTKVtx',
        '2j35_boffperf_2j35_FTKRefit_L14J15.0ETA25',
        'j150_boffperf_j50_boffperf_FTKRefit',
        '2j35_bmv2c1050_2j35_FTK_L14J15.0ETA25',
        'j225_bmv2c1050_FTK',
        'j150_bmv2c1050_j50_bmv2c1050_FTK',
        '2j35_bmv2c1050_2j35_FTKVtx_L14J15.0ETA25',
        'j225_bmv2c1050_FTKVtx',
        'j150_bmv2c1050_j50_bmv2c1050_FTKVtx',
        '2j35_bmv2c1050_2j35_FTKRefit_L14J15.0ETA25',
        'j225_bmv2c1050_FTKRefit',
        'j150_bmv2c1050_j50_bmv2c1050_FTKRefit',
        ]       

#-----------------------------------------------------


chain_list=ps_online_list+ps_cosmic_list+ps_minb_list
if not TriggerFlags.doFTK():
    chain_list+=ps_ftk_list

Prescales.HLTPrescales.update(dict(map(None,chain_list,len(chain_list)*[ [-1, 0, -1] ])))

chain_list=ps_larnoiseburst_rerun_list
Prescales.HLTPrescales.update(dict(map(None,chain_list,len(chain_list)*[ [0, 0, 1] ])))
######################################################

######################################################
# No MC prescales
######################################################
Prescales.L1Prescales_no_prescale  = deepcopy(Prescales.L1Prescales)
Prescales.HLTPrescales_no_prescale = {}
######################################################

######################################################
# LOOSE mc prescales
######################################################
Prescales.L1Prescales_loose_mc_prescale  = deepcopy(Prescales.L1Prescales)
Prescales.HLTPrescales_loose_mc_prescale = {}

chain_list=ps_online_list+ps_cosmic_list+ps_calibmon_list+ps_beamspot_list
if not TriggerFlags.doFTK():
    chain_list+=ps_ftk_list

Prescales.HLTPrescales_loose_mc_prescale.update(dict(map(None,chain_list,len(chain_list)*[ [-1, 0,-1] ])))

chain_list=ps_rerun_list
Prescales.HLTPrescales_loose_mc_prescale.update(dict(map(None,chain_list,len(chain_list)*[ [0, 0, 1] ])))
######################################################

######################################################
# TIGHT mc prescales for performance
######################################################
Prescales.L1Prescales_tightperf_mc_prescale= deepcopy(Prescales.L1Prescales)
Prescales.HLTPrescales_tightperf_mc_prescale = deepcopy(Prescales.HLTPrescales_loose_mc_prescale)

chain_list=ps_eb_list+ps_fwdphys_list+ps_minb_list+ps_Bphys_list#+ps_Jpsi_list # enabling JPSI ee again ATR-15162
if not TriggerFlags.doFTK():
    chain_list+=ps_ftk_list

Prescales.HLTPrescales_tightperf_mc_prescale.update(dict(map(None,chain_list,len(chain_list)*[ [-1, 0,-1] ])))

######################################################
# TIGHT mc prescales
######################################################
Prescales.L1Prescales_tight_mc_prescale  = deepcopy(Prescales.L1Prescales)
Prescales.HLTPrescales_tight_mc_prescale = deepcopy(Prescales.HLTPrescales_tightperf_mc_prescale)
chain_list=ps_perform_list+ps_Bphys_list#+ps_Jpsi_list # enabling JPSI ee again ATR-15162

#Prescales.HLTPrescales_tight_mc_prescale = deepcopy(Prescales.HLTPrescales_loose_mc_prescale)
#chain_list=ps_eb_list+ps_fwdphys_list+ps_minb_list+ps_ftk_list+ps_perform_list
Prescales.HLTPrescales_tight_mc_prescale.update(dict(map(None,chain_list,len(chain_list)*[ [-1, 0,-1] ])))
######################################################

######################################################
Prescales.L1Prescales_upgrade_mc_prescale  = deepcopy(Prescales.L1Prescales)
Prescales.HLTPrescales_upgrade_mc_prescale = deepcopy(Prescales.HLTPrescales_tight_mc_prescale)
# Note: "upgrade" prescales are set with regular expressions at the end
#       of the setupMenu() function above 
######################################################<|MERGE_RESOLUTION|>--- conflicted
+++ resolved
@@ -35,26 +35,6 @@
     # ----------------------------------------------------------------------------------------
 
     TriggerFlags.TestSlice.signatures = TriggerFlags.TestSlice.signatures() + [
-<<<<<<< HEAD
-			 ]
-
-    TriggerFlags.MuonSlice.signatures = TriggerFlags.MuonSlice.signatures() + [
-        ['mu20_r1extr',            'L1_MU20MU21',     ['L1_MU20'], [PhysicsStream], ['RATE:SingleMuon', 'BW:Muon'], -1],
-        ['mu10_r1extr',            'L1_MU10',           [], [PhysicsStream], ['RATE:SingleMuon', 'BW:Muon'], -1],
-        ['mu4_r1extr',             'L1_MU4',            [], [PhysicsStream], ['RATE:SingleMuon', 'BW:Muon'], -1],
-        ['mu24_icalo',             'L1_MU20MU21',     ['L1_MU20'], [PhysicsStream], ['RATE:SingleMuon', 'BW:Muon'], -1],
-        ['mu24_iloosecalo',        'L1_MU20MU21',     ['L1_MU20'], [PhysicsStream], ['RATE:SingleMuon', 'BW:Muon'], -1],
-        ['mu24_imediumcalo',       'L1_MU20MU21',     ['L1_MU20'], [PhysicsStream], ['RATE:SingleMuon', 'BW:Muon'], -1],
-        ['mu26_ivarmediumcalo',    'L1_MU20MU21',     ['L1_MU20'], [PhysicsStream], ['RATE:SingleMuon', 'BW:Muon'], -1],
-
-        ['mu20_imedium_mu8noL1',    'L1_MU20MU21',     ['L1_MU20',''], [PhysicsStream], ['RATE:MultiMuon','BW:Muon'], -1,['serial',-1,['mu20_imedium','mu8noL1']]],
-        ['mu20_iloose_mu8noL1',     'L1_MU20MU21',     ['L1_MU20',''], [PhysicsStream], ['RATE:MultiMuon','BW:Muon'], -1,['serial',-1,['mu20_iloose','mu8noL1']]],
-        ['mu20_iloose_2mu4noL1',    'L1_MU20MU21',     ['L1_MU20',''], [PhysicsStream], ['RATE:MultiMuon','BW:Muon'], -1,['serial',-1,['mu20_iloose','2mu4noL1']]],
-        ### ATR-14543
-        ['mu20_ivarmedium_mu8noL1',    'L1_MU20MU21',     ['L1_MU20',''], [PhysicsStream], ['RATE:MultiMuon','BW:Muon'], -1,['serial',-1,['mu20_ivarmedium','mu8noL1']]],
-        ['mu20_ivarloose_mu8noL1',     'L1_MU20MU21',     ['L1_MU20',''], [PhysicsStream], ['RATE:MultiMuon','BW:Muon'], -1,['serial',-1,['mu20_ivarloose','mu8noL1']]],
-        ['mu20_ivarloose_2mu4noL1',    'L1_MU20MU21',     ['L1_MU20',''], [PhysicsStream], ['RATE:MultiMuon','BW:Muon'], -1,['serial',-1,['mu20_ivarloose','2mu4noL1']]],
-=======
         ]
 
     TriggerFlags.AFPSlice.signatures = TriggerFlags.AFPSlice.signatures() + [
@@ -78,7 +58,6 @@
         ['mu20_ivarmedium_mu8noL1',    'L1_MU20MU21',  ['L1_MU20',''], [PhysicsStream], ['RATE:MultiMuon','BW:Muon'], -1,['serial',-1,['mu20_ivarmedium','mu8noL1']]],
         ['mu20_ivarloose_mu8noL1',     'L1_MU20MU21',  ['L1_MU20',''], [PhysicsStream], ['RATE:MultiMuon','BW:Muon'], -1,['serial',-1,['mu20_ivarloose','mu8noL1']]],
         ['mu20_ivarloose_2mu4noL1',    'L1_MU20MU21',  ['L1_MU20',''], [PhysicsStream], ['RATE:MultiMuon','BW:Muon'], -1,['serial',-1,['mu20_ivarloose','2mu4noL1']]],
->>>>>>> 1d00aeb1
 
         # new test chains for dimuon inefficiency
         ['3mu4_noMuCombOvlpRm',    'L1_3MU4',           [], [PhysicsStream], ['RATE:MultiMuon', 'BW:Muon'], -1],
@@ -86,11 +65,7 @@
 
 
 
-<<<<<<< HEAD
-         ['mu60_msonly_mu60noL1_msonly',  'L1_MU20MU21',     ['L1_MU20',''], [PhysicsStream],     ['RATE:MultiMuon','BW:Muon'],-1,['serial',-1,['mu60_msonly','mu60noL1_msonly']]],
-=======
          ['mu60_msonly_mu60noL1_msonly',  'L1_MU20MU21', ['L1_MU20',''], [PhysicsStream],     ['RATE:MultiMuon','BW:Muon'],-1,['serial',-1,['mu60_msonly','mu60noL1_msonly']]],
->>>>>>> 1d00aeb1
 
 
 
@@ -100,82 +75,31 @@
         ### ATR-14543
         ['mu14_ivarmedium_mu6noL1_msonly',    'L1_MU10',  ['L1_MU10',''], [PhysicsStream], ['RATE:MultiMuon','BW:Muon'], -1,['serial',-1,['mu14_ivarmedium','mu6noL1_msonly']]],
         ['2mu6_mu4', 'L1_2MU6_3MU4', ['L1_2MU6','L1_MU4'], [PhysicsStream], ['RATE:MultiMuon', 'BW:Muon'], -1],
-<<<<<<< HEAD
-        ['mu20_msonly_mu12noL1_msonly_nscan05_noComb',   'L1_MU20MU21',     ['L1_MU20','L2_mu20_msonly'], [PhysicsStream], ['RATE:MultiMuon','BW:Muon'], -1,['serial',-1,['mu20_msonly','mu12noL1_msonly_nscan05_noComb']]],
-
-       # not working for now                                                                                                                                                                                   
-        ['mu20_msonly_mu6noL1_msonly_nscan05_noComb',       'L1_MU20MU21',     ['L1_MU20','L2_mu20_msonly'], [PhysicsStream], ['RATE:MultiMuon','BW:Muon'], -1,['serial',-1,['mu20_msonly','mu6noL1_msonly_nscan05_noComb']]],
-=======
         ['mu20_msonly_mu12noL1_msonly_nscan05_noComb',   'L1_MU20MU21',   ['L1_MU20','L2_mu20_msonly'], [PhysicsStream], ['RATE:MultiMuon','BW:Muon'], -1,['serial',-1,['mu20_msonly','mu12noL1_msonly_nscan05_noComb']]],
 
        # not working for now                                                                                                                                                                                   
         ['mu20_msonly_mu6noL1_msonly_nscan05_noComb',       'L1_MU20MU21',      ['L1_MU20','L2_mu20_msonly'], [PhysicsStream], ['RATE:MultiMuon','BW:Muon'], -1,['serial',-1,['mu20_msonly','mu6noL1_msonly_nscan05_noComb']]],
->>>>>>> 1d00aeb1
 
         ['mu11_msonly_mu6noL1_msonly_nscan05_noComb',       'L1_MU10',      ['L1_MU10','L2_mu11_msonly'], [PhysicsStream], ['RATE:MultiMuon','BW:Muon'], -1,['serial',-1,['mu11_msonly','mu6noL1_msonly_nscan05_noComb']]],
         ['mu11_msonly_mu6noL1_msonly_nscan05_noComb_L1MU4_EMPTY',       'L1_MU4_EMPTY',        ['L1_MU10','L2_mu11_msonly'], ["Late"], ['RATE:MultiMuon','BW:Muon'], -1,['serial',-1,['mu11_msonly','mu6noL1_msonly_nscan05_noComb']]],
         ['mu11_msonly_mu6noL1_msonly_nscan05_noComb_L1MU4_UNPAIRED_ISO','L1_MU4_UNPAIRED_ISO', ['L1_MU10','L2_mu11_msonly'], ["Late"], ['RATE:MultiMuon','BW:Muon'], -1,['serial',-1,['mu11_msonly','mu6noL1_msonly_nscan05_noComb']]],
 
         ### ATR-14377: duplicate noComb chains with leading-leg AND nscan-leg noComb
-<<<<<<< HEAD
-        ['mu20_msonly_noComb_mu12noL1_msonly_nscan05_noComb',   'L1_MU20MU21',     ['L1_MU20','L2_mu20_msonly'], [PhysicsStream], ['RATE:MultiMuon','BW:Muon'], -1,['serial',-1,['mu20_msonly_noComb','mu12noL1_msonly_nscan05_noComb']]],
-        ['mu20_msonly_noComb_mu6noL1_msonly_nscan05_noComb',       'L1_MU20MU21',     ['L1_MU20','L2_mu20_msonly'], [PhysicsStream], ['RATE:MultiMuon','BW:Muon'], -1,['serial',-1,['mu20_msonly_noComb','mu6noL1_msonly_nscan05_noComb']]],
-=======
         ['mu20_msonly_noComb_mu12noL1_msonly_nscan05_noComb',   'L1_MU20MU21',   ['L1_MU20','L2_mu20_msonly'], [PhysicsStream], ['RATE:MultiMuon','BW:Muon'], -1,['serial',-1,['mu20_msonly_noComb','mu12noL1_msonly_nscan05_noComb']]],
         ['mu20_msonly_noComb_mu6noL1_msonly_nscan05_noComb',       'L1_MU20MU21',      ['L1_MU20','L2_mu20_msonly'], [PhysicsStream], ['RATE:MultiMuon','BW:Muon'], -1,['serial',-1,['mu20_msonly_noComb','mu6noL1_msonly_nscan05_noComb']]],
->>>>>>> 1d00aeb1
         ['mu11_msonly_noComb_mu6noL1_msonly_nscan05_noComb',       'L1_MU10',      ['L1_MU10','L2_mu11_msonly'], [PhysicsStream], ['RATE:MultiMuon','BW:Muon'], -1,['serial',-1,['mu11_msonly_noComb','mu6noL1_msonly_nscan05_noComb']]],
         ['mu11_msonly_noComb_mu6noL1_msonly_nscan05_noComb_L1MU4_EMPTY',       'L1_MU4_EMPTY',        ['L1_MU10','L2_mu11_msonly'], ["Late"], ['RATE:MultiMuon','BW:Muon'], -1,['serial',-1,['mu11_msonly_noComb','mu6noL1_msonly_nscan05_noComb']]],
         ['mu11_msonly_noComb_mu6noL1_msonly_nscan05_noComb_L1MU4_UNPAIRED_ISO','L1_MU4_UNPAIRED_ISO', ['L1_MU10','L2_mu11_msonly'], ["Late"], ['RATE:MultiMuon','BW:Muon'], -1,['serial',-1,['mu11_msonly_noComb','mu6noL1_msonly_nscan05_noComb']]],
 
         ### ATR-14377: duplicate noComb chains with leading-leg-only noComb
-<<<<<<< HEAD
-        ['mu20_msonly_noComb_mu12noL1_msonly_nscan05',   'L1_MU20MU21',     ['L1_MU20','L2_mu20_msonly'], [PhysicsStream], ['RATE:MultiMuon','BW:Muon'], -1,['serial',-1,['mu20_msonly_noComb','mu12noL1_msonly_nscan05']]],
-        ['mu20_msonly_noComb_mu6noL1_msonly_nscan05',       'L1_MU20MU21',     ['L1_MU20','L2_mu20_msonly'], [PhysicsStream], ['RATE:MultiMuon','BW:Muon'], -1,['serial',-1,['mu20_msonly_noComb','mu6noL1_msonly_nscan05']]],
-=======
         ['mu20_msonly_noComb_mu12noL1_msonly_nscan05',   'L1_MU20MU21',   ['L1_MU20','L2_mu20_msonly'], [PhysicsStream], ['RATE:MultiMuon','BW:Muon'], -1,['serial',-1,['mu20_msonly_noComb','mu12noL1_msonly_nscan05']]],
         ['mu20_msonly_noComb_mu6noL1_msonly_nscan05',       'L1_MU20MU21',      ['L1_MU20','L2_mu20_msonly'], [PhysicsStream], ['RATE:MultiMuon','BW:Muon'], -1,['serial',-1,['mu20_msonly_noComb','mu6noL1_msonly_nscan05']]],
->>>>>>> 1d00aeb1
         ['mu11_msonly_noComb_mu6noL1_msonly_nscan05',       'L1_MU10',      ['L1_MU10','L2_mu11_msonly'], [PhysicsStream], ['RATE:MultiMuon','BW:Muon'], -1,['serial',-1,['mu11_msonly_noComb','mu6noL1_msonly_nscan05']]],
         ['mu11_msonly_noComb_mu6noL1_msonly_nscan05_L1MU4_EMPTY',       'L1_MU4_EMPTY',        ['L1_MU10','L2_mu11_msonly'], ["Late"], ['RATE:MultiMuon','BW:Muon'], -1,['serial',-1,['mu11_msonly_noComb','mu6noL1_msonly_nscan05']]],
         ['mu11_msonly_noComb_mu6noL1_msonly_nscan05_L1MU4_UNPAIRED_ISO','L1_MU4_UNPAIRED_ISO', ['L1_MU10','L2_mu11_msonly'], ["Late"], ['RATE:MultiMuon','BW:Muon'], -1,['serial',-1,['mu11_msonly_noComb','mu6noL1_msonly_nscan05']]],
 
 
         ### ATR-14377: remove noComb for tests
-<<<<<<< HEAD
-        ['mu20_msonly_mu15noL1_msonly_nscan05', 'L1_MU20MU21',     ['L1_MU20','L2_mu20_msonly'], [PhysicsStream], ['RATE:MultiMuon','BW:Muon'], -1,['serial',-1,['mu20_msonly','mu15noL1_msonly_nscan05']]],
-
-
-        ### ATR-14377: nscan with iloosems legs
-        ['mu20_msonly_iloosems_mu10noL1_msonly_nscan05_noComb',   'L1_MU20MU21',     ['L1_MU20','L2_mu20_msonly_iloosems'], [PhysicsStream], ['RATE:MultiMuon','BW:Muon'], -1,['serial',-1,['mu20_msonly_iloosems','mu10noL1_msonly_nscan05_noComb']]],
-        ['mu20_msonly_iloosems_mu10noL1_msonly_nscan03_noComb',   'L1_MU20MU21',     ['L1_MU20','L2_mu20_msonly_iloosems'], [PhysicsStream], ['RATE:MultiMuon','BW:Muon'], -1,['serial',-1,['mu20_msonly_iloosems','mu10noL1_msonly_nscan03_noComb']]],
-        ['mu20_msonly_iloosems_mu15noL1_msonly_nscan05_noComb',   'L1_MU20MU21',     ['L1_MU20','L2_mu20_msonly_iloosems'], [PhysicsStream], ['RATE:MultiMuon','BW:Muon'], -1,['serial',-1,['mu20_msonly_iloosems','mu15noL1_msonly_nscan05_noComb']]],
-        ['mu20_msonly_iloosems_mu15noL1_msonly_nscan03_noComb',   'L1_MU20MU21',     ['L1_MU20','L2_mu20_msonly_iloosems'], [PhysicsStream], ['RATE:MultiMuon','BW:Muon'], -1,['serial',-1,['mu20_msonly_iloosems','mu15noL1_msonly_nscan03_noComb']]],
-        ['mu20_msonly_iloosems_mu12noL1_msonly_nscan03_noComb',   'L1_MU20MU21',     ['L1_MU20','L2_mu20_msonly_iloosems'], [PhysicsStream], ['RATE:MultiMuon','BW:Muon'], -1,['serial',-1,['mu20_msonly_iloosems','mu12noL1_msonly_nscan03_noComb']]],
-        ['mu20_msonly_iloosems_mu6noL1_msonly_nscan05',        'L1_MU20MU21',     ['L1_MU20','L2_mu20_msonly_iloosems'], [PhysicsStream], ['RATE:MultiMuon','BW:Muon'], -1,['serial',-1,['mu20_msonly_iloosems','mu6noL1_msonly_nscan05']]],
-        ['mu20_msonly_iloosems_mu6noL1_msonly_nscan05_noComb',        'L1_MU20MU21',     ['L1_MU20','L2_mu20_msonly_iloosems'], [PhysicsStream], ['RATE:MultiMuon','BW:Muon'], -1,['serial',-1,['mu20_msonly_iloosems','mu6noL1_msonly_nscan05_noComb']]],
-        ['mu20_msonly_mu6noL1_msonly_nscan03',                 'L1_MU20MU21',     ['L1_MU20','L2_mu20_msonly'], [PhysicsStream], ['RATE:MultiMuon','BW:Muon'], -1,['serial',-1,['mu20_msonly','mu6noL1_msonly_nscan03']]],
-        ['mu20_msonly_iloosems_mu6noL1_msonly_nscan03',        'L1_MU20MU21',     ['L1_MU20','L2_mu20_msonly_iloosems'], [PhysicsStream], ['RATE:MultiMuon','BW:Muon'], -1,['serial',-1,['mu20_msonly_iloosems','mu6noL1_msonly_nscan03']]],
-        ['mu20_msonly_iloosems_mu6noL1_msonly_nscan03_noComb', 'L1_MU20MU21',     ['L1_MU20','L2_mu20_msonly_iloosems'], [PhysicsStream], ['RATE:MultiMuon','BW:Muon'], -1,['serial',-1,['mu20_msonly_iloosems','mu6noL1_msonly_nscan03_noComb']]],
-
-       
-        ['mu22_iloose_mu8noL1_calotag_0eta010', 'L1_MU20MU21',     ['L1_MU20',''], [PhysicsStream], ['RATE:MultiMuon','BW:Muon'], -1,['serial',-1,['mu22_iloose','mu8noL1_calotag_0eta010']]],
-        ['mu24_iloose_mu8noL1_calotag_0eta010', 'L1_MU20MU21',     ['L1_MU20',''], [PhysicsStream], ['RATE:MultiMuon','BW:Muon'], -1,['serial',-1,['mu24_iloose','mu8noL1_calotag_0eta010']]],
-        ### ATR-14543
-        ['mu22_ivarloose_mu8noL1_calotag_0eta010', 'L1_MU20MU21',     ['L1_MU20',''], [PhysicsStream], ['RATE:MultiMuon','BW:Muon'], -1,['serial',-1,['mu22_ivarloose','mu8noL1_calotag_0eta010']]],
-        ['mu24_ivarloose_mu8noL1_calotag_0eta010', 'L1_MU20MU21',     ['L1_MU20',''], [PhysicsStream], ['RATE:MultiMuon','BW:Muon'], -1,['serial',-1,['mu24_ivarloose','mu8noL1_calotag_0eta010']]],
-
-
-        ['mu20_nomucomb_2mu4noL1', 'L1_MU20MU21',     ['L1_MU20',''], [PhysicsStream], ['RATE:MultiMuon','BW:Muon'], -1,['serial',-1,['mu20_nomucomb','2mu4noL1']]],
-        ['mu22_nomucomb_2mu4noL1', 'L1_MU20MU21',     ['L1_MU20',''], [PhysicsStream], ['RATE:MultiMuon','BW:Muon'], -1,['serial',-1,['mu22_nomucomb','2mu4noL1']]],
-        ['mu20_nomucomb_mu8noL1' , 'L1_MU20MU21',     ['L1_MU20',''], [PhysicsStream], ['RATE:MultiMuon','BW:Muon'], -1,['serial',-1,['mu20_nomucomb','mu8noL1']]],
-        ['mu22_nomucomb_mu8noL1' , 'L1_MU20MU21',     ['L1_MU20',''], [PhysicsStream], ['RATE:MultiMuon','BW:Muon'], -1,['serial',-1,['mu22_nomucomb','mu8noL1']]],
-
-
-
-        ['mu10_mgonly_L1LATE-MU10_J50',          'L1_LATE-MU10_J50',           [], [PhysicsStream], ['RATE:SingleMuon', 'BW:Muon'], -1],
-        ['mu10_mgonly_L1LATE-MU10_XE50',         'L1_LATE-MU10_XE50',          [], [PhysicsStream], ['RATE:SingleMuon', 'BW:Muon'], -1],
-=======
         ['mu20_msonly_mu15noL1_msonly_nscan05', 'L1_MU20MU21',   ['L1_MU20','L2_mu20_msonly'], [PhysicsStream], ['RATE:MultiMuon','BW:Muon'], -1,['serial',-1,['mu20_msonly','mu15noL1_msonly_nscan05']]],
 
 
@@ -198,7 +122,6 @@
         ['mu22_ivarloose_mu8noL1_calotag_0eta010', 'L1_MU20MU21', ['L1_MU20',''], [PhysicsStream], ['RATE:MultiMuon','BW:Muon'], -1,['serial',-1,['mu22_ivarloose','mu8noL1_calotag_0eta010']]],
         ['mu24_ivarloose_mu8noL1_calotag_0eta010', 'L1_MU20MU21', ['L1_MU20',''], [PhysicsStream], ['RATE:MultiMuon','BW:Muon'], -1,['serial',-1,['mu24_ivarloose','mu8noL1_calotag_0eta010']]],
 
->>>>>>> 1d00aeb1
 
         ['mu20_nomucomb_2mu4noL1', 'L1_MU20MU21', ['L1_MU20',''], [PhysicsStream], ['RATE:MultiMuon','BW:Muon'], -1,['serial',-1,['mu20_nomucomb','2mu4noL1']]],
         ['mu22_nomucomb_2mu4noL1', 'L1_MU20MU21', ['L1_MU20',''], [PhysicsStream], ['RATE:MultiMuon','BW:Muon'], -1,['serial',-1,['mu22_nomucomb','2mu4noL1']]],
@@ -223,21 +146,12 @@
 
     if TriggerFlags.doFTK():
         TriggerFlags.MuonSlice.signatures = TriggerFlags.MuonSlice.signatures() + [
-<<<<<<< HEAD
-            ['mu24_idperf_FTK',            'L1_MU20MU21',     ['L1_MU20'], [PhysicsStream], ['RATE:IDMonitoring', 'BW:Muon', 'BW:ID'], -1], 
-            ['mu6_idperf_FTK',             'L1_MU6',            [], [PhysicsStream, 'express'], ['RATE:IDMonitoring', 'BW:Muon', 'BW:ID'], -1],
-            ['mu24_idperf_FTKRefit',       'L1_MU20MU21',     ['L1_MU20'], [PhysicsStream], ['RATE:IDMonitoring', 'BW:Muon', 'BW:ID'], -1], 
-            ['mu6_idperf_FTKRefit',        'L1_MU6',            [], [PhysicsStream, 'express'], ['RATE:IDMonitoring', 'BW:Muon', 'BW:ID'], -1],
-            ['mu22_mu8noL1_ftkFS',         'L1_MU20MU21',     ['L1_MU20',''], [PhysicsStream], ['RATE:MultiMuon','BW:Muon'], -1,['serial',-1,['mu22','mu8noL1_ftkFS']]],
-            ['mu26_ivarmedium_ftk',        'L1_MU20MU21',     ['L1_MU20'], [PhysicsStream], ['RATE:SingleMuon', 'BW:Muon'], -1],
-=======
             ['mu24_idperf_FTK',            'L1_MU20MU21',    ['L1_MU20'], [PhysicsStream], ['RATE:IDMonitoring', 'BW:Muon', 'BW:ID'], -1], 
             ['mu6_idperf_FTK',             'L1_MU6',                  [], [PhysicsStream, 'express'], ['RATE:IDMonitoring', 'BW:Muon', 'BW:ID'], -1],
             ['mu24_idperf_FTKRefit',       'L1_MU20MU21',    ['L1_MU20'], [PhysicsStream], ['RATE:IDMonitoring', 'BW:Muon', 'BW:ID'], -1], 
             ['mu6_idperf_FTKRefit',        'L1_MU6',                  [], [PhysicsStream, 'express'], ['RATE:IDMonitoring', 'BW:Muon', 'BW:ID'], -1],
             ['mu22_mu8noL1_FTKFS',         'L1_MU20MU21', ['L1_MU20',''], [PhysicsStream], ['RATE:MultiMuon','BW:Muon'], -1,['serial',-1,['mu22','mu8noL1_FTKFS']]],
             ['mu26_ivarmedium_FTK',        'L1_MU20MU21',    ['L1_MU20'], [PhysicsStream], ['RATE:SingleMuon', 'BW:Muon'], -1],
->>>>>>> 1d00aeb1
             ]
 
     TriggerFlags.JetSlice.signatures = TriggerFlags.JetSlice.signatures() + [
@@ -1082,11 +996,6 @@
         ['e20_mergedtight_g35_medium',           'L1_2EM15VH', [], [PhysicsStream], ['RATE:ElectronPhoton', 'BW:Egamma'], -1,['parallel',-1,[] ]],
 
         ['e20_mergedtight',                      'L1_EM15VH', [], [PhysicsStream], ['RATE:SingleElectron', 'BW:Egamma'], -1],
-<<<<<<< HEAD
-        ['e25_mergedtight',                      'L1_EM20VH', [], [PhysicsStream], ['RATE:SingleElectron', 'BW:Egamma'], -1],
-        ['e30_mergedtight',                      'L1_EM20VH', [], [PhysicsStream], ['RATE:SingleElectron', 'BW:Egamma'], -1],
-=======
->>>>>>> 1d00aeb1
 
 
         # Fall-back if problem with new tracking kept as before)
@@ -1164,21 +1073,12 @@
         ['3mu4_mu2noL1_bNocut', 'L1_3MU4', ['L1_3MU4',''], [BMultiMuonStream], ['RATE:MultiMuon','BW:Muon'], -1,['serial',-1,['3mu4','mu2noL1']]],
         ['3mu4_mu4noL1_bNocut', 'L1_3MU4', ['L1_3MU4',''], [BMultiMuonStream], ['RATE:MultiMuon','BW:Muon'], -1,['serial',-1,['3mu4','mu4noL1']]],
 
-<<<<<<< HEAD
-        ['mu20_2mu2noL1_bNocut', 'L1_MU20MU21',     ['L1_MU20',''], [PhysicsStream], ['RATE:MultiMuon','BW:Muon'], -1,['serial',-1,['mu20','2mu2noL1_bNocut']]],
-
-        
-        ['mu20_2mu2noL1_bDimu', 'L1_MU20MU21',     ['L1_MU20',''], [BPhysicsStream], ['RATE:MultiMuon','BW:Muon'], -1,['serial',-1,['mu20','2mu2noL1_bNocut']]],
-        ['mu20_2mu2noL1_bDimu2700', 'L1_MU20MU21',     ['L1_MU20',''], [BPhysicsStream], ['RATE:MultiMuon','BW:Muon'], -1,['serial',-1,['mu20','2mu2noL1_bNocut']]],
-        ['mu20_2mu2noL1_bTau', 'L1_MU20MU21',     ['L1_MU20',''], [BPhysicsStream], ['RATE:MultiMuon','BW:Muon'], -1,['serial',-1,['mu20','2mu2noL1_bNocut']]],
-=======
         ['mu20_2mu2noL1_bNocut', 'L1_MU20MU21', ['L1_MU20',''], [PhysicsStream], ['RATE:MultiMuon','BW:Muon'], -1,['serial',-1,['mu20','2mu2noL1_bNocut']]],
 
         
         ['mu20_2mu2noL1_bDimu', 'L1_MU20MU21', ['L1_MU20',''], [BPhysicsStream], ['RATE:MultiMuon','BW:Muon'], -1,['serial',-1,['mu20','2mu2noL1_bNocut']]],
         ['mu20_2mu2noL1_bDimu2700', 'L1_MU20MU21', ['L1_MU20',''], [BPhysicsStream], ['RATE:MultiMuon','BW:Muon'], -1,['serial',-1,['mu20','2mu2noL1_bNocut']]],
         ['mu20_2mu2noL1_bTau', 'L1_MU20MU21', ['L1_MU20',''], [BPhysicsStream], ['RATE:MultiMuon','BW:Muon'], -1,['serial',-1,['mu20','2mu2noL1_bNocut']]],
->>>>>>> 1d00aeb1
 
         # chains with EF B-physics selection skipped
         ['2mu4_bJpsimumu_noEFbph',                    'L1_2MU4', [], [BPhysicsStream], [RATE_BphysTag,BW_BphysTag], -1],
@@ -1219,15 +1119,9 @@
         ['2mu6_mu4_bDimu', 'L1_2MU6_3MU4', ['L1_2MU6','L1_MU4'], [BMultiMuonStream], [RATE_BMultiMuonTag, 'BW:Muon'], -1],
         
         # chains for Bs->mumuPhi and Bs->J/psiPhi 
-<<<<<<< HEAD
-        ['mu6_mu4_bBmumux_BsJpsiPhi_delayed',                    'L1_MU6_2MU4', ['L1_MU6','L1_MU4'], [BPhysicsStream], [RATE_BphysTag,BW_BphysTag], -1],
-        ['2mu6_bBmumux_BsJpsiPhi_delayed',                    'L1_2MU6', [], [BPhysicsStream], [RATE_BphysTag,BW_BphysTag], -1],
-        ['mu10_mu6_bBmumux_BsJpsiPhi_delayed',            'L1_MU10_2MU6', ['L1_MU10','L1_MU6'],[BPhysicsStream], [RATE_BphysTag,BW_BphysTag], -1],
-=======
         ['mu6_mu4_bBmumux_BsJpsiPhi',                    'L1_MU6_2MU4', ['L1_MU6','L1_MU4'], [BPhysicsStream], [RATE_BphysTag,BW_BphysTag], -1],
         ['2mu6_bBmumux_BsJpsiPhi',                    'L1_2MU6', [], [BPhysicsStream], [RATE_BphysTag,BW_BphysTag], -1],
         ['mu10_mu6_bBmumux_BsJpsiPhi',            'L1_MU10_2MU6', ['L1_MU10','L1_MU6'],[BPhysicsStream], [RATE_BphysTag,BW_BphysTag], -1],
->>>>>>> 1d00aeb1
 
 
         # Narrow-scan chains seeded L1_MU11_2MU6
@@ -1286,12 +1180,7 @@
         ['2mu4_bBmumuxv2_noL2_L1BPH-2M8-2MU4-B_BPH-0DR15-2MU4',  'L1_BPH-2M8-2MU4-B_BPH-0DR15-2MU4',     ['L1_2MU4'], [BPhysicsStream], [RATE_BphysTag,BW_BphysTag], -1, False],
         ['2mu4_bBmumux_BcmumuDsloose_noL2_L1BPH-2M8-2MU4-B_BPH-0DR15-2MU4',  'L1_BPH-2M8-2MU4-B_BPH-0DR15-2MU4',     ['L1_2MU4'], [BPhysicsStream], [RATE_BphysTag,BW_BphysTag], -1, False],
           
-<<<<<<< HEAD
-        ['mu6_mu4_bUpsimumu_L1BPH-8M15-MU6MU4_BPH-0DR22-MU6MU4-B', 'L1_BPH-8M15-MU6MU4_BPH-0DR22-MU6MU4-B',     ['L1_MU6','L1_MU4'], [BPhysicsStream], [RATE_BphysTag,BW_BphysTag], -1, False],
-        ['mu6_mu4_bUpsimumu_L1BPH-8M15-MU6MU4_BPH-0DR22-MU6MU4-BO', 'L1_BPH-8M15-MU6MU4_BPH-0DR22-MU6MU4-BO',     ['L1_MU6','L1_MU4'], [BPhysicsStream], [RATE_BphysTag,BW_BphysTag], -1, False],
-=======
         ['mu6_mu4_bUpsimumu_L1BPH-8M15-MU6MU4_BPH-0DR22-MU6MU4-B', 'L1_BPH-8M15-MU6MU4_BPH-0DR22-MU6MU4-B',     ['L1_MU6','L1_MU4'], [BPhysicsStream], [RATE_BphysTag,BW_BphysTag], -1, False], 
->>>>>>> 1d00aeb1
 
 
         ['2mu4_bBmumuxv2',                'L1_2MU4', [], [BPhysicsStream], [RATE_BphysTag,BW_BphysTag], -1],
@@ -1420,11 +1309,7 @@
         ['2mu6_bBmumux_BcmumuDsloose_noL2_L1BPH-2M9-2MU6_BPH-2DR15-2MU6',  'L1_BPH-2M9-2MU6_BPH-2DR15-2MU6',     ['L1_2MU6'], [BPhysicsStream], [RATE_BphysTag,BW_BphysTag], -1, False],
         
        
-<<<<<<< HEAD
-       ['2mu6_bTau_L1LFV-MU6_delayed',  'L1_LFV-MU6', ['L1_2MU6'], [BPhysicsStream], [RATE_BphysTag,BW_BphysTag], -1, False],
-=======
        ['2mu6_bTau_L1LFV-MU6',  'L1_LFV-MU6', ['L1_2MU6'], [BPhysicsStream], [RATE_BphysTag,BW_BphysTag], -1, False],
->>>>>>> 1d00aeb1
        ['2mu6_bPhi_L1LFV-MU6',  'L1_LFV-MU6', ['L1_2MU6'], [BPhysicsStream], [RATE_BphysTag,BW_BphysTag], -1, False],
 
        ### ATR-15263
@@ -2017,17 +1902,10 @@
 
     if TriggerFlags.doFTK():
         TriggerFlags.BeamspotSlice.signatures = TriggerFlags.BeamspotSlice.signatures() + [                                                                 
-<<<<<<< HEAD
-            ['beamspot_idperf_FTK',          'L1_4J15', [], ["BeamSpot"], ['RATE:BeamSpot',  'BW:BeamSpot'], -1],
-            ['beamspot_trkFS_FTK',           'L1_4J15', [], ["BeamSpot"], ['RATE:BeamSpot',  'BW:BeamSpot'], -1],
-            ['beamspot_trkFS_FTKRefit', 'L1_4J15', [], ["BeamSpot"], ['RATE:BeamSpot', 'BW:BeamSpot'], -1],
-            ['beamspot_idperf_FTKRefit', 'L1_4J15', [], ["BeamSpot"], ['RATE:BeamSpot', 'BW:BeamSpot'], -1],       
-=======
             ['beamspot_idperf_FTK',          'L1_4J20', [], ["BeamSpot"], ['RATE:BeamSpot',  'BW:BeamSpot'], -1],
             ['beamspot_trkFS_FTK',           'L1_4J20', [], ["BeamSpot"], ['RATE:BeamSpot',  'BW:BeamSpot'], -1],
             ['beamspot_trkFS_FTKRefit', 'L1_4J20', [], ["BeamSpot"], ['RATE:BeamSpot', 'BW:BeamSpot'], -1],
             ['beamspot_idperf_FTKRefit', 'L1_4J20', [], ["BeamSpot"], ['RATE:BeamSpot', 'BW:BeamSpot'], -1],
->>>>>>> 1d00aeb1
             ]
 
     ## The following slices are only needed for Physics runnings and LS1 menus
