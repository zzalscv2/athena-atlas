--- conflicted
+++ resolved
@@ -912,10 +912,6 @@
         ['tau35_perf_tracktwo_tau25_perf_tracktwo_ditauL', 'L1_TAU20IM_2TAU12IM' , ['L1_TAU20IM','L1_TAU12IM'],[PhysicsStream, 'express'], ['RATE:MultiTau','BW:Tau'], -1],
         ['tau35_perf_tracktwo_tau25_perf_tracktwo_ditauT', 'L1_TAU20IM_2TAU12IM' , ['L1_TAU20IM','L1_TAU12IM'],[PhysicsStream, 'express'], ['RATE:MultiTau','BW:Tau'], -1],
                                                                        
-<<<<<<< HEAD
-        # Tracktwomva
-=======
->>>>>>> 18d0fd6f
         ['tau25_idperf_tracktwo2015',                        'L1_TAU12IM', [], [PhysicsStream], ['RATE:SingleTau', 'BW:Tau'], -1],
         ['tau25_perf_tracktwo2015',                        'L1_TAU12IM', [], [PhysicsStream], ['RATE:SingleTau', 'BW:Tau'], -1],
         ['tau25_medium1_tracktwo2015',                        'L1_TAU12IM', [], [PhysicsStream], ['RATE:SingleTau', 'BW:Tau'], -1],
