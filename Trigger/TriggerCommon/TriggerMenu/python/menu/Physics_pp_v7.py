# Copyright (C) 2002-2017 CERN for the benefit of the ATLAS collaboration

#----------phy--------------------------------------------------------------#
#------------------------------------------------------------------------#
def setupMenu():

    from TriggerMenu.menu.TriggerPythonConfig import TriggerPythonConfig
    from TriggerJobOpts.TriggerFlags          import TriggerFlags
    from AthenaCommon.Logging                 import logging
    log = logging.getLogger( 'TriggerMenu.menu.Physics_pp_v7.py' )

    from TriggerMenu.TriggerConfigLVL1 import TriggerConfigLVL1 as tcl1
    if tcl1.current:
        log.info("L1 items: %s " % tcl1.current.menu.items.itemNames())
    else:
        log.info("ERROR L1 menu has not yet been defined")

    PhysicsStream="Main"

    # stream, BW and RATE tags for Bphysics items that appear in Muon and Bphysics slice.signatures
    BPhysicsStream     = "Main"
    BMultiMuonStream   = "Main"  
    RATE_BphysTag      = 'RATE:Bphysics'
    RATE_BMultiMuonTag = 'RATE:MultiMuon'  # can become RATE:BMultiMuon' with one letter change 
    BW_BphysTag        = 'BW:Bphys'
    RATE_DYTag         = 'RATE:Muon'   
    BW_DYTag           = 'BW:Muon'   

    #---------------------------------------------------------------------
    # INPUT FORMAT FOR CHAINS:
    # ['chainName',  'L1itemforchain', [L1 items for chainParts], [stream], [groups], EBstep], OPTIONAL: [mergingStrategy, offset,[merginOrder] ]], topoStartsFrom = False
    #---------------------------------------------------------------------

    #---------------------------------------------------------------------
    # if it's needed to temporary remove almost all the chains from the menu
    # be aware that it is necessary to leave at least one chain in the muon slice
    # otherwise athenaHLT will seg-fault 
    #---------------------------------------------------------------------

    TriggerFlags.Slices_all_setOff()

    TriggerFlags.TestSlice.signatures = []


    TriggerFlags.MuonSlice.signatures = [
        # single muon

        ['mu24_ivarloose', 'L1_MU20', [], [PhysicsStream], ['RATE:SingleMuon', 'BW:Muon'], -1],
        ['mu24_iloose', 'L1_MU20', [], [PhysicsStream], ['RATE:SingleMuon', 'BW:Muon'], -1],
        ['mu24_ivarmedium',	      'L1_MU20',	   [], [PhysicsStream, 'express'], ['RATE:SingleMuon', 'BW:Muon'], -1],
        # ATR-14489: add express: ['mu26_ivarmedium',	     'L1_MU20', 	  [], [PhysicsStream], ['RATE:SingleMuon', 'BW:Muon'], -1],
        ['mu26_ivarmedium',	     'L1_MU20', 	  [], [PhysicsStream, 'express'], ['RATE:SingleMuon', 'BW:Muon'], -1],
        ['mu26_ivarmedium_zROItest', 'L1_MU20', 	  [], [PhysicsStream], ['RATE:SingleMuon', 'BW:Muon'], -1],
        ['mu28_ivarmedium',	     'L1_MU20', 	  [], [PhysicsStream], ['RATE:SingleMuon', 'BW:Muon'], -1],
        ['mu35_ivarmedium',	     'L1_MU20', 	  [], [PhysicsStream], ['RATE:SingleMuon', 'BW:Muon'], -1],

        ['mu0_perf',              'L1_MU4',            [], [PhysicsStream], ['RATE:SingleMuon', 'BW:Muon'], -1], 
        # ATR-14489: add express: ['mu26_imedium',          'L1_MU20',           [], [PhysicsStream], ['RATE:SingleMuon', 'BW:Muon'], -1],
        ['mu26_imedium',          'L1_MU20',           [], [PhysicsStream, 'express'], ['RATE:SingleMuon', 'BW:Muon'], -1],
        ['mu28_imedium',          'L1_MU20',           [], [PhysicsStream], ['RATE:SingleMuon', 'BW:Muon'], -1],
        ['mu100',                 'L1_MU20',           [], [PhysicsStream], ['RATE:SingleMuon', 'BW:Muon'], -1],
        ['mu80',                  'L1_MU20',           [], [PhysicsStream], ['RATE:SingleMuon', 'BW:Muon'], -1],
        ['mu50',                  'L1_MU20',           [], [PhysicsStream], ['RATE:SingleMuon', 'BW:Muon'], -1],
        ['mu60',                  'L1_MU20',           [], [PhysicsStream], ['RATE:SingleMuon', 'BW:Muon'], -1],
        ['mu60_0eta105_msonly',   'L1_MU20',           [], [PhysicsStream], ['RATE:SingleMuon', 'BW:Muon'], -1],
        ['mu40',                   'L1_MU20',           [], [PhysicsStream], ['RATE:SingleMuon', 'BW:Muon'], -1],
        ['mu24_imedium',           'L1_MU20',           [], [PhysicsStream, 'express'], ['RATE:SingleMuon', 'BW:Muon'], -1],
        ['mu20_imedium_L1MU10',    'L1_MU10',           [], [PhysicsStream], ['RATE:SingleMuon', 'BW:Muon'], -1],
        ['mu20_ivarmedium_L1MU10', 'L1_MU10',           [], [PhysicsStream], ['RATE:SingleMuon', 'BW:Muon'], -1],
        ['mu26',                   'L1_MU20',           [], [PhysicsStream], ['RATE:SingleMuon', 'BW:Muon'], -1],
        ['mu22',                   'L1_MU20',           [], [PhysicsStream, 'express'], ['RATE:SingleMuon', 'BW:Muon'], -1],
        ['mu20',                   'L1_MU20',           [], [PhysicsStream, 'express'], ['RATE:SingleMuon', 'BW:Muon'], -1],
        ['mu24',                   'L1_MU20',           [], [PhysicsStream], ['RATE:SingleMuon', 'BW:Muon'], -1],
        ['mu20_msonly',            'L1_MU20',           [], [PhysicsStream], ['RATE:SingleMuon', 'BW:Muon'], -1],
        ['mu14',                   'L1_MU10',           [], [PhysicsStream], ['RATE:SingleMuon', 'BW:Muon'], -1],
        ['mu11',                   'L1_MU10',           [], [PhysicsStream], ['RATE:SingleMuon', 'BW:Muon'], -1],
        ['mu14_iloose',            'L1_MU10',           [], [PhysicsStream], ['RATE:SingleMuon', 'BW:Muon'], -1],
        ['mu14_ivarloose',         'L1_MU10',           [], [PhysicsStream], ['RATE:SingleMuon', 'BW:Muon'], -1],
        ['mu10',                   'L1_MU10',           [], [PhysicsStream], ['RATE:SingleMuon', 'BW:Muon'], -1],
        ['mu10_msonly',            'L1_MU10',           [], [PhysicsStream], ['RATE:SingleMuon', 'BW:Muon'], -1],
        ['mu6',                    'L1_MU6',            [], [PhysicsStream], ['RATE:SingleMuon', 'BW:Muon'], -1],
        ['mu6_msonly',             'L1_MU6',            [], [PhysicsStream], ['RATE:SingleMuon', 'BW:Muon'], -1],
        ['mu4',                    'L1_MU4',            [], [PhysicsStream], ['RATE:SingleMuon', 'BW:Muon'], -1],
        ['mu4_msonly',             'L1_MU4',            [], [PhysicsStream], ['RATE:SingleMuon', 'BW:Muon'], -1],
        ['mu24_idperf',            'L1_MU20',           [], [PhysicsStream], ['RATE:IDMonitoring', 'BW:Muon', 'BW:ID'], -1],
        ['mu20_idperf',            'L1_MU20',           [], [PhysicsStream, 'express'], ['RATE:IDMonitoring', 'BW:Muon', 'BW:ID'], -1],
        ['mu10_idperf',            'L1_MU10',           [], [PhysicsStream], ['RATE:IDMonitoring', 'BW:Muon', 'BW:ID'], -1],
        ['mu6_idperf',             'L1_MU6',            [], [PhysicsStream, 'express'], ['RATE:IDMonitoring', 'BW:Muon', 'BW:ID'], -1],
        ['mu4_idperf',             'L1_MU4',            [], [PhysicsStream], ['RATE:IDMonitoring', 'BW:Muon', 'BW:ID'], -1],

        ['mu4_nomucomb',                   'L1_MU4',           [], [PhysicsStream], ['RATE:SingleMuon', 'BW:Muon'], -1],
        ['mu6_nomucomb',                   'L1_MU6',           [], [PhysicsStream], ['RATE:SingleMuon', 'BW:Muon'], -1],
        ['mu10_nomucomb',                   'L1_MU10',           [], [PhysicsStream], ['RATE:SingleMuon', 'BW:Muon'], -1],
        ['mu11_nomucomb',                   'L1_MU10',           [], [PhysicsStream], ['RATE:SingleMuon', 'BW:Muon'], -1],
        ['mu14_nomucomb',                   'L1_MU10',           [], [PhysicsStream], ['RATE:SingleMuon', 'BW:Muon'], -1],
        ['mu20_nomucomb',                   'L1_MU20',           [], [PhysicsStream], ['RATE:SingleMuon', 'BW:Muon'], -1],

				# Toroid-off run (ATR-9923)
        ['mu8_mucombTag_noEF_L1MU40',  'L1_MU20', [], [PhysicsStream], ['RATE:SingleMuon', 'BW:Muon'], -1],
        ['mu10_mucombTag_noEF_L1MU40', 'L1_MU20', [], [PhysicsStream], ['RATE:SingleMuon', 'BW:Muon'], -1],
        ['mu15_mucombTag_noEF_L1MU40', 'L1_MU20', [], [PhysicsStream], ['RATE:SingleMuon', 'BW:Muon'], -1],
        ['mu20_mucombTag_noEF_L1MU40', 'L1_MU20', [], [PhysicsStream], ['RATE:SingleMuon', 'BW:Muon'], -1],
        ['mu25_mucombTag_noEF_L1MU40', 'L1_MU20', [], [PhysicsStream], ['RATE:SingleMuon', 'BW:Muon'], -1],

        # multi muons
        ['2mu14',                  'L1_2MU10',          [], [PhysicsStream, 'express'], ['RATE:MultiMuon', 'BW:Muon'], -1],
        ['2mu15_L12MU10',          'L1_2MU10',          [], [PhysicsStream, 'express'], ['RATE:MultiMuon', 'BW:Muon'], -1],
        ['2mu16_L12MU10',          'L1_2MU10',          [], [PhysicsStream], ['RATE:MultiMuon', 'BW:Muon'], -1],
        ['2mu18_L12MU10',          'L1_2MU10',          [], [PhysicsStream], ['RATE:MultiMuon', 'BW:Muon'], -1],
        ['2mu14_nomucomb',         'L1_2MU10',          [], [PhysicsStream], ['RATE:MultiMuon', 'BW:Muon'], -1],
        ['3mu6',                   'L1_3MU6',           [], [PhysicsStream, 'express'], ['RATE:MultiMuon', 'BW:Muon'], -1],
        ['3mu6_msonly',            'L1_3MU6',           [], [PhysicsStream], ['RATE:MultiMuon', 'BW:Muon'], -1],
        ['3mu8_msonly',            'L1_3MU6',           [], [PhysicsStream], ['RATE:MultiMuon', 'BW:Muon'], -1],
        ['3mu10_msonly_L13MU6',    'L1_3MU6',           [], [PhysicsStream], ['RATE:MultiMuon', 'BW:Muon'], -1],
        ['2mu10',                  'L1_2MU10',          [], [PhysicsStream], ['RATE:MultiMuon', 'BW:Muon'], -1],
        ['2mu10_nomucomb',         'L1_2MU10',          [], [PhysicsStream], ['RATE:MultiMuon', 'BW:Muon'], -1],
        ['mu24_mu8noL1',           'L1_MU20', ['L1_MU20',''], [PhysicsStream], ['RATE:MultiMuon','BW:Muon'], -1,['serial',-1,['mu24','mu8noL1']]],
        ['mu24_mu10noL1',          'L1_MU20', ['L1_MU20',''], [PhysicsStream], ['RATE:MultiMuon','BW:Muon'], -1,['serial',-1,['mu24','mu10noL1']]],
        ['mu24_2mu4noL1',          'L1_MU20', ['L1_MU20',''], [PhysicsStream], ['RATE:MultiMuon','BW:Muon'], -1,['serial',-1,['mu24','2mu4noL1']]],
        ['mu26_mu8noL1',           'L1_MU20', ['L1_MU20',''], [PhysicsStream], ['RATE:MultiMuon','BW:Muon'], -1,['serial',-1,['mu26','mu8noL1']]],
        ['mu26_mu10noL1',          'L1_MU20', ['L1_MU20',''], [PhysicsStream], ['RATE:MultiMuon','BW:Muon'], -1,['serial',-1,['mu26','mu10noL1']]],
        ['mu28_mu8noL1',           'L1_MU20', ['L1_MU20',''], [PhysicsStream], ['RATE:MultiMuon','BW:Muon'], -1,['serial',-1,['mu28','mu8noL1']]],
        ['mu22_mu8noL1',           'L1_MU20', ['L1_MU20',''], [PhysicsStream, 'express'], ['RATE:MultiMuon','BW:Muon'], -1,['serial',-1,['mu22','mu8noL1']]],
        ['mu22_2mu4noL1',          'L1_MU20', ['L1_MU20',''], [PhysicsStream], ['RATE:MultiMuon','BW:Muon'], -1,['serial',-1,['mu22','2mu4noL1']]],
        ['mu20_mu8noL1',           'L1_MU20', ['L1_MU20',''], [PhysicsStream], ['RATE:MultiMuon','BW:Muon'], -1,['serial',-1,['mu20','mu8noL1']]],
        ['mu20_2mu4noL1',          'L1_MU20', ['L1_MU20',''], [PhysicsStream], ['RATE:MultiMuon','BW:Muon'], -1,['serial',-1,['mu20','2mu4noL1']]],
<<<<<<< HEAD
        ['2mu6',                    'L1_2MU6',  [], [PhysicsStream], [RATE_BMultiMuonTag, 'BW:Muon'], -1],
        ['2mu4',                    'L1_2MU4',  [], [PhysicsStream], [RATE_BMultiMuonTag, 'BW:Muon'], -1],
        ['mu20_2mu0noL1_JpsimumuFS', 'L1_MU20', ['L1_MU20',''], [PhysicsStream], [RATE_BMultiMuonTag,'BW:Muon'], -1,['serial',-1,['mu20','2mu0noL1_JpsimumuFS']]],  # OI - who owns these triggers? Bphys?
        ['mu20_2mu4_JpsimumuL2',     'L1_MU20', ['L1_MU20','L1_2MU4'], [PhysicsStream], [RATE_BMultiMuonTag,'BW:Muon'], -1,['serial',-1,['2mu4_JpsimumuL2','mu20']]], # OI - who owns these triggers?
=======
        ['2mu6',                    'L1_2MU6',  [], [PhysicsStream], ['RATE:MultiMuon', 'BW:Muon'], -1],
        ['2mu4',                    'L1_2MU4',  [], [PhysicsStream], ['RATE:MultiMuon', 'BW:Muon'], -1],
        ['mu20_2mu0noL1_JpsimumuFS', 'L1_MU20', ['L1_MU20',''], [PhysicsStream], ['RATE:MultiMuon','BW:Muon'], -1,['serial',-1,['mu20','2mu0noL1_JpsimumuFS']]],
        ['mu20_2mu0noL1',            'L1_MU20', ['L1_MU20',''], [PhysicsStream], ['RATE:MultiMuon','BW:Muon'], -1,['serial',-1,['mu20','2mu0noL1']]],
        ['mu20_2mu4_JpsimumuL2',     'L1_MU20', ['L1_MU20','L1_2MU4'], [PhysicsStream], ['RATE:MultiMuon','BW:Muon'], -1,['serial',-1,['2mu4_JpsimumuL2','mu20']]],
>>>>>>> a5443a06
        # Primary (multi muon chains)
        ['3mu4',                   'L1_3MU4',           [], [BMultiMuonStream], [RATE_BMultiMuonTag, BW_BphysTag], -1],

        #low-pt multi-muon chains, ATR-15704
        ['3mu4_nomucomb',          'L1_3MU4',           [], [BMultiMuonStream], [RATE_BMultiMuonTag, BW_BphysTag], -1],
        ['3mu4_mu2noL1',           'L1_3MU4', ['L1_3MU4',''], [BMultiMuonStream], [RATE_BMultiMuonTag, BW_BphysTag], -1,['serial',-1,['3mu4','mu2noL1']]],
        ['3mu4_nomucomb_mu2noL1',  'L1_3MU4', ['L1_3MU4',''], [BMultiMuonStream], [RATE_BMultiMuonTag, BW_BphysTag], -1,['serial',-1,['3mu4_nomucomb','mu2noL1']]],
        ['2mu4_mu3_mu2noL1_L13MU4', 'L1_3MU4', ['L1_2MU4','L1_MU4',''], [BMultiMuonStream], [RATE_BMultiMuonTag, BW_BphysTag], -1,['serial',-1,['2mu4','mu3','mu2noL1']]],
        ['3mu3_mu3noL1_L13MU4',    'L1_3MU4', ['L1_3MU4',''], [BMultiMuonStream], [RATE_BMultiMuonTag, BW_BphysTag], -1,['serial',-1,['3mu3','mu3noL1']]],
        ['3mu4_mu4noL1',           'L1_3MU4', ['L1_3MU4',''], [BMultiMuonStream], [RATE_BMultiMuonTag, BW_BphysTag], -1,['serial',-1,['3mu4','mu4noL1']]],
        ['3mu4_nomucomb_mu4noL1',  'L1_3MU4', ['L1_3MU4',''], [BMultiMuonStream], [RATE_BMultiMuonTag, BW_BphysTag], -1,['serial',-1,['3mu4_nomucomb','mu4noL1']]],
        ['4mu4',                   'L1_4MU4', ['L1_4MU4',''], [BMultiMuonStream], [RATE_BMultiMuonTag, BW_BphysTag], -1,['serial',-1,['4mu4','']]],
        ['4mu4_nomucomb',          'L1_4MU4', ['L1_4MU4',''], [BMultiMuonStream], [RATE_BMultiMuonTag, BW_BphysTag], -1,['serial',-1,['4mu4_nomucomb','']]],

#				#ATR-15246
        ['mu22_mu8noL1_mu6noL1',   'L1_MU20',          ['L1_MU20','',''], [PhysicsStream], ['RATE:MultiMuon', 'BW:Muon'],  -1,['serial',-1,['mu22','mu8noL1','mu6noL1']]],
				#ATR-15878
        ['mu22_mu8noL1_calotag_0eta010', 'L1_MU20', ['L1_MU20',''], [PhysicsStream], ['RATE:MultiMuon','BW:Muon'], -1,['serial',-1,['mu22','mu8noL1_calotag_0eta010']]],
        ['mu24_mu8noL1_calotag_0eta010', 'L1_MU20', ['L1_MU20',''], [PhysicsStream], ['RATE:MultiMuon','BW:Muon'], -1,['serial',-1,['mu24','mu8noL1_calotag_0eta010']]],
        ['mu26_mu8noL1_calotag_0eta010', 'L1_MU20', ['L1_MU20',''], [PhysicsStream], ['RATE:MultiMuon','BW:Muon'], -1,['serial',-1,['mu26','mu8noL1_calotag_0eta010']]],
        ['mu28_mu8noL1_calotag_0eta010', 'L1_MU20', ['L1_MU20',''], [PhysicsStream], ['RATE:MultiMuon','BW:Muon'], -1,['serial',-1,['mu28','mu8noL1_calotag_0eta010']]],
        ['mu24_mu10noL1_calotag_0eta010', 'L1_MU20', ['L1_MU20',''], [PhysicsStream], ['RATE:MultiMuon','BW:Muon'], -1,['serial',-1,['mu24','mu10noL1_calotag_0eta010']]],
        ['mu26_mu10noL1_calotag_0eta010', 'L1_MU20', ['L1_MU20',''], [PhysicsStream], ['RATE:MultiMuon','BW:Muon'], -1,['serial',-1,['mu26','mu10noL1_calotag_0eta010']]],

        #DiMuon for TAU OVERLAY
        ['2mu20_L12MU20_OVERLAY',   'L1_2MU20_OVERLAY', [], ['TauOverlay'], ["RATE:TauOverlay",  "BW:TauOverlay"], -1],
        
        ## ADD MU*_EMPTY TO L1 MENU
        ['mu4_cosmic_L1MU4_EMPTY',               'L1_MU4_EMPTY', [],   ['CosmicMuons'], ["RATE:Cosmic_Muon", "BW:Muon"], -1],
        ['mu4_cosmic_L1MU11_EMPTY',              'L1_MU11_EMPTY', [],  ['CosmicMuons'], ["RATE:Cosmic_Muon", "BW:Muon"], -1],
        ['mu4_msonly_cosmic_L1MU4_EMPTY',        'L1_MU4_EMPTY', [],   ['CosmicMuons'], ["RATE:Cosmic_Muon", "BW:Muon"], -1],
        ['mu4_msonly_cosmic_L1MU11_EMPTY',       'L1_MU11_EMPTY', [],  ['CosmicMuons'], ["RATE:Cosmic_Muon", "BW:Muon"], -1],                            
                
        ##Streaming name?
        #['mu4_cosmicEF_ds1_L1MU4', 'L1_MU4', [], ['DataScouting_01_CosmicMuons'], ["RATE:Cosmic_Muon_DS", "BW:Muon"], -1],
        #['mu4_cosmicEF_ds2_L1MU4', 'L1_MU4', [], ['DataScouting_01_CosmicMuons','DataScouting_02_CosmicMuons'], ["RATE:Cosmic_Muon_DS", "BW:Muon"], -1],

        # muon calibration
        ['mu0_muoncalib',             'L1_MU20',     [],['Muon_Calibration'],["RATE:Calibration","BW:Muon"],-1],
        ['mu0_muoncalib_L1MU4_EMPTY', 'L1_MU4_EMPTY',[],['Muon_Calibration'],["RATE:Calibration","BW:Muon"],-1],

        # muon calibration, data scouting
        ['mu0_muoncalib_ds3',             'L1_MU20',     [],['DataScouting_03_CosmicMuons'],["RATE:Calibration","BW:Muon"],-1],        
        ['mu0_muoncalib_ds3_L1MU4_EMPTY', 'L1_MU4_EMPTY',[],['DataScouting_03_CosmicMuons'],["RATE:Calibration","BW:Muon"],-1],   

        # Narrow scan
        # notes: see ATR-11846
        # inputTE for narrow scan sequence (2nd inputTE) is a dummy string for MuonDef.py
        # To indicate narrow scan uses lastTE of previous sequence and also to avoid duplicated sequences with same TE name, write L2_ TE name of the 1st sequence.

        ['mu20_nomucomb_mu6noL1_nscan03',                     'L1_MU20',      ['L1_MU20','L2_mu20_nomucomb'],        [PhysicsStream], ['RATE:MultiMuon','BW:Muon'], -1,['serial',-1,['mu20_nomucomb','mu6noL1_nscan03']]],  #OI need to discuss what to do here

        ['mu11_nomucomb_2mu4noL1_nscan03_L1MU11_2MU6', 'L1_MU11_2MU6', ['L1_MU11','L2_mu11_nomucomb'], [PhysicsStream], ['RATE:MultiMuon','BW:Muon'], -1,['serial',-1,['mu11_nomucomb','2mu4noL1_nscan03']]], #OI need to discuss what to do here

        ## LFV topo based nscan (ATR-14352)
        ['mu11_nomucomb_2mu4noL1_nscan03_L1LFV-MU', 'L1_LFV-MU', ['L1_MU10','L2_mu11_nomucomb'], [PhysicsStream], ['RATE:MultiMuon','BW:Muon'], -1,['serial',-1,['mu11_nomucomb','2mu4noL1_nscan03']]], #OI need to discuss what to do here
	# -----------------------------------------------------

        # LLP chains
        # notes: see ATR-11482
        # L1 is seeded from single EMPTY/UNPAIRED_ISO, but, at HLT it does a same sequence as main ones (e.g. MU4_EMPTY single seeded, but 3MU6 is required at HLT)
        # this is done on purpose (ATR-11482)
        ['3mu6_msonly_L1MU4_EMPTY',                              'L1_MU4_EMPTY',        ['L1_3MU6'], ["Late"], ['RATE:MultiMuon', 'BW:Muon'], -1],
        ['3mu6_msonly_L1MU6_EMPTY',                              'L1_MU6_EMPTY',        ['L1_3MU6'], ["Late"], ['RATE:MultiMuon', 'BW:Muon'], -1],
        ['3mu6_msonly_L1MU4_UNPAIRED_ISO',                       'L1_MU4_UNPAIRED_ISO', ['L1_3MU6'], ["Late"], ['RATE:MultiMuon', 'BW:Muon'], -1],
        ['3mu6_msonly_L1MU4_UNPAIRED_NONISO',                     'L1_MU4_UNPAIRED_NONISO', ['L1_3MU6'], ["Late"], ['RATE:MultiMuon', 'BW:Muon'], -1],


        ['mu20_msonly_mu10noL1_msonly_nscan05_noComb',   'L1_MU20',   ['L1_MU20','L2_mu20_msonly'], [PhysicsStream], ['RATE:MultiMuon','BW:Muon'], -1,['serial',-1,['mu20_msonly','mu10noL1_msonly_nscan05_noComb']]],
        ['mu20_msonly_mu10noL1_msonly_nscan03_noComb',   'L1_MU20',   ['L1_MU20','L2_mu20_msonly'], [PhysicsStream], ['RATE:MultiMuon','BW:Muon'], -1,['serial',-1,['mu20_msonly','mu10noL1_msonly_nscan03_noComb']]],
        ['mu20_msonly_mu10noL1_msonly_nscan05_noComb_L1MU6_EMPTY',       'L1_MU6_EMPTY',        ['L1_MU20','L2_mu20_msonly'], ["Late"], ['RATE:MultiMuon','BW:Muon'], -1,['serial',-1,['mu20_msonly','mu6noL1_msonly_nscan05_noComb']]],
        ['mu20_msonly_mu10noL1_msonly_nscan03_noComb_L1MU6_EMPTY',       'L1_MU6_EMPTY',        ['L1_MU20','L2_mu20_msonly'], ["Late"], ['RATE:MultiMuon','BW:Muon'], -1,['serial',-1,['mu20_msonly','mu6noL1_msonly_nscan03_noComb']]],
        ['mu20_msonly_mu10noL1_msonly_nscan05_noComb_L1MU4_UNPAIRED_ISO','L1_MU4_UNPAIRED_ISO', ['L1_MU20','L2_mu20_msonly'], ["Late"], ['RATE:MultiMuon','BW:Muon'], -1,['serial',-1,['mu20_msonly','mu6noL1_msonly_nscan05_noComb']]],
        ['mu20_msonly_mu10noL1_msonly_nscan03_noComb_L1MU4_UNPAIRED_ISO','L1_MU4_UNPAIRED_ISO', ['L1_MU20','L2_mu20_msonly'], ["Late"], ['RATE:MultiMuon','BW:Muon'], -1,['serial',-1,['mu20_msonly','mu6noL1_msonly_nscan03_noComb']]],
        ['mu20_msonly_mu10noL1_msonly_nscan05_noComb_L1MU4_UNPAIRED_NONISO','L1_MU4_UNPAIRED_NONISO', ['L1_MU20','L2_mu20_msonly'], ["Late"], ['RATE:MultiMuon','BW:Muon'], -1,['serial',-1,['mu20_msonly','mu6noL1_msonly_nscan05_noComb']]],
        #['mu20_msonly_mu10noL1_msonly_nscan03_noComb_L1MU4_UNPAIRED_NONISO','L1_MU4_UNPAIRED_NONISO', ['L1_MU20','L2_mu20_msonly'], ["Late"], ['RATE:MultiMuon','BW:Muon'], -1,['serial',-1,['mu20_msonly','mu6noL1_msonly_nscan03_noComb']]],


         ### ATR-14377: Emergency additional class of chains instead of mu20_msonly_mu10noL1_msonly_nscan05_noComb*
         ['mu20_msonly_mu15noL1_msonly_nscan05_noComb',   'L1_MU20',   ['L1_MU20','L2_mu20_msonly'], [PhysicsStream], ['RATE:MultiMuon','BW:Muon'], -1,['serial',-1,['mu20_msonly','mu15noL1_msonly_nscan05_noComb']]],
        ['mu20_msonly_mu15noL1_msonly_nscan05_noComb_L1MU6_EMPTY',       'L1_MU6_EMPTY',        ['L1_MU20','L2_mu20_msonly'], ["Late"], ['RATE:MultiMuon','BW:Muon'], -1,['serial',-1,['mu20_msonly','mu6noL1_msonly_nscan05_noComb']]],
        ['mu20_msonly_mu15noL1_msonly_nscan05_noComb_L1MU4_UNPAIRED_ISO','L1_MU4_UNPAIRED_ISO', ['L1_MU20','L2_mu20_msonly'], ["Late"], ['RATE:MultiMuon','BW:Muon'], -1,['serial',-1,['mu20_msonly','mu6noL1_msonly_nscan05_noComb']]],
        ['mu20_msonly_mu15noL1_msonly_nscan05_noComb_L1MU4_UNPAIRED_NONISO','L1_MU4_UNPAIRED_NONISO', ['L1_MU20','L2_mu20_msonly'], ["Late"], ['RATE:MultiMuon','BW:Muon'], -1,['serial',-1,['mu20_msonly','mu6noL1_msonly_nscan05_noComb']]],

        ### ATR-14377:
        ['mu20_msonly_mu15noL1_msonly_nscan03_noComb',   'L1_MU20',   ['L1_MU20','L2_mu20_msonly'], [PhysicsStream], ['RATE:MultiMuon','BW:Muon'], -1,['serial',-1,['mu20_msonly','mu15noL1_msonly_nscan03_noComb']]],
        ['mu20_msonly_mu15noL1_msonly_nscan03_noComb_L1MU6_EMPTY',       'L1_MU6_EMPTY',        ['L1_MU20','L2_mu20_msonly'], ["Late"], ['RATE:MultiMuon','BW:Muon'], -1,['serial',-1,['mu20_msonly','mu6noL1_msonly_nscan03_noComb']]],
        ['mu20_msonly_mu15noL1_msonly_nscan03_noComb_L1MU4_UNPAIRED_ISO','L1_MU4_UNPAIRED_ISO', ['L1_MU20','L2_mu20_msonly'], ["Late"], ['RATE:MultiMuon','BW:Muon'], -1,['serial',-1,['mu20_msonly','mu6noL1_msonly_nscan03_noComb']]],
        ['mu20_msonly_mu15noL1_msonly_nscan03_noComb_L1MU4_UNPAIRED_NONISO','L1_MU4_UNPAIRED_NONISO', ['L1_MU20','L2_mu20_msonly'], ["Late"], ['RATE:MultiMuon','BW:Muon'], -1,['serial',-1,['mu20_msonly','mu6noL1_msonly_nscan03_noComb']]],

        ['mu20_msonly_mu12noL1_msonly_nscan03_noComb',   'L1_MU20',   ['L1_MU20','L2_mu20_msonly'], [PhysicsStream], ['RATE:MultiMuon','BW:Muon'], -1,['serial',-1,['mu20_msonly','mu12noL1_msonly_nscan03_noComb']]],
        ['mu20_msonly_mu12noL1_msonly_nscan03_noComb_L1MU6_EMPTY',       'L1_MU6_EMPTY',        ['L1_MU20','L2_mu20_msonly'], ["Late"], ['RATE:MultiMuon','BW:Muon'], -1,['serial',-1,['mu20_msonly','mu6noL1_msonly_nscan03_noComb']]],
        ['mu20_msonly_mu12noL1_msonly_nscan03_noComb_L1MU4_UNPAIRED_ISO','L1_MU4_UNPAIRED_ISO', ['L1_MU20','L2_mu20_msonly'], ["Late"], ['RATE:MultiMuon','BW:Muon'], -1,['serial',-1,['mu20_msonly','mu6noL1_msonly_nscan03_noComb']]],
        ['mu20_msonly_mu12noL1_msonly_nscan03_noComb_L1MU4_UNPAIRED_NONISO','L1_MU4_UNPAIRED_NONISO', ['L1_MU20','L2_mu20_msonly'], ["Late"], ['RATE:MultiMuon','BW:Muon'], -1,['serial',-1,['mu20_msonly','mu6noL1_msonly_nscan03_noComb']]],        



        # exclusive di-lep
        ['2mu6_10invm30_pt2_z10', 'L1_2MU6', [], [PhysicsStream], ['RATE:MultiMuon', 'BW:Muon'], -1],


        ['mu6_2mu4', 'L1_MU6_3MU4', ['L1_MU6','L1_3MU4'], [PhysicsStream], [RATE_BMultiMuonTag, BW_BphysTag], -1],
        ['mu20_imedium_L1MU10_2J20', 'L1_MU10_2J20', [], [PhysicsStream], ['RATE:MuonJet', 'BW:Muon','BW:Jet'], -1],                
        ['mu20_ivarmedium_L1MU10_2J20', 'L1_MU10_2J20', [], [PhysicsStream], ['RATE:MuonJet', 'BW:Muon','BW:Jet'], -1],                
        ['mu20_ivarmedium_L1MU10_2J15_J20', 'L1_MU10_2J15_J20', [], [PhysicsStream], ['RATE:MuonJet', 'BW:Muon','BW:Jet'], -1],  

        #nscan05 triggers rejecting CB muons

        ['mu20_msonly_mu6noL1_msonly_nscan05',       'L1_MU20',      ['L1_MU20','L2_mu20_msonly'], [PhysicsStream], ['RATE:MultiMuon','BW:Muon'], -1,['serial',-1,['mu20_msonly','mu6noL1_msonly_nscan05']]],
        ['mu20_msonly_mu6noL1_msonly_nscan05_L1MU4_EMPTY',       'L1_MU4_EMPTY',        ['L1_MU20','L2_mu20_msonly'], ["Late"], ['RATE:MultiMuon','BW:Muon'], -1,['serial',-1,['mu20_msonly','mu6noL1_msonly_nscan05']]],
        ['mu20_msonly_mu6noL1_msonly_nscan05_noComb_L1MU4_EMPTY',       'L1_MU4_EMPTY',        ['L1_MU20','L2_mu20_msonly'], ["Late"], ['RATE:MultiMuon','BW:Muon'], -1,['serial',-1,['mu20_msonly','mu6noL1_msonly_nscan05_noComb']]],
        ['mu20_msonly_mu6noL1_msonly_nscan05_noComb_L1MU4_UNPAIRED_ISO','L1_MU4_UNPAIRED_ISO', ['L1_MU20','L2_mu20_msonly'], ["Late"], ['RATE:MultiMuon','BW:Muon'], -1,['serial',-1,['mu20_msonly','mu6noL1_msonly_nscan05_noComb']]],

        ### ATR-14377: nscan with different L1 seeds
        ['mu20_msonly_mu6noL1_msonly_nscan05_L1MU20_XE30', 'L1_MU20_XE30',          ['L1_MU20_XE30','L2_mu20_msonly'], [PhysicsStream], ['RATE:MultiMuon','BW:Muon'], -1,['serial',-1,['mu20_msonly','mu6noL1_msonly_nscan05']]],
        ['mu20_msonly_iloosems_mu6noL1_msonly_nscan05_L1MU20_XE30', 'L1_MU20_XE30', ['L1_MU20_XE30','L2_mu20_msonly_iloosems'], [PhysicsStream], ['RATE:MultiMuon','BW:Muon'], -1,['serial',-1,['mu20_msonly_iloosems','mu6noL1_msonly_nscan05']]],
        ['mu20_msonly_mu6noL1_msonly_nscan05_L1MU20_J40', 'L1_MU20_J40',            ['L1_MU20_J40','L2_mu20_msonly'], [PhysicsStream], ['RATE:MultiMuon','BW:Muon'], -1,['serial',-1,['mu20_msonly','mu6noL1_msonly_nscan05']]],
        ['mu20_msonly_iloosems_mu6noL1_msonly_nscan05_L1MU20_J40', 'L1_MU20_J40',   ['L1_MU20_J40','L2_mu20_msonly_iloosems'], [PhysicsStream], ['RATE:MultiMuon','BW:Muon'], -1,['serial',-1,['mu20_msonly_iloosems','mu6noL1_msonly_nscan05']]],

        #Chains for testing 2e34 menus
        ['mu32_ivarmedium',          'L1_MU20',           [], [PhysicsStream], ['RATE:SingleMuon', 'BW:Muon'], -1],
        ['mu36_ivarmedium',          'L1_MU20',           [], [PhysicsStream], ['RATE:SingleMuon', 'BW:Muon'], -1],
        ['mu40_ivarmedium',          'L1_MU20',           [], [PhysicsStream], ['RATE:SingleMuon', 'BW:Muon'], -1],
        ['mu50_ivarmedium',          'L1_MU20',           [], [PhysicsStream], ['RATE:SingleMuon', 'BW:Muon'], -1],
        

        # Bphys item, needs to be in muon slice: ATR-14367
        ['mu6_nomucomb_2mu4_nomucomb_L1MU6_3MU4',          'L1_MU6_3MU4',  ['L1_MU6','L1_2MU4'],          [BPhysicsStream], [RATE_BMultiMuonTag, BW_BphysTag], -1],
        ['2mu6_nomucomb_mu4_nomucomb_L12MU6_3MU4',          'L1_2MU6_3MU4',  ['L1_2MU6','L1_MU4'],          [BPhysicsStream], [RATE_BMultiMuonTag, BW_BphysTag], -1],

        ]


    if TriggerFlags.doFTK():
        TriggerFlags.MuonSlice.signatures = TriggerFlags.MuonSlice.signatures() + [
            ['mu24_idperf_FTK_L1MU20_FTK',            'L1_MU20_FTK',           [], [PhysicsStream], ['RATE:IDMonitoring', 'BW:Muon', 'BW:ID'], -1], 
            ['mu6_idperf_FTK_L1MU6_FTK',             'L1_MU6_FTK',            [], [PhysicsStream, 'express'], ['RATE:IDMonitoring', 'BW:Muon', 'BW:ID'], -1],
            ['mu24_idperf_FTKRefit_L1MU20_FTK',       'L1_MU20_FTK',           [], [PhysicsStream], ['RATE:IDMonitoring', 'BW:Muon', 'BW:ID'], -1], 
            ['mu6_idperf_FTKRefit_L1MU6_FTK',        'L1_MU6_FTK',            [], [PhysicsStream, 'express'], ['RATE:IDMonitoring', 'BW:Muon', 'BW:ID'], -1],
            ['mu22_mu8noL1_ftkFS_L1MU20_FTK',         'L1_MU20_FTK', ['L1_MU20_FTK',''], [PhysicsStream], ['RATE:MultiMuon','BW:Muon'], -1,['serial',-1,['mu22','mu8noL1_ftkFS']]],
            ['mu26_ivarmedium_ftk_L1MU20_FTK',      'L1_MU20_FTK',   [], [PhysicsStream], ['RATE:SingleMuon', 'BW:Muon'], -1],
            ]




    TriggerFlags.JetSlice.signatures = [   
       
        ['j0_perf_ds1_L1J75',      'L1_J75',  [], ['DataScouting_05_Jets'], ['RATE:Jets_DS', 'BW:Jet'], -1],
        ['j0_perf_ds1_L1J100',     'L1_J100', [], ['DataScouting_05_Jets'], ['RATE:Jets_DS', 'BW:Jet'], -1],

        # Performance chains
        ['j0_L1J12_EMPTY',         'L1_J12_EMPTY', [], [PhysicsStream], ['RATE:SingleJet', 'BW:Jet'], -1],
        ['ht0_L1J12_EMPTY',        'L1_J12_EMPTY', [], [PhysicsStream], ['RATE:SingleJet', 'BW:Jet'], -1],
        ['j0_perf_L1RD0_FILLED',   'L1_RD0_FILLED', [], [PhysicsStream], ['RATE:SingleJet', 'BW:Jet'], -1],
        ['j15_320eta490', 'L1_RD0_FILLED',  [], [PhysicsStream], ['RATE:SingleJet', 'BW:Jet'], -1],
        ['j25_320eta490', 'L1_RD0_FILLED',  [], [PhysicsStream], ['RATE:SingleJet', 'BW:Jet'], -1],
        ['j35_320eta490', 'L1_RD0_FILLED',  [], [PhysicsStream], ['RATE:SingleJet', 'BW:Jet'], -1],
        ['j45_320eta490', 'L1_J15.31ETA49', [], [PhysicsStream], ['RATE:SingleJet', 'BW:Jet'], -1],
        ['j55_320eta490', 'L1_J15.31ETA49', [], [PhysicsStream], ['RATE:SingleJet', 'BW:Jet'], -1],

        ['j15_j15_320eta490',              'L1_RD0_FILLED',      [], [PhysicsStream], ['RATE:MultiJet', 'BW:Jet'], -1],
        ['j25_j25_320eta490',              'L1_RD0_FILLED',      [], [PhysicsStream], ['RATE:MultiJet', 'BW:Jet'], -1],
        ['j45_j45_320eta490',              'L1_RD0_FILLED',      [], [PhysicsStream], ['RATE:MultiJet', 'BW:Jet'], -1],
#        ['j55_j55_320eta490',              'L1_J15_J15.31ETA49', [], [PhysicsStream], ['RATE:MultiJet', 'BW:Jet'], -1],
        ['j60_j60_320eta490',              'L1_J20_J20.31ETA49', [], [PhysicsStream], ['RATE:MultiJet', 'BW:Jet'], -1],

        # forward jets
        ['j85_280eta320_nojcalib',         'L1_J20.28ETA31', [], [PhysicsStream], ['RATE:SingleJet',  'BW:Jet'], -1],
        ['j85_280eta320_lcw_nojcalib',     'L1_J20.28ETA31', [], [PhysicsStream], ['RATE:SingleJet',  'BW:Jet'], -1],

        ['2j220_j120',       'L1_J100', [], [PhysicsStream], ['RATE:MultiJet',  'BW:Jet'], -1],

        ['3j175',            'L1_J100', [], [PhysicsStream], ['RATE:MultiJet',  'BW:Jet'], -1],
        ['3j200',            'L1_J100', [], [PhysicsStream], ['RATE:MultiJet',  'BW:Jet'], -1],
        ['3j220',            'L1_J100', [], [PhysicsStream], ['RATE:MultiJet',  'BW:Jet'], -1],

        ['4j100',                   'L1_3J50', [], [PhysicsStream], ['RATE:MultiJet',  'BW:Jet'], -1],
        ['4j110',                   'L1_3J50', [], [PhysicsStream], ['RATE:MultiJet',  'BW:Jet'], -1],
        ['4j120',                   'L1_3J50', [], [PhysicsStream], ['RATE:MultiJet',  'BW:Jet'], -1],
        ['4j130',                   'L1_3J50', [], [PhysicsStream], ['RATE:MultiJet',  'BW:Jet'], -1],
        ['4j25',      'L1_RD0_FILLED', [], [PhysicsStream], ['RATE:MultiJet',  'BW:Jet'], -1],
        ['4j45',                    'L1_3J15', [], [PhysicsStream], ['RATE:MultiJet',  'BW:Jet'], -1],
        ['4j85',                    'L1_3J40', [], [PhysicsStream], ['RATE:MultiJet',  'BW:Jet'], -1],
        ['4j85_jes',                'L1_3J40', [], [PhysicsStream], ['RATE:MultiJet',  'BW:Jet'], -1],
        ['4j85_lcw',                'L1_3J40', [], [PhysicsStream], ['RATE:MultiJet',  'BW:Jet'], -1],
        ['4j85_lcw_jes',            'L1_3J40', [], [PhysicsStream], ['RATE:MultiJet',  'BW:Jet'], -1],
        ['4j85_lcw_nojcalib',       'L1_3J40', [], [PhysicsStream], ['RATE:MultiJet',  'BW:Jet'], -1],
        ['4j85_nojcalib',           'L1_3J40', [], [PhysicsStream], ['RATE:MultiJet',  'BW:Jet'], -1],

        ['5j25',      'L1_RD0_FILLED', [], [PhysicsStream], ['RATE:MultiJet',  'BW:Jet'], -1],
        ['5j45',                    'L1_4J15', [], [PhysicsStream], ['RATE:MultiJet',  'BW:Jet'], -1],
        ['5j55',                    'L1_4J15', [], [PhysicsStream], ['RATE:MultiJet',  'BW:Jet'], -1],
        ['5j60',                    'L1_4J20', [], [PhysicsStream], ['RATE:MultiJet',  'BW:Jet'], -1],
        ['5j60_L14J15',             'L1_4J15', [], [PhysicsStream], ['RATE:MultiJet',  'BW:Jet'], -1],
        ['5j65_0eta240',            'L1_4J20', [], [PhysicsStream], ['RATE:MultiJet',  'BW:Jet'], -1],
        ['5j70_0eta240',            'L1_4J20', [], [PhysicsStream], ['RATE:MultiJet',  'BW:Jet'], -1],
        ['5j70',                    'L1_4J20', [], [PhysicsStream], ['RATE:MultiJet',  'BW:Jet'], -1],
        ['5j85',                    'L1_4J20', [], [PhysicsStream], ['RATE:MultiJet',  'BW:Jet'], -1],
        ['5j85_jes',                'L1_4J20', [], [PhysicsStream], ['RATE:MultiJet',  'BW:Jet'], -1],
        ['5j85_lcw',                'L1_4J20', [], [PhysicsStream], ['RATE:MultiJet',  'BW:Jet'], -1],
        ['5j85_lcw_jes',            'L1_4J20', [], [PhysicsStream], ['RATE:MultiJet',  'BW:Jet'], -1],
        ['5j85_nojcalib',            'L1_4J20', [], [PhysicsStream], ['RATE:MultiJet',  'BW:Jet'], -1],
        ['5j85_lcw_nojcalib',        'L1_4J20', [], [PhysicsStream], ['RATE:MultiJet',  'BW:Jet'], -1],
        ['5j85_0eta240',            'L1_4J20', [], [PhysicsStream], ['RATE:MultiJet',  'BW:Jet'], -1],
        ['5j100',                    'L1_4J20', [], [PhysicsStream], ['RATE:MultiJet',  'BW:Jet'], -1],
 
        ['6j25',      'L1_RD0_FILLED', [], [PhysicsStream], ['RATE:MultiJet',  'BW:Jet'], -1],        
        ['6j45',                          'L1_4J15', [], [PhysicsStream], ['RATE:MultiJet',  'BW:Jet'], -1],
        ['6j45_0eta240',                  'L1_4J15', [], [PhysicsStream], ['RATE:MultiJet',  'BW:Jet'], -1],
        ['6j45_0eta240_L14J20',           'L1_4J20', [], [PhysicsStream], ['RATE:MultiJet',  'BW:Jet'], -1],
        ['6j45_0eta240_L15J150ETA25',     'L1_5J15.0ETA25', [], [PhysicsStream], ['RATE:MultiJet',  'BW:Jet'], -1],
        ['6j50_0eta240_L14J20',           'L1_4J20', [], [PhysicsStream], ['RATE:MultiJet',  'BW:Jet'], -1],
        ['6j50_0eta240_L15J150ETA25',     'L1_5J15.0ETA25', [], [PhysicsStream], ['RATE:MultiJet',  'BW:Jet'], -1],
        ['6j55_0eta240_L14J20',           'L1_4J20', [], [PhysicsStream], ['RATE:MultiJet',  'BW:Jet'], -1],
        ['6j55_0eta240_L15J150ETA25',     'L1_5J15.0ETA25', [], [PhysicsStream], ['RATE:MultiJet',  'BW:Jet'], -1],
        ['6j60',                          'L1_4J15', [], [PhysicsStream], ['RATE:MultiJet',  'BW:Jet'], -1],
        ['6j70',                          'L1_4J15', [], [PhysicsStream], ['RATE:MultiJet',  'BW:Jet'], -1],
        ['6j85',                          'L1_4J15', [], [PhysicsStream], ['RATE:MultiJet',  'BW:Jet'], -1],

        ['5j65_0eta240_L14J15',          'L1_4J15', [], [PhysicsStream], ['RATE:MultiJet',  'BW:Jet'], -1],
        ['5j70_0eta240_L14J15',          'L1_4J15', [], [PhysicsStream], ['RATE:MultiJet',  'BW:Jet'], -1],
        ['6j55_0eta240_L14J15',          'L1_4J15', [], [PhysicsStream], ['RATE:MultiJet',  'BW:Jet'], -1],
        ['6j60_L14J15',                  'L1_4J15', [], [PhysicsStream], ['RATE:MultiJet',  'BW:Jet'], -1],
        ['6j70_L14J15',                  'L1_4J15', [], [PhysicsStream], ['RATE:MultiJet',  'BW:Jet'], -1],

        ['5j70_jes_L14J15',              'L1_4J15', [], [PhysicsStream], ['RATE:MultiJet',  'BW:Jet'], -1],
        ['5j70_lcw_L14J15',              'L1_4J15', [], [PhysicsStream], ['RATE:MultiJet',  'BW:Jet'], -1],
        ['5j70_lcw_jes_L14J15',          'L1_4J15', [], [PhysicsStream], ['RATE:MultiJet',  'BW:Jet'], -1],
        ['5j70_lcw_nojcalib_L14J15',     'L1_4J15', [], [PhysicsStream], ['RATE:MultiJet',  'BW:Jet'], -1],
        ['5j70_nojcalib_L14J15',         'L1_4J15', [], [PhysicsStream], ['RATE:MultiJet',  'BW:Jet'], -1],
        ['5j85_jes_L14J15',              'L1_4J15', [], [PhysicsStream], ['RATE:MultiJet',  'BW:Jet'], -1],
        ['5j85_lcw_L14J15',              'L1_4J15', [], [PhysicsStream], ['RATE:MultiJet',  'BW:Jet'], -1],
        ['5j85_lcw_jes_L14J15',          'L1_4J15', [], [PhysicsStream], ['RATE:MultiJet',  'BW:Jet'], -1],
        ['5j85_lcw_nojcalib_L14J15',     'L1_4J15', [], [PhysicsStream], ['RATE:MultiJet',  'BW:Jet'], -1],
        ['5j85_nojcalib_L14J15',         'L1_4J15', [], [PhysicsStream], ['RATE:MultiJet',  'BW:Jet'], -1],

        ['j400_lcw_nojcalib',            'L1_J100', [], [PhysicsStream], ['RATE:SingleJet',  'BW:Jet'], -1],
        

        ['7j25',      'L1_RD0_FILLED', [], [PhysicsStream], ['RATE:MultiJet',  'BW:Jet'], -1],      
        ['7j45',                          'L1_6J15', [], [PhysicsStream], ['RATE:MultiJet',  'BW:Jet'], -1],
        ['7j45_0eta240_L14J20',           'L1_4J20', [], [PhysicsStream], ['RATE:MultiJet',  'BW:Jet'], -1],
        ['7j45_0eta240_L15J150ETA25',     'L1_5J15.0ETA25', [], [PhysicsStream], ['RATE:MultiJet',  'BW:Jet'], -1],
        ['7j45_L14J20',                   'L1_4J20', [], [PhysicsStream], ['RATE:MultiJet',  'BW:Jet'], -1],
        ['7j45_L14J15',                   'L1_4J15', [], [PhysicsStream], ['RATE:MultiJet',  'BW:Jet'], -1],
        ['7j50',                          'L1_6J15', [], [PhysicsStream], ['RATE:MultiJet',  'BW:Jet'], -1],
        ['10j40_L14J20', 'L1_4J20' , [], [PhysicsStream], ['RATE:MultiJet', 'BW:Jet'], -1],
        ['10j40_L14J15', 'L1_4J15' , [], [PhysicsStream], ['RATE:MultiJet', 'BW:Jet'], -1],

        ['ht1000_L1J100',    'L1_J100', [], [PhysicsStream], ['RATE:MultiJet', 'BW:Jet'], -1],
        ['ht1200_L1J100',    'L1_J100', [], [PhysicsStream], ['RATE:MultiJet', 'BW:Jet'], -1],
        ['ht1400_L1J100',    'L1_J100', [], [PhysicsStream], ['RATE:MultiJet', 'BW:Jet'], -1],

        ['5j70_L14J15', 'L1_4J15', [], [PhysicsStream], ['RATE:MultiJet',  'BW:Jet'], -1],
        ['5j85_L14J15', 'L1_4J15', [], [PhysicsStream], ['RATE:MultiJet',  'BW:Jet'], -1],
        ['6j50_0eta240_L14J15', 'L1_4J15', [], [PhysicsStream], ['RATE:MultiJet',  'BW:Jet'], -1],
        ['j110',                   'L1_J30',  [], [PhysicsStream], ['RATE:SingleJet', 'BW:Jet'], -1],
        ['j110_320eta490',         'L1_J30.31ETA49', [], [PhysicsStream], ['RATE:SingleJet',  'BW:Jet'], -1],
        ['j15',                    'L1_RD0_FILLED', [], [PhysicsStream], ['RATE:SingleJet',  'BW:Jet'], -1],

        ['j150',                   'L1_J40',  [], [PhysicsStream], ['RATE:SingleJet', 'BW:Jet'], -1],

        ['j175',                   'L1_J50',  [], [PhysicsStream], ['RATE:SingleJet', 'BW:Jet'], -1],
        ['j175_320eta490',           'L1_J50.31ETA49', [], [PhysicsStream], ['RATE:SingleJet',  'BW:Jet'], -1],

        ['j25',            'L1_RD0_FILLED', [], [PhysicsStream, 'express'], ['RATE:SingleJet',  'BW:Jet'], -1],

        ['j260',                   'L1_J75', [], [PhysicsStream], ['RATE:SingleJet', 'BW:Jet'], -1],
        ['j260_320eta490',           'L1_J75.31ETA49', [], [PhysicsStream], ['RATE:SingleJet',  'BW:Jet'], -1],

        ['j320',                   'L1_J85', [], [PhysicsStream], ['RATE:SingleJet', 'BW:Jet'], -1],

        ['j35',            'L1_RD0_FILLED', [], [PhysicsStream], ['RATE:SingleJet',  'BW:Jet'], -1],
        ['j35_jes',        'L1_RD0_FILLED', [], [PhysicsStream], ['RATE:SingleJet',  'BW:Jet'], -1],
        ['j35_lcw',        'L1_RD0_FILLED', [], [PhysicsStream], ['RATE:SingleJet',  'BW:Jet'], -1],
        ['j35_lcw_jes',    'L1_RD0_FILLED', [], [PhysicsStream], ['RATE:SingleJet',  'BW:Jet'], -1],
        ['j35_lcw_nojcalib',     'L1_RD0_FILLED', [], [PhysicsStream], ['RATE:SingleJet',  'BW:Jet'], -1],
        ['j35_nojcalib',         'L1_RD0_FILLED', [], [PhysicsStream], ['RATE:SingleJet',  'BW:Jet'], -1],

        ['j45',            'L1_J15', [], [PhysicsStream], ['RATE:SingleJet', 'BW:Jet'], -1],

        ['j340',                   'L1_J100', [], [PhysicsStream], ['RATE:SingleJet', 'BW:Jet'], -1],
        ['j360',                   'L1_J100', [], [PhysicsStream], ['RATE:SingleJet', 'BW:Jet'], -1],

        ['j360_320eta490',           'L1_J100.31ETA49', [], [PhysicsStream], ['RATE:SingleJet',  'BW:Jet'], -1],
        ['j360_320eta490_jes',       'L1_J100.31ETA49', [], [PhysicsStream], ['RATE:SingleJet',  'BW:Jet'], -1],
        ['j360_320eta490_lcw',       'L1_J100.31ETA49', [], [PhysicsStream], ['RATE:SingleJet',  'BW:Jet'], -1],
        ['j360_320eta490_lcw_jes',    'L1_J100.31ETA49', [], [PhysicsStream], ['RATE:SingleJet',  'BW:Jet'], -1],
        ['j360_320eta490_lcw_nojcalib',    'L1_J100.31ETA49', [], [PhysicsStream], ['RATE:SingleJet',  'BW:Jet'], -1],
        ['j360_320eta490_nojcalib',        'L1_J100.31ETA49', [], [PhysicsStream], ['RATE:SingleJet',  'BW:Jet'], -1],

        ['j380',                   'L1_J100', [], [PhysicsStream], ['RATE:SingleJet', 'BW:Jet'], -1],
        ['j400',                   'L1_J100', [], [PhysicsStream], ['RATE:SingleJet', 'BW:Jet'], -1],
        ['j420',                   'L1_J100', [], [PhysicsStream], ['RATE:SingleJet', 'BW:Jet'], -1],

        ['j440',                   'L1_J120', [], [PhysicsStream], ['RATE:SingleJet', 'BW:Jet'], -1],
        ['j45_L1RD0_FILLED',      'L1_RD0_FILLED', [], [PhysicsStream], ['RATE:SingleJet',  'BW:Jet'], -1],

        ['j260_a10_nojcalib_L1J75', 'L1_J75', [], [PhysicsStream], ['RATE:SingleJet', 'BW:Jet'], -1],
        ['j260_a10_sub_L1J75', 'L1_J75', [], [PhysicsStream], ['RATE:SingleJet', 'BW:Jet'], -1],
        ['j260_a10_lcw_sub_L1J75', 'L1_J75', [], [PhysicsStream], ['RATE:SingleJet', 'BW:Jet'], -1],
        ['j260_a10_lcw_subjes_L1J75', 'L1_J75', [], [PhysicsStream], ['RATE:SingleJet', 'BW:Jet'], -1],
        ['j260_a10_lcw_nojcalib_L1J75', 'L1_J75', [], [PhysicsStream], ['RATE:SingleJet', 'BW:Jet'], -1],
# Not yet in L1 menu       ['j260_a10_lcw_L1SC85', 'L1_SC85', [], [PhysicsStream], ['RATE:SingleJet', 'BW:Jet'], -1],
# Not yet in L1 menu       ['j260_a10_lcw_nojcalib_L1SC85', 'L1_SC85', [], [PhysicsStream], ['RATE:SingleJet', 'BW:Jet'], -1],
# Not yet in L1 menu       ['j260_a10_lcw_sub_L1SC85', 'L1_SC85', [], [PhysicsStream], ['RATE:SingleJet', 'BW:Jet'], -1],  

        ['j300_a10_lcw_subjes_L1J75', 'L1_J75', [], [PhysicsStream], ['RATE:SingleJet', 'BW:Jet'], -1],
# Not yet in L1 menu        ['j300_a10_lcw_L1SC85', 'L1_SC85', [], [PhysicsStream], ['RATE:SingleJet', 'BW:Jet'], -1],

        ['j260_a10r_L1J75', 'L1_J75', [], [PhysicsStream], ['RATE:SingleJet', 'BW:Jet'], -1],
        ['j300_a10r_L1J75', 'L1_J75', [], [PhysicsStream], ['RATE:SingleJet', 'BW:Jet'], -1],
        
        ['j460',                   'L1_J120', [], [PhysicsStream, 'express'], ['RATE:SingleJet', 'BW:Jet'], -1],
        ['j460_a10_sub_L1J100', 'L1_J100', [], [PhysicsStream], ['RATE:SingleJet', 'BW:Jet'], -1],
        ['j460_a10r_L1J100', 'L1_J100', [], [PhysicsStream], ['RATE:SingleJet', 'BW:Jet'], -1],
        ['j480_a10r_L1J100', 'L1_J100', [], [PhysicsStream], ['RATE:SingleJet', 'BW:Jet'], -1],
        ['j460_a10_nojcalib_L1J100'                   ,  'L1_J100',    [], [PhysicsStream], ['RATE:SingleJet',  'BW:Jet'], -1],
        ['j460_a10_lcw_nojcalib_L1J100'               ,  'L1_J100',    [], [PhysicsStream], ['RATE:SingleJet',  'BW:Jet'], -1],
        ['j460_a10_lcw_sub_L1J100'               , 'L1_J100',    [], [PhysicsStream,'express'], ['RATE:SingleJet',  'BW:Jet'], -1],

        ['ht850_L1J75', 'L1_J75', [], [PhysicsStream], ['RATE:MultiJet', 'BW:Jet'], -1],
        ['ht700_L1J75', 'L1_J75', [], [PhysicsStream], ['RATE:MultiJet', 'BW:Jet'], -1], 

        ['ht850_L1J100',     'L1_J100', [], [PhysicsStream], ['RATE:MultiJet', 'BW:Jet'], -1],
        ['ht700_L1J100',     'L1_J100', [], [PhysicsStream], ['RATE:MultiJet', 'BW:Jet'], -1],
        ['j360_a10r_L1J100', 'L1_J100', [], [PhysicsStream], ['RATE:SingleJet', 'BW:Jet'], -1],

        ['j55',                    'L1_J15',  [], [PhysicsStream], ['RATE:SingleJet', 'BW:Jet'], -1],

        ['j60',                    'L1_J20',  [], [PhysicsStream, 'express'], ['RATE:SingleJet', 'BW:Jet'], -1],
        ['j60_280eta320',          'L1_J20.28ETA31', [], [PhysicsStream, 'express'], ['RATE:SingleJet',  'BW:Jet'], -1],
        ['j60_320eta490',          'L1_J20.31ETA49', [], [PhysicsStream, 'express'], ['RATE:SingleJet',  'BW:Jet'], -1],
        ['j60_L1RD0_FILLED',       'L1_RD0_FILLED', [], [PhysicsStream, 'express'], ['RATE:SingleJet',  'BW:Jet'], -1],

        ['j85',                    'L1_J20',  [], [PhysicsStream], ['RATE:SingleJet', 'BW:Jet'], -1],
        ['j85_280eta320',           'L1_J20.28ETA31', [], [PhysicsStream], ['RATE:SingleJet',  'BW:Jet'], -1],
        ['j85_280eta320_jes',       'L1_J20.28ETA31', [], [PhysicsStream], ['RATE:SingleJet',  'BW:Jet'], -1],
        ['j85_280eta320_lcw',       'L1_J20.28ETA31', [], [PhysicsStream], ['RATE:SingleJet',  'BW:Jet'], -1],
        ['j85_280eta320_lcw_jes',    'L1_J20.28ETA31', [], [PhysicsStream], ['RATE:SingleJet',  'BW:Jet'], -1],
        ['j85_320eta490',           'L1_J20.31ETA49', [], [PhysicsStream], ['RATE:SingleJet',  'BW:Jet'], -1],
        ['j85_L1RD0_FILLED',      'L1_RD0_FILLED', [], [PhysicsStream], ['RATE:SingleJet',  'BW:Jet'], -1],
        ['j85_jes',                'L1_J20',  [], [PhysicsStream], ['RATE:SingleJet', 'BW:Jet'], -1],

        ['j360_a10_lcw_subjes_L1J100', 'L1_J100', [], [PhysicsStream], ['RATE:SingleJet', 'BW:Jet'], -1],
        ['j380_a10_lcw_subjes_L1J100', 'L1_J100', [], [PhysicsStream], ['RATE:SingleJet', 'BW:Jet'], -1],
        ['j400_a10_lcw_subjes_L1J100', 'L1_J100', [], [PhysicsStream], ['RATE:SingleJet', 'BW:Jet'], -1],
        ['j420_a10_lcw_subjes_L1J100', 'L1_J100', [], [PhysicsStream], ['RATE:SingleJet', 'BW:Jet'], -1],
        ['j440_a10_lcw_subjes_L1J100', 'L1_J100', [], [PhysicsStream], ['RATE:SingleJet', 'BW:Jet'], -1],
        ['j460_a10_lcw_subjes_L1J100', 'L1_J100', [], [PhysicsStream], ['RATE:SingleJet', 'BW:Jet'], -1],
        ['j480_a10_lcw_subjes_L1J100', 'L1_J100', [], [PhysicsStream], ['RATE:SingleJet', 'BW:Jet'], -1],
        ['j400_a10r_L1J100', 'L1_J100', [], [PhysicsStream], ['RATE:SingleJet', 'BW:Jet'], -1],
        ['j420_a10r_L1J100', 'L1_J100', [], [PhysicsStream], ['RATE:SingleJet', 'BW:Jet'], -1],
        ['j440_a10r_L1J100', 'L1_J100', [], [PhysicsStream], ['RATE:SingleJet', 'BW:Jet'], -1],
        ['j380_a10r_L1J100', 'L1_J100', [], [PhysicsStream], ['RATE:SingleJet', 'BW:Jet'], -1],

        ['j85_cleanL',                    'L1_J20',  [], [PhysicsStream], ['RATE:SingleJet', 'BW:Jet'], -1],
        ['j85_cleanT',                    'L1_J20',  [], [PhysicsStream], ['RATE:SingleJet', 'BW:Jet'], -1],


        #multi-jet
#        ['5j65_0eta240', 'L1_4J20', [], [PhysicsStream], ['RATE:MultiJet', 'BW:Jet'], -1],
#        ['5j70_0eta240', 'L1_4J20', [], [PhysicsStream], ['RATE:MultiJet', 'BW:Jet'], -1],

        #Forward jets
        #['j60_240eta490',          'L1_J15.23ETA49', [], [PhysicsStream], ['RATE:SingleJet',  'BW:Jet'], -1],

        # Test chains, to be removed
        ['j85_cleanLLP',                    'L1_J20',  [], [PhysicsStream], ['RATE:SingleJet', 'BW:Jet'], -1],

        ['j0_1i2c300m500TLA',             'L1_J100',  [], [PhysicsStream], ['RATE:MultiJet', 'BW:Jet'], -1],
        ['j0_0i1c500m900TLA',             'L1_J100',  [], [PhysicsStream], ['RATE:MultiJet', 'BW:Jet'], -1],
        ['j0_1i2c200m8000TLA',             'L1_J100',  [], [PhysicsStream], ['RATE:MultiJet', 'BW:Jet'], -1],

        ['10j40_L16J15', 'L1_6J15' , [], [PhysicsStream], ['RATE:MultiJet', 'BW:Jet'], -1],
        
        ['j80_0eta240_2j60_320eta490', 'L1_J40.0ETA25_2J15.31ETA49', [], [PhysicsStream], ['RATE:MultiJet', 'BW:Jet'], -1],
        
				#Alternative calibrations for single jet: ATR:-13369
        ['j380_jes',               'L1_J100', [], [PhysicsStream], ['RATE:SingleJet', 'BW:Jet'], -1],
        ['j380_lcw',               'L1_J100', [], [PhysicsStream], ['RATE:SingleJet', 'BW:Jet'], -1],
        ['j380_lcw_jes',           'L1_J100', [], [PhysicsStream], ['RATE:SingleJet', 'BW:Jet'], -1],
        ['j380_lcw_nojcalib',      'L1_J100', [], [PhysicsStream], ['RATE:SingleJet', 'BW:Jet'], -1],
        ['j380_nojcalib',          'L1_J100', [], [PhysicsStream], ['RATE:SingleJet', 'BW:Jet'], -1],
        ['j400_jes',               'L1_J100', [], [PhysicsStream], ['RATE:SingleJet', 'BW:Jet'], -1],
        ['j400_lcw',               'L1_J100', [], [PhysicsStream], ['RATE:SingleJet', 'BW:Jet'], -1],
        ['j400_lcw_jes',           'L1_J100', [], [PhysicsStream], ['RATE:SingleJet', 'BW:Jet'], -1],
        ['j400_nojcalib',          'L1_J100', [], [PhysicsStream], ['RATE:SingleJet', 'BW:Jet'], -1],
        ['j400_sub',               'L1_J100', [], [PhysicsStream], ['RATE:SingleJet', 'BW:Jet'], -1],
        ['j420_jes',               'L1_J100', [], [PhysicsStream], ['RATE:SingleJet', 'BW:Jet'], -1],
        ['j420_lcw',               'L1_J100', [], [PhysicsStream], ['RATE:SingleJet', 'BW:Jet'], -1],
        ['j420_lcw_jes',           'L1_J100', [], [PhysicsStream], ['RATE:SingleJet', 'BW:Jet'], -1],
        ['j420_lcw_nojcalib',      'L1_J100', [], [PhysicsStream], ['RATE:SingleJet', 'BW:Jet'], -1],
        ['j420_nojcalib',          'L1_J100', [], [PhysicsStream], ['RATE:SingleJet', 'BW:Jet'], -1],
        ['j175_320eta490_jes',       'L1_J50.31ETA49', [], [PhysicsStream], ['RATE:SingleJet',  'BW:Jet'], -1],
        ['j175_320eta490_lcw',       'L1_J50.31ETA49', [], [PhysicsStream], ['RATE:SingleJet',  'BW:Jet'], -1],
        ['j175_320eta490_lcw_jes',    'L1_J50.31ETA49', [], [PhysicsStream], ['RATE:SingleJet',  'BW:Jet'], -1],
        ['j175_320eta490_lcw_nojcalib',    'L1_J50.31ETA49', [], [PhysicsStream], ['RATE:SingleJet',  'BW:Jet'], -1],
        ['j175_320eta490_nojcalib',        'L1_J50.31ETA49', [], [PhysicsStream], ['RATE:SingleJet',  'BW:Jet'], -1],
        ['j260_320eta490_jes',       'L1_J75.31ETA49', [], [PhysicsStream], ['RATE:SingleJet',  'BW:Jet'], -1],
        ['j260_320eta490_lcw',       'L1_J75.31ETA49', [], [PhysicsStream], ['RATE:SingleJet',  'BW:Jet'], -1],
        ['j260_320eta490_lcw_jes',    'L1_J75.31ETA49', [], [PhysicsStream], ['RATE:SingleJet',  'BW:Jet'], -1],
        ['j260_320eta490_lcw_nojcalib',    'L1_J75.31ETA49', [], [PhysicsStream], ['RATE:SingleJet',  'BW:Jet'], -1],
        ['j260_320eta490_nojcalib',        'L1_J75.31ETA49', [], [PhysicsStream], ['RATE:SingleJet',  'BW:Jet'], -1],
        ['j300_a10_sub_L1J75', 'L1_J75', [], [PhysicsStream], ['RATE:SingleJet', 'BW:Jet'], -1],
 
        # VBF triggers
        ['2j40_0eta490_invm250_L1XE55', 'L1_XE55',         [], [PhysicsStream], ['RATE:MultiJet', 'BW:Jet'], -1],
        ['j80_0eta240_j60_j45_320eta490', 'L1_J40.0ETA25_2J25_J20.31ETA49', [], [PhysicsStream], ['RATE:MultiBJet', 'BW:BJet'], -1],


        ['2j40_0eta490_invm400', 'L1_MJJ-400', [], [PhysicsStream], ['RATE:MultiJet', 'BW:Jet'], -1],

				# Delayed stream: ATR-14091
        ['j0_0i1c500m900TLA_delayed',              'L1_J100',  [], ['ExoDelayed'], ['RATE:ExoDelayed', 'BW:Jet'], -1],
        ['j0_1i2c200m8000TLA_delayed',             'L1_J100',  [], ['ExoDelayed'], ['RATE:ExoDelayed', 'BW:Jet'], -1],
        ['j0_0i1c500m2000TLA_delayed',             'L1_J100',  [], ['ExoDelayed'], ['RATE:ExoDelayed', 'BW:Jet'], -1],

        # Trigger tower (TT) triggers ATR-14446
        ['j60_TT', 'L1_J20', [], [PhysicsStream], ['RATE:SingleJet', 'BW:Jet'], -1],

        #AFP jets (removed ATR-15881)
        ['j10_L1MBTS_2',                  'L1_MBTS_2',                  [], ['MinBias'], ["BW:MinBias", "RATE:MinBias"], -1],
        ['j10_320eta490_L1MBTS_2',                  'L1_MBTS_2',                  [], ['MinBias'], ["BW:MinBias", "RATE:MinBias"], -1],
        ['2j10_deta20_L1MBTS_2',                  'L1_MBTS_2',                  [], ['MinBias'], ["BW:MinBias", "RATE:MinBias"], -1],
        ['2j10_deta20_L1J12',                  'L1_J12',                  [], ['MinBias'], ["BW:MinBias", "RATE:MinBias"], -1],


        ### ATR-14353: L1Topo jet chains:
        ['j360_a10_lcw_subjes_L1HT150-J20.ETA31',   'L1_HT150-J20.ETA31',   [], [PhysicsStream], ['RATE:SingleJet', 'BW:Jet'], -1],
        ['j360_a10_lcw_subjes_L1HT150-J20s5.ETA31', 'L1_HT150-J20s5.ETA31', [], [PhysicsStream], ['RATE:SingleJet', 'BW:Jet'], -1],
        ['j360_lcw_L1HT150-JJ15.ETA49',      'L1_HT150-JJ15.ETA49',  [], [PhysicsStream], ['RATE:SingleJet', 'BW:Jet'], -1],
        ['j460_a10_lcw_subjes_L1HT190-J15s5.ETA21', 'L1_HT190-J15s5.ETA21', [], [PhysicsStream], ['RATE:SingleJet', 'BW:Jet'], -1],
        ['j460_a10_lcw_subjes_L1HT190-J15.ETA21',   'L1_HT190-J15.ETA21',   [], [PhysicsStream], ['RATE:SingleJet', 'BW:Jet'], -1],


        ### ATR-14356: L1Topo VBF chians
        ['ht300_2j40_0eta490_invm700_L1HT150-JJ15.ETA49_MJJ-400', 'L1_HT150-JJ15.ETA49_MJJ-400', [], [PhysicsStream], ['RATE:MultiJet', 'BW:Jet'],-1,['serial',-1,['ht300', '2j40_0eta490_invm700']]],


        ['5j65_0eta240_L1J4-MATCH'  ,'L1_J4-MATCH', [], [PhysicsStream], ['RATE:MultiJet', 'BW:Jet'], -1],
        ['5j70_L1J4-MATCH'  ,'L1_J4-MATCH', [], [PhysicsStream], ['RATE:MultiJet', 'BW:Jet'], -1],
        ['6j45_0eta240_L1J4-MATCH'  ,'L1_J4-MATCH', [], [PhysicsStream], ['RATE:MultiJet', 'BW:Jet'], -1],
        ['7j45_L1J4-MATCH'  ,'L1_J4-MATCH', [], [PhysicsStream], ['RATE:MultiJet', 'BW:Jet'], -1],

        
    ]

    TriggerFlags.BjetSlice.signatures = [
   
        # 
        #  1b / 1j
        # 

        # perf / bperf
        ['j0_perf_boffperf_L1RD0_EMPTY', 'L1_RD0_EMPTY',[], [PhysicsStream], ['RATE:SingleBJet', 'BW:BJet'], -1],
        ['j0_perf_boffperf_L1MU10',       'L1_MU10',[], [PhysicsStream], ['RATE:SingleBJet', 'BW:BJet'], -1],
        ['j0_perf_boffperf_L1J12_EMPTY',  'L1_J12_EMPTY',[], [PhysicsStream], ['RATE:SingleBJet', 'BW:BJet'], -1],

        # bperf
        ['j35_bperf',  'L1_J15', [], [PhysicsStream], ['RATE:SingleBJet', 'BW:BJet'], -1],
        ['j55_bperf',  'L1_J20', [], [PhysicsStream], ['RATE:SingleBJet', 'BW:BJet'], -1],
        ['j150_bperf', 'L1_J40', [], [PhysicsStream], ['RATE:SingleBJet', 'BW:BJet'], -1],
        ['j320_bperf', 'L1_J85', [], [PhysicsStream], ['RATE:SingleBJet', 'BW:BJet'], -1],

        # boffperf
        ['j35_boffperf',  'L1_J15', [], [PhysicsStream], ['RATE:SingleBJet', 'BW:BJet'], -1],
        ['j55_boffperf',  'L1_J20', [], [PhysicsStream], ['RATE:SingleBJet', 'BW:BJet'], -1],
        ['j150_boffperf', 'L1_J40', [], [PhysicsStream], ['RATE:SingleBJet', 'BW:BJet'], -1],
        ['j320_boffperf', 'L1_J85', [], [PhysicsStream], ['RATE:SingleBJet', 'BW:BJet'], -1],

        # bperf_split
        ['j35_bperf_split',  'L1_J15', [], [PhysicsStream], ['RATE:SingleBJet', 'BW:BJet'], -1],
        ['j55_bperf_split',  'L1_J20', [], [PhysicsStream], ['RATE:SingleBJet', 'BW:BJet'], -1],
        ['j150_bperf_split', 'L1_J40', [], [PhysicsStream], ['RATE:SingleBJet', 'BW:BJet'], -1],
        ['j320_bperf_split', 'L1_J85', [], [PhysicsStream], ['RATE:SingleBJet', 'BW:BJet'], -1],

        # bperf_split
        ['j35_boffperf_split',  'L1_J15', [], [PhysicsStream], ['RATE:SingleBJet', 'BW:BJet'], -1],
        ['j55_boffperf_split',  'L1_J20', [], [PhysicsStream], ['RATE:SingleBJet', 'BW:BJet'], -1],
        ['j150_boffperf_split', 'L1_J40', [], [PhysicsStream], ['RATE:SingleBJet', 'BW:BJet'], -1],
        ['j320_boffperf_split', 'L1_J85', [], [PhysicsStream], ['RATE:SingleBJet', 'BW:BJet'], -1],


        #  gsc
        ['j15_gsc35_boffperf_split',   'L1_RD0_FILLED', [], [PhysicsStream], ['RATE:SingleBJet', 'BW:BJet'], -1],
        ['j25_gsc45_boffperf_split',   'L1_RD0_FILLED', [], [PhysicsStream], ['RATE:SingleBJet', 'BW:BJet'], -1],
        ['j35_gsc55_boffperf_split', 'L1_J15', [], [PhysicsStream, 'express'], ['RATE:SingleBJet', 'BW:BJet'], -1],
        ['j50_gsc65_boffperf_split', 'L1_J20', [], [PhysicsStream], ['RATE:SingleBJet', 'BW:BJet'], -1],
        ['j60_gsc85_boffperf_split', 'L1_J20', [], [PhysicsStream], ['RATE:SingleBJet', 'BW:BJet'], -1],
        ['j60_gsc110_boffperf_split', 'L1_J20', [], [PhysicsStream, 'express'], ['RATE:SingleBJet', 'BW:BJet'], -1], 
        ['j110_gsc150_boffperf_split', 'L1_J30', [], [PhysicsStream], ['RATE:SingleBJet', 'BW:BJet'], -1],
        ['j150_gsc175_boffperf_split', 'L1_J40', [], [PhysicsStream], ['RATE:SingleBJet', 'BW:BJet'], -1],
        ['j175_gsc225_boffperf_split', 'L1_J100', [], [PhysicsStream, 'express'], ['RATE:SingleBJet', 'BW:BJet'], -1],
        ['j175_gsc260_boffperf_split', 'L1_J75', [], [PhysicsStream], ['RATE:SingleBJet', 'BW:BJet'], -1],
        ['j225_gsc275_boffperf_split', 'L1_J75', [], [PhysicsStream], ['RATE:SingleBJet', 'BW:BJet'], -1],
        ['j225_gsc320_boffperf_split', 'L1_J75', [], [PhysicsStream], ['RATE:SingleBJet', 'BW:BJet'], -1],
        ['j200_gsc300_boffperf_split', 'L1_J100', [], [PhysicsStream], ['RATE:SingleBJet', 'BW:BJet'], -1],
        ['j225_gsc360_boffperf_split', 'L1_J100', [], [PhysicsStream, 'express'], ['RATE:SingleBJet', 'BW:BJet'], -1],
        ['j225_gsc380_boffperf_split', 'L1_J100', [], [PhysicsStream, 'express'], ['RATE:SingleBJet', 'BW:BJet'], -1],
        ['j225_gsc400_boffperf_split', 'L1_J100', [], [PhysicsStream], ['RATE:SingleBJet', 'BW:BJet'], -1],
        ['j225_gsc420_boffperf_split', 'L1_J100', [], [PhysicsStream], ['RATE:SingleBJet', 'BW:BJet'], -1],
        ['j225_gsc440_boffperf_split', 'L1_J120', [], [PhysicsStream], ['RATE:SingleBJet', 'BW:BJet'], -1],

        #
        # tagged 
        #
        ['j225_bmv2c2040_split', 'L1_J100', [], [PhysicsStream], ['RATE:SingleBJet', 'BW:BJet'], -1],
        ['j275_bmv2c2060_split', 'L1_J100', [], [PhysicsStream], ['RATE:SingleBJet', 'BW:BJet'], -1],
        ['j300_bmv2c2070_split', 'L1_J100', [], [PhysicsStream], ['RATE:SingleBJet', 'BW:BJet'], -1],
        ['j360_bmv2c2077_split', 'L1_J100', [], [PhysicsStream], ['RATE:SingleBJet', 'BW:BJet'], -1],                   
        
        ['j175_gsc225_bmv2c2040_split', 'L1_J100', [], [PhysicsStream], ['RATE:SingleBJet', 'BW:BJet'], -1],
        ['j175_gsc225_bmv2c2050_split', 'L1_J100', [], [PhysicsStream], ['RATE:SingleBJet', 'BW:BJet'], -1],        
        ['j175_gsc225_bmv2c2060_split', 'L1_J100', [], [PhysicsStream], ['RATE:SingleBJet', 'BW:BJet'], -1],
	['j175_gsc225_bmv2c2070_split', 'L1_J100', [], [PhysicsStream], ['RATE:SingleBJet', 'BW:BJet'], -1],
        ['j175_gsc225_bmv2c2077_split', 'L1_J100', [], [PhysicsStream], ['RATE:SingleBJet', 'BW:BJet'], -1],
        ['j175_gsc225_bmv2c2085_split', 'L1_J100', [], [PhysicsStream], ['RATE:SingleBJet', 'BW:BJet'], -1],

        ['j225_gsc275_bmv2c2060_split', 'L1_J100', [], [PhysicsStream], ['RATE:SingleBJet', 'BW:BJet'], -1],
        ['j225_gsc275_bmv2c2070_split', 'L1_J100', [], [PhysicsStream], ['RATE:SingleBJet', 'BW:BJet'], -1],
        ['j225_gsc275_bmv2c2077_split', 'L1_J100', [], [PhysicsStream], ['RATE:SingleBJet', 'BW:BJet'], -1],
        ['j225_gsc275_bmv2c2085_split', 'L1_J100', [], [PhysicsStream], ['RATE:SingleBJet', 'BW:BJet'], -1],

        ['j200_gsc300_bmv2c2070_split', 'L1_J100', [], [PhysicsStream], ['RATE:SingleBJet', 'BW:BJet'], -1],
        ['j200_gsc300_bmv2c2077_split', 'L1_J100', [], [PhysicsStream], ['RATE:SingleBJet', 'BW:BJet'], -1],
        ['j200_gsc300_bmv2c2085_split', 'L1_J100', [], [PhysicsStream], ['RATE:SingleBJet', 'BW:BJet'], -1],

        ['j225_gsc360_bmv2c2077_split', 'L1_J100', [], [PhysicsStream], ['RATE:SingleBJet', 'BW:BJet'], -1],                   
        ['j225_gsc360_bmv2c2085_split', 'L1_J100', [], [PhysicsStream], ['RATE:SingleBJet', 'BW:BJet'], -1],                   

        ['j225_gsc400_bmv2c2085_split', 'L1_J100', [], [PhysicsStream], ['RATE:SingleBJet', 'BW:BJet'], -1],                   


        #
        #  1b / 3j
        #
        ['j55_gsc80_bmv2c2085_split_2j60_320eta490', 'L1_J40.0ETA25_2J15.31ETA49', [], [PhysicsStream], ['RATE:MultiBJet', 'BW:BJet'], -1],


        # 
        #  1b / 4j
        # 

        ['j50_gsc65_boffperf_split_3j50_gsc65_boffperf_split',      'L1_4J15.0ETA25', [], [PhysicsStream], ['RATE:SingleBJet',  'BW:BJet'], -1],
        ['j50_gsc65_bmv2c2040_split_3j50_gsc65_boffperf_split',      'L1_4J15.0ETA25', [], [PhysicsStream], ['RATE:SingleBJet',  'BW:BJet'], -1],
        ['j50_gsc65_bmv2c2050_split_3j50_gsc65_boffperf_split',      'L1_4J15.0ETA25', [], [PhysicsStream], ['RATE:SingleBJet',  'BW:BJet'], -1],

        ['j55_gsc75_boffperf_split_3j55_gsc75_boffperf_split',        'L1_4J20',        [], [PhysicsStream], ['RATE:SingleBJet', 'BW:BJet'], -1],
        ['j55_gsc75_bmv2c2050_split_3j55_gsc75_boffperf_split',       'L1_4J20',        [], [PhysicsStream], ['RATE:SingleBJet', 'BW:BJet'], -1],
        ['j55_gsc75_bmv2c2060_split_3j55_gsc75_boffperf_split',       'L1_4J20',        [], [PhysicsStream], ['RATE:SingleBJet', 'BW:BJet'], -1],

        ['j60_gsc85_boffperf_split_3j60_gsc85_boffperf_split',        'L1_4J20',        [], [PhysicsStream], ['RATE:SingleBJet', 'BW:BJet'], -1],
        ['j60_gsc85_bmv2c2060_split_3j60_gsc85_boffperf_split',       'L1_4J20',        [], [PhysicsStream], ['RATE:SingleBJet', 'BW:BJet'], -1],
        ['j60_gsc85_bmv2c2070_split_3j60_gsc85_boffperf_split',       'L1_4J20',        [], [PhysicsStream], ['RATE:SingleBJet', 'BW:BJet'], -1],
        
        # 
        #  2b / 2j
        #
        #['j175_boffperf_split_j60_boffperf_split',              'L1_J40', [], [PhysicsStream], ['RATE:SingleBJet', 'BW:BJet'], -1],
        ['j175_bmv2c2060_split_j60_bmv2c2060_split', 'L1_J100', [], [PhysicsStream], ['RATE:MultiBJet', 'BW:BJet'], -1],

        ['j150_gsc175_boffperf_split_j45_gsc60_boffperf_split',   'L1_J100', [], [PhysicsStream], ['RATE:SingleBJet', 'BW:BJet'], -1],
        ['j150_gsc175_bmv2c2060_split_j45_gsc60_bmv2c2060_split', 'L1_J100', [], [PhysicsStream], ['RATE:MultiBJet', 'BW:BJet'], -1],
        ['j150_gsc175_bmv2c2070_split_j45_gsc60_bmv2c2070_split', 'L1_J100', [], [PhysicsStream], ['RATE:MultiBJet', 'BW:BJet'], -1],
        ['j150_gsc175_bmv2c2077_split_j45_gsc60_bmv2c2077_split', 'L1_J100', [], [PhysicsStream], ['RATE:MultiBJet', 'BW:BJet'], -1],

        #
        # 2b / 3j
        #

        ['2j55_gsc75_boffperf_split_j55_gsc75_boffperf_split_L13J40', 'L1_3J40', [], [PhysicsStream], ['RATE:MultiBJet', 'BW:BJet'], -1],
        ['2j50_gsc70_boffperf_split_j50_gsc70_boffperf_split_L13J40', 'L1_3J40', [], [PhysicsStream], ['RATE:MultiBJet', 'BW:BJet'], -1],

        ['j110_gsc150_boffperf_split_2j35_gsc55_boffperf_split',  'L1_J75_3J20', [], [PhysicsStream], ['RATE:MultiBJet', 'BW:BJet'], -1],
        ['j110_gsc150_boffperf_split_2j35_gsc55_bmv2c2050_split', 'L1_J75_3J20', [], [PhysicsStream], ['RATE:MultiBJet', 'BW:BJet'], -1],
        ['j110_gsc150_boffperf_split_2j35_gsc55_bmv2c2060_split', 'L1_J75_3J20', [], [PhysicsStream], ['RATE:MultiBJet', 'BW:BJet'], -1],
        ['j110_gsc150_boffperf_split_2j35_gsc55_bmv2c2070_split', 'L1_J75_3J20', [], [PhysicsStream], ['RATE:MultiBJet', 'BW:BJet'], -1],
        ['j110_gsc150_boffperf_split_2j35_gsc55_bmv2c2077_split', 'L1_J75_3J20', [], [PhysicsStream], ['RATE:MultiBJet', 'BW:BJet'], -1],

        ['2j55_gsc75_boffperf_split_j55_gsc75_boffperf_split',         'L1_3J25.0ETA23', [], [PhysicsStream], ['RATE:MultiBJet', 'BW:BJet'], -1],
        ['2j55_gsc75_bmv2c2050_split_j55_gsc75_boffperf_split',        'L1_3J25.0ETA23', [], [PhysicsStream], ['RATE:MultiBJet', 'BW:BJet'], -1],
        ['2j55_gsc75_bmv2c2060_split_j55_gsc75_boffperf_split',        'L1_3J25.0ETA23', [], [PhysicsStream], ['RATE:MultiBJet', 'BW:BJet'], -1],

        ['2j60_gsc85_bmv2c2070_split_j60_gsc85_boffperf_split',        'L1_3J25.0ETA23', [], [PhysicsStream], ['RATE:MultiBJet', 'BW:BJet'], -1],
        ['2j60_gsc85_bmv2c2077_split_j60_gsc85_boffperf_split',        'L1_3J25.0ETA23', [], [PhysicsStream], ['RATE:MultiBJet', 'BW:BJet'], -1],

        #
        # 2b / 4j
        #
        ['2j35_boffperf_split_2j35_L14J20', 'L1_4J20', [], [PhysicsStream], ['RATE:MultiBJet', 'BW:BJet'], -1],
        ['2j15_gsc35_boffperf_split_2j15_gsc35_boffperf_split_L14J20', 'L1_4J20', [], [PhysicsStream], ['RATE:MultiBJet', 'BW:BJet'], -1],

        ['2j35_boffperf_split_2j35_L14J15.0ETA25',            'L1_4J15.0ETA25', [], [PhysicsStream], ['RATE:MultiBJet',  'BW:BJet'], -1],
        ['2j15_gsc35_boffperf_split_2j15_gsc35_boffperf_split_L14J15.0ETA25','L1_4J15.0ETA25', [], [PhysicsStream], ['RATE:MultiBJet',  'BW:BJet'], -1],

        ['2j15_gsc35_bmv2c2040_split_2j15_gsc35_boffperf_split_L14J15.0ETA25', 'L1_4J15.0ETA25', [], [PhysicsStream], ['RATE:MultiBJet', 'BW:BJet'], -1],
        ['2j15_gsc35_bmv2c2050_split_2j15_gsc35_boffperf_split_L14J15.0ETA25', 'L1_4J15.0ETA25', [], [PhysicsStream], ['RATE:MultiBJet', 'BW:BJet'], -1],
        ['2j15_gsc35_bmv2c2050_split_2j15_gsc35_boffperf_split_L14J20',        'L1_4J20',        [], [PhysicsStream], ['RATE:MultiBJet', 'BW:BJet'], -1],
        ['2j15_gsc35_bmv2c2060_split_2j15_gsc35_boffperf_split_L14J15.0ETA25', 'L1_4J15.0ETA25', [], [PhysicsStream], ['RATE:MultiBJet', 'BW:BJet'], -1],

        ['2j25_gsc45_bmv2c2050_split_2j25_gsc45_boffperf_split_L14J15.0ETA25', 'L1_4J15.0ETA25', [], [PhysicsStream], ['RATE:MultiBJet', 'BW:BJet'], -1],
        ['2j25_gsc45_bmv2c2060_split_2j25_gsc45_boffperf_split_L14J15.0ETA25', 'L1_4J15.0ETA25', [], [PhysicsStream], ['RATE:MultiBJet', 'BW:BJet'], -1],
        ['2j25_gsc45_bmv2c2070_split_2j25_gsc45_boffperf_split_L14J15.0ETA25', 'L1_4J15.0ETA25', [], [PhysicsStream], ['RATE:MultiBJet', 'BW:BJet'], -1],
        ['2j25_gsc45_bmv2c2077_split_2j25_gsc45_boffperf_split_L14J15.0ETA25', 'L1_4J15.0ETA25', [], [PhysicsStream], ['RATE:MultiBJet', 'BW:BJet'], -1],

        ['2j35_gsc55_bmv2c2060_split_2j35_gsc55_boffperf_split_L14J15.0ETA25', 'L1_4J15.0ETA25', [], [PhysicsStream], ['RATE:MultiBJet', 'BW:BJet'], -1],
        ['2j35_gsc55_bmv2c2070_split_2j35_gsc55_boffperf_split_L14J15.0ETA25', 'L1_4J15.0ETA25', [], [PhysicsStream], ['RATE:MultiBJet', 'BW:BJet'], -1],
        ['2j35_gsc55_bmv2c2085_split_2j35_gsc55_boffperf_split_L14J15.0ETA25', 'L1_4J15.0ETA25', [], [PhysicsStream], ['RATE:MultiBJet', 'BW:BJet'], -1],
        ['2j35_gsc55_bmv2c2077_split_2j35_gsc55_boffperf_split_L14J15.0ETA25', 'L1_4J15.0ETA25', [], [PhysicsStream], ['RATE:MultiBJet', 'BW:BJet'], -1],


        #
        #  2b / 5j
        #
        ['2j15_gsc35_bmv2c2060_split_3j15_gsc35_boffperf_split', 'L1_5J15.0ETA25', [], [PhysicsStream], ['RATE:MultiBJet', 'BW:BJet'], -1],
        ['2j15_gsc35_bmv2c2070_split_3j15_gsc35_boffperf_split', 'L1_5J15.0ETA25', [], [PhysicsStream], ['RATE:MultiBJet', 'BW:BJet'], -1],
        ['2j15_gsc35_bmv2c2077_split_3j15_gsc35_boffperf_split', 'L1_5J15.0ETA25', [], [PhysicsStream], ['RATE:MultiBJet', 'BW:BJet'], -1],

        ['2j25_gsc45_bmv2c2050_split_3j25_gsc45_boffperf_split',                 'L1_5J15.0ETA25', [], [PhysicsStream], ['RATE:MultiBJet', 'BW:BJet'], -1],
        ['2j25_gsc45_bmv2c2060_split_3j25_gsc45_boffperf_split',                 'L1_5J15.0ETA25', [], [PhysicsStream], ['RATE:MultiBJet', 'BW:BJet'], -1],
        ['2j25_gsc45_bmv2c2070_split_3j25_gsc45_boffperf_split',                 'L1_5J15.0ETA25', [], [PhysicsStream], ['RATE:MultiBJet', 'BW:BJet'], -1],
        ['2j25_gsc45_bmv2c2077_split_3j25_gsc45_boffperf_split',                 'L1_5J15.0ETA25', [], [PhysicsStream], ['RATE:MultiBJet', 'BW:BJet'], -1],
        ['2j25_gsc45_bmv2c2085_split_3j25_gsc45_boffperf_split',                 'L1_5J15.0ETA25', [], [PhysicsStream], ['RATE:MultiBJet', 'BW:BJet'], -1],

        ['2j25_gsc45_bmv2c2050_split_3j25_gsc45_boffperf_split_L14J15.0ETA25',   'L1_4J15.0ETA25', [], [PhysicsStream], ['RATE:MultiBJet', 'BW:BJet'], -1],
        ['2j25_gsc45_bmv2c2060_split_3j25_gsc45_boffperf_split_L14J15.0ETA25',   'L1_4J15.0ETA25', [], [PhysicsStream], ['RATE:MultiBJet', 'BW:BJet'], -1],
        ['2j25_gsc45_bmv2c2070_split_3j25_gsc45_boffperf_split_L14J15.0ETA25',   'L1_4J15.0ETA25', [], [PhysicsStream], ['RATE:MultiBJet', 'BW:BJet'], -1],
        ['2j25_gsc45_bmv2c2077_split_3j25_gsc45_boffperf_split_L14J15.0ETA25',   'L1_4J15.0ETA25', [], [PhysicsStream], ['RATE:MultiBJet', 'BW:BJet'], -1],
        ['2j25_gsc45_bmv2c2085_split_3j25_gsc45_boffperf_split_L14J15.0ETA25',   'L1_4J15.0ETA25', [], [PhysicsStream], ['RATE:MultiBJet', 'BW:BJet'], -1],

        #
        #  3b / 3j
        #
        ['3j65_boffperf_split_L13J35.0ETA23',        'L1_3J35.0ETA23', [], [PhysicsStream], ['RATE:MultiBJet', 'BW:BJet'], -1],
        ['3j50_gsc65_boffperf_split_L13J35.0ETA23',  'L1_3J35.0ETA23', [], [PhysicsStream], ['RATE:MultiBJet', 'BW:BJet'], -1],

        ['3j50_gsc65_bmv2c2060_split_L13J35.0ETA23', 'L1_3J35.0ETA23', [], [PhysicsStream], ['RATE:MultiBJet', 'BW:BJet'], -1],
        ['3j50_gsc65_bmv2c2070_split_L13J35.0ETA23', 'L1_3J35.0ETA23', [], [PhysicsStream], ['RATE:MultiBJet', 'BW:BJet'], -1],
        ['3j50_gsc65_bmv2c2077_split_L13J35.0ETA23', 'L1_3J35.0ETA23', [], [PhysicsStream], ['RATE:MultiBJet', 'BW:BJet'], -1],
        ['3j50_gsc65_bmv2c2085_split_L13J35.0ETA23', 'L1_3J35.0ETA23', [], [PhysicsStream], ['RATE:MultiBJet', 'BW:BJet'], -1],

        #
        #  3b / 4j
        #
        ['3j15_gsc35_bmv2c2060_split_j15_gsc35_boffperf_split_L14J15.0ETA25', 'L1_4J15.0ETA25', [], [PhysicsStream], ['RATE:MultiBJet', 'BW:BJet'], -1],
        ['3j15_gsc35_bmv2c2070_split_j15_gsc35_boffperf_split_L14J15.0ETA25', 'L1_4J15.0ETA25', [], [PhysicsStream], ['RATE:MultiBJet', 'BW:BJet'], -1],
        ['3j15_gsc35_bmv2c2077_split_j15_gsc35_boffperf_split_L14J15.0ETA25', 'L1_4J15.0ETA25', [], [PhysicsStream], ['RATE:MultiBJet', 'BW:BJet'], -1],

        ['3j15_gsc35_bmv2c2060_split_j15_gsc35_boffperf_split', 'L1_4J20',        [], [PhysicsStream], ['RATE:MultiBJet', 'BW:BJet'], -1],
        ['3j15_gsc35_bmv2c2070_split_j15_gsc35_boffperf_split', 'L1_4J20',        [], [PhysicsStream], ['RATE:MultiBJet', 'BW:BJet'], -1],
        ['3j15_gsc35_bmv2c2077_split_j15_gsc35_boffperf_split', 'L1_4J20',        [], [PhysicsStream], ['RATE:MultiBJet', 'BW:BJet'], -1],

        #
        #  4b 
        #
        ['4j15_gsc35_bmv2c2070_split_L14J15.0ETA25', 'L1_4J15.0ETA25', [], [PhysicsStream], ['RATE:MultiBJet', 'BW:BJet'], -1],
        ['4j15_gsc35_bmv2c2077_split_L14J15.0ETA25', 'L1_4J15.0ETA25', [], [PhysicsStream], ['RATE:MultiBJet', 'BW:BJet'], -1],
        ['4j15_gsc35_bmv2c2085_split_L14J15.0ETA25', 'L1_4J15.0ETA25', [], [PhysicsStream], ['RATE:MultiBJet', 'BW:BJet'], -1],

        ['2j15_gsc35_bmv2c2060_split_2j15_gsc35_bmv2c2085_split_L14J15.0ETA25', 'L1_4J15.0ETA25', [], [PhysicsStream], ['RATE:MultiBJet', 'BW:BJet'], -1],
        ['2j15_gsc35_bmv2c2070_split_2j15_gsc35_bmv2c2085_split_L14J15.0ETA25', 'L1_4J15.0ETA25', [], [PhysicsStream], ['RATE:MultiBJet', 'BW:BJet'], -1],

        #
        # L1Topo VBF MJJ bjets
        #
        ['j80_bmv2c2070_split_j60_bmv2c2085_split_j45_320eta490',             'L1_J40.0ETA25_2J25_J20.31ETA49', [], [PhysicsStream], ['RATE:MultiBJet','BW:BJet'], -1],
        ['j55_gsc80_bmv2c2070_split_j45_gsc60_bmv2c2085_split_j45_320eta490', 'L1_J40.0ETA25_2J25_J20.31ETA49', [], [PhysicsStream], ['RATE:MultiBJet','BW:BJet'], -1],
        # ['2j55_bmv2c2085_split_L1J30_2J20_4J20.0ETA49_MJJ-800', 'L1_J30_2J20_4J20.0ETA49_MJJ-800', [], [PhysicsStream], ['RATE:MultiBJet', 'BW:BJet'], -1],
        # ['2j55_bmv2c2085_split_L1J30_2J20_4J20.0ETA49_MJJ-900', 'L1_J30_2J20_4J20.0ETA49_MJJ-900', [], [PhysicsStream], ['RATE:MultiBJet', 'BW:BJet'], -1],
        # ['2j55_bmv2c2085_split_L13J20_4J20.0ETA49_MJJ-400', 'L1_3J20_4J20.0ETA49_MJJ-400', [''], [PhysicsStream], ['RATE:MultiBJet', 'BW:BJet'], -1],
        # ['2j55_bmv2c2085_split_L13J20_4J20.0ETA49_MJJ-700', 'L1_3J20_4J20.0ETA49_MJJ-700', [''], [PhysicsStream], ['RATE:MultiBJet', 'BW:BJet'], -1],
        # ['2j55_bmv2c2085_split_L13J20_4J20.0ETA49_MJJ-800', 'L1_3J20_4J20.0ETA49_MJJ-800', [''], [PhysicsStream], ['RATE:MultiBJet', 'BW:BJet'], -1],
        # ['2j55_bmv2c2085_split_L13J20_4J20.0ETA49_MJJ-900', 'L1_3J20_4J20.0ETA49_MJJ-900', [''], [PhysicsStream], ['RATE:MultiBJet', 'BW:BJet'], -1],
        # ['2j55_bmv2c2077_split_L13J20_4J20.0ETA49_MJJ-400', 'L1_3J20_4J20.0ETA49_MJJ-400', [], [PhysicsStream], ['RATE:MultiBJet', 'BW:BJet'], -1],
        # ['2j55_bmv2c2077_split_L13J20_4J20.0ETA49_MJJ-700', 'L1_3J20_4J20.0ETA49_MJJ-700', [], [PhysicsStream], ['RATE:MultiBJet', 'BW:BJet'], -1],
        # ['2j55_bmv2c2077_split_L13J20_4J20.0ETA49_MJJ-800', 'L1_3J20_4J20.0ETA49_MJJ-800', [], [PhysicsStream], ['RATE:MultiBJet', 'BW:BJet'], -1],
        # ['2j55_bmv2c2077_split_L13J20_4J20.0ETA49_MJJ-900', 'L1_3J20_4J20.0ETA49_MJJ-900', [], [PhysicsStream], ['RATE:MultiBJet', 'BW:BJet'], -1],
        # ['2j55_bmv2c2077_split_L1J30_2J20_4J20.0ETA49_MJJ-400', 'L1_J30_2J20_4J20.0ETA49_MJJ-400', [], [PhysicsStream], ['RATE:MultiBJet', 'BW:BJet'], -1],
        # ['2j55_bmv2c2077_split_L1J30_2J20_4J20.0ETA49_MJJ-700', 'L1_J30_2J20_4J20.0ETA49_MJJ-700', [], [PhysicsStream], ['RATE:MultiBJet', 'BW:BJet'], -1],
        # ['2j55_bmv2c2077_split_L1J30_2J20_4J20.0ETA49_MJJ-800', 'L1_J30_2J20_4J20.0ETA49_MJJ-800', [], [PhysicsStream], ['RATE:MultiBJet', 'BW:BJet'], -1],
        # ['2j55_bmv2c2077_split_L1J30_2J20_4J20.0ETA49_MJJ-900', 'L1_J30_2J20_4J20.0ETA49_MJJ-900', [], [PhysicsStream], ['RATE:MultiBJet', 'BW:BJet'], -1],

        ] # BjetSlice
   

    if TriggerFlags.doFTK():
        TriggerFlags.BjetSlice.signatures = TriggerFlags.BjetSlice.signatures() + [
           # FTK boffperf chains
           ['j35_boffperf_split_FTK_L1J15_FTK', 'L1_J15_FTK', [], [PhysicsStream], ['RATE:SingleBJet', 'BW:BJet'], -1],
           ['j150_boffperf_split_FTK_L1J40_FTK', 'L1_J40_FTK', [], [PhysicsStream], ['RATE:SingleBJet', 'BW:BJet'], -1],
           ['j225_boffperf_split_FTK_L1J100_FTK',    'L1_J100_FTK', [], [PhysicsStream], ['RATE:SingleBJet', 'BW:BJet'], -1],

           ['j35_boffperf_split_FTKVtx_L1J15_FTK', 'L1_J15_FTK', [], [PhysicsStream], ['RATE:SingleBJet', 'BW:BJet'], -1],
           ['j150_boffperf_split_FTKVtx_L1J40_FTK', 'L1_J40_FTK', [], [PhysicsStream], ['RATE:SingleBJet', 'BW:BJet'], -1],
           ['j225_boffperf_split_FTKVtx_L1J100_FTK',    'L1_J100_FTK', [], [PhysicsStream], ['RATE:SingleBJet', 'BW:BJet'], -1],

           ['j35_boffperf_split_FTKRefit_L1J15_FTK', 'L1_J15_FTK', [], [PhysicsStream], ['RATE:SingleBJet', 'BW:BJet'], -1],
           ['j150_boffperf_split_FTKRefit_L1J40_FTK', 'L1_J40_FTK', [], [PhysicsStream], ['RATE:SingleBJet', 'BW:BJet'], -1],
           ['j225_boffperf_split_FTKRefit_L1J100_FTK',    'L1_J100_FTK', [], [PhysicsStream], ['RATE:SingleBJet', 'BW:BJet'], -1],

           # support chains
           ['2j35_boffperf_2j35_FTK_L14J15.0ETA25_FTK', 'L1_4J15.0ETA25_FTK', [], [PhysicsStream], ['RATE:MultiBJet', 'BW:BJet'], -1],
           ['j150_boffperf_j50_boffperf_FTK_L1J100_FTK', 'L1_J100_FTK', [], [PhysicsStream], ['RATE:MultiBJet', 'BW:BJet'], -1],

           ['2j35_boffperf_2j35_FTKVtx_L14J15.0ETA25_FTK', 'L1_4J15.0ETA25_FTK', [], [PhysicsStream], ['RATE:MultiBJet', 'BW:BJet'], -1],
           ['j150_boffperf_j50_boffperf_FTKVtx_L1J100_FTK', 'L1_J100_FTK', [], [PhysicsStream], ['RATE:MultiBJet', 'BW:BJet'], -1],

           ['2j35_boffperf_2j35_FTKRefit_L14J15.0ETA25_FTK', 'L1_4J15.0ETA25_FTK', [], [PhysicsStream], ['RATE:MultiBJet', 'BW:BJet'], -1],
           ['j150_boffperf_j50_boffperf_FTKRefit_L1J100_FTK', 'L1_J100_FTK', [], [PhysicsStream], ['RATE:MultiBJet', 'BW:BJet'], -1],

           # FTK physics chains
           ['2j35_bmv2c2050_2j35_FTK_L14J15.0ETA25_FTK', 'L1_4J15.0ETA25_FTK', [], [PhysicsStream], ['RATE:MultiBJet', 'BW:BJet'], -1],
           ['j225_bmv2c2050_FTK_L1J100_FTK', 'L1_J100_FTK', [], [PhysicsStream], ['RATE:SingleBJet', 'BW:BJet'], -1],
           ['j150_bmv2c2050_j50_bmv2c2050_FTK_L1J100_FTK', 'L1_J100_FTK', [], [PhysicsStream], ['RATE:MultiBJet', 'BW:BJet'], -1],

           ['2j35_bmv2c2050_2j35_FTKVtx_L14J15.0ETA25_FTK', 'L1_4J15.0ETA25_FTK', [], [PhysicsStream], ['RATE:MultiBJet', 'BW:BJet'], -1],
           ['j225_bmv2c2050_FTKVtx_FTK', 'L1_J100_FTK', [], [PhysicsStream], ['RATE:SingleBJet', 'BW:BJet'], -1],
           ['j150_bmv2c2050_j50_bmv2c2050_FTKVtx_FTK', 'L1_J100_FTK', [], [PhysicsStream], ['RATE:MultiBJet', 'BW:BJet'], -1],

           ['2j35_bmv2c2050_2j35_FTKRefit_L14J15.0ETA25_FTK', 'L1_4J15.0ETA25_FTK', [], [PhysicsStream], ['RATE:MultiBJet', 'BW:BJet'], -1],
           ['j225_bmv2c2050_FTKRefit_FTK', 'L1_J100_FTK', [], [PhysicsStream], ['RATE:SingleBJet', 'BW:BJet'], -1],
           ['j150_bmv2c2050_j50_bmv2c2050_FTKRefit_FTK', 'L1_J100_FTK', [], [PhysicsStream], ['RATE:MultiBJet', 'BW:BJet'], -1],
           ] # Additional FTK for BjetSlise



    TriggerFlags.METSlice.signatures = [
  # Rerun chains
        ['xe0noL1_l2fsperf',         '',        [], [PhysicsStream], ['RATE:MET', 'BW:MET'], -1],
        ['xe0noL1_l2fsperf_tc_lcw',  '',        [], [PhysicsStream], ['RATE:MET', 'BW:MET'], -1],
        ['xe0noL1_l2fsperf_tc_em',   '',        [], [PhysicsStream], ['RATE:MET', 'BW:MET'], -1],
        ['xe0noL1_l2fsperf_mht',     '',        [], [PhysicsStream], ['RATE:MET', 'BW:MET'], -1],
        ['xe0noL1_l2fsperf_mht_em',     '',        [], [PhysicsStream], ['RATE:MET', 'BW:MET'], -1],
        #['xe0noL1_l2fsperf_pueta',   '',        [], [PhysicsStream], ['RATE:MET', 'BW:MET'], -1],
        ['xe0noL1_l2fsperf_pufit',   '',        [], [PhysicsStream], ['RATE:MET', 'BW:MET'], -1],
        ['xe0noL1_l2fsperf_trkmht',     '',        [], [PhysicsStream], ['RATE:MET', 'BW:MET'], -1],
        #['xe0noL1_l2fsperf_trkmht_FTK',     '',        [], [PhysicsStream], ['RATE:MET', 'BW:MET'], -1],

   #L1_XE35
        ['xe50',                                   'L1_XE35',[], [PhysicsStream], ['RATE:MET', 'BW:MET'], -1],
        ['xe50_tc_lcw',                            'L1_XE35',[], [PhysicsStream], ['RATE:MET', 'BW:MET'], -1],
        ['xe50_tc_em',                             'L1_XE35',[], [PhysicsStream], ['RATE:MET', 'BW:MET'], -1],
        #['xe50_pueta',                             'L1_XE35',[], [PhysicsStream], ['RATE:MET', 'BW:MET'], -1],
        ['xe50_pufit',                             'L1_XE35',[], [PhysicsStream], ['RATE:MET', 'BW:MET'], -1],
        ['xe50_mht',                               'L1_XE35',[], [PhysicsStream], ['RATE:MET', 'BW:MET'], -1],

#Supporting MET triggers
        ['xe45_pufit_wEFMu',          'L1_XE45',[], [PhysicsStream], ['RATE:MET', 'BW:MET'], -1],
        ['xe45_wEFMu',                'L1_XE45',[], [PhysicsStream], ['RATE:MET', 'BW:MET'], -1],
        ['xe45_mht_wEFMu',            'L1_XE45',[], [PhysicsStream], ['RATE:MET', 'BW:MET'], -1],
        ['xe45_tc_lcw',               'L1_XE45',[], [PhysicsStream], ['RATE:MET', 'BW:MET'], -1],
        ['xe45_tc_em',                'L1_XE45',[], [PhysicsStream], ['RATE:MET', 'BW:MET'], -1],
        ['xe45_mht',                  'L1_XE45',[], [PhysicsStream], ['RATE:MET', 'BW:MET'], -1],
        ['xe45',                      'L1_XE45',[], [PhysicsStream], ['RATE:MET', 'BW:MET'], -1],
        ['xe45_tc_lcw_wEFMu',         'L1_XE45',[], [PhysicsStream], ['RATE:MET', 'BW:MET'], -1],
        ['xe45_tc_em_wEFMu',          'L1_XE45',[], [PhysicsStream], ['RATE:MET', 'BW:MET'], -1],
        ['xe45_pufit',                'L1_XE45',[], [PhysicsStream], ['RATE:MET', 'BW:MET'], -1],
        ['xe45_mht_xe45', 'L1_XE45',['L1_XE45','L1_XE45'], [PhysicsStream], ['RATE:MET', 'BW:MET'], -1, ['serial',-1,['xe45_mht','xe45_L1XE45']]],

  ###############      
  ## L1_XE50 ####
  ###############

  	 ['xe90_pufit_L1XE50',                'L1_XE50',[], [PhysicsStream], ['RATE:MET', 'BW:MET'], -1],
         ['xe90_trkmht_L1XE50',                'L1_XE50', [], [PhysicsStream], ['RATE:MET', 'BW:MET'], -1],
        #['xe90_trkmht_FTK_L1XE50',                'L1_XE50', [], [PhysicsStream], ['RATE:MET', 'BW:MET'], -1],

	 ['xe95_pufit_L1XE50',                'L1_XE50',[], [PhysicsStream], ['RATE:MET', 'BW:MET'], -1],

	 ['xe100_pufit_L1XE50',                'L1_XE50',[], [PhysicsStream], ['RATE:MET', 'BW:MET'], -1],
         ['xe100_trkmht_L1XE50',                'L1_XE50', [], [PhysicsStream], ['RATE:MET', 'BW:MET'], -1],
        #['xe100_trkmht_FTK_L1XE50',                'L1_XE50', [], [PhysicsStream], ['RATE:MET', 'BW:MET'], -1],


        ['xe110_L1XE50',                      'L1_XE50',[], [PhysicsStream], ['RATE:MET', 'BW:MET'], -1],
        ['xe110_wEFMu_L1XE50',               'L1_XE50',[], [PhysicsStream], ['RATE:MET', 'BW:MET'], -1],
        ['xe110_mht_L1XE50',                'L1_XE50', [], [PhysicsStream], ['RATE:MET', 'BW:MET'], -1],
        ['xe110_mht_wEFMu_L1XE50',          'L1_XE50', [], [PhysicsStream], ['RATE:MET', 'BW:MET'], -1],
        ['xe110_mht_em_L1XE50',                'L1_XE50', [], [PhysicsStream], ['RATE:MET', 'BW:MET'], -1],
        ['xe110_mht_em_wEFMu_L1XE50',          'L1_XE50', [], [PhysicsStream], ['RATE:MET', 'BW:MET'], -1],
        ['xe110_trkmht_L1XE50',                'L1_XE50', [], [PhysicsStream], ['RATE:MET', 'BW:MET'], -1],
        ['xe110_trkmht_wEFMu_L1XE50',          'L1_XE50', [], [PhysicsStream], ['RATE:MET', 'BW:MET'], -1],
        #['xe110_trkmht_FTK_L1XE50',                'L1_XE50', [], [PhysicsStream], ['RATE:MET', 'BW:MET'], -1],
        #['xe110_trkmht_FTK_wEFMu_L1XE50',          'L1_XE50', [], [PhysicsStream], ['RATE:MET', 'BW:MET'], -1],
 	['xe110_tc_em_L1XE50',                'L1_XE50',[], [PhysicsStream], ['RATE:MET', 'BW:MET'], -1],
 	['xe110_tc_em_wEFMu_L1XE50',          'L1_XE50',[], [PhysicsStream], ['RATE:MET', 'BW:MET'], -1],
 	['xe110_tc_lcw_L1XE50',               'L1_XE50',[], [PhysicsStream], ['RATE:MET', 'BW:MET'], -1],
 	['xe110_tc_lcw_wEFMu_L1XE50',         'L1_XE50',[], [PhysicsStream], ['RATE:MET', 'BW:MET'], -1],
 	['xe110_pufit_L1XE50',                'L1_XE50',[], [PhysicsStream], ['RATE:MET', 'BW:MET'], -1],
 	['xe110_pufit_wEFMu_L1XE50',                'L1_XE50',[], [PhysicsStream], ['RATE:MET', 'BW:MET'], -1],
 
        ['xe120_mht_L1XE50',                'L1_XE50', [], [PhysicsStream], ['RATE:MET', 'BW:MET'], -1],
        ['xe120_mht_em_L1XE50',                'L1_XE50', [], [PhysicsStream], ['RATE:MET', 'BW:MET'], -1],
        ['xe120_trkmht_L1XE50',                'L1_XE50', [], [PhysicsStream], ['RATE:MET', 'BW:MET'], -1],
        #['xe120_trkmht_FTK_L1XE50',                'L1_XE50', [], [PhysicsStream], ['RATE:MET', 'BW:MET'], -1],
        ['xe120_tc_em_L1XE50',                'L1_XE50',[], [PhysicsStream], ['RATE:MET', 'BW:MET'], -1],
        ['xe120_tc_lcw_L1XE50',               'L1_XE50',[], [PhysicsStream], ['RATE:MET', 'BW:MET'], -1],
        ['xe120_pufit_L1XE50',                'L1_XE50',[], [PhysicsStream], ['RATE:MET', 'BW:MET'], -1],

        ['xe130_mht_L1XE50',                'L1_XE50', [], [PhysicsStream], ['RATE:MET', 'BW:MET'], -1],
        ['xe130_mht_em_L1XE50',                'L1_XE50', [], [PhysicsStream], ['RATE:MET', 'BW:MET'], -1],
        ['xe130_tc_em_L1XE50','L1_XE50',[], [PhysicsStream], ['RATE:MET', 'BW:MET'], -1],
        ['xe130_tc_lcw_L1XE50',               'L1_XE50',[], [PhysicsStream], ['RATE:MET', 'BW:MET'], -1],


    ## mht+cell ####
       #  cell 65
        ['xe90_mht_xe65_L1XE50',  'L1_XE50', ['L1_XE50','L1_XE50'], [PhysicsStream], ['RATE:MET', 'BW:MET' ], -1, ['serial',-1,['xe90_mht','xe65_L1XE50'] ]],
        ['xe100_mht_xe65_L1XE50', 'L1_XE50', ['L1_XE50','L1_XE50'], [PhysicsStream], ['RATE:MET', 'BW:MET' ], -1, ['serial',-1,['xe100_mht','xe65_L1XE50'] ]],
        ['xe110_mht_xe65_L1XE50', 'L1_XE50', ['L1_XE50','L1_XE50'], [PhysicsStream], ['RATE:MET', 'BW:MET' ], -1, ['serial',-1,['xe110_mht','xe65_L1XE50'] ]],
	['xe120_mht_xe65_L1XE50', 'L1_XE50', ['L1_XE50','L1_XE50'], [PhysicsStream], ['RATE:MET', 'BW:MET' ], -1, ['serial',-1,['xe120_mht','xe65_L1XE50'] ]],

       # cell 70
        ['xe90_mht_xe70_L1XE50',  'L1_XE50', ['L1_XE50','L1_XE50'], [PhysicsStream], ['RATE:MET', 'BW:MET' ], -1, ['serial',-1,['xe90_mht','xe70_L1XE50'] ]],
        ['xe100_mht_xe70_L1XE50', 'L1_XE50', ['L1_XE50','L1_XE50'], [PhysicsStream], ['RATE:MET', 'BW:MET' ], -1, ['serial',-1,['xe100_mht','xe70_L1XE50'] ]],
        ['xe110_mht_xe70_L1XE50', 'L1_XE50', ['L1_XE50','L1_XE50'], [PhysicsStream], ['RATE:MET', 'BW:MET' ], -1, ['serial',-1,['xe110_mht','xe70_L1XE50'] ]],
	['xe120_mht_xe70_L1XE50', 'L1_XE50', ['L1_XE50','L1_XE50'], [PhysicsStream], ['RATE:MET', 'BW:MET' ], -1, ['serial',-1,['xe120_mht','xe70_L1XE50'] ]],

       # cell 75
        ['xe90_mht_xe75_L1XE50','L1_XE50', ['L1_XE50','L1_XE50'], [PhysicsStream], ['RATE:MET', 'BW:MET' ], -1, ['serial',-1,['xe90_mht','xe75_L1XE50'] ]],
        ['xe100_mht_xe75_L1XE50','L1_XE50', ['L1_XE50','L1_XE50'], [PhysicsStream], ['RATE:MET', 'BW:MET' ], -1, ['serial',-1,['xe100_mht','xe75_L1XE50'] ]],
        ['xe110_mht_xe75_L1XE50','L1_XE50', ['L1_XE50','L1_XE50'], [PhysicsStream], ['RATE:MET', 'BW:MET' ], -1, ['serial',-1,['xe110_mht','xe75_L1XE50'] ]],
	['xe120_mht_xe75_L1XE50', 'L1_XE50', ['L1_XE50','L1_XE50'], [PhysicsStream], ['RATE:MET', 'BW:MET' ], -1, ['serial',-1,['xe120_mht','xe75_L1XE50'] ]],

       # cell 80
        ['xe90_mht_xe80_L1XE50','L1_XE50', ['L1_XE50','L1_XE50'], [PhysicsStream], ['RATE:MET', 'BW:MET' ], -1, ['serial',-1,['xe90_mht','xe80_L1XE50'] ]],
        ['xe100_mht_xe80_L1XE50','L1_XE50', ['L1_XE50','L1_XE50'], [PhysicsStream], ['RATE:MET', 'BW:MET' ], -1, ['serial',-1,['xe100_mht','xe80_L1XE50'] ]],
        ['xe110_mht_xe80_L1XE50','L1_XE50', ['L1_XE50','L1_XE50'], [PhysicsStream], ['RATE:MET', 'BW:MET' ], -1, ['serial',-1,['xe110_mht','xe80_L1XE50'] ]],
	['xe120_mht_xe80_L1XE50','L1_XE50', ['L1_XE50','L1_XE50'], [PhysicsStream], ['RATE:MET', 'BW:MET' ], -1, ['serial',-1,['xe120_mht','xe80_L1XE50'] ]],



  ##################
  ## L1_XE55 #######
  ##################

	['xe90_pufit_L1XE55',                'L1_XE55',[], [PhysicsStream], ['RATE:MET', 'BW:MET'], -1],
        ['xe90_trkmht_L1XE55',                   'L1_XE55',[], [PhysicsStream], ['RATE:MET', 'BW:MET'], -1],
       #['xe90_trkmht_FTK_L1XE55',                   'L1_XE55',[], [PhysicsStream], ['RATE:MET', 'BW:MET'], -1],

	['xe95_pufit_L1XE55',                'L1_XE55',[], [PhysicsStream], ['RATE:MET', 'BW:MET'], -1],

        ['xe100_pufit_L1XE55',                'L1_XE55', [], [PhysicsStream], ['RATE:MET', 'BW:MET'], -1],
        ['xe100_trkmht_L1XE55',                   'L1_XE55',[], [PhysicsStream], ['RATE:MET', 'BW:MET'], -1],
       #['xe100_trkmht_FTK_L1XE55',                   'L1_XE55',[], [PhysicsStream], ['RATE:MET', 'BW:MET'], -1],

        ['xe110_L1XE55',                      'L1_XE55',[], [PhysicsStream], ['RATE:MET', 'BW:MET'], -1],
 	 ['xe110_wEFMu_L1XE55',                'L1_XE55',[], [PhysicsStream], ['RATE:MET', 'BW:MET'], -1],
        ['xe110_mht_L1XE55',                   'L1_XE55',[], [PhysicsStream], ['RATE:MET', 'BW:MET'], -1],
        ['xe110_mht_wEFMu_L1XE55','L1_XE55',[], [PhysicsStream], ['RATE:MET', 'BW:MET'], -1],
        ['xe110_mht_em_L1XE55',                   'L1_XE55',[], [PhysicsStream], ['RATE:MET', 'BW:MET'], -1],
        ['xe110_mht_em_wEFMu_L1XE55','L1_XE55',[], [PhysicsStream], ['RATE:MET', 'BW:MET'], -1],
        ['xe110_trkmht_L1XE55',                   'L1_XE55',[], [PhysicsStream], ['RATE:MET', 'BW:MET'], -1],
        ['xe110_trkmht_wEFMu_L1XE55','L1_XE55',[], [PhysicsStream], ['RATE:MET', 'BW:MET'], -1],
        #['xe110_trkmht_FTK_L1XE55',                   'L1_XE55',[], [PhysicsStream], ['RATE:MET', 'BW:MET'], -1],
        #['xe110_trkmht_FTK_wEFMu_L1XE55','L1_XE55',[], [PhysicsStream], ['RATE:MET', 'BW:MET'], -1],
        ['xe110_tc_em_L1XE55',                'L1_XE55',[], [PhysicsStream], ['RATE:MET', 'BW:MET'], -1],
 	['xe110_tc_em_wEFMu_L1XE55',          'L1_XE55',[], [PhysicsStream], ['RATE:MET', 'BW:MET'], -1],
	['xe110_tc_lcw_L1XE55',               'L1_XE55',[], [PhysicsStream], ['RATE:MET', 'BW:MET'], -1],
 	['xe110_tc_lcw_wEFMu_L1XE55',         'L1_XE55',[], [PhysicsStream], ['RATE:MET', 'BW:MET'], -1],
	['xe110_pufit_L1XE55',                'L1_XE55',[], [PhysicsStream], ['RATE:MET', 'BW:MET'], -1],
 	['xe110_pufit_wEFMu_L1XE55',                'L1_XE55',[], [PhysicsStream], ['RATE:MET', 'BW:MET'], -1],

        ['xe120_L1XE55',                      'L1_XE55',[], [PhysicsStream], ['RATE:MET', 'BW:MET'], -1],
        ['xe120_mht_L1XE55','L1_XE55',[], [PhysicsStream], ['RATE:MET', 'BW:MET'], -1],
        ['xe120_mht_em_L1XE55',                   'L1_XE55',[], [PhysicsStream], ['RATE:MET', 'BW:MET'], -1],
        ['xe120_trkmht_L1XE55',                   'L1_XE55',[], [PhysicsStream], ['RATE:MET', 'BW:MET'], -1],
        #['xe120_trkmht_FTK_L1XE55',                   'L1_XE55',[], [PhysicsStream], ['RATE:MET', 'BW:MET'], -1],
        ['xe120_tc_em_L1XE55','L1_XE55',[], [PhysicsStream], ['RATE:MET', 'BW:MET'], -1],
        ['xe120_tc_lcw_L1XE55',               'L1_XE55',[], [PhysicsStream], ['RATE:MET', 'BW:MET'], -1],
  	['xe120_pufit_L1XE55',                'L1_XE55',[], [PhysicsStream], ['RATE:MET', 'BW:MET'], -1],

        ['xe130_L1XE55','L1_XE55',[], [PhysicsStream], ['RATE:MET', 'BW:MET'], -1],
        ['xe130_mht_L1XE55','L1_XE55',[], [PhysicsStream], ['RATE:MET', 'BW:MET'], -1],
        ['xe130_mht_em_L1XE55',                   'L1_XE55',[], [PhysicsStream], ['RATE:MET', 'BW:MET'], -1],
        ['xe130_tc_em_L1XE55','L1_XE55',[], [PhysicsStream], ['RATE:MET', 'BW:MET'], -1],
        ['xe130_tc_lcw_L1XE55',               'L1_XE55',[], [PhysicsStream], ['RATE:MET', 'BW:MET'], -1],

     ## mht+cell ####

      # cell 65
        ['xe90_mht_xe65_L1XE55', 'L1_XE55', ['L1_XE55','L1_XE55'], [PhysicsStream], ['RATE:MET', 'BW:MET' ], -1, ['serial',-1,['xe90_mht','xe65_L1XE55'] ]],
        ['xe100_mht_xe65_L1XE55','L1_XE55', ['L1_XE55','L1_XE55'], [PhysicsStream], ['RATE:MET', 'BW:MET' ], -1, ['serial',-1,['xe100_mht','xe65_L1XE55'] ]],
        ['xe110_mht_xe65_L1XE55','L1_XE55', ['L1_XE55','L1_XE55'], [PhysicsStream], ['RATE:MET', 'BW:MET' ], -1, ['serial',-1,['xe110_mht','xe65_L1XE55'] ]],
	['xe120_mht_xe65_L1XE55','L1_XE55',  ['L1_XE55','L1_XE55'], [PhysicsStream], ['RATE:MET', 'BW:MET' ], -1, ['serial',-1,['xe120_mht','xe65_L1XE55'] ]],
	['xe130_mht_xe65_L1XE55','L1_XE55',  ['L1_XE55','L1_XE55'], [PhysicsStream], ['RATE:MET', 'BW:MET' ], -1, ['serial',-1,['xe130_mht','xe65_L1XE55'] ]],

      # cell 70
        ['xe90_mht_xe70_L1XE55', 'L1_XE55', ['L1_XE55','L1_XE55'], [PhysicsStream], ['RATE:MET', 'BW:MET' ], -1, ['serial',-1,['xe90_mht','xe70_L1XE55'] ]],
        ['xe100_mht_xe70_L1XE55','L1_XE55', ['L1_XE55','L1_XE55'], [PhysicsStream], ['RATE:MET', 'BW:MET' ], -1, ['serial',-1,['xe100_mht','xe70_L1XE55'] ]],
        ['xe110_mht_xe70_L1XE55','L1_XE55', ['L1_XE55','L1_XE55'], [PhysicsStream], ['RATE:MET', 'BW:MET' ], -1, ['serial',-1,['xe110_mht','xe70_L1XE55'] ]],
	['xe120_mht_xe70_L1XE55','L1_XE55',  ['L1_XE55','L1_XE55'], [PhysicsStream], ['RATE:MET', 'BW:MET' ], -1, ['serial',-1,['xe120_mht','xe70_L1XE55'] ]],
	['xe130_mht_xe70_L1XE55','L1_XE55',  ['L1_XE55','L1_XE55'], [PhysicsStream], ['RATE:MET', 'BW:MET' ], -1, ['serial',-1,['xe130_mht','xe70_L1XE55'] ]],

      # cell 75
        ['xe90_mht_xe75_L1XE55', 'L1_XE55', ['L1_XE55','L1_XE55'], [PhysicsStream], ['RATE:MET', 'BW:MET' ], -1, ['serial',-1,['xe90_mht','xe75_L1XE55'] ]],
        ['xe100_mht_xe75_L1XE55','L1_XE55', ['L1_XE55','L1_XE55'], [PhysicsStream], ['RATE:MET', 'BW:MET' ], -1, ['serial',-1,['xe100_mht','xe75_L1XE55'] ]],
        ['xe110_mht_xe75_L1XE55','L1_XE55', ['L1_XE55','L1_XE55'], [PhysicsStream], ['RATE:MET', 'BW:MET' ], -1, ['serial',-1,['xe110_mht','xe75_L1XE55'] ]],
	['xe120_mht_xe75_L1XE55','L1_XE55',  ['L1_XE55','L1_XE55'], [PhysicsStream], ['RATE:MET', 'BW:MET' ], -1, ['serial',-1,['xe120_mht','xe75_L1XE55'] ]],
	['xe130_mht_xe75_L1XE55','L1_XE55',  ['L1_XE55','L1_XE55'], [PhysicsStream], ['RATE:MET', 'BW:MET' ], -1, ['serial',-1,['xe130_mht','xe75_L1XE55'] ]],

      # cell 80
        ['xe90_mht_xe80_L1XE55', 'L1_XE55', ['L1_XE55','L1_XE55'], [PhysicsStream], ['RATE:MET', 'BW:MET' ], -1, ['serial',-1,['xe90_mht','xe80_L1XE55'] ]],
        ['xe100_mht_xe80_L1XE55','L1_XE55', ['L1_XE55','L1_XE55'], [PhysicsStream], ['RATE:MET', 'BW:MET' ], -1, ['serial',-1,['xe100_mht','xe80_L1XE55'] ]],
        ['xe110_mht_xe80_L1XE55','L1_XE55', ['L1_XE55','L1_XE55'], [PhysicsStream], ['RATE:MET', 'BW:MET' ], -1, ['serial',-1,['xe110_mht','xe80_L1XE55'] ]],
	['xe120_mht_xe80_L1XE55','L1_XE55',  ['L1_XE55','L1_XE55'], [PhysicsStream], ['RATE:MET', 'BW:MET' ], -1, ['serial',-1,['xe120_mht','xe80_L1XE55'] ]],
	['xe130_mht_xe80_L1XE55','L1_XE55',  ['L1_XE55','L1_XE55'], [PhysicsStream], ['RATE:MET', 'BW:MET' ], -1, ['serial',-1,['xe130_mht','xe80_L1XE55'] ]],

 
  #################
  ## L1_XE60 ######
  #################

	['xe90_pufit_L1XE60',                'L1_XE60',[], [PhysicsStream], ['RATE:MET', 'BW:MET'], -1],
	['xe90_trkmht_L1XE60',                   'L1_XE60',[], [PhysicsStream], ['RATE:MET', 'BW:MET'], -1], 
  	#['xe90_trkmht_FTK_L1XE60',                   'L1_XE60',[], [PhysicsStream], ['RATE:MET', 'BW:MET'], -1], 

	['xe95_pufit_L1XE60',                'L1_XE60',[], [PhysicsStream], ['RATE:MET', 'BW:MET'], -1],

	['xe100_pufit_L1XE60',                 'L1_XE60',[], [PhysicsStream], ['RATE:MET', 'BW:MET'], -1],
	['xe100_trkmht_L1XE60',                   'L1_XE60',[], [PhysicsStream], ['RATE:MET', 'BW:MET'], -1], 
  	#['xe100_trkmht_FTK_L1XE60',                   'L1_XE60',[], [PhysicsStream], ['RATE:MET', 'BW:MET'], -1], 

 	['xe110_pufit_L1XE60',                 'L1_XE60',[], [PhysicsStream], ['RATE:MET', 'BW:MET'], -1],
	['xe110_trkmht_L1XE60',                   'L1_XE60',[], [PhysicsStream], ['RATE:MET', 'BW:MET'], -1], 
  	#['xe110_trkmht_FTK_L1XE60',                   'L1_XE60',[], [PhysicsStream], ['RATE:MET', 'BW:MET'], -1], 

        ['xe120_L1XE60',                'L1_XE60',[], [PhysicsStream], ['RATE:MET', 'BW:MET'], -1],  
        ['xe120_wEFMu_L1XE60',               'L1_XE60', [], [PhysicsStream], ['RATE:MET', 'BW:MET'], -1],
        ['xe120_mht_L1XE60',                   'L1_XE60',[], [PhysicsStream], ['RATE:MET', 'BW:MET'], -1], 
        ['xe120_mht_wEFMu_L1XE60',           'L1_XE60', [], [PhysicsStream], ['RATE:MET', 'BW:MET'], -1],
 	['xe120_mht_em_L1XE60',                   'L1_XE60',[], [PhysicsStream], ['RATE:MET', 'BW:MET'], -1], 
        ['xe120_mht_em_wEFMu_L1XE60',           'L1_XE60', [], [PhysicsStream], ['RATE:MET', 'BW:MET'], -1],
 	['xe120_trkmht_L1XE60',                   'L1_XE60',[], [PhysicsStream], ['RATE:MET', 'BW:MET'], -1], 
        ['xe120_trkmht_wEFMu_L1XE60',           'L1_XE60', [], [PhysicsStream], ['RATE:MET', 'BW:MET'], -1],
  	#['xe120_trkmht_FTK_L1XE60',                   'L1_XE60',[], [PhysicsStream], ['RATE:MET', 'BW:MET'], -1], 
        #['xe120_trkmht_FTK_wEFMu_L1XE60',           'L1_XE60', [], [PhysicsStream], ['RATE:MET', 'BW:MET'], -1],
        ['xe120_tc_em_L1XE60',         'L1_XE60', [], [PhysicsStream], ['RATE:MET', 'BW:MET'], -1],
        ['xe120_tc_em_wEFMu_L1XE60',         'L1_XE60', [], [PhysicsStream], ['RATE:MET', 'BW:MET'], -1],
        ['xe120_tc_lcw_L1XE60',               'L1_XE60',[], [PhysicsStream], ['RATE:MET', 'BW:MET'], -1],
        ['xe120_tc_lcw_wEFMu_L1XE60',        'L1_XE60', [], [PhysicsStream], ['RATE:MET', 'BW:MET'], -1],
 	['xe120_pufit_L1XE60',                 'L1_XE60',[], [PhysicsStream], ['RATE:MET', 'BW:MET'], -1],
        ['xe120_pufit_wEFMu_L1XE60',         'L1_XE60', [], [PhysicsStream], ['RATE:MET', 'BW:MET'], -1],

        ['xe130_L1XE60',                'L1_XE60',[], [PhysicsStream], ['RATE:MET', 'BW:MET'], -1],  
	['xe130_mht_L1XE60',                   'L1_XE60',[], [PhysicsStream], ['RATE:MET', 'BW:MET'], -1], 
	['xe130_mht_em_L1XE60',                   'L1_XE60',[], [PhysicsStream], ['RATE:MET', 'BW:MET'], -1], 
        ['xe130_tc_em_L1XE60',         'L1_XE60', [], [PhysicsStream], ['RATE:MET', 'BW:MET'], -1],
	['xe130_tc_lcw_L1XE60',               'L1_XE60',[], [PhysicsStream], ['RATE:MET', 'BW:MET'], -1],


    ### mht+cell ####

      # cell 65
	['xe90_mht_xe65_L1XE60',  'L1_XE60', ['L1_XE60','L1_XE60'], [PhysicsStream], ['RATE:MET', 'BW:MET' ], -1, ['serial',-1,['xe90_mht','xe65_L1XE60'] ]],
	['xe100_mht_xe65_L1XE60', 'L1_XE60', ['L1_XE60','L1_XE60'], [PhysicsStream], ['RATE:MET', 'BW:MET' ], -1, ['serial',-1,['xe100_mht','xe65_L1XE60'] ]],
	['xe110_mht_xe65_L1XE60', 'L1_XE60', ['L1_XE60','L1_XE60'], [PhysicsStream], ['RATE:MET', 'BW:MET' ], -1, ['serial',-1,['xe110_mht','xe65_L1XE60'] ]],
	['xe120_mht_xe65_L1XE60', 'L1_XE60', ['L1_XE60','L1_XE60'], [PhysicsStream], ['RATE:MET', 'BW:MET' ], -1, ['serial',-1,['xe120_mht','xe65_L1XE60'] ]],
	['xe130_mht_xe65_L1XE60', 'L1_XE60', ['L1_XE60','L1_XE60'], [PhysicsStream], ['RATE:MET', 'BW:MET' ], -1, ['serial',-1,['xe130_mht','xe65_L1XE60'] ]],

      # cell 70
	['xe90_mht_xe70_L1XE60',  'L1_XE60', ['L1_XE60','L1_XE60'], [PhysicsStream], ['RATE:MET', 'BW:MET' ], -1, ['serial',-1,['xe90_mht','xe70_L1XE60'] ]],
	['xe100_mht_xe70_L1XE60', 'L1_XE60', ['L1_XE60','L1_XE60'], [PhysicsStream], ['RATE:MET', 'BW:MET' ], -1, ['serial',-1,['xe100_mht','xe70_L1XE60'] ]],
	['xe110_mht_xe70_L1XE60', 'L1_XE60', ['L1_XE60','L1_XE60'], [PhysicsStream], ['RATE:MET', 'BW:MET' ], -1, ['serial',-1,['xe110_mht','xe70_L1XE60'] ]],
	['xe120_mht_xe70_L1XE60', 'L1_XE60', ['L1_XE60','L1_XE60'], [PhysicsStream], ['RATE:MET', 'BW:MET' ], -1, ['serial',-1,['xe120_mht','xe70_L1XE60'] ]],
	['xe130_mht_xe70_L1XE60', 'L1_XE60', ['L1_XE60','L1_XE60'], [PhysicsStream], ['RATE:MET', 'BW:MET' ], -1, ['serial',-1,['xe130_mht','xe70_L1XE60'] ]],

      # cell 75
	['xe90_mht_xe75_L1XE60',  'L1_XE60', ['L1_XE60','L1_XE60'], [PhysicsStream], ['RATE:MET', 'BW:MET' ], -1, ['serial',-1,['xe90_mht','xe75_L1XE60'] ]],
        ['xe100_mht_xe75_L1XE60', 'L1_XE60', ['L1_XE60','L1_XE60'], [PhysicsStream], ['RATE:MET', 'BW:MET' ], -1, ['serial',-1,['xe100_mht','xe75_L1XE60'] ]],
	['xe110_mht_xe75_L1XE60', 'L1_XE60', ['L1_XE60','L1_XE60'], [PhysicsStream], ['RATE:MET', 'BW:MET' ], -1, ['serial',-1,['xe110_mht','xe75_L1XE60'] ]],
	['xe120_mht_xe75_L1XE60', 'L1_XE60', ['L1_XE60','L1_XE60'], [PhysicsStream], ['RATE:MET', 'BW:MET' ], -1, ['serial',-1,['xe120_mht','xe75_L1XE60'] ]],
	['xe130_mht_xe75_L1XE60', 'L1_XE60', ['L1_XE60','L1_XE60'], [PhysicsStream], ['RATE:MET', 'BW:MET' ], -1, ['serial',-1,['xe130_mht','xe75_L1XE60'] ]],

      # cell 80
	['xe90_mht_xe80_L1XE60',  'L1_XE60', ['L1_XE60','L1_XE60'], [PhysicsStream], ['RATE:MET', 'BW:MET' ], -1, ['serial',-1,['xe90_mht','xe80_L1XE60'] ]],
	['xe100_mht_xe80_L1XE60', 'L1_XE60', ['L1_XE60','L1_XE60'], [PhysicsStream], ['RATE:MET', 'BW:MET' ], -1, ['serial',-1,['xe100_mht','xe80_L1XE60'] ]],
	['xe110_mht_xe80_L1XE60', 'L1_XE60', ['L1_XE60','L1_XE60'], [PhysicsStream], ['RATE:MET', 'BW:MET' ], -1, ['serial',-1,['xe110_mht','xe80_L1XE60'] ]],
	['xe120_mht_xe80_L1XE60', 'L1_XE60', ['L1_XE60','L1_XE60'], [PhysicsStream], ['RATE:MET', 'BW:MET' ], -1, ['serial',-1,['xe120_mht','xe80_L1XE60'] ]],
	['xe130_mht_xe80_L1XE60', 'L1_XE60', ['L1_XE60','L1_XE60'], [PhysicsStream], ['RATE:MET', 'BW:MET' ], -1, ['serial',-1,['xe130_mht','xe80_L1XE60'] ]],


   ####################
   ## L1_XE70 #########
   ####################

	['xe90_pufit_L1XE70',                 'L1_XE70',[], [PhysicsStream], ['RATE:MET', 'BW:MET'], -1],
	['xe90_trkmht_L1XE70',                   'L1_XE70',[], [PhysicsStream], ['RATE:MET', 'BW:MET'], -1], 

	['xe95_pufit_L1XE70',                 'L1_XE70',[], [PhysicsStream], ['RATE:MET', 'BW:MET'], -1],

	['xe100_pufit_L1XE70',                 'L1_XE70',[], [PhysicsStream], ['RATE:MET', 'BW:MET'], -1],
  	['xe100_trkmht_L1XE70',                   'L1_XE70',[], [PhysicsStream], ['RATE:MET', 'BW:MET'], -1], 

	['xe110_pufit_L1XE70',                 'L1_XE70',[], [PhysicsStream], ['RATE:MET', 'BW:MET'], -1],
        ['xe110_trkmht_L1XE70',                   'L1_XE70',[], [PhysicsStream], ['RATE:MET', 'BW:MET'], -1], 

 	['xe120_mht_L1XE70',                   'L1_XE70',[], [PhysicsStream], ['RATE:MET', 'BW:MET'], -1], 
	['xe120_mht_em_L1XE70',                   'L1_XE70',[], [PhysicsStream], ['RATE:MET', 'BW:MET'], -1], 
	['xe120_trkmht_L1XE70',                   'L1_XE70',[], [PhysicsStream], ['RATE:MET', 'BW:MET'], -1], 
	#['xe120_trkmht_FTK_L1XE70',                   'L1_XE70',[], [PhysicsStream], ['RATE:MET', 'BW:MET'], -1], 
        ['xe120_tc_em_L1XE70',         'L1_XE70', [], [PhysicsStream], ['RATE:MET', 'BW:MET'], -1],
	['xe120_tc_lcw_L1XE70',               'L1_XE70',[], [PhysicsStream], ['RATE:MET', 'BW:MET'], -1],
	['xe120_pufit_L1XE70',                 'L1_XE70',[], [PhysicsStream], ['RATE:MET', 'BW:MET'], -1],

    ## mht+cell ##

      # cell 65
	['xe100_mht_xe65_L1XE70', 'L1_XE70', ['L1_XE70','L1_XE70'], [PhysicsStream], ['RATE:MET', 'BW:MET' ], -1, ['serial',-1,['xe100_mht','xe65_L1XE70'] ]],
	['xe110_mht_xe65_L1XE70', 'L1_XE70', ['L1_XE70','L1_XE70'], [PhysicsStream], ['RATE:MET', 'BW:MET' ], -1, ['serial',-1,['xe110_mht','xe65_L1XE70'] ]],

      # cell 70
	['xe100_mht_xe70_L1XE70', 'L1_XE70', ['L1_XE70','L1_XE70'], [PhysicsStream], ['RATE:MET', 'BW:MET' ], -1, ['serial',-1,['xe100_mht','xe70_L1XE70'] ]],
	['xe110_mht_xe70_L1XE70', 'L1_XE70', ['L1_XE70','L1_XE70'], [PhysicsStream], ['RATE:MET', 'BW:MET' ], -1, ['serial',-1,['xe110_mht','xe70_L1XE70'] ]],

      # cell 75
	['xe100_mht_xe75_L1XE70', 'L1_XE70', ['L1_XE70','L1_XE70'], [PhysicsStream], ['RATE:MET', 'BW:MET' ], -1, ['serial',-1,['xe100_mht','xe75_L1XE70'] ]],
	['xe110_mht_xe75_L1XE70', 'L1_XE70', ['L1_XE70','L1_XE70'], [PhysicsStream], ['RATE:MET', 'BW:MET' ], -1, ['serial',-1,['xe110_mht','xe75_L1XE70'] ]],

      # cell 80
	['xe100_mht_xe80_L1XE70', 'L1_XE70', ['L1_XE70','L1_XE70'], [PhysicsStream], ['RATE:MET', 'BW:MET' ], -1, ['serial',-1,['xe100_mht','xe80_L1XE70'] ]],
	['xe110_mht_xe80_L1XE70', 'L1_XE70', ['L1_XE70','L1_XE70'], [PhysicsStream], ['RATE:MET', 'BW:MET' ], -1, ['serial',-1,['xe110_mht','xe80_L1XE70'] ]],
    
 
   ##############################
   ### L1Topo met chains ########
   ##############################

     ## L1_KF-XE60 ###

        ['xe90_pufit_L1KF-XE60', 'L1_KF-XE60',[], [PhysicsStream], ['RATE:MET', 'BW:MET'], -1],
        ['xe100_pufit_L1KF-XE60', 'L1_KF-XE60',[], [PhysicsStream], ['RATE:MET', 'BW:MET'], -1],
        ['xe100_trkmht_L1KF-XE60',    'L1_KF-XE60',[], [PhysicsStream], ['RATE:MET', 'BW:MET'], -1],
        #['xe100_trkmht_FTK_L1KF-XE60',    'L1_KF-XE60',[], [PhysicsStream], ['RATE:MET', 'BW:MET'], -1],

        ['xe110_L1KF-XE60',        'L1_KF-XE60',[], [PhysicsStream], ['RATE:MET', 'BW:MET'], -1],
        ['xe110_mht_L1KF-XE60',    'L1_KF-XE60',[], [PhysicsStream], ['RATE:MET', 'BW:MET'], -1],
        ['xe110_mht_em_L1KF-XE60',    'L1_KF-XE60',[], [PhysicsStream], ['RATE:MET', 'BW:MET'], -1],
        ['xe110_trkmht_L1KF-XE60',    'L1_KF-XE60',[], [PhysicsStream], ['RATE:MET', 'BW:MET'], -1],
        #['xe110_trkmht_FTK_L1KF-XE60',    'L1_KF-XE60',[], [PhysicsStream], ['RATE:MET', 'BW:MET'], -1],
        ['xe110_tc_lcw_L1KF-XE60', 'L1_KF-XE60',[], [PhysicsStream], ['RATE:MET', 'BW:MET'], -1],
        ['xe110_tc_em_L1KF-XE60', 'L1_KF-XE60',[], [PhysicsStream], ['RATE:MET', 'BW:MET'], -1],
        ['xe110_pufit_L1KF-XE60', 'L1_KF-XE60',[], [PhysicsStream], ['RATE:MET', 'BW:MET'], -1],

        ['xe120_L1KF-XE60',        'L1_KF-XE60',[], [PhysicsStream], ['RATE:MET', 'BW:MET'], -1],
        ['xe120_mht_L1KF-XE60',    'L1_KF-XE60',[], [PhysicsStream], ['RATE:MET', 'BW:MET'], -1],
        ['xe120_mht_em_L1KF-XE60',    'L1_KF-XE60',[], [PhysicsStream], ['RATE:MET', 'BW:MET'], -1],
        ['xe120_tc_lcw_L1KF-XE60', 'L1_KF-XE60',[], [PhysicsStream], ['RATE:MET', 'BW:MET'], -1],
        ['xe120_tc_em_L1KF-XE60', 'L1_KF-XE60',[], [PhysicsStream], ['RATE:MET', 'BW:MET'], -1],

	['xe100_mht_xe70_L1KF-XE60', 'L1_KF-XE60', ['L1_KF-XE60','L1_KF-XE60'], [PhysicsStream], ['RATE:MET', 'BW:MET' ], -1, ['serial',-1,['xe100_mht','xe70_L1KF-XE60'] ]],
	['xe110_mht_xe70_L1KF-XE60', 'L1_KF-XE60', ['L1_KF-XE60','L1_KF-XE60'], [PhysicsStream], ['RATE:MET', 'BW:MET' ], -1, ['serial',-1,['xe110_mht','xe70_L1KF-XE60'] ]],
	['xe120_mht_xe70_L1KF-XE60', 'L1_KF-XE60', ['L1_KF-XE60','L1_KF-XE60'], [PhysicsStream], ['RATE:MET', 'BW:MET' ], -1, ['serial',-1,['xe120_mht','xe70_L1KF-XE60'] ]],


     ## L1_KF-XE65 ######

        ['xe90_pufit_L1KF-XE65',        'L1_KF-XE65',[], [PhysicsStream], ['RATE:MET', 'BW:MET'], -1],
        ['xe90_trkmht_L1KF-XE65',    'L1_KF-XE65',[], [PhysicsStream], ['RATE:MET', 'BW:MET'], -1],
        #['xe90_trkmht_FTK_L1KF-XE65',    'L1_KF-XE65',[], [PhysicsStream], ['RATE:MET', 'BW:MET'], -1],
        ['xe100_pufit_L1KF-XE65',        'L1_KF-XE65',[], [PhysicsStream], ['RATE:MET', 'BW:MET'], -1],
        ['xe100_trkmht_L1KF-XE65',    'L1_KF-XE65',[], [PhysicsStream], ['RATE:MET', 'BW:MET'], -1],
        #['xe100_trkmht_FTK_L1KF-XE65',    'L1_KF-XE65',[], [PhysicsStream], ['RATE:MET', 'BW:MET'], -1],

        ['xe110_L1KF-XE65',        'L1_KF-XE65',[], [PhysicsStream], ['RATE:MET', 'BW:MET'], -1],
        ['xe110_mht_L1KF-XE65',    'L1_KF-XE65',[], [PhysicsStream], ['RATE:MET', 'BW:MET'], -1],
        ['xe110_mht_em_L1KF-XE65',    'L1_KF-XE65',[], [PhysicsStream], ['RATE:MET', 'BW:MET'], -1],
        ['xe110_trkmht_L1KF-XE65',    'L1_KF-XE65',[], [PhysicsStream], ['RATE:MET', 'BW:MET'], -1],
        #['xe110_trkmht_FTK_L1KF-XE65',    'L1_KF-XE65',[], [PhysicsStream], ['RATE:MET', 'BW:MET'], -1],
        ['xe110_tc_lcw_L1KF-XE65', 'L1_KF-XE65',[], [PhysicsStream], ['RATE:MET', 'BW:MET'], -1],
        ['xe110_tc_em_L1KF-XE65', 'L1_KF-XE65',[], [PhysicsStream], ['RATE:MET', 'BW:MET'], -1],
        ['xe110_pufit_L1KF-XE65',        'L1_KF-XE65',[], [PhysicsStream], ['RATE:MET', 'BW:MET'], -1],
        
        ['xe120_L1KF-XE65',        'L1_KF-XE65',[], [PhysicsStream], ['RATE:MET', 'BW:MET'], -1],
        ['xe120_mht_L1KF-XE65',    'L1_KF-XE65',[], [PhysicsStream], ['RATE:MET', 'BW:MET'], -1],
        ['xe120_mht_em_L1KF-XE65',    'L1_KF-XE65',[], [PhysicsStream], ['RATE:MET', 'BW:MET'], -1],
        ['xe120_tc_lcw_L1KF-XE65', 'L1_KF-XE65',[], [PhysicsStream], ['RATE:MET', 'BW:MET'], -1],
        ['xe120_tc_em_L1KF-XE65', 'L1_KF-XE65',[], [PhysicsStream], ['RATE:MET', 'BW:MET'], -1],

	['xe100_mht_xe70_L1KF-XE65', 'L1_KF-XE65', ['L1_KF-XE65','L1_KF-XE65'], [PhysicsStream], ['RATE:MET', 'BW:MET' ], -1, ['serial',-1,['xe100_mht','xe70_L1KF-XE65'] ]],
	['xe110_mht_xe70_L1KF-XE65', 'L1_KF-XE65', ['L1_KF-XE65','L1_KF-XE65'], [PhysicsStream], ['RATE:MET', 'BW:MET' ], -1, ['serial',-1,['xe110_mht','xe70_L1KF-XE65'] ]],
	['xe120_mht_xe70_L1KF-XE65', 'L1_KF-XE65', ['L1_KF-XE65','L1_KF-XE65'], [PhysicsStream], ['RATE:MET', 'BW:MET' ], -1, ['serial',-1,['xe120_mht','xe70_L1KF-XE65'] ]],


     ## L1_KF-XE75 #######

        ['xe90_pufit_L1KF-XE75',        'L1_KF-XE75',[], [PhysicsStream], ['RATE:MET', 'BW:MET'], -1],
        ['xe90_trkmht_L1KF-XE75',    'L1_KF-XE75',[], [PhysicsStream], ['RATE:MET', 'BW:MET'], -1],
        #['xe90_trkmht_FTK_L1KF-XE75',    'L1_KF-XE75',[], [PhysicsStream], ['RATE:MET', 'BW:MET'], -1],
        ['xe100_pufit_L1KF-XE75',        'L1_KF-XE75',[], [PhysicsStream], ['RATE:MET', 'BW:MET'], -1],
        ['xe100_trkmht_L1KF-XE75',    'L1_KF-XE75',[], [PhysicsStream], ['RATE:MET', 'BW:MET'], -1],
        #['xe100_trkmht_FTK_L1KF-XE75',    'L1_KF-XE75',[], [PhysicsStream], ['RATE:MET', 'BW:MET'], -1],

        ['xe110_L1KF-XE75',        'L1_KF-XE75',[], [PhysicsStream], ['RATE:MET', 'BW:MET'], -1],
        ['xe110_mht_L1KF-XE75',    'L1_KF-XE75',[], [PhysicsStream], ['RATE:MET', 'BW:MET'], -1],
        ['xe110_mht_em_L1KF-XE75',    'L1_KF-XE75',[], [PhysicsStream], ['RATE:MET', 'BW:MET'], -1],
        ['xe110_trkmht_L1KF-XE75',    'L1_KF-XE75',[], [PhysicsStream], ['RATE:MET', 'BW:MET'], -1],
        #['xe110_trkmht_FTK_L1KF-XE75',    'L1_KF-XE75',[], [PhysicsStream], ['RATE:MET', 'BW:MET'], -1],
        ['xe110_tc_lcw_L1KF-XE75', 'L1_KF-XE75',[], [PhysicsStream], ['RATE:MET', 'BW:MET'], -1],
        ['xe110_tc_em_L1KF-XE75', 'L1_KF-XE75',[], [PhysicsStream], ['RATE:MET', 'BW:MET'], -1],
        ['xe110_pufit_L1KF-XE75',        'L1_KF-XE75',[], [PhysicsStream], ['RATE:MET', 'BW:MET'], -1],

        ['xe120_L1KF-XE75',        'L1_KF-XE75',[], [PhysicsStream], ['RATE:MET', 'BW:MET'], -1],
        ['xe120_mht_L1KF-XE75',    'L1_KF-XE75',[], [PhysicsStream], ['RATE:MET', 'BW:MET'], -1],
        ['xe120_mht_em_L1KF-XE75',    'L1_KF-XE75',[], [PhysicsStream], ['RATE:MET', 'BW:MET'], -1],
        ['xe120_tc_lcw_L1KF-XE75', 'L1_KF-XE75',[], [PhysicsStream], ['RATE:MET', 'BW:MET'], -1],
        ['xe120_tc_em_L1KF-XE75', 'L1_KF-XE75',[], [PhysicsStream], ['RATE:MET', 'BW:MET'], -1],

	['xe100_mht_xe70_L1KF-XE75', 'L1_KF-XE75', ['L1_KF-XE75','L1_KF-XE75'], [PhysicsStream], ['RATE:MET', 'BW:MET' ], -1, ['serial',-1,['xe100_mht','xe70_L1KF-XE75'] ]],
	['xe110_mht_xe70_L1KF-XE75', 'L1_KF-XE75', ['L1_KF-XE75','L1_KF-XE75'], [PhysicsStream], ['RATE:MET', 'BW:MET' ], -1, ['serial',-1,['xe110_mht','xe70_L1KF-XE75'] ]],
	['xe120_mht_xe70_L1KF-XE75', 'L1_KF-XE75', ['L1_KF-XE75','L1_KF-XE75'], [PhysicsStream], ['RATE:MET', 'BW:MET' ], -1, ['serial',-1,['xe120_mht','xe70_L1KF-XE75'] ]],

    ## XS triggers ##	
        ['xs15_L1XS20',                            'L1_XS20',[], [PhysicsStream], ['RATE:MET', 'BW:MET'], -1],
        ['xs20_L1XS30',                            'L1_XS30',[], [PhysicsStream], ['RATE:MET', 'BW:MET'], -1],
        ['xs30',                                   'L1_XS30',[], [PhysicsStream], ['RATE:MET', 'BW:MET'], -1],
        ['xs30_tc_lcw',                            'L1_XS30',[], [PhysicsStream], ['RATE:MET', 'BW:MET'], -1],

    ## TE triggers ## 
        # ATR-10848 HMT min bias
        ['te50_L1MBTS_1_1',              'L1_MBTS_1_1',[], [PhysicsStream], ['RATE:MET', 'BW:MET'], -1],
        ['te50_L1RD3_FILLED',            'L1_RD3_FILLED',[], [PhysicsStream], ['RATE:MET', 'BW:MET'], -1],
	
	#ATR-10891 HMT min bias
	['te40_L1MBTS_1_1',              'L1_MBTS_1_1',[], [PhysicsStream], ['RATE:MET', 'BW:MET'], -1],
        ['te60_L1MBTS_1_1',              'L1_MBTS_1_1',[], [PhysicsStream], ['RATE:MET', 'BW:MET'], -1],
        ['te70_L1MBTS_1_1',              'L1_MBTS_1_1',[], [PhysicsStream], ['RATE:MET', 'BW:MET'], -1],
        ['te80_L1MBTS_1_1',              'L1_MBTS_1_1',[], [PhysicsStream], ['RATE:MET', 'BW:MET'], -1],
        ['te50_L1TE20',                  'L1_TE20',[], [PhysicsStream], ['RATE:MET', 'BW:MET'], -1],
        ['te60_L1TE40',                  'L1_TE40',[], [PhysicsStream], ['RATE:MET', 'BW:MET'], -1],
	['te50_L1TE20.0ETA24',           'L1_TE20.0ETA24',[], [PhysicsStream], ['RATE:MET', 'BW:MET'], -1],
        ['te60_L1TE40.0ETA24',           'L1_TE40.0ETA24',[], [PhysicsStream], ['RATE:MET', 'BW:MET'], -1],
        ['te20',                                   'L1_TE40',[], [PhysicsStream], ['RATE:MET', 'BW:MET'], -1],
        ['te20_tc_lcw',                            'L1_TE40',[], [PhysicsStream], ['RATE:MET', 'BW:MET'], -1],
    ]
    
    TriggerFlags.TauSlice.signatures = [
        # Energy calibration chain
        ['tau0_perf_ptonly_L1TAU12',               'L1_TAU12', [], [PhysicsStream, 'express'], ['RATE:SingleTau', 'BW:Tau'], -1],
        ['tau0_perf_ptonly_L1TAU60',               'L1_TAU60', [], [PhysicsStream, 'express'], ['RATE:SingleTau', 'BW:Tau'], -1],
        # Run-I comparison
        ['tau25_idperf_track',                     'L1_TAU12IM', [], [PhysicsStream, 'express'], ['RATE:IDMonitoring', 'BW:Tau', 'BW:ID'], -1],
        ['tau25_idperf_tracktwo',                  'L1_TAU12IM', [], [PhysicsStream, 'express'], ['RATE:IDMonitoring', 'BW:Tau', 'BW:ID'], -1],
        # Run-II - No BDT: main track-based items
        ['tau25_perf_track',                       'L1_TAU12IM', [], [PhysicsStream], ['RATE:SingleTau', 'BW:Tau'], -1],
        ['tau25_perf_tracktwo',                    'L1_TAU12IM', [], [PhysicsStream, 'express'], ['RATE:SingleTau', 'BW:Tau'], -1],
        ['tau25_perf_tracktwo_L1TAU12',            'L1_TAU12', [], [PhysicsStream], ['RATE:SingleTau', 'BW:Tau'], -1],
        # Run-II - No BDT: variations
        ['tau25_perf_ptonly',                      'L1_TAU12IM', [], [PhysicsStream], ['RATE:SingleTau', 'BW:Tau'], -1],
        ['tau25_perf_ptonly_L1TAU12',              'L1_TAU12', [], [PhysicsStream], ['RATE:SingleTau', 'BW:Tau'], -1],
        # Run-II - With BDT: main track-based items
        ['tau25_medium1_track',                    'L1_TAU12IM', [], [PhysicsStream], ['RATE:SingleTau', 'BW:Tau'], -1],
        ['tau25_loose1_tracktwo',                  'L1_TAU12IM', [], [PhysicsStream], ['RATE:SingleTau', 'BW:Tau'], -1],
        ['tau25_medium1_tracktwo',                 'L1_TAU12IM', [], [PhysicsStream, 'express'], ['RATE:SingleTau', 'BW:Tau'], -1],
        ['tau25_tight1_tracktwo',                  'L1_TAU12IM', [], [PhysicsStream], ['RATE:SingleTau', 'BW:Tau'], -1],
        ['tau25_medium1_tracktwo_L1TAU12',         'L1_TAU12', [], [PhysicsStream], ['RATE:SingleTau', 'BW:Tau'], -1],
        # Run-II - With BDT: main calo-based items
        # Run-II - With BDT: pt only
        ['tau25_loose1_ptonly',                    'L1_TAU12IM', [], [PhysicsStream], ['RATE:SingleTau', 'BW:Tau'], -1],
        ['tau25_medium1_ptonly',                   'L1_TAU12IM', [], [PhysicsStream], ['RATE:SingleTau', 'BW:Tau'], -1],
        ['tau25_tight1_ptonly',                    'L1_TAU12IM', [], [PhysicsStream], ['RATE:SingleTau', 'BW:Tau'], -1],
        # Run-II - High-pT variations
        ['tau35_loose1_tracktwo',                  'L1_TAU20IM', [], [PhysicsStream], ['RATE:SingleTau', 'BW:Tau'], -1],
        ['tau35_medium1_tracktwo',                 'L1_TAU20IM', [], [PhysicsStream], ['RATE:SingleTau', 'BW:Tau'], -1],
        ['tau50_medium1_tracktwo_L1TAU12',         'L1_TAU12', [], [PhysicsStream], ['RATE:SingleTau', 'BW:Tau'], -1],
        ['tau60_medium1_tracktwo',                 'L1_TAU40', [], [PhysicsStream], ['RATE:SingleTau', 'BW:Tau'], -1],
        ['tau80_medium1_tracktwo',                 'L1_TAU40', [], [PhysicsStream], ['RATE:SingleTau', 'BW:Tau'], -1],
        ['tau80_medium1_tracktwo_L1TAU60',         'L1_TAU60', [], [PhysicsStream], ['RATE:SingleTau', 'BW:Tau'], -1],
        ['tau125_medium1_tracktwo',                'L1_TAU60', [], [PhysicsStream], ['RATE:SingleTau', 'BW:Tau'], -1],
        ['tau160_medium1_tracktwo',                'L1_TAU60', [], [PhysicsStream], ['RATE:SingleTau', 'BW:Tau'], -1],
        ['tau160_perf_tracktwo',                   'L1_TAU60', [], [PhysicsStream, 'express'], ['RATE:SingleTau', 'BW:Tau'], -1],
        ['tau160_idperf_track',                    'L1_TAU60', [], [PhysicsStream, 'express'], ['RATE:IDMonitoring', 'BW:Tau', 'BW:ID'], -1],
        ['tau160_idperf_tracktwo',                 'L1_TAU60', [], [PhysicsStream, 'express'], ['RATE:IDMonitoring', 'BW:Tau', 'BW:ID'], -1],

        # chains for 2e34 backup (ATR-15225)
        ['tau160_medium1_tracktwo_L1TAU100',       'L1_TAU100', [], [PhysicsStream], ['RATE:SingleTau', 'BW:Tau'], -1],
        ['tau200_medium1_tracktwo_L1TAU100',       'L1_TAU100', [], [PhysicsStream], ['RATE:SingleTau', 'BW:Tau'], -1],


        #
        ['tau8_cosmic_track', 'L1_TAU8_EMPTY', [], [PhysicsStream], ['RATE:SingleTau', 'BW:Tau'], -1],
        ['tau8_cosmic_ptonly', 'L1_TAU8_EMPTY', [], [PhysicsStream], ['RATE:SingleTau', 'BW:Tau'], -1],
        ['tau1_cosmic_track_L1MU4_EMPTY',  'L1_MU4_EMPTY', [], [PhysicsStream], ['RATE:SingleTau', 'BW:Tau'], -1],
        ['tau1_cosmic_ptonly_L1MU4_EMPTY', 'L1_MU4_EMPTY', [], [PhysicsStream], ['RATE:SingleTau', 'BW:Tau'], -1],

        
        ['tau35_perf_tracktwo_tau25_perf_tracktwo', 'L1_TAU20IM_2TAU12IM' , ['L1_TAU20IM','L1_TAU12IM'],[PhysicsStream, 'express'], ['RATE:MultiTau','BW:Tau'], -1],
        
        ['tau35_loose1_tracktwo_tau25_loose1_tracktwo',   'L1_TAU20IM_2TAU12IM_J25_2J20_3J12',['L1_TAU20IM','L1_TAU12IM'], [PhysicsStream], ['RATE:MultiTau', 'BW:Tau'], -1,['serial',-1,["tau35_loose1_tracktwo","tau25_loose1_tracktwo"]]],
        ['tau35_medium1_tracktwo_tau25_medium1_tracktwo',   'L1_TAU20IM_2TAU12IM_J25_2J20_3J12',['L1_TAU20IM','L1_TAU12IM'], [PhysicsStream, 'express'], ['RATE:MultiTau', 'BW:Tau'], -1,['serial',-1,["tau35_medium1_tracktwo","tau25_medium1_tracktwo"]]],
        ['tau35_tight1_tracktwo_tau25_tight1_tracktwo',   'L1_TAU20IM_2TAU12IM_J25_2J20_3J12',['L1_TAU20IM','L1_TAU12IM'], [PhysicsStream], ['RATE:MultiTau', 'BW:Tau'], -1,['serial',-1,["tau35_tight1_tracktwo","tau25_tight1_tracktwo"]]],


        ['tau35_medium1_tracktwo_tau25_medium1_tracktwo_L1TAU20IM_2TAU12IM',   'L1_TAU20IM_2TAU12IM',['L1_TAU20IM','L1_TAU12IM'], [PhysicsStream, 'express'], ['RATE:MultiTau', 'BW:Tau'], -1,['serial',-1,["tau35_medium1_tracktwo","tau25_medium1_tracktwo"]]],

	# l1topo ditau chains
	['tau35_medium1_tracktwo_tau25_medium1_tracktwo_L1TAU20ITAU12I-J25',   'L1_TAU20ITAU12I-J25',['L1_TAU20IM','L1_TAU12IM'], [PhysicsStream], ['RATE:MultiTau', 'BW:Tau'], -1,['serial',-1,["tau35_medium1_tracktwo","tau25_medium1_tracktwo"]]]	,
	['tau35_medium1_tracktwo_tau25_medium1_tracktwo_L1DR-TAU20ITAU12I',   'L1_DR-TAU20ITAU12I',['L1_TAU20IM','L1_TAU12IM'], [PhysicsStream], ['RATE:MultiTau', 'BW:Tau'], -1,['serial',-1,["tau35_medium1_tracktwo","tau25_medium1_tracktwo"]]],
        ['tau35_medium1_tracktwo_tau25_medium1_tracktwo_L1DR-TAU20ITAU12I-J25',   'L1_DR-TAU20ITAU12I-J25',['L1_TAU20IM','L1_TAU12IM'], [PhysicsStream], ['RATE:MultiTau', 'BW:Tau'], -1,['serial',-1,["tau35_medium1_tracktwo","tau25_medium1_tracktwo"]]],
        ['tau35_medium1_tracktwo_tau25_medium1_tracktwo_L1BOX-TAU20ITAU12I',   'L1_BOX-TAU20ITAU12I',['L1_TAU20IM','L1_TAU12IM'], [PhysicsStream], ['RATE:MultiTau', 'BW:Tau'], -1,['serial',-1,["tau35_medium1_tracktwo","tau25_medium1_tracktwo"]]],

        # tau+tau topo_start_from
        ['tau35_medium1_tracktwo_tau25_medium1_tracktwo_tautsf_L1DR-TAU20ITAU12I',   'L1_DR-TAU20ITAU12I',['L1_TAU20IM','L1_TAU12IM'], [PhysicsStream], ['RATE:MultiTau', 'BW:Tau'], -1,['serial',-1,["tau35_medium1_tracktwo","tau25_medium1_tracktwo"]],True],
        ['tau35_medium1_tracktwo_tau25_medium1_tracktwo_notautsf_L1DR-TAU20ITAU12I',   'L1_DR-TAU20ITAU12I',['L1_TAU20IM','L1_TAU12IM'], [PhysicsStream], ['RATE:MultiTau', 'BW:Tau'], -1,['serial',-1,["tau35_medium1_tracktwo","tau25_medium1_tracktwo"]],False],
        ['tau35_medium1_tracktwo_tau25_medium1_tracktwo_tautsf_L1DR-TAU20ITAU12I-J25',   'L1_DR-TAU20ITAU12I-J25',['L1_TAU20IM','L1_TAU12IM'], [PhysicsStream], ['RATE:MultiTau', 'BW:Tau'], -1,['serial',-1,["tau35_medium1_tracktwo","tau25_medium1_tracktwo"]],True],
        ['tau35_medium1_tracktwo_tau25_medium1_tracktwo_notautsf_L1DR-TAU20ITAU12I-J25',   'L1_DR-TAU20ITAU12I-J25',['L1_TAU20IM','L1_TAU12IM'], [PhysicsStream], ['RATE:MultiTau', 'BW:Tau'], -1,['serial',-1,["tau35_medium1_tracktwo","tau25_medium1_tracktwo"]],False],

	['tau35_medium1_tracktwo_tau25_medium1_tracktwo_03dR30',   'L1_TAU20IM_2TAU12IM_J25_2J20_3J12',['L1_TAU20IM','L1_TAU12IM'], [PhysicsStream, 'express'], ['RATE:MultiTau', 'BW:Tau'], -1,['serial',-1,["tau35_medium1_tracktwo","tau25_medium1_tracktwo"]]],
        ['tau35_medium1_tracktwo_tau25_medium1_tracktwo_03dR30_L1DR-TAU20ITAU12I',   'L1_DR-TAU20ITAU12I',['L1_TAU20IM','L1_TAU12IM'], [PhysicsStream], ['RATE:MultiTau', 'BW:Tau'], -1,['serial',-1,["tau35_medium1_tracktwo","tau25_medium1_tracktwo"]]],
        ['tau35_medium1_tracktwo_tau25_medium1_tracktwo_03dR30_L1DR-TAU20ITAU12I-J25',   'L1_DR-TAU20ITAU12I-J25',['L1_TAU20IM','L1_TAU12IM'], [PhysicsStream], ['RATE:MultiTau', 'BW:Tau'], -1,['serial',-1,["tau35_medium1_tracktwo","tau25_medium1_tracktwo"]]],

        # chains for 2e34 backup (ATR-15225)
        ['tau35_tight1_tracktwo_tau25_tight1_tracktwo_03dR30',   'L1_TAU20IM_2TAU12IM_J25_2J20_3J12',['L1_TAU20IM','L1_TAU12IM'], [PhysicsStream, 'express'], ['RATE:MultiTau', 'BW:Tau'], -1,['serial',-1,["tau35_tight1_tracktwo","tau25_tight1_tracktwo"]]],
        ['tau35_tight1_tracktwo_tau25_tight1_tracktwo_03dR30_L1DR-TAU20ITAU12I',   'L1_DR-TAU20ITAU12I',['L1_TAU20IM','L1_TAU12IM'], [PhysicsStream], ['RATE:MultiTau', 'BW:Tau'], -1,['serial',-1,["tau35_tight1_tracktwo","tau25_tight1_tracktwo"]]],
        ['tau35_tight1_tracktwo_tau25_tight1_tracktwo_03dR30_L1DR-TAU20ITAU12I-J25',   'L1_DR-TAU20ITAU12I-J25',['L1_TAU20IM','L1_TAU12IM'], [PhysicsStream], ['RATE:MultiTau', 'BW:Tau'], -1,['serial',-1,["tau35_tight1_tracktwo","tau25_tight1_tracktwo"]]],


        ['tau80_medium1_tracktwo_L1TAU60_tau35_medium1_tracktwo_L1TAU12IM_L1TAU60_DR-TAU20ITAU12I',   'L1_TAU60_DR-TAU20ITAU12I',['L1_TAU60','L1_TAU12IM'], [PhysicsStream], ['RATE:MultiTau', 'BW:Tau'], -1,['serial',-1,["tau80_medium1_tracktwo_L1TAU60","tau35_medium1_tracktwo_L1TAU12IM"]]]	,


        # High-pT DiTau seeding off of single-tau
        ['tau80_medium1_tracktwo_L1TAU60_tau50_medium1_tracktwo_L1TAU12', 'L1_TAU60',['L1_TAU60','L1_TAU12'], [PhysicsStream], ['RATE:MultiTau', 'BW:Tau'], -1,['serial',-1,["tau80_medium1_tracktwo_L1TAU60","tau50_medium1_tracktwo_L1TAU12"]]],
        ['tau125_medium1_tracktwo_tau50_medium1_tracktwo_L1TAU12', 'L1_TAU60',['L1_TAU60','L1_TAU12'], [PhysicsStream], ['RATE:MultiTau', 'BW:Tau'], -1,['serial',-1,["tau125_medium1_tracktwo","tau50_medium1_tracktwo_L1TAU12"]]],

        ['tau35_perf_tracktwo_tau25_perf_tracktwo_ditauM', 'L1_TAU20IM_2TAU12IM' , ['L1_TAU20IM','L1_TAU12IM'],[PhysicsStream, 'express'], ['RATE:MultiTau','BW:Tau'], -1],
        ['tau60_medium1_tracktwo_tau35_medium1_tracktwo','L1_TAU40_2TAU20IM',['L1_TAU40','L1_TAU20IM'],[PhysicsStream],['RATE:MultiTau', 'BW:Tau'],-1,['serial',-1,["tau60_medium1_tracktwo","tau35_medium1_tracktwo"]]],


        # photon+pion chains (ATR-13525) 
        ['tau25_singlepion_tracktwo',                    'L1_TAU12', [], [PhysicsStream], ['RATE:SingleTau', 'BW:Tau'], -1],
        ['tau25_singlepiontight_tracktwo',                    'L1_TAU12', [], [PhysicsStream], ['RATE:SingleTau', 'BW:Tau'], -1],

        #tau+photon (ATR-13061)
        ['tau35_dikaonmasstight_tracktwo_L1TAU12',            'L1_TAU12', [], [PhysicsStream], ['RATE:SingleTau', 'BW:Tau'], -1],
        ['tau35_dikaonmass_tracktwo_L1TAU12',            'L1_TAU12', [], [PhysicsStream], ['RATE:SingleTau', 'BW:Tau'], -1],
        ['tau25_dikaonmasstight_tracktwo',                    'L1_TAU12', [], [PhysicsStream], ['RATE:SingleTau', 'BW:Tau'], -1],
        ['tau25_dikaonmass_tracktwo',                    'L1_TAU12', [], [PhysicsStream], ['RATE:SingleTau', 'BW:Tau'], -1],

	#tau + photon (ATR-13841)
        ['tau25_dipion1_tracktwo',               'L1_TAU12', [], [PhysicsStream], ['RATE:SingleTau', 'BW:Tau'], -1],
        ['tau35_dipion1loose_tracktwo_L1TAU12',  'L1_TAU12', [], [PhysicsStream], ['RATE:SingleTau', 'BW:Tau'], -1],
        ['tau25_dipion2_tracktwo',               'L1_TAU12', [], [PhysicsStream], ['RATE:SingleTau', 'BW:Tau'], -1],
        ['tau35_dipion2_tracktwo_L1TAU12',       'L1_TAU12', [], [PhysicsStream], ['RATE:SingleTau', 'BW:Tau'], -1],
        ['tau25_kaonpi1_tracktwo',               'L1_TAU12', [], [PhysicsStream], ['RATE:SingleTau', 'BW:Tau'], -1],
        ['tau35_kaonpi1_tracktwo_L1TAU12',       'L1_TAU12', [], [PhysicsStream], ['RATE:SingleTau', 'BW:Tau'], -1],
        ['tau25_kaonpi2_tracktwo',               'L1_TAU12', [], [PhysicsStream], ['RATE:SingleTau', 'BW:Tau'], -1],
        ['tau35_kaonpi2_tracktwo_L1TAU12',       'L1_TAU12', [], [PhysicsStream], ['RATE:SingleTau', 'BW:Tau'], -1],

        ['tau160_medium1HighptL_tracktwo',         'L1_TAU60', [], [PhysicsStream], ['RATE:SingleTau', 'BW:Tau'], -1],
        ['tau160_medium1HighptM_tracktwo',         'L1_TAU60', [], [PhysicsStream], ['RATE:SingleTau', 'BW:Tau'], -1],
        ['tau160_medium1HighptH_tracktwo',         'L1_TAU60', [], [PhysicsStream], ['RATE:SingleTau', 'BW:Tau'], -1],
        
			 ]

    if TriggerFlags.doFTK():
            TriggerFlags.TauSlice.signatures = TriggerFlags.TauSlice.signatures() + [
                #['tau0_idperf_FTK_L1TAU12IM_FTK',              'L1_TAU12IM_FTK', [], [PhysicsStream], ['RATE:SingleTau', 'BW:Tau'], -1],
                #['tau0_idperf_FTKRefit_L1TAU12IM_FTK',         'L1_TAU12IM_FTK', [], [PhysicsStream], ['RATE:SingleTau', 'BW:Tau'], -1],
                #['tau0_idperf_FTKNoPrec_L1TAU12IM_FTK',        'L1_TAU12IM_FTK', [], [PhysicsStream], ['RATE:SingleTau', 'BW:Tau'], -1],
                #['tau0_perf_FTK_L1TAU12IM_FTK',                'L1_TAU12IM_FTK', [], [PhysicsStream], ['RATE:SingleTau', 'BW:Tau'], -1],
                #['tau0_perf_FTKRefit_L1TAU12IM_FTK',           'L1_TAU12IM_FTK', [], [PhysicsStream], ['RATE:SingleTau', 'BW:Tau'], -1],
                #['tau0_perf_FTKNoPrec_L1TAU12IM_FTK',          'L1_TAU12IM_FTK', [], [PhysicsStream], ['RATE:SingleTau', 'BW:Tau'], -1],
                #['tau0_medium1_FTKNoPrec_L1TAU12IM_FTK',       'L1_TAU12IM_FTK', [], [PhysicsStream], ['RATE:SingleTau', 'BW:Tau'], -1],
                #['tau25_perf_FTK_L1TAU12IM_FTK',               'L1_TAU12IM_FTK', [], [PhysicsStream], ['RATE:SingleTau', 'BW:Tau'], -1],
                #['tau25_perf_FTKRefit_L1TAU12IM_FTK',          'L1_TAU12IM_FTK', [], [PhysicsStream], ['RATE:SingleTau', 'BW:Tau'], -1],
                #['tau25_idperf_FTK_L1TAU12IM_FTK',             'L1_TAU12IM_FTK', [], [PhysicsStream], ['RATE:SingleTau', 'BW:Tau'], -1],
                #['tau25_idperf_FTKRefit_L1TAU12IM_FTK',        'L1_TAU12IM_FTK', [], [PhysicsStream], ['RATE:SingleTau', 'BW:Tau'], -1],
                #['tau25_medium1_FTK_L1TAU12IM_FTK',            'L1_TAU12IM_FTK', [], [PhysicsStream], ['RATE:SingleTau', 'BW:Tau'], -1],
                #['tau25_medium1_FTKRefit_L1TAU12IM_FTK',       'L1_TAU12IM_FTK', [], [PhysicsStream], ['RATE:SingleTau', 'BW:Tau'], -1],                
                ]





    TriggerFlags.EgammaSlice.signatures = [

        ['g0_perf_L1EM3_EMPTY',                  'L1_EM3_EMPTY', [], [PhysicsStream], ['RATE:SinglePhoton',   'BW:Egamma'], -1],        
        ['e0_perf_L1EM3_EMPTY',                  'L1_EM3_EMPTY', [], [PhysicsStream], ['RATE:SinglePhoton',   'BW:Egamma'], -1],        

        ['g10_loose',                            'L1_EM7',  [], [PhysicsStream], ['RATE:SinglePhoton', 'BW:Egamma'],-1],
        ['g20_loose_L1EM15',                     'L1_EM15', [], [PhysicsStream], ['RATE:SinglePhoton', 'BW:Egamma'],-1],

        ['g10_etcut',                     'L1_EM7',   [], [PhysicsStream], ['RATE:SinglePhoton', 'BW:Egamma'],-1],
        ['g20_etcut_L1EM12',              'L1_EM12',  [], [PhysicsStream], ['RATE:SinglePhoton', 'BW:Egamma'],-1],

        ['g3_loose_larpeb',                      'L1_EM3',     [], ['LArCells'], ['RATE:SinglePhoton', 'BW:Egamma'],-1],
        ['g12_loose_larpeb',                      'L1_EM10VH',     [], ['LArCells'], ['RATE:SinglePhoton', 'BW:Egamma'],-1],
	['g20_loose_larpeb_L1EM15',              'L1_EM15', [], ['LArCells'], ['RATE:SinglePhoton', 'BW:Egamma'],-1],
        ['g40_loose_larpeb',                     'L1_EM24VHI', [], ['LArCells'], ['RATE:SinglePhoton', 'BW:Egamma'],-1],
        ['g60_loose_larpeb',                     'L1_EM24VHI', [], ['LArCells'], ['RATE:SinglePhoton', 'BW:Egamma'],-1],
        ['g80_loose_larpeb',                     'L1_EM24VHI', [], ['LArCells'], ['RATE:SinglePhoton', 'BW:Egamma'],-1],        
        ['g200_etcut',                    'L1_EM22VHI', [], [PhysicsStream], ['RATE:SinglePhoton', 'BW:Egamma'],-1], 
        ['g250_etcut',                    'L1_EM22VHI', [], [PhysicsStream], ['RATE:SinglePhoton', 'BW:Egamma'],-1], 
        ['g300_etcut',                    'L1_EM22VHI', [], [PhysicsStream], ['RATE:SinglePhoton', 'BW:Egamma'],-1], 
        ['g300_etcut_L1EM24VHI',          'L1_EM24VHI', [], [PhysicsStream], ['RATE:SinglePhoton', 'BW:Egamma'],-1], 
        ['g300_etcut_L1EM24VHIM',          'L1_EM24VHIM', [], [PhysicsStream], ['RATE:SinglePhoton', 'BW:Egamma'],-1],
        #['g300_etcut_L1EM26VHI',          'L1_EM26VHI', [], [PhysicsStream], ['RATE:SinglePhoton', 'BW:Egamma'],-1], 

        ## Aranxtas request, to be run in rerun mode
        ['g22_tight',                             'L1_EM15VH', [], [PhysicsStream], ['RATE:SinglePhoton', 'BW:Egamma'],-1],
#        ['g10_loose_L1EM8I', 'L1_EM8I', [], [PhysicsStream], ['RATE:SinglePhoton', 'BW:Egamma'],-1],
#        ['g20_loose_L1EM15I', 'L1_EM15I', [], [PhysicsStream], ['RATE:SinglePhoton', 'BW:Egamma'],-1],
        ['g25_medium_L1EM22VHI', 'L1_EM22VHI', [], [PhysicsStream], ['RATE:SinglePhoton', 'BW:Egamma'],-1],
        ['g35_loose_L1EM22VHI', 'L1_EM22VHI', [], [PhysicsStream], ['RATE:SinglePhoton', 'BW:Egamma'],-1],
        ['g45_tight_L1EM22VHI', 'L1_EM22VHI', [], [PhysicsStream], ['RATE:SinglePhoton', 'BW:Egamma'],-1],
        ['g35_loose_L1EM24VHI', 'L1_EM24VHI', [], [PhysicsStream], ['RATE:SinglePhoton', 'BW:Egamma'],-1],
        #['g35_loose_L1EM26VHI', 'L1_EM26VHI', [], [PhysicsStream], ['RATE:SinglePhoton', 'BW:Egamma'],-1],

        ['e140_etcut',  'L1_EM22VHI', [], [PhysicsStream], ['RATE:SingleElectron', 'BW:Egamma'],-1],
        ['e140_lhvloose', 'L1_EM22VHI', [], [PhysicsStream], ['RATE:SingleElectron', 'BW:Egamma'],-1],
        ['e140_lhvloose_nod0', 'L1_EM22VHI', [], [PhysicsStream], ['RATE:SingleElectron', 'BW:Egamma'],-1],

        ['g0_hiptrt_L1EM20VH',                  'L1_EM20VH',  [], [PhysicsStream], ['RATE:SinglePhoton', 'BW:Egamma'], -1],
        ['g0_hiptrt_L1EM20VHI',                 'L1_EM20VHI', [], [PhysicsStream], ['RATE:SinglePhoton', 'BW:Egamma'], -1],
        ['g0_hiptrt_L1EM22VHI',                 'L1_EM22VHI', [], [PhysicsStream], ['RATE:SinglePhoton', 'BW:Egamma'], -1],
        ['g0_hiptrt_L1EM24VHI',                 'L1_EM24VHI', [], [PhysicsStream], ['RATE:SinglePhoton', 'BW:Egamma'], -1],
        ['g0_hiptrt_L1EM24VHIM',                'L1_EM24VHIM', [], [PhysicsStream], ['RATE:SinglePhoton', 'BW:Egamma'], -1],
        #['g0_hiptrt_L1EM26VHI',                 'L1_EM26VHI', [], [PhysicsStream], ['RATE:SinglePhoton', 'BW:Egamma'], -1],

        # PS-ed trigger to supmbined chains
        ['g15_loose_L1EM7',               'L1_EM7',   [], [PhysicsStream], ['RATE:SinglePhoton', 'BW:Egamma'], -1], 
        ['g20_loose_L1EM12',              'L1_EM12',  [], [PhysicsStream], ['RATE:SinglePhoton', 'BW:Egamma'], -1], # pass through
        ['g40_loose_L1EM15',              'L1_EM15',  [], [PhysicsStream], ['RATE:SinglePhoton', 'BW:Egamma'], -1], 
        ['g45_loose_L1EM15',              'L1_EM15',  [], [PhysicsStream], ['RATE:SinglePhoton', 'BW:Egamma'], -1], 
        ['g50_loose_L1EM15',              'L1_EM15',  [], [PhysicsStream], ['RATE:SinglePhoton', 'BW:Egamma'], -1], 
        ['g80_loose',                     'L1_EM22VHI', [], [PhysicsStream], ['RATE:SinglePhoton', 'BW:Egamma'], -1], 
        ['g100_loose',                    'L1_EM22VHI', [], [PhysicsStream], ['RATE:SinglePhoton', 'BW:Egamma'], -1], 

        # Rerun mode and PS
        ['g25_loose_L1EM15',              'L1_EM15',  [], [PhysicsStream], ['RATE:SinglePhoton', 'BW:Egamma'],-1],
        ['g35_loose_L1EM15',              'L1_EM15',  [], [PhysicsStream], ['RATE:SinglePhoton', 'BW:Egamma'],-1],
        ['g60_loose',                     'L1_EM22VHI', [], [PhysicsStream], ['RATE:SinglePhoton', 'BW:Egamma'],-1],
        ['g70_loose',                     'L1_EM22VHI', [], [PhysicsStream], ['RATE:SinglePhoton', 'BW:Egamma'],-1],

        # Rerun mode
        ['g10_medium',                    'L1_EM7',   [], [PhysicsStream], ['RATE:SinglePhoton', 'BW:Egamma'],-1],
        ['g15_loose_L1EM3',               'L1_EM3',   [], [PhysicsStream], ['RATE:SinglePhoton', 'BW:Egamma'],-1],
        #['g15_loose',                     'L1_EM13VH',[], [PhysicsStream], ['RATE:SinglePhoton', 'BW:Egamma'],-1],
        ['g20_loose',                     'L1_EM15VH',[], [PhysicsStream], ['RATE:SinglePhoton', 'BW:Egamma'],-1],
        ['g20_tight',                     'L1_EM15VH',[], [PhysicsStream], ['RATE:SinglePhoton', 'BW:Egamma'],-1],
        ['g40_tight',                     'L1_EM20VH', [], [PhysicsStream], ['RATE:SinglePhoton', 'BW:Egamma'],-1],
        ['g45_tight',                     'L1_EM20VHI',[], [PhysicsStream], ['RATE:SinglePhoton', 'BW:Egamma'],-1],
        ['g50_loose',                     'L1_EM15VH', [], [PhysicsStream], ['RATE:SinglePhoton', 'BW:Egamma'],-1],
        ['g60_loose_L1EM15VH',            'L1_EM15VH', [], [PhysicsStream, 'express'], ['RATE:SinglePhoton', 'BW:Egamma'],-1],

        # Di-photon triggers
        ['g35_loose_L1EM15_g25_loose_L1EM15',       'L1_2EM15', [], [PhysicsStream], ['RATE:MultiPhoton', 'BW:Egamma'],-1], 
        #['g35_medium1_g25_medium1',                 'L1_2EM15VH', [], [PhysicsStream], ['RATE:MultiPhoton', 'BW:Egamma'],-1], 
        ['2g20_tight',                              'L1_2EM15VH', [], [PhysicsStream], ['RATE:MultiPhoton', 'BW:Egamma'],-1], 
        ['2g20_tight_L12EM15VHI',                   'L1_2EM15VHI', [], [PhysicsStream], ['RATE:MultiPhoton', 'BW:Egamma'],-1],
        ['2g20_tight_ivloose_L12EM15VHI',           'L1_2EM15VHI', [], [PhysicsStream], ['RATE:MultiPhoton', 'BW:Egamma'],-1],
        ['2g20_tight_itight_L12EM15VHI',            'L1_2EM15VHI', [], [PhysicsStream], ['RATE:MultiPhoton', 'BW:Egamma'],-1],
        ['2g22_tight_L12EM15VHI',                   'L1_2EM15VHI', [], [PhysicsStream], ['RATE:MultiPhoton', 'BW:Egamma'],-1],
        ['2g22_tight_ivloose_L12EM15VHI',           'L1_2EM15VHI', [], [PhysicsStream], ['RATE:MultiPhoton', 'BW:Egamma'],-1],
        ['2g22_tight_itight_L12EM15VHI',            'L1_2EM15VHI', [], [PhysicsStream], ['RATE:MultiPhoton', 'BW:Egamma'],-1],
        ['2g50_loose',                              'L1_2EM15VH', [], [PhysicsStream], ['RATE:MultiPhoton', 'BW:Egamma'],-1], 
        ['2g60_loose_L12EM15VH',                    'L1_2EM15VH', [], [PhysicsStream], ['RATE:MultiPhoton', 'BW:Egamma'],-1],  
        #['2g50_loose_L12EM18VH',                    'L1_2EM18VH', [], [PhysicsStream], ['RATE:MultiPhoton', 'BW:Egamma'],-1], 
        #['2g60_loose_L12EM18VH',                    'L1_2EM18VH', [], [PhysicsStream], ['RATE:MultiPhoton', 'BW:Egamma'],-1], 
        ['2g50_loose_L12EM20VH',                    'L1_2EM20VH', [], [PhysicsStream], ['RATE:MultiPhoton', 'BW:Egamma'],-1], 
        ['2g60_loose_L12EM20VH',                    'L1_2EM20VH', [], [PhysicsStream], ['RATE:MultiPhoton', 'BW:Egamma'],-1], 
        #['g50_loose_L12EM18VH',                     'L1_EM18VH', [], [PhysicsStream], ['RATE:MultiPhoton', 'BW:Egamma'],-1], 
        #['g60_loose_L12EM18VH',                     'L1_EM18VH', [], [PhysicsStream], ['RATE:MultiPhoton', 'BW:Egamma'],-1], 
        ['g50_loose_L12EM20VH',                     'L1_EM20VH', [], [PhysicsStream], ['RATE:MultiPhoton', 'BW:Egamma'],-1], 
        ['g60_loose_L12EM20VH',                     'L1_EM20VH', [], [PhysicsStream], ['RATE:MultiPhoton', 'BW:Egamma'],-1], 
        ##Adding tight diphoton triggers (ATR-10762)
        ['2g22_tight',                              'L1_2EM15VH', [], [PhysicsStream], ['RATE:MultiPhoton', 'BW:Egamma'],-1],
        ['2g25_tight_L12EM20VH',                    'L1_2EM20VH', [], [PhysicsStream], ['RATE:MultiPhoton', 'BW:Egamma'],-1],

        # Tri-photon triggers
        #['3g15_loose',                              'L1_2EM13VH', [], [PhysicsStream], ['RATE:MultiPhoton', 'BW:Egamma'],-1], 
        #['g20_loose_2g15_loose_L12EM13VH',          'L1_2EM13VH', [], [PhysicsStream], ['RATE:MultiPhoton', 'BW:Egamma'],-1], 
        ['2g20_loose_g15_loose',                    'L1_2EM15VH', [], [PhysicsStream], ['RATE:MultiPhoton', 'BW:Egamma'],-1], 
        ['3g20_loose',                              'L1_2EM15VH', [], [PhysicsStream], ['RATE:MultiPhoton', 'BW:Egamma'],-1], 
        #['3g20_loose_L12EM18VH',                    'L1_2EM18VH', [], [PhysicsStream], ['RATE:MultiPhoton', 'BW:Egamma'],-1], 
        ['2g24_loose_g15_loose',                    'L1_2EM20VH', [], [PhysicsStream], ['RATE:MultiPhoton', 'BW:Egamma'],-1], 
        ['2g24_loose_g20_loose',                    'L1_2EM20VH', [], [PhysicsStream], ['RATE:MultiPhoton', 'BW:Egamma'],-1], 
        ['3g24_loose_L12EM20VH',                    'L1_2EM20VH', [], [PhysicsStream], ['RATE:MultiPhoton', 'BW:Egamma'],-1],
        #prescaled
        ['2g20_loose_L12EM15',                      'L1_2EM15', [], [PhysicsStream], ['RATE:MultiPhoton', 'BW:Egamma'],-1], 
        ['2g20_loose',                   'L1_2EM15VH', [], [PhysicsStream], ['RATE:MultiPhoton', 'BW:Egamma'],-1], 


        ['2g10_loose',                           'L1_2EM7', [], [PhysicsStream], ['RATE:MultiPhoton', 'BW:Egamma'],-1],

        ['e17_lhloose_cutd0dphideta_L1EM15',     'L1_EM15', [], [PhysicsStream], ['RATE:SingleElectron', 'BW:Egamma'],-1],
        ['e17_lhloose_nod0_L1EM15',              'L1_EM15', [], [PhysicsStream], ['RATE:SingleElectron', 'BW:Egamma'],-1],
        ['e17_lhloose_nodeta_L1EM15',            'L1_EM15', [], [PhysicsStream], ['RATE:SingleElectron', 'BW:Egamma'],-1],
        ['e17_lhloose_nodphires_L1EM15',         'L1_EM15', [], [PhysicsStream], ['RATE:SingleElectron', 'BW:Egamma'],-1],

        #nod0 chains:
       	#['e24_lhvloose_nod0_L1EM18VH',                'L1_EM18VH',    [], [PhysicsStream], ['RATE:SingleElectron', 'BW:Egamma'],-1],  
        ['e24_lhvloose_nod0_L1EM20VH',                'L1_EM20VH',    [], [PhysicsStream], ['RATE:SingleElectron', 'BW:Egamma'],-1],  
        ['e26_lhvloose_nod0_L1EM20VH',                'L1_EM20VH',    [], [PhysicsStream], ['RATE:SingleElectron', 'BW:Egamma'],-1],  
        ['e28_lhvloose_nod0_L1EM20VH',                'L1_EM20VH',    [], [PhysicsStream], ['RATE:SingleElectron', 'BW:Egamma'],-1],  
        ['e26_lhmedium_nod0_L1EM20VH',                'L1_EM20VH',    [], [PhysicsStream], ['RATE:SingleElectron', 'BW:Egamma'],-1],  
        ['e28_lhmedium_nod0_L1EM20VH',                'L1_EM20VH',    [], [PhysicsStream], ['RATE:SingleElectron', 'BW:Egamma'],-1],  
        ['e24_lhmedium_L1EM20VH',                'L1_EM20VH',    [], [PhysicsStream], ['RATE:SingleElectron', 'BW:Egamma'],-1],
        ['2e12_lhvloose_nod0_L12EM10VH',         'L1_2EM10VH', [], [PhysicsStream], ['RATE:MultiElectron', 'BW:Egamma'],-1],

        # Zee T&P
        ['e24_lhtight_L1EM20VH_e15_etcut_L1EM7_Zee',      'L1_EM20VH',  ['L1_EM20VH','L1_EM7'], [PhysicsStream], ['RATE:MultiElectron','BW:Egamma'],-1],
        ['e24_lhtight_nod0_L1EM20VH_e15_etcut_L1EM7_Zee', 'L1_EM20VH',  ['L1_EM20VH','L1_EM7'], [PhysicsStream], ['RATE:MultiElectron', 'BW:Egamma'],-1],
        ['e26_lhtight_e15_etcut_L1EM7_Zee',               'L1_EM22VHI', ['L1_EM22VHI','L1_EM7'], [PhysicsStream], ['RATE:MultiElectron','BW:Egamma'],-1], 
        ['e26_lhtight_nod0_e15_etcut_L1EM7_Zee',    	  'L1_EM22VHI', ['L1_EM22VHI','L1_EM7'], [PhysicsStream, 'express'], ['RATE:MultiElectron', 'BW:Egamma'],-1 ],
        ['e28_lhtight_nod0_e15_etcut_L1EM7_Zee',    	  'L1_EM24VHI', ['L1_EM24VHI','L1_EM7'], [PhysicsStream, 'express'], ['RATE:MultiElectron', 'BW:Egamma'],-1 ],
        #['e30_lhtight_nod0_e15_etcut_L1EM7_Zee',          'L1_EM26VHI', ['L1_EM26VHI','L1_EM7'], [PhysicsStream], ['RATE:MultiElectron', 'BW:Egamma'],-1],
        ['e26_lhtight_nod0_L1EM22VHIM_e15_etcut_L1EM7_Zee', 'L1_EM22VHIM',  ['L1_EM22VHIM','L1_EM7'], [PhysicsStream], ['RATE:MultiElectron', 'BW:Egamma'],-1],
        ['e28_lhtight_nod0_L1EM24VHIM_e15_etcut_L1EM7_Zee', 'L1_EM24VHIM',  ['L1_EM24VHIM','L1_EM7'], [PhysicsStream], ['RATE:MultiElectron', 'BW:Egamma'],-1],

        # Jpsiee T&P LH-based nod0
        ['e5_lhtight_nod0_e4_etcut',         'L1_2EM3',      [], [PhysicsStream], ['RATE:MultiElectron', 'BW:Egamma'],-1],
        ['e5_lhtight_nod0_e4_etcut_Jpsiee',  'L1_2EM3',      [], [PhysicsStream, 'express'], ['RATE:MultiElectron', 'BW:Egamma'],-1],
        ['e9_lhtight_nod0_e4_etcut_Jpsiee',  'L1_EM7_2EM3',  ['L1_EM7','L1_EM3'], [PhysicsStream], ['RATE:MultiElectron', 'BW:Egamma'],-1],
        ['e5_lhtight_nod0_e9_etcut_Jpsiee',  'L1_EM7_2EM3',  ['L1_EM3','L1_EM7'], [PhysicsStream], ['RATE:MultiElectron', 'BW:Egamma'],-1],
        ['e14_lhtight_nod0_e4_etcut_Jpsiee', 'L1_EM12_2EM3', ['L1_EM12','L1_EM3'], [PhysicsStream], ['RATE:MultiElectron', 'BW:Egamma'],-1],
        ['e5_lhtight_nod0_e14_etcut_Jpsiee', 'L1_EM12_2EM3', ['L1_EM3','L1_EM12'], [PhysicsStream], ['RATE:MultiElectron', 'BW:Egamma'],-1],

        # Supporting trigger
        ['e0_perf_L1EM15',              'L1_EM15',[], [PhysicsStream], ['RATE:SingleElectron', 'BW:Egamma'],-1], 
        ['g0_perf_L1EM15',                'L1_EM15',  [], [PhysicsStream], ['RATE:SinglePhoton', 'BW:Egamma'],-1], 
 
        ['e5_lhloose',                          'L1_EM3',       [], [PhysicsStream], ['RATE:SingleElectron', 'BW:Egamma'],-1],
        ['e5_lhloose_idperf',                   'L1_EM3',       [], [PhysicsStream], ['RATE:IDMonitoring', 'BW:Egamma', 'BW:ID'],-1],

        # extra id perf chains for TRT HT studies                                                                                               

        ['e5_lhtight_idperf',                     'L1_EM3',       [], [PhysicsStream], ['RATE:IDMonitoring', 'BW:Egamma', 'BW:ID'],-1],
        ['e10_lhtight_idperf',                     'L1_EM7',       [], [PhysicsStream], ['RATE:IDMonitoring', 'BW:Egamma', 'BW:ID'],-1],

        ['e24_lhmedium_idperf_L1EM20VH',        'L1_EM20VH',    [], [PhysicsStream], ['RATE:IDMonitoring', 'BW:Egamma', 'BW:ID'],-1],
        # Single electron triggers
        ['e17_lhmedium_nod0_L1EM15',                    'L1_EM15',   [], [PhysicsStream], ['RATE:SingleElectron', 'BW:Egamma'],-1],
        ['e24_lhmedium_L1EM18VHI',                'L1_EM18VHI',    [], [PhysicsStream], ['RATE:SingleElectron', 'BW:Egamma'],-1],
        ['e24_lhtight_L1EM20VH',                 'L1_EM20VH',    [], [PhysicsStream], ['RATE:SingleElectron', 'BW:Egamma'],-1], 

        ['e28_lhtight_nod0_ringer_ivarloose', 'L1_EM24VHI', [], [PhysicsStream], ['RATE:SingleElectron', 'BW:Egamma'],-1],

        ['e60_medium',                           'L1_EM22VHI',     [], [PhysicsStream], ['RATE:SingleElectron', 'BW:Egamma'],-1],
        ['e60_medium_L1EM24VHI',               	 'L1_EM24VHI',     [], [PhysicsStream], ['RATE:SingleElectron', 'BW:Egamma'],-1], 
        ['e60_lhmedium_nod0', 'L1_EM22VHI', [], [PhysicsStream], ['RATE:SingleElectron', 'BW:Egamma'],-1],
#ATR-15233        ['e24_lhtight_iloose',                   'L1_EM20VHI',   [], [PhysicsStream], ['RATE:SingleElectron', 'BW:Egamma'],-1],
#ATR-15233        ['e24_lhtight_nod0_iloose', 'L1_EM20VHI', [], [PhysicsStream], ['RATE:SingleElectron', 'BW:Egamma'],-1],
#ATR-15233        ['e24_lhtight_nod0_ivarloose', 'L1_EM20VHI', [], [PhysicsStream], ['RATE:SingleElectron'  , 'BW:Egamma'],-1],

#ATR-15233        ['e24_lhmedium_iloose',                  'L1_EM20VHI',   [], [PhysicsStream], ['RATE:SingleElectron', 'BW:Egamma'],-1],
        ['e24_lhmedium_iloose_L1EM20VH',         'L1_EM20VH',    [], [PhysicsStream], ['RATE:SingleElectron', 'BW:Egamma'],-1], 
        ['e24_lhmedium_nod0_iloose_L1EM20VH', 'L1_EM20VH', [], [PhysicsStream], ['RATE:SingleElectron', 'BW:Egamma'],-1],
        ['e120_lhloose_nod0', 'L1_EM22VHI', [], [PhysicsStream], ['RATE:SingleElectron', 'BW:Egamma'],-1],
        ['g140_loose',        'L1_EM22VHI', [], [PhysicsStream, 'express'], ['RATE:SinglePhoton','BW:Egamma'],-1],
        ['g140_loose_L1EM22VHIM',        'L1_EM22VHIM', [], [PhysicsStream, 'express'], ['RATE:SinglePhoton','BW:Egamma'],-1],
        ['g140_tight',        'L1_EM24VHI', [], [PhysicsStream], ['RATE:SinglePhoton','BW:Egamma'],-1],
        ['g140_tight_L1EM24VHIM',        'L1_EM24VHIM', [], [PhysicsStream], ['RATE:SinglePhoton','BW:Egamma'],-1],
        ['g160_loose',        'L1_EM24VHI', [], [PhysicsStream], ['RATE:SinglePhoton','BW:Egamma'],-1],
        ['g180_loose',        'L1_EM24VHI', [], [PhysicsStream], ['RATE:SinglePhoton','BW:Egamma'],-1],
        ['g200_loose',        'L1_EM24VHI', [], [PhysicsStream], ['RATE:SinglePhoton','BW:Egamma'],-1],
        ['g200_loose_L1EM24VHIM',        'L1_EM24VHIM', [], [PhysicsStream], ['RATE:SinglePhoton','BW:Egamma'],-1],
        ['e140_lhloose_nod0', 'L1_EM22VHI', [], [PhysicsStream], ['RATE:SingleElectron', 'BW:Egamma'],-1],

        #2016 egamma primaries
        ['2e17_lhloose_nod0_L12EM15',    									'L1_2EM15',     [], [PhysicsStream], ['RATE:MultiElectron', 'BW:Egamma'],-1 ],
        ['e5_lhloose_nod0',             									'L1_EM3',       [], [PhysicsStream], ['RATE:SingleElectron', 'BW:Egamma'],-1 ],
        ['e5_lhloose_nod0_idperf',       									'L1_EM3',       [], [PhysicsStream], ['RATE:SingleElectron', 'BW:Egamma'],-1 ],
        ['e10_lhvloose_nod0_L1EM7',       								'L1_EM7',       [], [PhysicsStream], ['RATE:SingleElectron', 'BW:Egamma'],-1 ],
        ['e15_lhvloose_nod0_L1EM7',       								'L1_EM7',       [], [PhysicsStream], ['RATE:SingleElectron', 'BW:Egamma'],-1 ],
        ['e20_lhvloose_nod0_L1EM12',       								'L1_EM12',      [], [PhysicsStream], ['RATE:SingleElectron', 'BW:Egamma'],-1 ],
        ['e25_lhvloose_nod0_L1EM15',  										'L1_EM15',	    [], [PhysicsStream], ['RATE:SingleElectron', 'BW:Egamma'],-1 ],
        ['e30_lhvloose_nod0_L1EM15',  										'L1_EM15',	    [], [PhysicsStream], ['RATE:SingleElectron', 'BW:Egamma'],-1 ],
        ['e40_lhvloose_nod0_L1EM15',  										'L1_EM15',	    [], [PhysicsStream], ['RATE:SingleElectron', 'BW:Egamma'],-1 ],
        ['e50_lhvloose_nod0_L1EM15',  										'L1_EM15',	    [], [PhysicsStream], ['RATE:SingleElectron', 'BW:Egamma'],-1 ],
        ['e70_lhvloose_nod0',  														'L1_EM22VHI',   [], [PhysicsStream], ['RATE:SingleElectron', 'BW:Egamma'],-1 ],
        ['e80_lhvloose_nod0',  														'L1_EM22VHI',   [], [PhysicsStream], ['RATE:SingleElectron', 'BW:Egamma'],-1 ],
        ['e100_lhvloose_nod0', 														'L1_EM22VHI',   [], [PhysicsStream], ['RATE:SingleElectron', 'BW:Egamma'],-1 ],
        ['e120_lhvloose_nod0', 														'L1_EM22VHI',   [], [PhysicsStream], ['RATE:SingleElectron', 'BW:Egamma'],-1 ],

        ['e80_medium',                     'L1_EM22VHI',   [], [PhysicsStream], ['RATE:SingleElectron', 'BW:Egamma'],-1 ],
        ['e80_lhmedium_nod0',              'L1_EM22VHI',   [], [PhysicsStream], ['RATE:SingleElectron', 'BW:Egamma'],-1 ],
        ['e80_medium_L1EM24VHI',           'L1_EM24VHI',   [], [PhysicsStream], ['RATE:SingleElectron', 'BW:Egamma'],-1 ],
        ['e80_lhmedium_nod0_L1EM24VHI',    'L1_EM24VHI',   [], [PhysicsStream], ['RATE:SingleElectron', 'BW:Egamma'],-1 ],

        # Prescaled triggers
        # Rate = 1 Hz each
        ['e5_etcut',                             'L1_EM3',    [], [PhysicsStream], ['RATE:SingleElectron', 'BW:Egamma'],-1], 
        ['e10_etcut_L1EM7',                      'L1_EM7',    [], [PhysicsStream], ['RATE:SingleElectron', 'BW:Egamma'],-1], 
        ['e15_etcut_L1EM7',                      'L1_EM7',    [], [PhysicsStream], ['RATE:SingleElectron', 'BW:Egamma'],-1], 
        ['e20_etcut_L1EM12',                     'L1_EM12',   [], [PhysicsStream], ['RATE:SingleElectron', 'BW:Egamma'],-1],         
        ['e25_etcut_L1EM15',                     'L1_EM15',   [], [PhysicsStream], ['RATE:SingleElectron', 'BW:Egamma'],-1], 
        ['e30_etcut_L1EM15',                     'L1_EM15',   [], [PhysicsStream], ['RATE:SingleElectron', 'BW:Egamma'],-1], 
        ['e40_etcut_L1EM15',                     'L1_EM15',   [], [PhysicsStream], ['RATE:SingleElectron', 'BW:Egamma'],-1], 
        ['e50_etcut_L1EM15',                     'L1_EM15',   [], [PhysicsStream], ['RATE:SingleElectron', 'BW:Egamma'],-1], 
        ['e60_etcut',                            'L1_EM22VHI',  [], [PhysicsStream], ['RATE:SingleElectron', 'BW:Egamma'],-1], 
        ['e70_etcut',                            'L1_EM22VHI', [], [PhysicsStream], ['RATE:SingleElectron', 'BW:Egamma'],-1],
        ['e80_etcut',                            'L1_EM22VHI',  [], [PhysicsStream], ['RATE:SingleElectron', 'BW:Egamma'],-1], 
        ['e100_etcut',                           'L1_EM22VHI',  [], [PhysicsStream], ['RATE:SingleElectron', 'BW:Egamma'],-1], 
        ['e120_etcut',                           'L1_EM22VHI',  [], [PhysicsStream], ['RATE:SingleElectron', 'BW:Egamma'],-1], 
        ['e200_etcut',                           'L1_EM22VHI',  [], [PhysicsStream], ['RATE:SingleElectron', 'BW:Egamma'],-1], 

        ['e5_lhvloose',                         'L1_EM3',       [], [PhysicsStream], ['RATE:SingleElectron', 'BW:Egamma'],-1], 
        ['e10_lhvloose_L1EM7',                  'L1_EM7',       [], [PhysicsStream], ['RATE:SingleElectron', 'BW:Egamma'],-1], 
        ['e15_lhvloose_L1EM7',                  'L1_EM7',       [], [PhysicsStream], ['RATE:SingleElectron', 'BW:Egamma'],-1], 
        ['e20_lhvloose_L1EM12',                 'L1_EM12',      [], [PhysicsStream], ['RATE:SingleElectron', 'BW:Egamma'],-1], 
        ['e25_lhvloose_L1EM15',                 'L1_EM15',      [], [PhysicsStream], ['RATE:SingleElectron', 'BW:Egamma'],-1], 
        ['e30_lhvloose_L1EM15',                 'L1_EM15',      [], [PhysicsStream], ['RATE:SingleElectron', 'BW:Egamma'],-1], 
        ['e40_lhvloose_L1EM15',                 'L1_EM15',      [], [PhysicsStream], ['RATE:SingleElectron', 'BW:Egamma'],-1], 
        ['e50_lhvloose_L1EM15',                 'L1_EM15',      [], [PhysicsStream], ['RATE:SingleElectron', 'BW:Egamma'],-1], 
        ['e70_lhvloose',                        'L1_EM22VHI',     [], [PhysicsStream], ['RATE:SingleElectron', 'BW:Egamma'],-1], 
        ['e80_lhvloose',                        'L1_EM22VHI',     [], [PhysicsStream], ['RATE:SingleElectron', 'BW:Egamma'],-1], 
        ['e100_lhvloose',                       'L1_EM22VHI',     [], [PhysicsStream], ['RATE:SingleElectron', 'BW:Egamma'],-1], 
        ['e120_lhvloose',                       'L1_EM22VHI',     [], [PhysicsStream], ['RATE:SingleElectron', 'BW:Egamma'],-1], 
	['e5_lhvloose_nod0',                         'L1_EM3',       [], [PhysicsStream], ['RATE:SingleElectron', 'BW:Egamma'],-1], 
        # use coherent PS with lhvloose and lhvloose_nod0 variants below:


        ['e20_lhvloose',                        'L1_EM15VH',    [], [PhysicsStream], ['RATE:SingleElectron', 'BW:Egamma'],-1], 
        ['e40_lhvloose',                       'L1_EM20VH',      [], [PhysicsStream], ['RATE:SingleElectron', 'BW:Egamma'],-1], 
        ['e60_lhvloose',                       'L1_EM22VHI',      [], [PhysicsStream], ['RATE:SingleElectron', 'BW:Egamma'],-1], 
        ['e12_lhvloose_nod0_L1EM10VH',               'L1_EM10VH',    [], [PhysicsStream], ['RATE:SingleElectron', 'BW:Egamma'],-1], 
        #['e15_lhvloose_nod0_L1EM13VH',               'L1_EM13VH',    [], [PhysicsStream], ['RATE:SingleElectron', 'BW:Egamma'],-1], 
        ['e17_lhvloose_nod0',                        'L1_EM15VH',    [], [PhysicsStream], ['RATE:SingleElectron', 'BW:Egamma'],-1], 
	['e20_lhvloose_nod0',                        'L1_EM15VH',    [], [PhysicsStream], ['RATE:SingleElectron', 'BW:Egamma'],-1], 
        ['e40_lhvloose_nod0',                       'L1_EM20VH',      [], [PhysicsStream], ['RATE:SingleElectron', 'BW:Egamma'],-1], 
        ['e60_lhvloose_nod0',                        'L1_EM22VHI',     [], [PhysicsStream], ['RATE:SingleElectron', 'BW:Egamma'],-1], 
        #Single electron/chaing for testing mis-ant robust LH ID
        ['e24_lhmedium_nod0_L1EM18VHI',            'L1_EM18VHI',    [], [PhysicsStream], ['RATE:SingleElectron', 'BW:Egamma'],-1],

        #New nod0 chains:
        ['e24_lhtight_nod0_L1EM20VH',                 'L1_EM20VH',    [], [PhysicsStream], ['RATE:SingleElectron', 'BW:Egamma'],-1], 
        # Rerun mode
        ['e4_etcut',                             'L1_EM3',    [], [PhysicsStream], ['RATE:SingleElectron', 'BW:Egamma'],-1], 
        ['e9_etcut',                             'L1_EM7',    [], [PhysicsStream], ['RATE:SingleElectron', 'BW:Egamma'],-1], 
        ['e14_etcut',                            'L1_EM12',   [], [PhysicsStream], ['RATE:SingleElectron', 'BW:Egamma'],-1], 

        ['e17_lhmedium_iloose',                  'L1_EM15VH',  [], [PhysicsStream], ['RATE:SingleElectron', 'BW:Egamma'],-1],
        ['e20_lhmedium',                         'L1_EM15VH',  [], [PhysicsStream], ['RATE:SingleElectron', 'BW:Egamma'],-1],
        ['e24_lhmedium_L1EM15VH',                'L1_EM15VH',  [], [PhysicsStream], ['RATE:SingleElectron', 'BW:Egamma'],-1],

	['e7_lhmedium_nod0',                           'L1_EM3',     [], [PhysicsStream], ['RATE:SingleElectron', 'BW:Egamma'],-1],        
	['e9_lhloose_nod0',                           'L1_EM7',     [], [PhysicsStream], ['RATE:SingleElectron', 'BW:Egamma'],-1],
	['e9_lhmedium_nod0',                          'L1_EM7',     [], [PhysicsStream], ['RATE:SingleElectron', 'BW:Egamma'],-1],
        ['e12_lhmedium_nod0',                        'L1_EM8VH',   [], [PhysicsStream], ['RATE:SingleElectron', 'BW:Egamma'],-1],
        ['e17_lhmedium_nod0',                         'L1_EM15VH',  [], [PhysicsStream], ['RATE:SingleElectron', 'BW:Egamma'],-1],
        ['e17_lhmedium_nod0_iloose',                  'L1_EM15VH',  [], [PhysicsStream], ['RATE:SingleElectron', 'BW:Egamma'],-1],
        ['e17_lhmedium_nod0_ivarloose_L1EM15VHI',     'L1_EM15VHI',  [], [PhysicsStream], ['RATE:SingleElectron', 'BW:Egamma'],-1], 

        ['e20_lhmedium_nod0',                         'L1_EM15VH',  [], [PhysicsStream], ['RATE:SingleElectron', 'BW:Egamma'],-1],
        ['e24_lhmedium_nod0_L1EM15VH',                'L1_EM15VH',  [], [PhysicsStream], ['RATE:SingleElectron', 'BW:Egamma'],-1],
        ['e60_lhloose_nod0',                          'L1_EM22VHI',   [], [PhysicsStream], ['RATE:SingleElectron', 'BW:Egamma'],-1],
        ['e70_lhloose_nod0',                          'L1_EM22VHI',   [], [PhysicsStream], ['RATE:SingleElectron', 'BW:Egamma'],-1],
        ['e80_lhloose_nod0',                          'L1_EM22VHI',   [], [PhysicsStream], ['RATE:SingleElectron', 'BW:Egamma'],-1],
        #['e60_lhloose_nod0_L1EM26VHI',                          'L1_EM26VHI',   [], [PhysicsStream], ['RATE:SingleElectron', 'BW:Egamma'],-1],
        #['e70_lhloose_nod0_L1EM26VHI',                          'L1_EM26VHI',   [], [PhysicsStream], ['RATE:SingleElectron', 'BW:Egamma'],-1],
        #['e80_lhloose_nod0_L1EM26VHI',                          'L1_EM26VHI',   [], [PhysicsStream], ['RATE:SingleElectron', 'BW:Egamma'],-1],
        ['e80_lhloose_nod0_L1EM24VHI',                          'L1_EM24VHI',   [], [PhysicsStream], ['RATE:SingleElectron', 'BW:Egamma'],-1],
        ['e5_lhtight_nod0',                           'L1_EM3',     [], [PhysicsStream], ['RATE:SingleElectron', 'BW:Egamma'],-1],
        ['e9_lhtight_nod0',                           'L1_EM7',     [], [PhysicsStream], ['RATE:SingleElectron', 'BW:Egamma'],-1],
        ['e14_lhtight_nod0',                          'L1_EM12',    [], [PhysicsStream], ['RATE:SingleElectron', 'BW:Egamma'],-1],
#ATR-15233        ['e24_lhmedium_nod0_L1EM20VHI',              'L1_EM20VHI',    [], [PhysicsStream], ['RATE:SingleElectron', 'BW:Egamma'],-1],
        ['e26_lhmedium_nod0_L1EM22VHI',              'L1_EM22VHI',    [], [PhysicsStream], ['RATE:SingleElectron', 'BW:Egamma'],-1],


         # Supporting triggers
         
        ##########
        # Single photon triggers        
        ['g120_loose',                    'L1_EM22VHI', [], [PhysicsStream], ['RATE:SinglePhoton','BW:Egamma'],-1], 
        ['g60_loose_L1EM24VHI',           'L1_EM24VHI', [], [PhysicsStream], ['RATE:SinglePhoton','BW:Egamma'],-1], 
        ['g70_loose_L1EM24VHI',           'L1_EM24VHI', [], [PhysicsStream], ['RATE:SinglePhoton','BW:Egamma'],-1], 
        ['g80_loose_L1EM24VHI',           'L1_EM24VHI', [], [PhysicsStream], ['RATE:SinglePhoton','BW:Egamma'],-1], 
        ['g100_loose_L1EM24VHI',          'L1_EM24VHI', [], [PhysicsStream], ['RATE:SinglePhoton','BW:Egamma'],-1], 
        ['g120_loose_L1EM24VHI',          'L1_EM24VHI', [], [PhysicsStream], ['RATE:SinglePhoton','BW:Egamma'],-1], 
        #['g60_loose_L1EM26VHI',           'L1_EM26VHI', [], [PhysicsStream], ['RATE:SinglePhoton','BW:Egamma'],-1], 
        #['g70_loose_L1EM26VHI',           'L1_EM26VHI', [], [PhysicsStream], ['RATE:SinglePhoton','BW:Egamma'],-1], 
        #['g80_loose_L1EM26VHI',           'L1_EM26VHI', [], [PhysicsStream], ['RATE:SinglePhoton','BW:Egamma'],-1], 
        #['g100_loose_L1EM26VHI',          'L1_EM26VHI', [], [PhysicsStream], ['RATE:SinglePhoton','BW:Egamma'],-1], 
        #['g120_loose_L1EM26VHI',          'L1_EM26VHI', [], [PhysicsStream], ['RATE:SinglePhoton','BW:Egamma'],-1], 
        #['g140_loose_L1EM26VHI',          'L1_EM26VHI', [], [PhysicsStream], ['RATE:SinglePhoton','BW:Egamma'],-1], 
        #['g160_loose_L1EM26VHI',          'L1_EM26VHI', [], [PhysicsStream], ['RATE:SinglePhoton','BW:Egamma'],-1], 
        #['g180_loose_L1EM26VHI',          'L1_EM26VHI', [], [PhysicsStream], ['RATE:SinglePhoton','BW:Egamma'],-1], 
        #['g200_loose_L1EM26VHI',          'L1_EM26VHI', [], [PhysicsStream], ['RATE:SinglePhoton','BW:Egamma'],-1], 

        # rerun mode


        ['e12_lhloose_cutd0dphideta_L1EM10VH',   'L1_EM10VH',  [], [PhysicsStream], ['RATE:SingleElectron', 'BW:Egamma'],-1],
        ['e12_lhloose_nod0_L1EM10VH',                 'L1_EM10VH',  [], [PhysicsStream], ['RATE:SingleElectron', 'BW:Egamma'],-1],
        ['e12_lhloose_nodeta_L1EM10VH',          'L1_EM10VH',  [], [PhysicsStream], ['RATE:SingleElectron', 'BW:Egamma'],-1],
        ['e12_lhloose_nodphires_L1EM10VH',       'L1_EM10VH',  [], [PhysicsStream], ['RATE:SingleElectron', 'BW:Egamma'],-1],
        ['e12_lhloose_nod0',                          'L1_EM8VH',   [], [PhysicsStream], ['RATE:SingleElectron', 'BW:Egamma'],-1],


        ['e17_lhloose_cutd0dphideta',            'L1_EM15VH',  [], [PhysicsStream], ['RATE:SingleElectron', 'BW:Egamma'],-1],
        ['e17_lhloose_nod0',                          'L1_EM15VH',  [], [PhysicsStream], ['RATE:SingleElectron', 'BW:Egamma'],-1],


        #['e15_lhloose_cutd0dphideta_L1EM13VH',   'L1_EM13VH',  [], [PhysicsStream], ['RATE:SingleElectron', 'BW:Egamma'],-1],
        #['e15_lhloose_nod0_L1EM13VH',                 'L1_EM13VH',  [], [PhysicsStream], ['RATE:SingleElectron', 'BW:Egamma'],-1],
        ['e18_etcut_trkcut_L1EM15', 'L1_EM15', [], [PhysicsStream], ['RATE:SingleElectron', 'BW:Egamma'], -1],

        ['g25_loose',                     'L1_EM15VH',[], [PhysicsStream], ['RATE:SinglePhoton', 'BW:Egamma'],-1],
        ['g25_medium',                    'L1_EM15VH',[], [PhysicsStream], ['RATE:SinglePhoton', 'BW:Egamma'],-1],
        ['g35_loose',                     'L1_EM15VH',[], [PhysicsStream], ['RATE:SinglePhoton', 'BW:Egamma'],-1],
        ['g35_medium',                    'L1_EM15VH',[], [PhysicsStream], ['RATE:SinglePhoton', 'BW:Egamma'],-1],
        #['g20_loose_L1EM18VH',            'L1_EM18VH',[], [PhysicsStream], ['RATE:SinglePhoton', 'BW:Egamma'],-1],
        ['g24_loose',                     'L1_EM20VH',[], [PhysicsStream], ['RATE:SinglePhoton', 'BW:Egamma'],-1],

        ['2e17_lhvloose_nod0',                   'L1_2EM15VH', [], [PhysicsStream, 'express'], ['RATE:MultiElectron', 'BW:Egamma'],-1],
        ['2e17_lhvloose_nod0_L1EM15VHI',         'L1_2EM15VHI', [], [PhysicsStream, 'express'], ['RATE:MultiElectron', 'BW:Egamma'],-1],
        ['2e19_lhvloose_nod0_L1EM15VHI',         'L1_2EM15VHI', [], [PhysicsStream, 'express'], ['RATE:MultiElectron', 'BW:Egamma'],-1],
        #['2e20_lhvloose_nod0',                   'L1_2EM18VH', [], [PhysicsStream], ['RATE:MultiElectron', 'BW:Egamma'],-1],
        ['2e24_lhvloose_nod0',                   'L1_2EM20VH', [], [PhysicsStream], ['RATE:MultiElectron', 'BW:Egamma'],-1],
        #['2e15_lhvloose_nod0_L12EM13VH',         'L1_2EM13VH', [], [PhysicsStream], ['RATE:MultiElectron', 'BW:Egamma'],-1],

	

        # support for g+tau chains (ATR-13841)
        ['g35_medium_L1EM22VHI',                    'L1_EM22VHI', [], [PhysicsStream], ['RATE:SinglePhoton', 'BW:Egamma'],-1],
        ['g35_medium_L1EM24VHI',                    'L1_EM24VHI', [], [PhysicsStream], ['RATE:SinglePhoton', 'BW:Egamma'],-1],

#Rerun:         
#Physics (tri-ele):
        ['e17_lhloose_nod0_2e9_lhloose_nod0',         'L1_EM15VH_3EM7', ['L1_EM15VH','L1_3EM7'], [PhysicsStream], ['RATE:MultiElectron', 'BW:Egamma'],-1],  
        ['e17_lhmedium_nod0_2e9_lhmedium_nod0',       'L1_EM15VH_3EM7', ['L1_EM15VH','L1_3EM7'], [PhysicsStream], ['RATE:MultiElectron', 'BW:Egamma'],-1],  
        ['e17_lhloose_nod0_2e10_lhloose_nod0_L1EM15VH_3EM8VH',                        'L1_EM15VH_3EM8VH', ['L1_EM15VH','L1_3EM8VH'], [PhysicsStream], ['RATE:MultiElectron', 'BW:Egamma'],-1],  
        ['e17_lhvloose_nod0_2e10_lhvloose_nod0_L1EM15VH_3EM8VH',                        'L1_EM15VH_3EM8VH', ['L1_EM15VH','L1_3EM8VH'], [PhysicsStream], ['RATE:MultiElectron', 'BW:Egamma'],-1],  
        ['e17_lhloose_nod0_2e12_lhloose_nod0_L1EM15VH_3EM10VH',                       'L1_EM15VH_3EM10VH', ['L1_EM15VH','L1_3EM10VH'], [PhysicsStream], ['RATE:MultiElectron', 'BW:Egamma'],-1],  
        #['e20_lhloose_nod0_2e10_lhloose_nod0_L1EM18VH_3EM8VH',                        'L1_EM18VH_3EM8VH', ['L1_EM18VH','L1_3EM8VH'], [PhysicsStream], ['RATE:MultiElectron', 'BW:Egamma'],-1],  
        #['e20_lhloose_nod0_e15_lhloose_nod0_e10_lhloose_nod0_L1EM18VH_3EM8VH',        'L1_EM18VH_3EM8VH', ['L1_EM18VH','L1_3EM8VH','L1_3EM8VH'], [PhysicsStream], ['RATE:MultiElectron', 'BW:Egamma'],-1],  
        #['e20_lhloose_nod0_e15_lhloose_nod0_e10_lhloose_nod0_L1EM18VH_2EM10VH_3EM7',  'L1_EM18VH_2EM10VH_3EM7', ['L1_EM18VH','L1_2EM10VH','L1_3EM7'], [PhysicsStream], ['RATE:MultiElectron', 'BW:Egamma'],-1],  
        #['e20_lhloose_nod0_e12_lhloose_nod0_e9_lhloose_nod0_L1EM18VH_2EM10VH_3EM7',  'L1_EM18VH_2EM10VH_3EM7', ['L1_EM18VH','L1_2EM10VH','L1_3EM7'], [PhysicsStream], ['RATE:MultiElectron', 'BW:Egamma'],-1],  
        #['e35_lhloose_nod0_e25_lhloose_nod0_e15_lhloose_nod0_L1EM18VH_3EM8VH',        'L1_EM18VH_3EM8VH', ['L1_EM18VH','L1_3EM8VH','L1_3EM8VH'], [PhysicsStream], ['RATE:MultiElectron', 'BW:Egamma'],-1],
        ['e17_lhmedium_nod0_2e10_lhmedium_nod0_L1EM15VH_3EM8VH',                      'L1_EM15VH_3EM8VH', ['L1_EM15VH','L1_3EM8VH'], [PhysicsStream], ['RATE:MultiElectron', 'BW:Egamma'],-1],  
        ['e17_lhloose_nod0_e12_lhloose_nod0_e9_lhloose_nod0_L1EM15VH_2EM10VH_3EM7',   'L1_EM15VH_2EM10VH_3EM7', ['L1_EM15VH','L1_2EM10VH','L1_3EM7'], [PhysicsStream], ['RATE:MultiElectron', 'BW:Egamma'],-1],  
        ['e17_lhmedium_nod0_e12_lhmedium_nod0_e9_lhmedium_nod0_L1EM15VH_2EM10VH_3EM7','L1_EM15VH_2EM10VH_3EM7', ['L1_EM15VH','L1_2EM10VH','L1_3EM7'], [PhysicsStream], ['RATE:MultiElectron', 'BW:Egamma'],-1],  

        ['e22_lhloose_nod0_e12_lhloose_nod0_e10_lhloose_nod0_L1EM20VH_2EM10VH_3EM8VH',    'L1_EM20VH_2EM10VH_3EM8VH', ['L1_EM20VH','L1_2EM10VH','L1_3EM8VH'], [PhysicsStream], ['RATE:MultiElectron', 'BW:Egamma'],-1],
        ['e22_lhvloose_nod0_e12_lhvloose_nod0_e10_lhvloose_nod0_L1EM20VH_2EM10VH_3EM8VH', 'L1_EM20VH_2EM10VH_3EM8VH', ['L1_EM20VH','L1_2EM10VH','L1_3EM8VH'], [PhysicsStream], ['RATE:MultiElectron', 'BW:Egamma'],-1],
        ['e22_lhloose_nod0_2e12_lhloose_nod0_L1EM20VH_3EM10VH',   'L1_EM20VH_3EM10VH', ['L1_EM20VH','L1_3EM10VH'], [PhysicsStream], ['RATE:MultiElectron', 'BW:Egamma'],-1],
        ['e22_lhvloose_nod0_2e12_lhvloose_nod0_L1EM20VH_3EM10VH', 'L1_EM20VH_3EM10VH', ['L1_EM20VH','L1_3EM10VH'], [PhysicsStream], ['RATE:MultiElectron', 'BW:Egamma'],-1],
        ['e24_lhmedium_nod0_2g12_loose',                          'L1_EM20VH_3EM10VH', ['L1_EM20VH','L1_3EM10VH'], [PhysicsStream], ['RATE:ElectronPhoton', 'BW:Egamma'],-1,['parallel',-1,[] ]],
        ['e24_lhmedium_nod0_2g12_medium',                         'L1_EM20VH_3EM10VH', ['L1_EM20VH','L1_3EM10VH'], [PhysicsStream], ['RATE:ElectronPhoton', 'BW:Egamma'],-1,['parallel',-1,[] ]],

        # Di-EM triggers
        # cut-based


        # likelihood
        ['e24_lhmedium_L1EM15VH_g25_medium',  'L1_2EM15VH', [], [PhysicsStream], ['RATE:ElectronPhoton', 'BW:Egamma'], -1,['parallel',-1,[] ]], 
        ['e20_lhmedium_g35_loose',            'L1_2EM15VH', [], [PhysicsStream], ['RATE:ElectronPhoton', 'BW:Egamma'], -1,['parallel',-1,[] ]], 


#Physics (e+g):
        ['e24_lhmedium_nod0_L1EM15VH_g25_medium',  'L1_2EM15VH', [], [PhysicsStream], ['RATE:ElectronPhoton', 'BW:Egamma'], -1,['parallel',-1,[] ]], 
        #['e24_lhmedium_nod0_L1EM18VH_g25_medium',  'L1_2EM18VH', [], [PhysicsStream], ['RATE:ElectronPhoton', 'BW:Egamma'], -1,['parallel',-1,[] ]], 
        ['e24_lhmedium_nod0_L1EM20VH_g25_medium',  'L1_2EM20VH', [], [PhysicsStream], ['RATE:ElectronPhoton', 'BW:Egamma'], -1,['parallel',-1,[] ]], 
        ['e20_lhmedium_nod0_g35_loose',            'L1_2EM15VH', [], [PhysicsStream], ['RATE:ElectronPhoton', 'BW:Egamma'], -1,['parallel',-1,[] ]], 
        #['e20_lhmedium_nod0_g35_loose_L12EM18VH',   'L1_2EM18VH', [], [PhysicsStream], ['RATE:ElectronPhoton', 'BW:Egamma'], -1,['parallel',-1,[] ]],
        ['e20_lhmedium_nod0_2g10_loose',           'L1_EM15VH_3EM7', ['L1_EM15VH','L1_2EM7'], [PhysicsStream], ['RATE:ElectronPhoton', 'BW:Egamma'], -1,['parallel',-1,[] ]], 
        ['e20_lhmedium_nod0_2g10_medium',          'L1_EM15VH_3EM7', ['L1_EM15VH','L1_2EM7'], [PhysicsStream], ['RATE:ElectronPhoton', 'BW:Egamma'], -1,['parallel',-1,[] ]], 
        ['e20_lhmedium_nod0_2g10_loose_L1EM15VH_3EM8VH',           'L1_EM15VH_3EM8VH', ['L1_EM15VH','L1_2EM8VH'], [PhysicsStream], ['RATE:ElectronPhoton', 'BW:Egamma'], -1,['parallel',-1,[] ]], 
        #['e20_lhmedium_nod0_2g10_loose_L1EM18VH_3EM8VH',           'L1_EM18VH_3EM8VH', ['L1_EM18VH','L1_2EM8VH'], [PhysicsStream], ['RATE:ElectronPhoton', 'BW:Egamma'], -1,['parallel',-1,[] ]], 
        ['e20_lhmedium_nod0_2g10_medium_L1EM15VH_3EM8VH',          'L1_EM15VH_3EM8VH', ['L1_EM15VH','L1_2EM8VH'], [PhysicsStream], ['RATE:ElectronPhoton', 'BW:Egamma'], -1,['parallel',-1,[] ]], 

        #ATR-15259
        ['e25_mergedtight_g35_medium',           'L1_2EM20VH', [], [PhysicsStream], ['RATE:ElectronPhoton', 'BW:Egamma'], -1,['parallel',-1,[] ]],
        ['e30_mergedtight_g35_medium',           'L1_2EM20VH', [], [PhysicsStream], ['RATE:ElectronPhoton', 'BW:Egamma'], -1,['parallel',-1,[] ]],

        #Diphoton triggers
        ['g35_loose_g25_loose',                      'L1_2EM15VH', [], [PhysicsStream], ['RATE:MultiPhoton', 'BW:Egamma'],-1],
        #['g35_loose_g25_loose_L12EM18VH',            'L1_2EM18VH', [], [PhysicsStream], ['RATE:MultiPhoton', 'BW:Egamma'],-1],
        ['g35_loose_g25_loose_L12EM20VH',            'L1_2EM20VH', [], [PhysicsStream], ['RATE:MultiPhoton', 'BW:Egamma'],-1],
        #['g35_medium_g25_medium_L12EM18VH',          'L1_2EM18VH', [], [PhysicsStream], ['RATE:MultiPhoton', 'BW:Egamma'],-1],
        ['g35_medium_g25_medium_L12EM20VH',          'L1_2EM20VH', [], [PhysicsStream], ['RATE:MultiPhoton', 'BW:Egamma'],-1],
        ['g35_medium_g25_medium',                    'L1_2EM15VH', [], [PhysicsStream, 'express'], ['RATE:MultiPhoton', 'BW:Egamma'],-1], 

        # LLP
        ['g35_medium_g25_medium_L1EM7_EMPTY',        'L1_EM7_EMPTY', ['L1_EM7_EMPTY','L1_2EM15VH'], ["Late"], ['RATE:MultiPhoton', 'BW:Egamma'], -1],
        ['g35_medium_g25_medium_L1EM7_UNPAIRED_ISO', 'L1_EM7_UNPAIRED_ISO', ['L1_EM7_UNPAIRED_ISO','L1_2EM15VH'], ["Late"], ['RATE:MultiPhoton', 'BW:Egamma'], -1],

        ['2g22_tight_L1EM7_EMPTY',    'L1_EM7_EMPTY', [], ["Late"], ['RATE:MultiPhoton', 'BW:Egamma'], -1],
        ['2g22_tight_L1EM7_UNPAIRED_ISO',        'L1_EM7_UNPAIRED_ISO', [], ["Late"], ['RATE:MultiPhoton', 'BW:Egamma'], -1],
        ['2g22_tight_L1EM7_UNPAIRED_NONISO',        'L1_EM7_UNPAIRED_NONISO', [], ["Late"], ['RATE:MultiPhoton', 'BW:Egamma'], -1],
        ['2g50_tight_L1EM7_EMPTY',    'L1_EM7_EMPTY', [], ["Late"], ['RATE:MultiPhoton', 'BW:Egamma'], -1],
        ['2g50_tight_L1EM7_UNPAIRED_ISO',        'L1_EM7_UNPAIRED_ISO', [], ["Late"], ['RATE:MultiPhoton', 'BW:Egamma'], -1],
        ['2g50_tight_L1EM7_UNPAIRED_NONISO',        'L1_EM7_UNPAIRED_NONISO', [], ["Late"], ['RATE:MultiPhoton', 'BW:Egamma'], -1],

        # L1Topo W T&P 
        ['e13_etcut_trkcut_L1EM12', 'L1_EM12', [], [PhysicsStream], ['RATE:SingleElectron', 'BW:Egamma'], -1],
        
     
        # ATR-12916, Egamma Trigger Menu 2016   

        ['e24_lhmedium_ivarloose_L1EM20VH',      'L1_EM20VH', [], [PhysicsStream], ['RATE:SingleElectron', 'BW:Egamma'],-1],
        ['e24_lhmedium_nod0_L1EM20VH',           'L1_EM20VH', [], [PhysicsStream], ['RATE:SingleElectron', 'BW:Egamma'],-1],
        ['e24_lhmedium_nod0_ivarloose_L1EM20VH', 'L1_EM20VH', [], [PhysicsStream], ['RATE:SingleElectron', 'BW:Egamma'],-1],

#ATR-15233        ['e24_lhmedium_ivarloose',             'L1_EM20VHI', [], [PhysicsStream], ['RATE:SingleElectron', 'BW:Egamma'],-1],
#ATR-15233        ['e24_lhmedium_nod0_iloose',           'L1_EM20VHI', [], [PhysicsStream], ['RATE:SingleElectron', 'BW:Egamma'],-1],
#ATR-15233        ['e24_lhmedium_nod0_ivarloose',        'L1_EM20VHI', [], [PhysicsStream], ['RATE:SingleElectron', 'BW:Egamma'],-1],
#ATR-15233
#ATR-15233        ['e24_lhtight_ivarloose',             'L1_EM20VHI', [], [PhysicsStream], ['RATE:SingleElectron', 'BW:Egamma'],-1],

        ['e26_lhtight_nod0',                  'L1_EM22VHI', [], [PhysicsStream,'express'], ['RATE:SingleElectron', 'BW:Egamma'],-1],
        ['e26_lhtight_nod0_ivarloose',        'L1_EM22VHI', [], [PhysicsStream,'express'], ['RATE:SingleElectron', 'BW:Egamma'],-1],
        ['e26_lhtight_nod0_ivarloose_L1EM22VHIM',        'L1_EM22VHIM', [], [PhysicsStream,'express'], ['RATE:SingleElectron', 'BW:Egamma'],-1],

        ['e26_lhmedium_nod0_ivarloose',       'L1_EM22VHI', [], [PhysicsStream,'express'], ['RATE:SingleElectron', 'BW:Egamma'],-1],
        ['e26_lhmedium_nod0_ivarmedium',      'L1_EM22VHI', [], [PhysicsStream,'express'], ['RATE:SingleElectron', 'BW:Egamma'],-1],
        ['e26_lhmedium_nod0_ivartight',       'L1_EM22VHI', [], [PhysicsStream,'express'], ['RATE:SingleElectron', 'BW:Egamma'],-1],

        ['e28_lhtight_nod0',                  'L1_EM24VHI', [], [PhysicsStream], ['RATE:SingleElectron', 'BW:Egamma'],-1],
        ['e28_lhtight_nod0_ivarloose',        'L1_EM24VHI', [], [PhysicsStream], ['RATE:SingleElectron', 'BW:Egamma'],-1],
        ['e28_lhtight_nod0_ivarloose_L1EM24VHIM',        'L1_EM24VHIM', [], [PhysicsStream], ['RATE:SingleElectron', 'BW:Egamma'],-1],

        ['e28_lhmedium_nod0_ivarloose',       'L1_EM24VHI', [], [PhysicsStream,'express'], ['RATE:SingleElectron', 'BW:Egamma'],-1],
        ['e28_lhmedium_nod0_ivarmedium',      'L1_EM24VHI', [], [PhysicsStream,'express'], ['RATE:SingleElectron', 'BW:Egamma'],-1],
        ['e28_lhmedium_nod0_ivartight',       'L1_EM24VHI', [], [PhysicsStream,'express'], ['RATE:SingleElectron', 'BW:Egamma'],-1],

        #['e30_lhtight_nod0',                  'L1_EM26VHI', [], [PhysicsStream], ['RATE:SingleElectron', 'BW:Egamma'],-1],
        #['e30_lhtight_cutd0dphideta_ivarloose','L1_EM26VHI', [], [PhysicsStream], ['RATE:SingleElectron', 'BW:Egamma'],-1],
        #['e30_lhtight_idperf',                'L1_EM26VHI', [], [PhysicsStream], ['RATE:SingleElectron', 'BW:Egamma'],-1],
        #['e30_lhtight_nod0_ivarloose',        'L1_EM26VHI', [], [PhysicsStream], ['RATE:SingleElectron', 'BW:Egamma'],-1],
        #['e30_lhtight_nod0_ringer_ivarloose', 'L1_EM26VHI', [], [PhysicsStream], ['RATE:SingleElectron', 'BW:Egamma'],-1],

        #Supporting
        ['e30_lhvloose_nod0_L1EM20VH',                  'L1_EM20VH', [], [PhysicsStream], ['RATE:SingleElectron', 'BW:Egamma'],-1],
        ['e30_lhmedium_nod0_L1EM20VH',                  'L1_EM20VH', [], [PhysicsStream], ['RATE:SingleElectron', 'BW:Egamma'],-1],
        
        ['e28_lhtight_nod0_L1EM22VHI',            'L1_EM22VHI', [], [PhysicsStream], ['RATE:SingleElectron', 'BW:Egamma'],-1],
        ['e28_lhtight_nod0_ivarloose_L1EM22VHI',  'L1_EM22VHI', [], [PhysicsStream], ['RATE:SingleElectron', 'BW:Egamma'],-1],

        # Et cut only chains
        ['e250_etcut',                           'L1_EM22VHI',  [], [PhysicsStream], ['RATE:SingleElectron', 'BW:Egamma'],-1],
        ['e300_etcut',                           'L1_EM22VHI',  [], [PhysicsStream], ['RATE:SingleElectron', 'BW:Egamma'],-1], 
        ['e300_etcut_L1EM24VHI',                 'L1_EM24VHI',  [], [PhysicsStream], ['RATE:SingleElectron', 'BW:Egamma'],-1], 
        ['e300_etcut_L1EM24VHIM',                 'L1_EM24VHIM',  [], [PhysicsStream], ['RATE:SingleElectron', 'BW:Egamma'],-1],
        #['e300_etcut_L1EM26VHI',                 'L1_EM26VHI',  [], [PhysicsStream], ['RATE:SingleElectron', 'BW:Egamma'],-1], 

        # 2e34 single items
        ['e60_lhmedium_nod0_L1EM24VHI', 'L1_EM24VHI', [], [PhysicsStream], ['RATE:SingleElectron', 'BW:Egamma'],-1],
        ['e60_lhmedium_nod0_L1EM24VHIM', 'L1_EM24VHIM', [], [PhysicsStream], ['RATE:SingleElectron', 'BW:Egamma'],-1],
        ['e140_lhloose_nod0_L1EM24VHI', 'L1_EM24VHI', [], [PhysicsStream], ['RATE:SingleElectron', 'BW:Egamma'],-1],
        ['e140_lhloose_nod0_L1EM24VHIM', 'L1_EM24VHIM', [], [PhysicsStream], ['RATE:SingleElectron', 'BW:Egamma'],-1],
        ['e26_lhtight_cutd0dphideta_ivarloose', 'L1_EM22VHI', [], [PhysicsStream], ['RATE:SingleElectron', 'BW:Egamma'],-1],
        #['e60_lhmedium_nod0_L1EM26VHI', 'L1_EM26VHI', [], [PhysicsStream], ['RATE:SingleElectron', 'BW:Egamma'],-1],
        #['e140_lhloose_nod0_L1EM26VHI', 'L1_EM26VHI', [], [PhysicsStream], ['RATE:SingleElectron', 'BW:Egamma'],-1],
				
        
        #Chains for testing 2e34 menus
        ['e32_lhtight_nod0_ivarloose',        'L1_EM24VHI', [], [PhysicsStream], ['RATE:SingleElectron', 'BW:Egamma'],-1],  
        ['e35_lhtight_nod0_ivarloose',        'L1_EM24VHI', [], [PhysicsStream], ['RATE:SingleElectron', 'BW:Egamma'],-1],  
        ['e40_lhtight_nod0_ivarloose',        'L1_EM24VHI', [], [PhysicsStream], ['RATE:SingleElectron', 'BW:Egamma'],-1],  
        ['e50_lhtight_nod0_ivarloose',        'L1_EM24VHI', [], [PhysicsStream], ['RATE:SingleElectron', 'BW:Egamma'],-1], 
        
        
        #AFP photons (removed ATR-15881)
        ['g10_loose_L1EM3',                  'L1_EM3',                  [], ['MinBias'], ["BW:MinBias", "RATE:MinBias"], -1],
        ['g10_medium_L1EM3',                  'L1_EM3',                  [], ['MinBias'], ["BW:MinBias", "RATE:MinBias"], -1],

        #AFP electrons  (removed ATR-15881)
        ['e10_lhloose_nod0_L1EM3',                  'L1_EM3',                  [], ['MinBias'], ["BW:MinBias", "RATE:MinBias"], -1],
        ['e10_lhmedium_nod0_L1EM3',                  'L1_EM3',                  [], ['MinBias'], ["BW:MinBias", "RATE:MinBias"], -1],


			 ]

    TriggerFlags.BphysicsSlice.signatures = [

        ['2mu6_bPhi',                     'L1_2MU6', [], [BPhysicsStream], [RATE_BphysTag,BW_BphysTag], -1],
        ['mu11_mu6_bPhi',                 'L1_MU11_2MU6', ['L1_MU11','L1_MU6'], [BPhysicsStream], [RATE_BphysTag,BW_BphysTag], -1,['serial',-1,['mu11','mu6_bPhi']]],
        ['mu11_mu6noL1_bPhi_L1MU11_2MU6', 'L1_MU11_2MU6', ['L1_MU11','L2_mu6'], [BPhysicsStream], [RATE_BphysTag,BW_BphysTag], -1,['serial',-1,['mu11','mu6noL1_bPhi']]],

        ['mu6_mu4_bBmumux_BsmumuPhi',     'L1_MU6_2MU4', ['L1_MU6','L1_MU4'], [BPhysicsStream], [RATE_BphysTag,BW_BphysTag], -1],
        ['2mu6_bBmumux_BsmumuPhi',        'L1_2MU6', [], [BPhysicsStream], [RATE_BphysTag,BW_BphysTag], -1],
        ['mu10_mu6_bBmumux_BsmumuPhi',    'L1_MU10_2MU6', ['L1_MU10','L1_MU6'],[BPhysicsStream], [RATE_BphysTag,BW_BphysTag], -1],

        ['2mu4_bDimu',                    'L1_2MU4', [], [BPhysicsStream], [RATE_BphysTag,BW_BphysTag], -1], 
        ['2mu4_bDimu_noinvm_novtx_ss',    'L1_2MU4', [], [BPhysicsStream], [RATE_BphysTag,BW_BphysTag], -1],
        ['2mu4_bDimu_novtx_noos',         'L1_2MU4', [], [BPhysicsStream], [RATE_BphysTag,BW_BphysTag], -1],  

        ['mu6_mu4_bBmumuxv2',             'L1_MU6_2MU4', ['L1_MU6','L1_MU4'], [BPhysicsStream], [RATE_BphysTag,BW_BphysTag], -1],
        ['mu6_mu4_bBmumux_BcmumuDsloose', 'L1_MU6_2MU4', ['L1_MU6','L1_MU4'], [BPhysicsStream], [RATE_BphysTag,BW_BphysTag], -1],
        ['mu6_mu4_bBmumux_BpmumuKp',      'L1_MU6_2MU4', ['L1_MU6','L1_MU4'], [BPhysicsStream], [RATE_BphysTag,BW_BphysTag], -1],        
        ['mu6_mu4_bDimu',                 'L1_MU6_2MU4', ['L1_MU6','L1_MU4'], [BPhysicsStream], [RATE_BphysTag,BW_BphysTag], -1],
        ['mu6_mu4_bDimu_noinvm_novtx_ss', 'L1_MU6_2MU4', ['L1_MU6','L1_MU4'], [BPhysicsStream], [RATE_BphysTag,BW_BphysTag], -1],
        ['mu6_mu4_bDimu_novtx_noos',      'L1_MU6_2MU4', ['L1_MU6','L1_MU4'], [BPhysicsStream], [RATE_BphysTag,BW_BphysTag], -1],
        ['mu6_mu4_bJpsimumu',             'L1_MU6_2MU4', ['L1_MU6','L1_MU4'], [BPhysicsStream], [RATE_BphysTag,BW_BphysTag], -1],
        ['mu6_mu4_bUpsimumu',             'L1_MU6_2MU4', ['L1_MU6','L1_MU4'], [BPhysicsStream], [RATE_BphysTag,BW_BphysTag], -1],
        ['mu6_mu4_bBmumu',                'L1_MU6_2MU4', ['L1_MU6','L1_MU4'], [BPhysicsStream], [RATE_BphysTag,BW_BphysTag], -1],
	
        ['2mu6_bBmumux_BcmumuDsloose',    'L1_2MU6', [], [BPhysicsStream], [RATE_BphysTag,BW_BphysTag], -1],
        ['2mu6_bDimu',                    'L1_2MU6', [], [BPhysicsStream, 'express'], [RATE_BphysTag,BW_BphysTag], -1], 
        ['2mu6_bDimu_noinvm_novtx_ss',    'L1_2MU6', [], [BPhysicsStream, 'express'], [RATE_BphysTag,BW_BphysTag], -1],
        ['2mu6_bDimu_novtx_noos',         'L1_2MU6', [], [BPhysicsStream, 'express'], [RATE_BphysTag,BW_BphysTag], -1],  
        ['2mu6_bJpsimumu',                'L1_2MU6', [], [BPhysicsStream, 'express'], [RATE_BphysTag,BW_BphysTag], -1],
        ['2mu6_bUpsimumu',                'L1_2MU6', [], [BPhysicsStream, 'express'], [RATE_BphysTag,BW_BphysTag], -1],
        ['2mu6_bBmumu',                   'L1_2MU6', [], [BPhysicsStream, 'express'], [RATE_BphysTag,BW_BphysTag], -1],
        ['mu10_mu6_bBmumuxv2', 'L1_MU10_2MU6', ['L1_MU10','L1_MU6'], [BPhysicsStream], [RATE_BphysTag,BW_BphysTag], -1],
        ['mu10_mu6_bBmumux_BcmumuDsloose', 'L1_MU10_2MU6', ['L1_MU10','L1_MU6'], [BPhysicsStream], [RATE_BphysTag,BW_BphysTag], -1],
        ['mu10_mu6_bBmumux_BpmumuKp',      'L1_MU10_2MU6', ['L1_MU10','L1_MU6'], [BPhysicsStream], [RATE_BphysTag,BW_BphysTag], -1],
        ['mu10_mu6_bJpsimumu_Lxy0', 'L1_MU10_2MU6', ['L1_MU10','L1_MU6'], [BPhysicsStream], [RATE_BphysTag,BW_BphysTag], -1],
        ['mu10_mu6_bJpsimumu', 'L1_MU10_2MU6', ['L1_MU10','L1_MU6'], [BPhysicsStream], [RATE_BphysTag,BW_BphysTag], -1],
        ['mu10_mu6_bUpsimumu', 'L1_MU10_2MU6', ['L1_MU10','L1_MU6'], [BPhysicsStream], [RATE_BphysTag,BW_BphysTag], -1],



        ['mu6_mu4_bJpsimumu_Lxy0',                    'L1_MU6_2MU4', ['L1_MU6','L1_MU4'], [BPhysicsStream], [RATE_BphysTag,BW_BphysTag], -1],
        ['mu6_mu4_bBmumu_Lxy0',                    'L1_MU6_2MU4', ['L1_MU6','L1_MU4'], [BPhysicsStream], [RATE_BphysTag,BW_BphysTag], -1],
        ['2mu6_bDimu_Lxy0',                    'L1_2MU6', [], [BPhysicsStream, 'express'], [RATE_BphysTag,BW_BphysTag], -1],
        ['2mu6_bJpsimumu_Lxy0',                    'L1_2MU6', [], [BPhysicsStream], [RATE_BphysTag,BW_BphysTag], -1],
        ['2mu6_bBmumu_Lxy0',                    'L1_2MU6', [], [BPhysicsStream], [RATE_BphysTag,BW_BphysTag], -1],
	
<<<<<<< HEAD
        ['mu4_bJpsi_Trkloose',            'L1_MU4',  [], [PhysicsStream], [RATE_BphysTag,BW_BphysTag], -1],
        ['mu6_bJpsi_Trkloose',            'L1_MU6',  [], [PhysicsStream,'express'], [RATE_BphysTag,BW_BphysTag], -1],
        ['mu10_bJpsi_Trkloose',           'L1_MU10', [], [PhysicsStream], [RATE_BphysTag,BW_BphysTag], -1],
        ['mu18_bJpsi_Trkloose',           'L1_MU15', [], [PhysicsStream,'express'], [RATE_BphysTag,BW_BphysTag], -1],

        ['3mu4_bDimu',                    'L1_3MU4', [], [BMultiMuonStream], [RATE_BphysTag,BW_BphysTag], -1],
        ['3mu4_bJpsi',                    'L1_3MU4', [], [BMultiMuonStream], [RATE_BphysTag,BW_BphysTag], -1],
        ['3mu4_bTau',                     'L1_3MU4', [], [BMultiMuonStream], [RATE_BphysTag,BW_BphysTag], -1],
        ['3mu4_nomucomb_bTau',            'L1_3MU4', [], [BMultiMuonStream], [RATE_BphysTag,BW_BphysTag], -1],  # OI validation w.r.t 2016 
        ['3mu4_bUpsi',                    'L1_3MU4', [], [BMultiMuonStream], [RATE_BphysTag,BW_BphysTag], -1],
=======
        ['mu4_bJpsi_Trkloose',            'L1_MU4',  [], [PhysicsStream], ['RATE:Bphysics','BW:Bphys'], -1],
        ['mu6_bJpsi_Trkloose',            'L1_MU6',  [], [PhysicsStream,'express'], ['RATE:Bphysics','BW:Bphys'], -1],
        ['mu10_bJpsi_Trkloose',           'L1_MU10', [], [PhysicsStream], ['RATE:Bphysics','BW:Bphys'], -1],
        ['mu14_bJpsi_Trkloose',           'L1_MU10', [], [PhysicsStream,'express'], ['RATE:Bphysics','BW:Bphys'], -1],
        ['mu20_bJpsi_Trkloose',           'L1_MU20', [], [PhysicsStream,'express'], ['RATE:Bphysics','BW:Bphys'], -1],

        ['3mu4_bDimu',                    'L1_3MU4', [], [PhysicsStream], ['RATE:Bphysics','BW:Bphys'], -1],
        ['3mu4_bJpsi',                    'L1_3MU4', [], [PhysicsStream], ['RATE:Bphysics','BW:Bphys'], -1],
        ['3mu4_bTau',                     'L1_3MU4', [], [PhysicsStream], ['RATE:Bphysics','BW:Bphys'], -1],
        ['3mu4_nomucomb_bTau',                     'L1_3MU4', [], [PhysicsStream], ['RATE:Bphysics','BW:Bphys'], -1],
        ['3mu4_bUpsi',                    'L1_3MU4', [], [PhysicsStream], ['RATE:Bphysics','BW:Bphys'], -1],
>>>>>>> a5443a06
        
        ['3mu6_bDimu',                   'L1_3MU6', [], [BMultiMuonStream], [RATE_BphysTag,BW_BphysTag], -1],
        ['3mu6_bJpsi',                   'L1_3MU6', [], [BMultiMuonStream, 'express'], [RATE_BphysTag,BW_BphysTag], -1],
        ['3mu6_bTau',                    'L1_3MU6', [], [BMultiMuonStream], [RATE_BphysTag,BW_BphysTag], -1],
        ['3mu6_bUpsi',                   'L1_3MU6', [], [BMultiMuonStream], [RATE_BphysTag,BW_BphysTag], -1],

        ['mu6_2mu4_bJpsi', 'L1_MU6_3MU4', ['L1_MU6','L1_3MU4'], [BMultiMuonStream], [RATE_BphysTag, BW_BphysTag], -1],
        ['mu6_2mu4_bUpsi', 'L1_MU6_3MU4', ['L1_MU6','L1_3MU4'], [BMultiMuonStream], [RATE_BphysTag, BW_BphysTag], -1],
		
        ['mu4_iloose_mu4_11invm60_noos', 'L1_2MU4', [], [PhysicsStream], [RATE_DYTag,BW_DYTag], -1],
        ['mu4_iloose_mu4_7invm9_noos',   'L1_2MU4', [], [PhysicsStream],  [RATE_DYTag,BW_DYTag], -1],
        ['mu6_iloose_mu6_11invm24_noos', 'L1_2MU6', [], [PhysicsStream],  [RATE_DYTag,BW_DYTag], -1],
        ['mu6_iloose_mu6_24invm60_noos', 'L1_2MU6', [], [PhysicsStream],  [RATE_DYTag,BW_DYTag], -1],

        ### ATR-14543
        ['mu4_ivarloose_mu4_11invm60_noos', 'L1_2MU4', [], [PhysicsStream],  [RATE_DYTag,BW_DYTag], -1],
        ['mu4_ivarloose_mu4_7invm9_noos',   'L1_2MU4', [], [PhysicsStream],  [RATE_DYTag,BW_DYTag], -1],
        ['mu6_ivarloose_mu6_11invm24_noos', 'L1_2MU6', [], [PhysicsStream],  [RATE_DYTag,BW_DYTag], -1],
        ['mu6_ivarloose_mu6_24invm60_noos', 'L1_2MU6', [], [PhysicsStream],  [RATE_DYTag,BW_DYTag], -1],

        ['mu4_iloose_mu4_11invm60_noos_novtx', 'L1_2MU4', [], [PhysicsStream],  [RATE_DYTag,BW_DYTag], -1],
        ['mu4_iloose_mu4_7invm9_noos_novtx',   'L1_2MU4', [], [PhysicsStream],  [RATE_DYTag,BW_DYTag], -1],
        ['mu6_iloose_mu6_11invm24_noos_novtx', 'L1_2MU6', [], [PhysicsStream],  [RATE_DYTag,BW_DYTag], -1],
        ['mu6_iloose_mu6_24invm60_noos_novtx', 'L1_2MU6', [], [PhysicsStream],  [RATE_DYTag,BW_DYTag], -1],

        ### ATR-14543
        ['mu4_ivarloose_mu4_11invm60_noos_novtx', 'L1_2MU4', [], [PhysicsStream],  [RATE_DYTag,BW_DYTag], -1],
        ['mu4_ivarloose_mu4_7invm9_noos_novtx',   'L1_2MU4', [], [PhysicsStream],  [RATE_DYTag,BW_DYTag], -1],
        ['mu6_ivarloose_mu6_11invm24_noos_novtx', 'L1_2MU6', [], [PhysicsStream],  [RATE_DYTag,BW_DYTag], -1],
        ['mu6_ivarloose_mu6_24invm60_noos_novtx', 'L1_2MU6', [], [PhysicsStream],  [RATE_DYTag,BW_DYTag], -1],

        ### ATR-14616: L1Topo SM DY
        ['mu6_iloose_mu6_11invm24_noos_L1DY-BOX-2MU6',       'L1_DY-BOX-2MU6', ['L1_MU6','L1_MU6'], [PhysicsStream],  [RATE_DYTag,BW_DYTag], -1],
        ['mu6_iloose_mu6_11invm24_noos_novtx_L1DY-BOX-2MU6', 'L1_DY-BOX-2MU6', ['L1_MU6','L1_MU6'], [PhysicsStream],  [RATE_DYTag,BW_DYTag], -1],
        ['mu6_iloose_mu6_24invm60_noos_novtx_L1DY-BOX-2MU6', 'L1_DY-BOX-2MU6', ['L1_MU6','L1_MU6'], [PhysicsStream],  [RATE_DYTag,BW_DYTag], -1],
#        ['mu4_iloose_mu4_11invm24_noos_L1DY-BOX-2MU4',       'L1_DY-BOX-2MU4', ['L1_MU4','L1_MU4'], [PhysicsStream],  [RATE_DYTag,BW_DYTag], -1],
#        ['mu4_iloose_mu4_11invm24_noos_novtx_L1DY-BOX-2MU4', 'L1_DY-BOX-2MU4', ['L1_MU4','L1_MU4'], [PhysicsStream],  [RATE_DYTag,BW_DYTag], -1],
#        ['mu4_iloose_mu4_24invm60_noos_L1DY-BOX-2MU4',       'L1_DY-BOX-2MU4', ['L1_MU4','L1_MU4'], [PhysicsStream],  [RATE_DYTag,BW_DYTag], -1],
#        ['mu4_iloose_mu4_24invm60_noos_novtx_L1DY-BOX-2MU4', 'L1_DY-BOX-2MU4', ['L1_MU4','L1_MU4'], [PhysicsStream],  [RATE_DYTag,BW_DYTag], -1],

        ### ATR-14543
        ['mu6_ivarloose_mu6_11invm24_noos_L1DY-BOX-2MU6',       'L1_DY-BOX-2MU6', ['L1_MU6','L1_MU6'], [PhysicsStream],  [RATE_DYTag,BW_DYTag], -1],
        ['mu6_ivarloose_mu6_11invm24_noos_novtx_L1DY-BOX-2MU6', 'L1_DY-BOX-2MU6', ['L1_MU6','L1_MU6'], [PhysicsStream],  [RATE_DYTag,BW_DYTag], -1],
        ['mu6_ivarloose_mu6_24invm60_noos_novtx_L1DY-BOX-2MU6', 'L1_DY-BOX-2MU6', ['L1_MU6','L1_MU6'], [PhysicsStream],  [RATE_DYTag,BW_DYTag], -1],
#        ['mu4_ivarloose_mu4_11invm24_noos_L1DY-BOX-2MU4',       'L1_DY-BOX-2MU4', ['L1_MU4','L1_MU4'], [PhysicsStream],  [RATE_DYTag,BW_DYTag], -1],
#        ['mu4_ivarloose_mu4_11invm24_noos_novtx_L1DY-BOX-2MU4', 'L1_DY-BOX-2MU4', ['L1_MU4','L1_MU4'], [PhysicsStream],  [RATE_DYTag,BW_DYTag], -1],
#        ['mu4_ivarloose_mu4_24invm60_noos_L1DY-BOX-2MU4',       'L1_DY-BOX-2MU4', ['L1_MU4','L1_MU4'], [PhysicsStream],  [RATE_DYTag,BW_DYTag], -1],
#        ['mu4_ivarloose_mu4_24invm60_noos_novtx_L1DY-BOX-2MU4', 'L1_DY-BOX-2MU4', ['L1_MU4','L1_MU4'], [PhysicsStream],  [RATE_DYTag,BW_DYTag], -1],

        ['mu4_mu4_idperf_bJpsimumu_noid',  'L1_2MU4', [], [PhysicsStream, 'express'], ['RATE:IDMonitoring',BW_BphysTag, 'BW:ID'], -1],  
        ['2mu6_bBmumux_BpmumuKp',    'L1_2MU6',     [], [BPhysicsStream, 'express'], [RATE_BphysTag,BW_BphysTag], -1],
        ['2mu6_bBmumuxv2',              'L1_2MU6', [], [BPhysicsStream, 'express'], [RATE_BphysTag,BW_BphysTag], -1],
        ['mu13_mu13_idperf_Zmumu',     'L1_2MU10', [], [PhysicsStream, 'express'], ['RATE:IDMonitoring','BW:Muon', 'BW:ID'], -1],
        ['2mu10_bDimu_noL2',                    'L1_2MU10', [], [BPhysicsStream], [RATE_BphysTag,BW_BphysTag], -1],
        ['2mu10_bJpsimumu_noL2',                    'L1_2MU10', [], [BPhysicsStream], [RATE_BphysTag,BW_BphysTag], -1],

        ['2mu10_bBmumuxv2',               'L1_2MU10', [], [BPhysicsStream], [RATE_BphysTag,BW_BphysTag], -1],
        ['2mu10_bBmumux_BcmumuDsloose',   'L1_2MU10', [], [BPhysicsStream], [RATE_BphysTag,BW_BphysTag], -1],
        ['2mu10_bDimu',                   'L1_2MU10', [], [BPhysicsStream], [RATE_BphysTag,BW_BphysTag], -1],
        ['2mu10_bDimu_novtx_noos',        'L1_2MU10', [], [BPhysicsStream], [RATE_BphysTag,BW_BphysTag], -1],
        ['2mu10_bJpsimumu',               'L1_2MU10', [], [BPhysicsStream], [RATE_BphysTag,BW_BphysTag], -1],
        ['2mu10_bUpsimumu',               'L1_2MU10', [], [BPhysicsStream], [RATE_BphysTag,BW_BphysTag], -1],


        ['mu11_2mu4noL1_bTau_L1MU11_2MU6', 'L1_MU11_2MU6', ['L1_MU11','L2_mu11'], [BPhysicsStream, 'express'], [RATE_BphysTag,BW_BphysTag], -1,['serial',-1,['mu11','2mu4noL1']]],
        ['mu11_mu6noL1_bTau_L1MU11_2MU6',  'L1_MU11_2MU6', ['L1_MU11','L2_mu6'], [BPhysicsStream], [RATE_BphysTag,BW_BphysTag], -1,['serial',-1,['mu11','mu6noL1']]],
        ['mu20_mu6noL1_bTau',              'L1_MU20', ['L1_MU20','L2_mu20'], [BPhysicsStream], [RATE_BphysTag,BW_BphysTag], -1,['serial',-1,['mu20','mu6noL1']]],
        ## LFV topo based nscan (ATR-14352)
        ['mu11_2mu4noL1_bTau_L1LFV-MU',    'L1_LFV-MU', ['L1_MU10','L2_mu11'], [BPhysicsStream], [RATE_BphysTag,BW_BphysTag], -1,['serial',-1,['mu11','2mu4noL1']]],      

        ['mu6_2mu4_bTau_L1MU6_3MU4' , 'L1_MU6_3MU4',  ['L1_MU6','L1_2MU4'], [BPhysicsStream], [RATE_BphysTag,BW_BphysTag], -1],
        ['2mu6_mu4_bTau_L12MU6_3MU4', 'L1_2MU6_3MU4', ['L1_2MU6','L1_MU4'], [BPhysicsStream], [RATE_BphysTag,BW_BphysTag], -1],
        
        ['mu6_iloose_mu6_24invm60_noos_L1DY-BOX-2MU6', 'L1_DY-BOX-2MU6', ['L1_MU6','L1_MU6'], [PhysicsStream],  [RATE_DYTag,BW_DYTag], -1, False],
        ['mu4_iloose_mu4_11invm60_noos_L1MU6_2MU4',    'L1_MU6_2MU4',    ['L1_MU4','L1_MU4'], [PhysicsStream],  [RATE_DYTag,BW_DYTag], -1],
        ['mu4_iloose_mu4_7invm9_noos_L1MU6_2MU4',           'L1_MU6_2MU4',                         ['L1_MU4','L1_MU4'], [PhysicsStream],  [RATE_DYTag,BW_DYTag], -1],
        ['mu4_iloose_mu4_11invm60_noos_novtx_L1MU6_2MU4',           'L1_MU6_2MU4',                         ['L1_MU4','L1_MU4'], [PhysicsStream],  [RATE_DYTag,BW_DYTag], -1],
        ['mu4_iloose_mu4_7invm9_noos_novtx_L1MU6_2MU4',           'L1_MU6_2MU4',                         ['L1_MU4','L1_MU4'], [PhysicsStream],  [RATE_DYTag,BW_DYTag], -1],

        ### ATR-14543
        ['mu6_ivarloose_mu6_24invm60_noos_L1DY-BOX-2MU6', 'L1_DY-BOX-2MU6', ['L1_MU6','L1_MU6'], [PhysicsStream],  [RATE_DYTag,BW_DYTag], -1, False],
        ['mu4_ivarloose_mu4_11invm60_noos_L1MU6_2MU4',    'L1_MU6_2MU4',    ['L1_MU4','L1_MU4'], [PhysicsStream],  [RATE_DYTag,BW_DYTag], -1],
        ['mu4_ivarloose_mu4_7invm9_noos_L1MU6_2MU4',           'L1_MU6_2MU4',                         ['L1_MU4','L1_MU4'], [PhysicsStream],  [RATE_DYTag,BW_DYTag], -1],
        ['mu4_ivarloose_mu4_11invm60_noos_novtx_L1MU6_2MU4',           'L1_MU6_2MU4',                         ['L1_MU4','L1_MU4'], [PhysicsStream],  [RATE_DYTag,BW_DYTag], -1],
        ['mu4_ivarloose_mu4_7invm9_noos_novtx_L1MU6_2MU4',           'L1_MU6_2MU4',                         ['L1_MU4','L1_MU4'], [PhysicsStream],  [RATE_DYTag,BW_DYTag], -1],

        ### ATR-14478  
        ['2mu6_bBmumux_Taumumux',         'L1_2MU6', [], [BPhysicsStream], [RATE_BphysTag,BW_BphysTag], -1],
        ['2mu6_bBmumux_Taumumux_noL2',    'L1_2MU6', [], [BPhysicsStream], [RATE_BphysTag,BW_BphysTag], -1],
        ['mu10_mu6_bBmumux_Taumumux',     'L1_MU10_2MU6', ['L1_MU10','L1_MU6'], [BPhysicsStream], [RATE_BphysTag,BW_BphysTag], -1],
        ['mu10_mu6_bBmumux_Taumumux_noL2','L1_MU10_2MU6', ['L1_MU10','L1_MU6'], [BPhysicsStream], [RATE_BphysTag,BW_BphysTag], -1],


        ### ATR-14350: L1Topo bphysics chains
        # 50% bckg rejection WP
        #['2mu4_bDimu_L1BPH-1M19-2MU4_BPH-0DR34-2MU4',      'L1_BPH-1M19-2MU4_BPH-0DR34-2MU4',     ['L1_2MU4'], [BPhysicsStream], [RATE_BphysTag,BW_BphysTag], -1, False],
        #['2mu4_bDimu_novtx_noos_L1BPH-1M19-2MU4_BPH-0DR34-2MU4',      'L1_BPH-1M19-2MU4_BPH-0DR34-2MU4',     ['L1_2MU4'], [BPhysicsStream], [RATE_BphysTag,BW_BphysTag], -1, False],
        #['2mu4_bJpsimumu_L1BPH-1M19-2MU4_BPH-0DR34-2MU4',  'L1_BPH-1M19-2MU4_BPH-0DR34-2MU4',     ['L1_2MU4'], [BPhysicsStream], [RATE_BphysTag,BW_BphysTag], -1, False],
        #['2mu4_bBmumu_L1BPH-1M19-2MU4_BPH-0DR34-2MU4',     'L1_BPH-1M19-2MU4_BPH-0DR34-2MU4',     ['L1_2MU4'], [BPhysicsStream], [RATE_BphysTag,BW_BphysTag], -1, False],
        #['2mu4_bUpsimumu_L1BPH-1M19-2MU4_BPH-0DR34-2MU4',  'L1_BPH-1M19-2MU4_BPH-0DR34-2MU4',     ['L1_2MU4'], [BPhysicsStream], [RATE_BphysTag,BW_BphysTag], -1, False],
        #['2mu4_bBmumuxv2_L1BPH-1M19-2MU4_BPH-0DR34-2MU4',  'L1_BPH-1M19-2MU4_BPH-0DR34-2MU4',     ['L1_2MU4'], [BPhysicsStream], [RATE_BphysTag,BW_BphysTag], -1, False],
        #['2mu4_bBmumux_BcmumuDsloose_L1BPH-1M19-2MU4_BPH-0DR34-2MU4',  'L1_BPH-1M19-2MU4_BPH-0DR34-2MU4',     ['L1_2MU4'], [BPhysicsStream], [RATE_BphysTag,BW_BphysTag], -1, False],
        # 71% bckg rejection WP
        ['2mu4_bDimu_L1BPH-2M8-2MU4',    'L1_BPH-2M8-2MU4',     ['L1_2MU4'], [BPhysicsStream], [RATE_BphysTag,BW_BphysTag], -1, False],
        ['2mu4_bDimu_novtx_noos_L1BPH-2M8-2MU4',    'L1_BPH-2M8-2MU4',     ['L1_2MU4'], [BPhysicsStream], [RATE_BphysTag,BW_BphysTag], -1, False],
        ['2mu4_bJpsimumu_L1BPH-2M8-2MU4',  'L1_BPH-2M8-2MU4',     ['L1_2MU4'], [BPhysicsStream], [RATE_BphysTag,BW_BphysTag], -1, False],
        ['2mu4_bBmumu_L1BPH-2M8-2MU4',     'L1_BPH-2M8-2MU4',     ['L1_2MU4'], [BPhysicsStream], [RATE_BphysTag,BW_BphysTag], -1, False],
        ['2mu4_bBmumuxv2_L1BPH-2M8-2MU4',  'L1_BPH-2M8-2MU4',     ['L1_2MU4'], [BPhysicsStream], [RATE_BphysTag,BW_BphysTag], -1, False],
        ['2mu4_bBmumux_BcmumuDsloose_L1BPH-2M8-2MU4',  'L1_BPH-2M8-2MU4',     ['L1_2MU4'], [BPhysicsStream], [RATE_BphysTag,BW_BphysTag], -1, False],
        ['mu6_mu4_bDimu_L1BPH-8M15-MU6MU4',     'L1_BPH-8M15-MU6MU4',     ['L1_MU6','L1_MU4'], [BPhysicsStream], [RATE_BphysTag,BW_BphysTag], -1, False],
        ['mu6_mu4_bDimu_novtx_noos_L1BPH-8M15-MU6MU4',     'L1_BPH-8M15-MU6MU4',     ['L1_MU6','L1_MU4'], [BPhysicsStream], [RATE_BphysTag,BW_BphysTag], -1, False],
        ['mu6_mu4_bUpsimumu_L1BPH-8M15-MU6MU4', 'L1_BPH-8M15-MU6MU4',     ['L1_MU6','L1_MU4'], [BPhysicsStream], [RATE_BphysTag,BW_BphysTag], -1, False],
        # 86% bckg rejection WP
        ['mu6_mu4_bDimu_L1BPH-2M8-MU6MU4_BPH-0DR15-MU6MU4',      'L1_BPH-2M8-MU6MU4_BPH-0DR15-MU6MU4',     ['L1_MU6','L1_MU4'], [BPhysicsStream], [RATE_BphysTag,BW_BphysTag], -1, False],
        ['mu6_mu4_bDimu_novtx_noos_L1BPH-2M8-MU6MU4_BPH-0DR15-MU6MU4',      'L1_BPH-2M8-MU6MU4_BPH-0DR15-MU6MU4',     ['L1_MU6','L1_MU4'], [BPhysicsStream], [RATE_BphysTag,BW_BphysTag], -1, False],
        ['mu6_mu4_bJpsimumu_L1BPH-2M8-MU6MU4_BPH-0DR15-MU6MU4',  'L1_BPH-2M8-MU6MU4_BPH-0DR15-MU6MU4',     ['L1_MU6','L1_MU4'], [BPhysicsStream], [RATE_BphysTag,BW_BphysTag], -1, False],
        ['mu6_mu4_bBmumu_L1BPH-2M8-MU6MU4_BPH-0DR15-MU6MU4',     'L1_BPH-2M8-MU6MU4_BPH-0DR15-MU6MU4',     ['L1_MU6','L1_MU4'], [BPhysicsStream], [RATE_BphysTag,BW_BphysTag], -1, False],
        ['mu6_mu4_bBmumuxv2_L1BPH-2M8-MU6MU4_BPH-0DR15-MU6MU4',  'L1_BPH-2M8-MU6MU4_BPH-0DR15-MU6MU4',     ['L1_MU6','L1_MU4'], [BPhysicsStream], [RATE_BphysTag,BW_BphysTag], -1, False],
        ['mu6_mu4_bBmumux_BcmumuDsloose_L1BPH-2M8-MU6MU4_BPH-0DR15-MU6MU4',  'L1_BPH-2M8-MU6MU4_BPH-0DR15-MU6MU4',     ['L1_MU6','L1_MU4'], [BPhysicsStream], [RATE_BphysTag,BW_BphysTag], -1, False],
        # 96% bckg rejection WP
        ['2mu6_bDimu_L1BPH-2M9-2MU6_BPH-2DR15-2MU6',      'L1_BPH-2M9-2MU6_BPH-2DR15-2MU6',     ['L1_2MU6'], [BPhysicsStream, 'express'], [RATE_BphysTag,BW_BphysTag], -1, False],
        ['2mu6_bDimu_novtx_noos_L1BPH-2M9-2MU6_BPH-2DR15-2MU6',      'L1_BPH-2M9-2MU6_BPH-2DR15-2MU6',     ['L1_2MU6'], [BPhysicsStream], [RATE_BphysTag,BW_BphysTag], -1, False],
        ['2mu6_bJpsimumu_L1BPH-2M9-2MU6_BPH-2DR15-2MU6',  'L1_BPH-2M9-2MU6_BPH-2DR15-2MU6',     ['L1_2MU6'], [BPhysicsStream], [RATE_BphysTag,BW_BphysTag], -1, False],
        ['2mu6_bBmumu_L1BPH-2M9-2MU6_BPH-2DR15-2MU6',     'L1_BPH-2M9-2MU6_BPH-2DR15-2MU6',     ['L1_2MU6'], [BPhysicsStream], [RATE_BphysTag,BW_BphysTag], -1, False],
        ['2mu6_bBmumuxv2_L1BPH-2M9-2MU6_BPH-2DR15-2MU6',  'L1_BPH-2M9-2MU6_BPH-2DR15-2MU6',     ['L1_2MU6'], [BPhysicsStream], [RATE_BphysTag,BW_BphysTag], -1, False],
        ['2mu6_bBmumux_BcmumuDsloose_L1BPH-2M9-2MU6_BPH-2DR15-2MU6',  'L1_BPH-2M9-2MU6_BPH-2DR15-2MU6',     ['L1_2MU6'], [BPhysicsStream], [RATE_BphysTag,BW_BphysTag], -1, False],
        ['2mu6_bBmumux_BpmumuKp_L1BPH-2M9-2MU6_BPH-2DR15-2MU6',  'L1_BPH-2M9-2MU6_BPH-2DR15-2MU6',     ['L1_2MU6'], [BPhysicsStream], [RATE_BphysTag,BW_BphysTag], -1, False],
        # 95% bckg rejection WP (for Upsilon only)
        ['2mu6_bDimu_L1BPH-8M15-2MU6',     'L1_BPH-8M15-2MU6',     ['L1_2MU6'], [BPhysicsStream, 'express'], [RATE_BphysTag,BW_BphysTag], -1, False],
        ['2mu6_bDimu_novtx_noos_L1BPH-8M15-2MU6',     'L1_BPH-8M15-2MU6',     ['L1_2MU6'], [BPhysicsStream], [RATE_BphysTag,BW_BphysTag], -1, False],
        ['2mu6_bUpsimumu_L1BPH-8M15-2MU6', 'L1_BPH-8M15-2MU6',     ['L1_2MU6'], [BPhysicsStream], [RATE_BphysTag,BW_BphysTag], -1, False],
        # Simple OneBarrel and BarrelOnly: 2mu4-OneBarrel
        ['2mu4_bDimu_L12MU4-B',      'L1_2MU4-B',     ['L1_2MU4'], [BPhysicsStream], [RATE_BphysTag,BW_BphysTag], -1, False],
        ['2mu4_bDimu_novtx_noos_L12MU4-B',      'L1_2MU4-B',     ['L1_2MU4'], [BPhysicsStream], [RATE_BphysTag,BW_BphysTag], -1, False],
        ['2mu4_bJpsimumu_L12MU4-B',  'L1_2MU4-B',     ['L1_2MU4'], [BPhysicsStream], [RATE_BphysTag,BW_BphysTag], -1, False],
        ['2mu4_bBmumu_L12MU4-B',     'L1_2MU4-B',     ['L1_2MU4'], [BPhysicsStream], [RATE_BphysTag,BW_BphysTag], -1, False],
        ['2mu4_bUpsimumu_L12MU4-B',  'L1_2MU4-B',     ['L1_2MU4'], [BPhysicsStream], [RATE_BphysTag,BW_BphysTag], -1, False],
        ['2mu4_bBmumuxv2_L12MU4-B',  'L1_2MU4-B',     ['L1_2MU4'], [BPhysicsStream], [RATE_BphysTag,BW_BphysTag], -1, False],
        ['2mu4_bBmumux_BcmumuDsloose_L12MU4-B',  'L1_2MU4-B',     ['L1_2MU4'], [BPhysicsStream], [RATE_BphysTag,BW_BphysTag], -1, False],
        # Simple OneBarrel and BarrelOnly: 2mu4-BarrelOnly
        ['2mu4_bDimu_L12MU4-BO',      'L1_2MU4-BO',     ['L1_2MU4'], [BPhysicsStream], [RATE_BphysTag,BW_BphysTag], -1, False],
        ['2mu4_bDimu_novtx_noos_L12MU4-BO',      'L1_2MU4-BO',     ['L1_2MU4'], [BPhysicsStream], [RATE_BphysTag,BW_BphysTag], -1, False],
        ['2mu4_bJpsimumu_L12MU4-BO',  'L1_2MU4-BO',     ['L1_2MU4'], [BPhysicsStream], [RATE_BphysTag,BW_BphysTag], -1, False],
        ['2mu4_bBmumu_L12MU4-BO',     'L1_2MU4-BO',     ['L1_2MU4'], [BPhysicsStream], [RATE_BphysTag,BW_BphysTag], -1, False],
        ['2mu4_bUpsimumu_L12MU4-BO',  'L1_2MU4-BO',     ['L1_2MU4'], [BPhysicsStream], [RATE_BphysTag,BW_BphysTag], -1, False],
        ['2mu4_bBmumuxv2_L12MU4-BO',  'L1_2MU4-BO',     ['L1_2MU4'], [BPhysicsStream], [RATE_BphysTag,BW_BphysTag], -1, False],
        ['2mu4_bBmumux_BcmumuDsloose_L12MU4-BO',  'L1_2MU4-BO',     ['L1_2MU4'], [BPhysicsStream], [RATE_BphysTag,BW_BphysTag], -1, False],
        # Simple OneBarrel and BarrelOnly: mu6_mu4-OneBarrel
        ['mu6_mu4_bDimu_L12MU4-B',      'L1_MU6_2MU4-B',     ['L1_MU6','L1_MU4'], [BPhysicsStream], [RATE_BphysTag,BW_BphysTag], -1, False],
        ['mu6_mu4_bDimu_novtx_noos_L12MU4-B',      'L1_MU6_2MU4-B',     ['L1_MU6','L1_MU4'], [BPhysicsStream], [RATE_BphysTag,BW_BphysTag], -1, False],
        ['mu6_mu4_bJpsimumu_L12MU4-B',  'L1_MU6_2MU4-B',     ['L1_MU6','L1_MU4'], [BPhysicsStream], [RATE_BphysTag,BW_BphysTag], -1, False],
        ['mu6_mu4_bBmumu_L12MU4-B',     'L1_MU6_2MU4-B',     ['L1_MU6','L1_MU4'], [BPhysicsStream], [RATE_BphysTag,BW_BphysTag], -1, False],
        ['mu6_mu4_bUpsimumu_L12MU4-B',  'L1_MU6_2MU4-B',     ['L1_MU6','L1_MU4'], [BPhysicsStream], [RATE_BphysTag,BW_BphysTag], -1, False],
        ['mu6_mu4_bBmumuxv2_L12MU4-B',  'L1_MU6_2MU4-B',     ['L1_MU6','L1_MU4'], [BPhysicsStream], [RATE_BphysTag,BW_BphysTag], -1, False],
        ['mu6_mu4_bBmumux_BcmumuDsloose_L12MU4-B',  'L1_MU6_2MU4-B',     ['L1_MU6','L1_MU4'], [BPhysicsStream], [RATE_BphysTag,BW_BphysTag], -1, False],
        # Simple OneBarrel and BarrelOnly: mu6_mu4-BarrelOnly
        ['mu6_mu4_bDimu_L1MU6MU4-BO',      'L1_MU6MU4-BO',     ['L1_MU6','L1_MU4'], [BPhysicsStream], [RATE_BphysTag,BW_BphysTag], -1, False],
        ['mu6_mu4_bDimu_novtx_noos_L1MU6MU4-BO',      'L1_MU6MU4-BO',     ['L1_MU6','L1_MU4'], [BPhysicsStream], [RATE_BphysTag,BW_BphysTag], -1, False],
        ['mu6_mu4_bJpsimumu_L1MU6MU4-BO',  'L1_MU6MU4-BO',     ['L1_MU6','L1_MU4'], [BPhysicsStream], [RATE_BphysTag,BW_BphysTag], -1, False],
        ['mu6_mu4_bBmumu_L1MU6MU4-BO',     'L1_MU6MU4-BO',     ['L1_MU6','L1_MU4'], [BPhysicsStream], [RATE_BphysTag,BW_BphysTag], -1, False],
        ['mu6_mu4_bUpsimumu_L1MU6MU4-BO',  'L1_MU6MU4-BO',     ['L1_MU6','L1_MU4'], [BPhysicsStream], [RATE_BphysTag,BW_BphysTag], -1, False],
        ['mu6_mu4_bBmumuxv2_L1MU6MU4-BO',  'L1_MU6MU4-BO',     ['L1_MU6','L1_MU4'], [BPhysicsStream], [RATE_BphysTag,BW_BphysTag], -1, False],
        ['mu6_mu4_bBmumux_BcmumuDsloose_L1MU6MU4-BO',  'L1_MU6MU4-BO',     ['L1_MU6','L1_MU4'], [BPhysicsStream], [RATE_BphysTag,BW_BphysTag], -1, False],
        # Simple OneBarrel and BarrelOnly: 2mu6-OneBarrel
        ['2mu6_bDimu_L12MU6-B',      'L1_2MU6-B',     ['L1_2MU6'], [BPhysicsStream, 'express'], [RATE_BphysTag,BW_BphysTag], -1, False],
        ['2mu6_bDimu_novtx_noos_L12MU6-B',      'L1_2MU6-B',     ['L1_2MU6'], [BPhysicsStream], [RATE_BphysTag,BW_BphysTag], -1, False],
        ['2mu6_bJpsimumu_L12MU6-B',  'L1_2MU6-B',     ['L1_2MU6'], [BPhysicsStream], [RATE_BphysTag,BW_BphysTag], -1, False],
        ['2mu6_bBmumu_L12MU6-B',     'L1_2MU6-B',     ['L1_2MU6'], [BPhysicsStream], [RATE_BphysTag,BW_BphysTag], -1, False],
        ['2mu6_bUpsimumu_L12MU6-B',  'L1_2MU6-B',     ['L1_2MU6'], [BPhysicsStream], [RATE_BphysTag,BW_BphysTag], -1, False],
        ['2mu6_bBmumuxv2_L12MU6-B',  'L1_2MU6-B',     ['L1_2MU6'], [BPhysicsStream], [RATE_BphysTag,BW_BphysTag], -1, False],
        ['2mu6_bBmumux_BcmumuDsloose_L12MU6-B',  'L1_2MU6-B',     ['L1_2MU6'], [BPhysicsStream], [RATE_BphysTag,BW_BphysTag], -1, False],
        # Simple OneBarrel and BarrelOnly: 2mu6-BarrelOnly
        ['2mu6_bDimu_L12MU6-BO',      'L1_2MU6-BO',     ['L1_2MU6'], [BPhysicsStream, 'express'], [RATE_BphysTag,BW_BphysTag], -1, False],
        ['2mu6_bDimu_novtx_noos_L12MU6-BO',      'L1_2MU6-BO',     ['L1_2MU6'], [BPhysicsStream], [RATE_BphysTag,BW_BphysTag], -1, False],
        ['2mu6_bJpsimumu_L12MU6-BO',  'L1_2MU6-BO',     ['L1_2MU6'], [BPhysicsStream], [RATE_BphysTag,BW_BphysTag], -1, False],
        ['2mu6_bBmumu_L12MU6-BO',     'L1_2MU6-BO',     ['L1_2MU6'], [BPhysicsStream], [RATE_BphysTag,BW_BphysTag], -1, False],
        ['2mu6_bUpsimumu_L12MU6-BO',  'L1_2MU6-BO',     ['L1_2MU6'], [BPhysicsStream], [RATE_BphysTag,BW_BphysTag], -1, False],
        ['2mu6_bBmumuxv2_L12MU6-BO',  'L1_2MU6-BO',     ['L1_2MU6'], [BPhysicsStream], [RATE_BphysTag,BW_BphysTag], -1, False],
        ['2mu6_bBmumux_BcmumuDsloose_L12MU6-BO',  'L1_2MU6-BO',     ['L1_2MU6'], [BPhysicsStream], [RATE_BphysTag,BW_BphysTag], -1, False],
        # OneBarrel or BarrelOnly: 50% bckg rejection WP + OneBarrel
        #['2mu4_bDimu_L1BPH-1M19-2MU4-B_BPH-0DR34-2MU4',       'L1_BPH-1M19-2MU4-B_BPH-0DR34-2MU4',     ['L1_2MU4'], [BPhysicsStream], [RATE_BphysTag,BW_BphysTag], -1, False],
        #['2mu4_bJpsimumu_L1BPH-1M19-2MU4-B_BPH-0DR34-2MU4',  'L1_BPH-1M19-2MU4-B_BPH-0DR34-2MU4',     ['L1_2MU4'], [BPhysicsStream], [RATE_BphysTag,BW_BphysTag], -1, False],
        #['2mu4_bBmumu_L1BPH-1M19-2MU4-B_BPH-0DR34-2MU4',     'L1_BPH-1M19-2MU4-B_BPH-0DR34-2MU4',     ['L1_2MU4'], [BPhysicsStream], [RATE_BphysTag,BW_BphysTag], -1, False],
        #['2mu4_bUpsimumu_L1BPH-1M19-2MU4-B_BPH-0DR34-2MU4',  'L1_BPH-1M19-2MU4-B_BPH-0DR34-2MU4',     ['L1_2MU4'], [BPhysicsStream], [RATE_BphysTag,BW_BphysTag], -1, False],
        #['2mu4_bBmumuxv2_L1BPH-1M19-2MU4-B_BPH-0DR34-2MU4',  'L1_BPH-1M19-2MU4-B_BPH-0DR34-2MU4',     ['L1_2MU4'], [BPhysicsStream], [RATE_BphysTag,BW_BphysTag], -1, False],
        #['2mu4_bBmumux_BcmumuDsloose_L1BPH-1M19-2MU4-B_BPH-0DR34-2MU4',  'L1_BPH-1M19-2MU4-B_BPH-0DR34-2MU4',     ['L1_2MU4'], [BPhysicsStream], [RATE_BphysTag,BW_BphysTag], -1, False], 
        # OneBarrel or BarrelOnly: 50% bckg rejection WP + BarrelOnly
        #['2mu4_bDimu_L1BPH-1M19-2MU4-BO_BPH-0DR34-2MU4',      'L1_BPH-1M19-2MU4-BO_BPH-0DR34-2MU4',     ['L1_2MU4'], [BPhysicsStream], [RATE_BphysTag,BW_BphysTag], -1, False],
        #['2mu4_bDimu_novtx_noos_L1BPH-1M19-2MU4-BO_BPH-0DR34-2MU4',      'L1_BPH-1M19-2MU4-BO_BPH-0DR34-2MU4',     ['L1_2MU4'], [BPhysicsStream], [RATE_BphysTag,BW_BphysTag], -1, False],
        #['2mu4_bJpsimumu_L1BPH-1M19-2MU4-BO_BPH-0DR34-2MU4',  'L1_BPH-1M19-2MU4-BO_BPH-0DR34-2MU4',     ['L1_2MU4'], [BPhysicsStream], [RATE_BphysTag,BW_BphysTag], -1, False],
        #['2mu4_bBmumu_L1BPH-1M19-2MU4-BO_BPH-0DR34-2MU4',     'L1_BPH-1M19-2MU4-BO_BPH-0DR34-2MU4',     ['L1_2MU4'], [BPhysicsStream], [RATE_BphysTag,BW_BphysTag], -1, False],
        #['2mu4_bUpsimumu_L1BPH-1M19-2MU4-BO_BPH-0DR34-2MU4',  'L1_BPH-1M19-2MU4-BO_BPH-0DR34-2MU4',     ['L1_2MU4'], [BPhysicsStream], [RATE_BphysTag,BW_BphysTag], -1, False],
        #['2mu4_bBmumuxv2_L1BPH-1M19-2MU4-BO_BPH-0DR34-2MU4',  'L1_BPH-1M19-2MU4-BO_BPH-0DR34-2MU4',     ['L1_2MU4'], [BPhysicsStream], [RATE_BphysTag,BW_BphysTag], -1, False],
        #['2mu4_bBmumux_BcmumuDsloose_L1BPH-1M19-2MU4-BO_BPH-0DR34-2MU4',  'L1_BPH-1M19-2MU4-BO_BPH-0DR34-2MU4',     ['L1_2MU4'], [BPhysicsStream], [RATE_BphysTag,BW_BphysTag], -1, False],
        # OneBarrel or BarrelOnly: 86% bckg rejection WP + OneBarrel
        ['mu6_mu4_bDimu_L1BPH-2M8-MU6MU4-B_BPH-0DR15-MU6MU4',      'L1_BPH-2M8-MU6MU4-B_BPH-0DR15-MU6MU4',     ['L1_MU6','L1_MU4'], [BPhysicsStream], [RATE_BphysTag,BW_BphysTag], -1, False],
        ['mu6_mu4_bDimu_novtx_noos_L1BPH-2M8-MU6MU4-B_BPH-0DR15-MU6MU4',      'L1_BPH-2M8-MU6MU4-B_BPH-0DR15-MU6MU4',     ['L1_MU6','L1_MU4'], [BPhysicsStream], [RATE_BphysTag,BW_BphysTag], -1, False],
        ['mu6_mu4_bJpsimumu_L1BPH-2M8-MU6MU4-B_BPH-0DR15-MU6MU4',  'L1_BPH-2M8-MU6MU4-B_BPH-0DR15-MU6MU4',     ['L1_MU6','L1_MU4'], [BPhysicsStream], [RATE_BphysTag,BW_BphysTag], -1, False],
        ['mu6_mu4_bBmumu_L1BPH-2M8-MU6MU4-B_BPH-0DR15-MU6MU4',     'L1_BPH-2M8-MU6MU4-B_BPH-0DR15-MU6MU4',     ['L1_MU6','L1_MU4'], [BPhysicsStream], [RATE_BphysTag,BW_BphysTag], -1, False],
        ['mu6_mu4_bBmumuxv2_L1BPH-2M8-MU6MU4-B_BPH-0DR15-MU6MU4',  'L1_BPH-2M8-MU6MU4-B_BPH-0DR15-MU6MU4',     ['L1_MU6','L1_MU4'], [BPhysicsStream], [RATE_BphysTag,BW_BphysTag], -1, False],
        ['mu6_mu4_bBmumux_BcmumuDsloose_L1BPH-2M8-MU6MU4-B_BPH-0DR15-MU6MU4',  'L1_BPH-2M8-MU6MU4-B_BPH-0DR15-MU6MU4',     ['L1_MU6','L1_MU4'], [BPhysicsStream], [RATE_BphysTag,BW_BphysTag], -1, False], 
        # For semileptonic modes
        ['mu10_mu6_bBmumuxv2_L1LFV-MU',  'L1_LFV-MU',     ['L1_MU10','L1_MU6'], [BPhysicsStream], [RATE_BphysTag,BW_BphysTag], -1, False],
        ['mu10_mu6_bBmumux_BcmumuDsloose_L1LFV-MU',  'L1_LFV-MU',     ['L1_MU10','L1_MU6'], [BPhysicsStream], [RATE_BphysTag,BW_BphysTag], -1, False],

# ATR-14350
        ['2mu4_bBmumu_Lxy0_L1BPH-2M8-2MU4',      'L1_BPH-2M8-2MU4',     ['L1_2MU4'], [BPhysicsStream], [RATE_BphysTag,BW_BphysTag], -1, False],
        ['mu6_mu4_bBmumu_Lxy0_L1BPH-2M8-MU6MU4_BPH-0DR15-MU6MU4', 'L1_BPH-2M8-MU6MU4_BPH-0DR15-MU6MU4',     ['L1_MU6','L1_MU4'], [BPhysicsStream], [RATE_BphysTag,BW_BphysTag], -1, False],
        ['mu6_mu4_bBmumux_BsmumuPhi_L1BPH-2M8-MU6MU4_BPH-0DR15-MU6MU4', 'L1_BPH-2M8-MU6MU4_BPH-0DR15-MU6MU4',     ['L1_MU6','L1_MU4'], [BPhysicsStream], [RATE_BphysTag,BW_BphysTag], -1, False],
        ['mu6_mu4_bJpsimumu_Lxy0_L1BPH-2M8-MU6MU4_BPH-0DR15-MU6MU4', 'L1_BPH-2M8-MU6MU4_BPH-0DR15-MU6MU4',     ['L1_MU6','L1_MU4'], [BPhysicsStream], [RATE_BphysTag,BW_BphysTag], -1, False],
        ['2mu6_bBmumu_Lxy0_L1BPH-2M9-2MU6_BPH-2DR15-2MU6', 'L1_BPH-2M9-2MU6_BPH-2DR15-2MU6',     ['L1_2MU6'], [BPhysicsStream], [RATE_BphysTag,BW_BphysTag], -1, False],
        ['2mu6_bBmumux_BsmumuPhi_L1BPH-2M9-2MU6_BPH-2DR15-2MU6', 'L1_BPH-2M9-2MU6_BPH-2DR15-2MU6',     ['L1_2MU6'], [BPhysicsStream], [RATE_BphysTag,BW_BphysTag], -1, False],
        ['2mu6_bJpsimumu_Lxy0_L1BPH-2M9-2MU6_BPH-2DR15-2MU6', 'L1_BPH-2M9-2MU6_BPH-2DR15-2MU6',     ['L1_2MU6'], [BPhysicsStream], [RATE_BphysTag,BW_BphysTag], -1, False],

        ### ATR-15050
        ['2mu4_bBmumux_BsmumuPhi_L1BPH-2M8-2MU4', 'L1_BPH-2M8-2MU4', ['L1_2MU4'], [BPhysicsStream], [RATE_BphysTag,BW_BphysTag], -1, False], 

        ### ATR-15050
        ['2mu4_bJpsimumu_Lxy0_L1BPH-2M8-2MU4', 'L1_BPH-2M8-2MU4',     ['L1_2MU4'], [BPhysicsStream], [RATE_BphysTag,BW_BphysTag], -1, False],

        ['mu11_mu6noL1_bTau_L1LFV-MU', 'L1_LFV-MU', ['L1_MU10','L2_mu6'], [BPhysicsStream], [RATE_BphysTag,BW_BphysTag], -1,['serial',-1,['mu11','mu6noL1']]],
        
        # new baseline triggers, ATR-15503
        ['mu11_mu6_bBmumuxv2',             'L1_MU11_2MU6', ['L1_MU11','L1_MU6'], [BPhysicsStream], [RATE_BphysTag,BW_BphysTag], -1],
        ['mu11_mu6_bBmumux_BcmumuDsloose', 'L1_MU11_2MU6', ['L1_MU11','L1_MU6'], [BPhysicsStream], [RATE_BphysTag,BW_BphysTag], -1],
        ['mu11_mu6_bBmumux_BpmumuKp',      'L1_MU11_2MU6', ['L1_MU11','L1_MU6'], [BPhysicsStream], [RATE_BphysTag,BW_BphysTag], -1],
        ['mu11_mu6_bJpsimumu_Lxy0',        'L1_MU11_2MU6', ['L1_MU11','L1_MU6'], [BPhysicsStream], [RATE_BphysTag,BW_BphysTag], -1],
        ['mu11_mu6_bJpsimumu',             'L1_MU11_2MU6', ['L1_MU11','L1_MU6'], [BPhysicsStream], [RATE_BphysTag,BW_BphysTag], -1],
        ['mu11_mu6_bUpsimumu',             'L1_MU11_2MU6', ['L1_MU11','L1_MU6'], [BPhysicsStream], [RATE_BphysTag,BW_BphysTag], -1],
        ['mu11_mu6_bDimu',                 'L1_MU11_2MU6', ['L1_MU11','L1_MU6'], [BPhysicsStream], [RATE_BphysTag,BW_BphysTag], -1],
        ['mu11_mu6_bDimu_noinvm_novtx_ss', 'L1_MU11_2MU6', ['L1_MU11','L1_MU6'], [BPhysicsStream], [RATE_BphysTag,BW_BphysTag], -1],
        ['mu11_mu6_bDimu_novtx_noos',      'L1_MU11_2MU6', ['L1_MU11','L1_MU6'], [BPhysicsStream], [RATE_BphysTag,BW_BphysTag], -1],

        # support triggers ATR-15851
        ['mu11_mu6_bNocut',                 'L1_MU11_2MU6', ['L1_MU11','L1_MU6'], [BPhysicsStream], [RATE_BphysTag,BW_BphysTag], -1],
        ['mu11_mu6noL1_bNocut_L1MU11_2MU6',  'L1_MU11_2MU6', ['L1_MU11','L2_mu6'], [BPhysicsStream], [RATE_BphysTag,BW_BphysTag], -1,['serial',-1,['mu11','mu6noL1']]],

            ]

    TriggerFlags.CombinedSlice.signatures = [

        # ATR-15226
        ## ATR-14355: L1Topo bjet/HT items
        
        #
        # b + ht
        #

        # 4J20
        ['j35_gsc55_boffperf_split_ht500_L14J20', 'L1_4J20', [], [PhysicsStream], ['RATE:SingleBJet', 'BW:BJet'],  -1,['serial',-1,[ 'ht500_L14J20','j35_gsc55_boffperf_split']]],
        ['j35_gsc55_bmv2c2050_split_ht500_L14J20', 'L1_4J20', [], [PhysicsStream], ['RATE:SingleBJet', 'BW:BJet'],  -1,['serial',-1,[ 'ht500_L14J20','j35_gsc55_bmv2c2050_split']]],

        ['j35_gsc55_bmv2c2050_split_ht700_L14J20', 'L1_4J20', [], [PhysicsStream], ['RATE:SingleBJet', 'BW:BJet'],  -1,['serial',-1,[ 'ht700_L14J20','j35_gsc55_bmv2c2050_split']]],
        ['j35_gsc55_bmv2c2060_split_ht700_L14J20', 'L1_4J20', [], [PhysicsStream], ['RATE:SingleBJet', 'BW:BJet'],  -1,['serial',-1,[ 'ht700_L14J20','j35_gsc55_bmv2c2060_split']]],
        

        ['j35_gsc55_boffperf_split_ht500_L1HT150-J20.ETA31',    'L1_HT150-J20.ETA31',   [], [PhysicsStream], ['RATE:SingleBJet', 'BW:BJet'], -1,['serial',-1,['ht500','j35_gsc55_boffperf_split']]],
        ['j35_gsc55_bmv2c2050_split_ht500_L1HT150-J20.ETA31',    'L1_HT150-J20.ETA31',   [], [PhysicsStream], ['RATE:SingleBJet', 'BW:BJet'], -1,['serial',-1,['ht500','j35_gsc55_bmv2c2050_split']]],
        ['j35_gsc55_bmv2c2060_split_ht500_L1HT150-J20.ETA31',    'L1_HT150-J20.ETA31',   [], [PhysicsStream], ['RATE:SingleBJet', 'BW:BJet'], -1,['serial',-1,['ht500','j35_gsc55_bmv2c2060_split']]],

        ['j35_gsc55_boffperf_split_ht500_L1HT150-J20s5.ETA31',  'L1_HT150-J20s5.ETA31', [], [PhysicsStream], ['RATE:SingleBJet', 'BW:BJet'], -1,['serial',-1,['ht500','j35_gsc55_boffperf_split']]],
        ['j35_gsc55_bmv2c2050_split_ht500_L1HT150-J20s5.ETA31',  'L1_HT150-J20s5.ETA31', [], [PhysicsStream], ['RATE:SingleBJet', 'BW:BJet'], -1,['serial',-1,['ht500','j35_gsc55_bmv2c2050_split']]],
        ['j35_gsc55_bmv2c2060_split_ht500_L1HT150-J20s5.ETA31',  'L1_HT150-J20s5.ETA31', [], [PhysicsStream], ['RATE:SingleBJet', 'BW:BJet'], -1,['serial',-1,['ht500','j35_gsc55_bmv2c2060_split']]],


        ['j35_gsc55_boffperf_split_ht500_L1HT190-J15.ETA21',  'L1_HT190-J15.ETA21',   [], [PhysicsStream], ['RATE:SingleBJet', 'BW:BJet'], -1,['serial',-1,['ht500','j35_gsc55_boffperf_split']]], 
        ['j35_gsc55_bmv2c2050_split_ht500_L1HT190-J15.ETA21', 'L1_HT190-J15.ETA21',   [], [PhysicsStream], ['RATE:SingleBJet', 'BW:BJet'], -1,['serial',-1,['ht500','j35_gsc55_bmv2c2050_split']]],
        ['j35_gsc55_bmv2c2060_split_ht500_L1HT190-J15.ETA21', 'L1_HT190-J15.ETA21',   [], [PhysicsStream], ['RATE:SingleBJet', 'BW:BJet'], -1,['serial',-1,['ht500','j35_gsc55_bmv2c2060_split']]],
        ['j35_gsc55_bmv2c2050_split_ht700_L1HT190-J15.ETA21', 'L1_HT190-J15.ETA21',   [], [PhysicsStream], ['RATE:SingleBJet', 'BW:BJet'], -1,['serial',-1,['ht700','j35_gsc55_bmv2c2050_split']]],
        ['j35_gsc55_bmv2c2060_split_ht700_L1HT190-J15.ETA21', 'L1_HT190-J15.ETA21',   [], [PhysicsStream], ['RATE:SingleBJet', 'BW:BJet'], -1,['serial',-1,['ht700','j35_gsc55_bmv2c2060_split']]],

        ['j35_gsc55_boffperf_split_ht500_L1HT190-J15s5.ETA21',  'L1_HT190-J15s5.ETA21', [], [PhysicsStream], ['RATE:SingleBJet', 'BW:BJet'], -1,['serial',-1, ['ht500','j35_gsc55_boffperf_split' ]]], 
        ['j35_gsc55_bmv2c2050_split_ht500_L1HT190-J15s5.ETA21',  'L1_HT190-J15s5.ETA21', [], [PhysicsStream], ['RATE:SingleBJet', 'BW:BJet'], -1,['serial',-1,['ht500','j35_gsc55_bmv2c2050_split']]],
        ['j35_gsc55_bmv2c2060_split_ht500_L1HT190-J15s5.ETA21',  'L1_HT190-J15s5.ETA21', [], [PhysicsStream], ['RATE:SingleBJet', 'BW:BJet'], -1,['serial',-1,['ht500','j35_gsc55_bmv2c2060_split']]],
        ['j35_gsc55_bmv2c2050_split_ht700_L1HT190-J15s5.ETA21',  'L1_HT190-J15s5.ETA21', [], [PhysicsStream], ['RATE:SingleBJet', 'BW:BJet'], -1,['serial',-1,['ht700','j35_gsc55_bmv2c2050_split']]],
        ['j35_gsc55_bmv2c2060_split_ht700_L1HT190-J15s5.ETA21',  'L1_HT190-J15s5.ETA21', [], [PhysicsStream], ['RATE:SingleBJet', 'BW:BJet'], -1,['serial',-1,['ht700','j35_gsc55_bmv2c2060_split']]],


        #
        # 2b +ht
        #
        ['2j55_boffperf_split_ht300_L14J20',        'L1_4J20', [], [PhysicsStream], ['RATE:SingleBJet', 'BW:BJet'],  -1,['serial',-1,[ 'ht300_L14J20','2j55_boffperf_split']]],
        ['2j35_gsc55_boffperf_split_ht300_L14J20',  'L1_4J20', [], [PhysicsStream], ['RATE:SingleBJet', 'BW:BJet'],  -1,['serial',-1,[ 'ht300_L14J20','2j35_gsc55_boffperf_split']]],
        ['2j35_gsc55_bmv2c2050_split_ht300_L14J20', 'L1_4J20', [], [PhysicsStream], ['RATE:SingleBJet', 'BW:BJet'],  -1,['serial',-1,[ 'ht300_L14J20','2j35_gsc55_bmv2c2050_split']]],
        ['2j35_gsc55_bmv2c2060_split_ht300_L14J20', 'L1_4J20', [], [PhysicsStream], ['RATE:SingleBJet', 'BW:BJet'],  -1,['serial',-1,[ 'ht300_L14J20','2j35_gsc55_bmv2c2060_split']]],
        ['2j35_gsc55_bmv2c2070_split_ht300_L14J20', 'L1_4J20', [], [PhysicsStream], ['RATE:SingleBJet', 'BW:BJet'],  -1,['serial',-1,[ 'ht300_L14J20','2j35_gsc55_bmv2c2070_split']]],

        ['2j55_boffperf_split_ht300_L1HT190-J15.ETA21',       'L1_HT190-J15.ETA21', [], [PhysicsStream], ['RATE:MultiBJet', 'BW:BJet'], -1,['serial',-1,['ht300',   '2j55_boffperf_split']]], 
        ['2j35_gsc55_boffperf_split_ht300_L1HT190-J15.ETA21', 'L1_HT190-J15.ETA21', [], [PhysicsStream], ['RATE:MultiBJet', 'BW:BJet'], -1,['serial',-1,['ht300',  '2j35_gsc55_boffperf_split'  ]]], 
        ['2j35_gsc55_bmv2c2050_split_ht300_L1HT190-J15.ETA21','L1_HT190-J15.ETA21', [], [PhysicsStream], ['RATE:MultiBJet', 'BW:BJet'], -1,['serial',-1,['ht300',  '2j35_gsc55_bmv2c2050_split' ]]], 
        ['2j35_gsc55_bmv2c2060_split_ht300_L1HT190-J15.ETA21','L1_HT190-J15.ETA21', [], [PhysicsStream], ['RATE:MultiBJet', 'BW:BJet'], -1,['serial',-1,['ht300',  '2j35_gsc55_bmv2c2060_split' ]]], 
        ['2j35_gsc55_bmv2c2070_split_ht300_L1HT190-J15.ETA21','L1_HT190-J15.ETA21', [], [PhysicsStream], ['RATE:MultiBJet', 'BW:BJet'], -1,['serial',-1,['ht300',  '2j35_gsc55_bmv2c2070_split' ]]], 

#        # L1HT190-J15s5.ETA21
        ['2j55_boffperf_split_ht300_L1HT190-J15s5.ETA21',        'L1_HT190-J15s5.ETA21', [], [PhysicsStream], ['RATE:MultiBJet', 'BW:BJet'], -1,['serial',-1,[ 'ht300', '2j55_boffperf_split'        ]]], 
        ['2j35_gsc55_boffperf_split_ht300_L1HT190-J15s5.ETA21',  'L1_HT190-J15s5.ETA21', [], [PhysicsStream], ['RATE:MultiBJet', 'BW:BJet'], -1,['serial',-1,[ 'ht300', '2j35_gsc55_boffperf_split'  ]]], 
        ['2j35_gsc55_bmv2c2050_split_ht300_L1HT190-J15s5.ETA21', 'L1_HT190-J15s5.ETA21', [], [PhysicsStream], ['RATE:MultiBJet', 'BW:BJet'], -1,['serial',-1,[ 'ht300', '2j35_gsc55_bmv2c2050_split' ]]], 
        ['2j35_gsc55_bmv2c2060_split_ht300_L1HT190-J15s5.ETA21', 'L1_HT190-J15s5.ETA21', [], [PhysicsStream], ['RATE:MultiBJet', 'BW:BJet'], -1,['serial',-1,[ 'ht300', '2j35_gsc55_bmv2c2060_split' ]]], 
        ['2j35_gsc55_bmv2c2070_split_ht300_L1HT190-J15s5.ETA21', 'L1_HT190-J15s5.ETA21', [], [PhysicsStream], ['RATE:MultiBJet', 'BW:BJet'], -1,['serial',-1,[ 'ht300', '2j35_gsc55_bmv2c2070_split' ]]], 

        # L1HT150-J15s5.ETA21
        ['2j55_boffperf_split_ht300_L1HT150-J20s5.ETA31',        'L1_HT150-J20s5.ETA31', [], [PhysicsStream], ['RATE:MultiBJet', 'BW:BJet'], -1,['serial',-1,[  'ht300','2j55_boffperf_split'      ]]], 
        ['2j35_gsc55_boffperf_split_ht300_L1HT150-J20s5.ETA31',  'L1_HT150-J20s5.ETA31', [], [PhysicsStream], ['RATE:MultiBJet', 'BW:BJet'], -1,['serial',-1,[  'ht300','2j35_gsc55_boffperf_split']]], 
        ['2j35_gsc55_bmv2c2050_split_ht300_L1HT150-J20s5.ETA31', 'L1_HT150-J20s5.ETA31', [], [PhysicsStream], ['RATE:MultiBJet', 'BW:BJet'], -1,['serial',-1,[  'ht300','2j35_gsc55_bmv2c2050_split']]], 
        ['2j35_gsc55_bmv2c2060_split_ht300_L1HT150-J20s5.ETA31', 'L1_HT150-J20s5.ETA31', [], [PhysicsStream], ['RATE:MultiBJet', 'BW:BJet'], -1,['serial',-1,[  'ht300','2j35_gsc55_bmv2c2060_split']]], 
        ['2j35_gsc55_bmv2c2070_split_ht300_L1HT150-J20s5.ETA31', 'L1_HT150-J20s5.ETA31', [], [PhysicsStream], ['RATE:MultiBJet', 'BW:BJet'], -1,['serial',-1,[  'ht300','2j35_gsc55_bmv2c2070_split']]], 

        ['2j55_boffperf_split_ht300_L1HT150-J20.ETA31',       'L1_HT150-J20.ETA31', [], [PhysicsStream], ['RATE:MultiBJet', 'BW:BJet'], -1,['serial',-1,['ht300', '2j55_boffperf_split'       ]]], 
        ['2j35_gsc55_boffperf_split_ht300_L1HT150-J20.ETA31', 'L1_HT150-J20.ETA31', [], [PhysicsStream], ['RATE:MultiBJet', 'BW:BJet'], -1,['serial',-1,['ht300', '2j35_gsc55_boffperf_split' ]]], 
        ['2j35_gsc55_bmv2c2050_split_ht300_L1HT150-J20.ETA31', 'L1_HT150-J20.ETA31', [], [PhysicsStream], ['RATE:MultiBJet', 'BW:BJet'], -1,['serial',-1,['ht300', '2j35_gsc55_bmv2c2050_split']]], 
        ['2j35_gsc55_bmv2c2060_split_ht300_L1HT150-J20.ETA31', 'L1_HT150-J20.ETA31', [], [PhysicsStream], ['RATE:MultiBJet', 'BW:BJet'], -1,['serial',-1,['ht300', '2j35_gsc55_bmv2c2060_split']]], 
        ['2j35_gsc55_bmv2c2070_split_ht300_L1HT150-J20.ETA31', 'L1_HT150-J20.ETA31', [], [PhysicsStream], ['RATE:MultiBJet', 'BW:BJet'], -1,['serial',-1,['ht300', '2j35_gsc55_bmv2c2070_split']]], 


        ### ATR-14356: bjets+HT VBF chians
        ['2j45_bmv2c2060_split_2j35_0eta490_invm700_L1HT150-JJ15.ETA49_MJJ-400', 'L1_HT150-JJ15.ETA49_MJJ-400', [], [PhysicsStream], ['RATE:MultiBJet', 'BW:BJet'],-1,['serial',-1,['2j45_bmv2c2060_split', '2j35_0eta490_invm700']]],
        ['2j25_gsc45_bmv2c2060_split_2j35_0eta490_invm700_L1HT150-JJ15.ETA49_MJJ-400', 'L1_HT150-JJ15.ETA49_MJJ-400', [], [PhysicsStream], ['RATE:MultiBJet', 'BW:BJet'],-1,['serial',-1,['2j25_gsc45_bmv2c2060_split', '2j35_0eta490_invm700']]],

	#
	#  1/2/3b + xe
	#
        ['j60_gsc100_bmv2c2060_split_xe80_mht_L1XE60','L1_XE60',[],[PhysicsStream], ['RATE:MultiBJet', 'BW:BJet', 'BW:MET'], -1,['serial',-1,['j60_gsc100_bmv2c2060_split','xe80_mht_L1XE60']]],
        ['2j45_bmv2c2070_split_xe80_mht_L12J15_XE55','L1_2J15_XE55',[],[PhysicsStream], ['RATE:MultiBJet', 'BW:BJet', 'BW:MET'], -1,['serial',-1,['2j45_bmv2c2070_split','xe80_mht']]],
        ['3j35_bmv2c2077_split_xe60_mht_L13J15.0ETA25_XE40',"L1_3J15.0ETA25_XE40",[],[PhysicsStream], ['RATE:MultiBJet', 'BW:BJet', 'BW:MET'], -1, ['serial',-1,['3j35_bmv2c2077_split','xe60_mht']]],

        # Non-L1Topo W T&P triggers
        ['e13_etcut_trkcut_xs30_xe30_mt35', 'L1_EM12_XS20', ['L1_EM12','',''], [PhysicsStream], ['RATE:EgammaMET', 'BW:Egamma'], -1, ['serial',-1,["e13_etcut_trkcut","xs30","xe30"]]],
        ['e13_etcut_trkcut_xs30_j15_perf_xe30_6dphi05_mt35', 'L1_EM12_XS20', ['L1_EM12','','',''], [PhysicsStream], ['RATE:EgammaMET', 'BW:Egamma'], -1, ['serial',-1,["e13_etcut_trkcut","xs30","j15_perf","xe30"]]],
        ['e13_etcut_trkcut_xs30_j15_perf_xe30_6dphi15_mt35', 'L1_EM12_XS20', ['L1_EM12','','',''], [PhysicsStream], ['RATE:EgammaMET', 'BW:Egamma'], -1, ['serial',-1,["e13_etcut_trkcut","xs30","j15_perf","xe30"]]],
        ['e13_etcut_trkcut_xs30_j15_perf_xe30_2dphi05_mt35', 'L1_EM12_XS20', ['L1_EM12','','',''], [PhysicsStream], ['RATE:EgammaMET', 'BW:Egamma'], -1, ['serial',-1,["e13_etcut_trkcut","xs30","j15_perf","xe30"]]],
        ['e13_etcut_trkcut_xs30_j15_perf_xe30_2dphi15_mt35', 'L1_EM12_XS20', ['L1_EM12','','',''], [PhysicsStream], ['RATE:EgammaMET', 'BW:Egamma'], -1, ['serial',-1,["e13_etcut_trkcut","xs30","j15_perf","xe30"]]],
        ['e18_etcut_trkcut_xs30_xe30_mt35', 'L1_EM15_XS30', ['L1_EM15','',''], [PhysicsStream], ['RATE:EgammaMET', 'BW:Egamma'], -1, ['serial',-1,["e18_etcut_trkcut","xs30","xe30"]]],
        ['e18_etcut_trkcut_xs30_j15_perf_xe30_6dphi05_mt35', 'L1_EM15_XS30', ['L1_EM15','','',''], [PhysicsStream], ['RATE:EgammaMET', 'BW:Egamma'], -1, ['serial',-1,["e18_etcut_trkcut","xs30","j15_perf","xe30"]]],
        ['e18_etcut_trkcut_xs30_j15_perf_xe30_6dphi15_mt35', 'L1_EM15_XS30', ['L1_EM15','','',''], [PhysicsStream], ['RATE:EgammaMET', 'BW:Egamma'], -1, ['serial',-1,["e18_etcut_trkcut","xs30","j15_perf","xe30"]]],
        ['e18_etcut_trkcut_xs30_j15_perf_xe30_2dphi05_mt35', 'L1_EM15_XS30', ['L1_EM15','','',''], [PhysicsStream], ['RATE:EgammaMET', 'BW:Egamma'], -1, ['serial',-1,["e18_etcut_trkcut","xs30","j15_perf","xe30"]]],
        ['e18_etcut_trkcut_xs30_j15_perf_xe30_2dphi15_mt35', 'L1_EM15_XS30', ['L1_EM15','','',''], [PhysicsStream], ['RATE:EgammaMET', 'BW:Egamma'], -1, ['serial',-1,["e18_etcut_trkcut","xs30","j15_perf","xe30"]]],

        ['e13_etcut_trkcut_xs15_mt25', 'L1_EM12_XS20', ['L1_EM12',''], [PhysicsStream], ['RATE:EgammaMET', 'BW:Egamma'], -1, ['serial',-1,["e13_etcut_trkcut","xs15"]]],
        ['e13_etcut_trkcut_xs15_j20_perf_xe15_2dphi05_mt25', 'L1_EM12_XS20', ['L1_EM12','','',''],[PhysicsStream],['RATE:EgammaMET','BW:Egamma'],-1,['serial',-1,["e13_etcut_trkcut","xs15","j20_perf","xe15"]]],
        ['e13_etcut_trkcut_j20_perf_xe15_2dphi05_mt25',      'L1_EM12_XS20', ['L1_EM12','',''],[PhysicsStream],['RATE:EgammaMET','BW:Egamma'],-1,['serial',-1,["e13_etcut_trkcut","j20_perf","xe15"]]],
        ['e13_etcut_trkcut_xs15_j20_perf_xe15_6dphi05_mt25', 'L1_EM12_XS20', ['L1_EM12','','',''],[PhysicsStream],['RATE:EgammaMET','BW:Egamma'],-1,['serial',-1,["e13_etcut_trkcut","xs15","j20_perf","xe15"]]],
        ['e13_etcut_trkcut_j20_perf_xe15_6dphi05_mt25',      'L1_EM12_XS20', ['L1_EM12','',''],[PhysicsStream],['RATE:EgammaMET','BW:Egamma'],-1,['serial',-1,["e13_etcut_trkcut","j20_perf","xe15"]]],

        # Non-L1Topo W T&P triggers
        ['e18_etcut_trkcut_xs20_mt35', 'L1_EM15_XS30', ['L1_EM15',''], [PhysicsStream], ['RATE:EgammaMET', 'BW:Egamma'], -1, ['serial',-1,["e18_etcut_trkcut","xs20"]]],
        ['e18_etcut_trkcut_xs20_j20_perf_xe20_6dphi15_mt35', 'L1_EM15_XS30', ['L1_EM15','','',''],[PhysicsStream],['RATE:EgammaMET','BW:Egamma'],-1,['serial',-1,["e18_etcut_trkcut","xs20","j20_perf","xe20"]]],
        ['e18_etcut_trkcut_j20_perf_xe20_6dphi15_mt35',      'L1_EM15_XS30', ['L1_EM15','',''],[PhysicsStream],['RATE:EgammaMET','BW:Egamma'],-1,['serial',-1,["e18_etcut_trkcut","j20_perf","xe20"]]],


        ['2e12_lhloose_nod0_mu10',  'L1_2EM8VH_MU10', ['L1_2EM8VH', 'L1_MU10'], [PhysicsStream], ['RATE:EgammaMuon', 'BW:Egamma', 'BW:Muon'], -1,['parallel',-1,[] ]],


        ['2e12_lhmedium_nod0_mu10', 'L1_2EM8VH_MU10', ['L1_2EM8VH', 'L1_MU10'], [PhysicsStream], ['RATE:EgammaMuon', 'BW:Egamma', 'BW:Muon'], -1,['parallel',-1,[] ]],


        ['e12_lhloose_nod0_2mu10',  'L1_2MU10', ['L1_EM8VH', 'L1_2MU10'], [PhysicsStream], ['RATE:EgammaMuon', 'BW:Egamma', 'BW:Muon'], -1,['parallel',-1,[] ]],


        ['e12_lhmedium_nod0_2mu10', 'L1_2MU10', ['L1_EM8VH', 'L1_2MU10'], [PhysicsStream], ['RATE:EgammaMuon', 'BW:Egamma', 'BW:Muon'], -1,['parallel',-1,[] ]],


        ['e17_lhloose_nod0_mu14',   'L1_EM15VH_MU10', ['L1_EM15VH', 'L1_MU10'], [PhysicsStream], ['RATE:EgammaMuon', 'BW:Egamma', 'BW:Muon'], -1,['parallel',-1,[] ]],

        ['e24_lhmedium_nod0_L1EM20VHI_mu8noL1', 'L1_EM20VHI', ['L1_EM20VHI', ''], [PhysicsStream], ['RATE:EgammaMuon', 'BW:Egamma', 'BW:Muon'], -1, ['serial',-1,['e24_lhmedium_nod0_L1EM20VHI','mu8noL1'] ]],
        ['e26_lhmedium_nod0_L1EM22VHI_mu8noL1', 'L1_EM22VHI', ['L1_EM22VHI', ''], [PhysicsStream], ['RATE:EgammaMuon', 'BW:Egamma', 'BW:Muon'], -1, ['serial',-1,['e26_lhmedium_nod0_L1EM22VHI','mu8noL1'] ]],
        ['e28_lhmedium_nod0_L1EM24VHI_mu8noL1', 'L1_EM24VHI', ['L1_EM24VHI', ''], [PhysicsStream], ['RATE:EgammaMuon', 'BW:Egamma', 'BW:Muon'], -1, ['serial',-1,['e28_lhmedium_nod0_L1EM24VHI','mu8noL1'] ]],
        ['e26_lhmedium_nod0_L1EM22VHIM_mu8noL1', 'L1_EM22VHIM', ['L1_EM22VHIM', ''], [PhysicsStream], ['RATE:EgammaMuon', 'BW:Egamma', 'BW:Muon'], -1, ['serial',-1,['e26_lhmedium_nod0_L1EM22VHIM','mu8noL1'] ]],
        ['e28_lhmedium_nod0_L1EM24VHIM_mu8noL1', 'L1_EM24VHIM', ['L1_EM24VHIM', ''], [PhysicsStream], ['RATE:EgammaMuon', 'BW:Egamma', 'BW:Muon'], -1, ['serial',-1,['e28_lhmedium_nod0_L1EM24VHIM','mu8noL1'] ]],
        #['e30_lhmedium_nod0_L1EM26VHI_mu8noL1', 'L1_EM26VHI', ['L1_EM26VHI', ''], [PhysicsStream], ['RATE:EgammaMuon', 'BW:Egamma', 'BW:Muon'], -1, ['serial',-1,['e30_lhmedium_nod0_L1EM26VHI','mu8noL1'] ]],
        ['e28_lhmedium_nod0_L1EM24VHI', 'L1_EM24VHI', [], [PhysicsStream], ['RATE:EgammaMuon', 'BW:Egamma', 'BW:Muon'], -1],
        #['e30_lhmedium_nod0_L1EM26VHI', 'L1_EM26VHI', [], [PhysicsStream], ['RATE:EgammaMuon', 'BW:Egamma', 'BW:Muon'], -1],

        ['e60_lhloose_nod0_xe60noL1',    'L1_EM22VHI',['L1_EM22VHI',''], [PhysicsStream], ['RATE:EgammaMET', 'BW:Egamma', 'BW:MET'], -1,['serial',-1,["e60_lhloose_nod0","xe60noL1"]]],
        ['e60_lhloose_nod0_L1EM24VHIM_xe60noL1',    'L1_EM24VHIM',['L1_EM24VHIM',''], [PhysicsStream], ['RATE:EgammaMET', 'BW:Egamma', 'BW:MET'], -1,['serial',-1,["e60_lhloose_nod0_L1EM24VHIM","xe60noL1"]]],
        ['e70_lhloose_nod0_xe70noL1',    'L1_EM22VHI',['L1_EM22VHI',''], [PhysicsStream], ['RATE:EgammaMET', 'BW:Egamma', 'BW:MET'], -1,['serial',-1,["e70_lhloose_nod0","xe70noL1"]]],
        ['e70_lhloose_nod0_L1EM24VHIM_xe70noL1',    'L1_EM24VHIM',['L1_EM24VHIM',''], [PhysicsStream], ['RATE:EgammaMET', 'BW:Egamma', 'BW:MET'], -1,['serial',-1,["e70_lhloose_nod0_L1EM24VHIM","xe70noL1"]]],
        #['e60_lhloose_nod0_L1EM26VHI_xe60noL1',    'L1_EM26VHI',['L1_EM26VHI',''], [PhysicsStream], ['RATE:EgammaMET', 'BW:Egamma', 'BW:MET'], -1,['serial',-1,["e60_lhloose_nod0_L1EM26VHI","xe60noL1"]]],
        #['e70_lhloose_nod0_L1EM26VHI_xe70noL1',    'L1_EM26VHI',['L1_EM26VHI',''], [PhysicsStream], ['RATE:EgammaMET', 'BW:Egamma', 'BW:MET'], -1,['serial',-1,["e70_lhloose_nod0_L1EM26VHI","xe70noL1"]]],
        ['e80_lhloose_nod0_xe80noL1',    'L1_EM22VHI',['L1_EM22VHI',''], [PhysicsStream], ['RATE:EgammaMET', 'BW:Egamma', 'BW:MET'], -1,['serial',-1,["e80_lhloose_nod0","xe80noL1"]]],
        ['e80_lhloose_nod0_L1EM24VHI_xe80noL1',    'L1_EM24VHI',['L1_EM24VHI',''], [PhysicsStream], ['RATE:EgammaMET', 'BW:Egamma', 'BW:MET'], -1,['serial',-1,["e80_lhloose_nod0_L1EM24VHI","xe80noL1"]]],
        #['e80_lhloose_nod0_L1EM26VHI_xe80noL1',    'L1_EM26VHI',['L1_EM26VHI',''], [PhysicsStream], ['RATE:EgammaMET', 'BW:Egamma', 'BW:MET'], -1,['serial',-1,["e80_lhloose_nod0_L1EM26VHI","xe80noL1"]]],
        ['e80_lhloose_nod0_L1EM24VHIM_xe80noL1',    'L1_EM24VHIM',['L1_EM24VHIM',''], [PhysicsStream], ['RATE:EgammaMET', 'BW:Egamma', 'BW:MET'], -1,['serial',-1,["e80_lhloose_nod0_L1EM24VHIM","xe80noL1"]]],

        ['e7_lhmedium_nod0_mu24',        'L1_MU20', ['L1_EM3', 'L1_MU20'], [PhysicsStream], ['RATE:EgammaMuon', 'BW:Egamma', 'BW:Muon'], -1,['parallel',-1,[] ]],

        ['g40_tight_xe40noL1',           'L1_EM20VH',  ['L1_EM20VH',''],  [PhysicsStream], ['RATE:EgammaMET', 'BW:Egamma', 'BW:MET'], -1,['serial',-1,["g40_tight","xe40noL1"]]],
        ['g45_tight_xe45noL1',           'L1_EM20VH',  ['L1_EM20VH',''],  [PhysicsStream], ['RATE:EgammaMET', 'BW:Egamma', 'BW:MET'], -1,['serial',-1,["g45_tight","xe45noL1"]]],
        ['g45_tight_L1EM22VHI_xe45noL1', 'L1_EM22VHI', ['L1_EM22VHI',''], [PhysicsStream], ['RATE:EgammaMET', 'BW:Egamma', 'BW:MET'], -1,['serial',-1,["g45_tight_L1EM22VHI","xe45noL1"]]],
        ['g45_tight_L1EM24VHI_xe45noL1', 'L1_EM24VHI', ['L1_EM24VHI',''], [PhysicsStream], ['RATE:EgammaMET', 'BW:Egamma', 'BW:MET'], -1,['serial',-1,["g45_tight_L1EM24VHI","xe45noL1"]]],
        ['g45_tight_ivloose_L1EM24VHIM_xe45noL1', 'L1_EM24VHIM', ['L1_EM24VHIM',''], [PhysicsStream], ['RATE:EgammaMET', 'BW:Egamma', 'BW:MET'], -1,['serial',-1,["g45_tight_ivloose_L1EM24VHIM","xe45noL1"]]],
        #['g45_tight_L1EM26VHI_xe45noL1', 'L1_EM26VHI', ['L1_EM26VHI',''], [PhysicsStream], ['RATE:EgammaMET', 'BW:Egamma', 'BW:MET'], -1,['serial',-1,["g45_tight_L1EM26VHI","xe45noL1"]]],
        ['g60_loose_xe60noL1',           'L1_EM22VHI', ['L1_EM22VHI',''], [PhysicsStream], ['RATE:EgammaMET', 'BW:Egamma', 'BW:MET'], -1,['serial',-1,["g60_loose","xe60noL1"]]],
        ['g70_loose_xe70noL1',           'L1_EM22VHI', ['L1_EM22VHI',''], [PhysicsStream], ['RATE:EgammaMET', 'BW:Egamma', 'BW:MET'], -1,['serial',-1,["g70_loose","xe70noL1"]]],
        ['g60_loose_L1EM24VHI_xe60noL1',           'L1_EM24VHI', ['L1_EM24VHI',''], [PhysicsStream], ['RATE:EgammaMET', 'BW:Egamma', 'BW:MET'], -1,['serial',-1,["g60_loose_L1EM24VHI","xe60noL1"]]],
        ['g70_loose_L1EM24VHI_xe70noL1',           'L1_EM24VHI', ['L1_EM24VHI',''], [PhysicsStream], ['RATE:EgammaMET', 'BW:Egamma', 'BW:MET'], -1,['serial',-1,["g70_loose_L1EM24VHI","xe70noL1"]]],
        ['g70_loose_L1EM24VHIM_xe70noL1',           'L1_EM24VHIM', ['L1_EM24VHIM',''], [PhysicsStream], ['RATE:EgammaMET', 'BW:Egamma', 'BW:MET'], -1,['serial',-1,["g70_loose_L1EM24VHIM","xe70noL1"]]],
        ['g80_loose_L1EM24VHI_xe80noL1',           'L1_EM24VHI', ['L1_EM24VHI',''], [PhysicsStream], ['RATE:EgammaMET', 'BW:Egamma', 'BW:MET'], -1,['serial',-1,["g80_loose_L1EM24VHI","xe80noL1"]]],
        ['g80_loose_L1EM24VHIM_xe80noL1',           'L1_EM24VHIM', ['L1_EM24VHIM',''], [PhysicsStream], ['RATE:EgammaMET', 'BW:Egamma', 'BW:MET'], -1,['serial',-1,["g80_loose_L1EM24VHIM","xe80noL1"]]],
        ['g80_loose_ivloose_L1EM24VHIM_xe80noL1',           'L1_EM24VHIM', ['L1_EM24VHIM',''], [PhysicsStream], ['RATE:EgammaMET', 'BW:Egamma', 'BW:MET'], -1,['serial',-1,["g80_loose_ivloose_L1EM24VHIM","xe80noL1"]]],
        #['g60_loose_L1EM26VHI_xe60noL1',           'L1_EM26VHI', ['L1_EM26VHI',''], [PhysicsStream], ['RATE:EgammaMET', 'BW:Egamma', 'BW:MET'], -1,['serial',-1,["g60_loose_L1EM26VHI","xe60noL1"]]],
        #['g70_loose_L1EM26VHI_xe70noL1',           'L1_EM26VHI', ['L1_EM26VHI',''], [PhysicsStream], ['RATE:EgammaMET', 'BW:Egamma', 'BW:MET'], -1,['serial',-1,["g70_loose_L1EM26VHI","xe70noL1"]]],
        #['g80_loose_L1EM26VHI_xe80noL1',           'L1_EM26VHI', ['L1_EM26VHI',''], [PhysicsStream], ['RATE:EgammaMET', 'BW:Egamma', 'BW:MET'], -1,['serial',-1,["g80_loose_L1EM26VHI","xe80noL1"]]],
        ['g45_tight_L1EM24VHI', 'L1_EM24VHI', [], [PhysicsStream], ['RATE:ElectronPhoton', 'BW:Egamma'], -1],
        #['g45_tight_L1EM26VHI', 'L1_EM26VHI', [], [PhysicsStream], ['RATE:ElectronPhoton', 'BW:Egamma'], -1],
        #ATR-14196
        ['g80_loose_xe80noL1',           'L1_EM22VHI', ['L1_EM22VHI',''], [PhysicsStream], ['RATE:EgammaMET', 'BW:Egamma', 'BW:MET'], -1,['serial',-1,["g80_loose","xe80noL1"]]],

        ['g25_medium_mu24',              'L1_MU20', ['L1_EM15VH','L1_MU20'], [PhysicsStream], ['RATE:EgammaMuon', 'BW:Egamma', 'BW:Muon'], -1, ['parallel',-1,[] ]],

        ['g15_loose_2mu10_msonly',       'L1_2MU10', ['L1_EM8VH', 'L1_2MU10'], [PhysicsStream], ['RATE:EgammaMuon', 'BW:Egamma', 'BW:Muon'], -1, ['parallel',-1,[] ]],

        ['j100_xe80',                    'L1_J40_XE50',['',''], [PhysicsStream], ['RATE:JetMET', 'BW:Jet', 'BW:MET'], -1,['serial',-1,["j100","xe80"]]],

        ### ATR-14351
        ['j100_xe110_mht_1dphi10_L1J40_DPHI-J20s2XE50', 'L1_J40_DPHI-J20s2XE50', [], [PhysicsStream], ['RATE:JetMET', 'BW:Jet'], -1,['serial',-1,["j100","xe110_mht"]]],
        
        ['mu4_j100_xe80_mht',  'L1_MU4_J50_XE40', ['L1_MU4','L1_J50', 'L1_XE40'], [PhysicsStream], ['RATE:MuonJetMET', 'BW:Muon', 'BW:Jet'], -1, ['serial',-1,["mu4","j100","xe80_mht"] ]],
        ['2mu4_j80_xe40_mht',  'L1_2MU4_J40_XE20', ['L1_2MU4','L1_J40', 'L1_XE20'], [PhysicsStream], ['RATE:MuonJetMET', 'BW:Muon', 'BW:Jet'], -1, ['serial',-1,["2mu4","j80","xe40_mht"] ]],

	# ATR-14717
        ['mu4_j125_xe90_mht',  'L1_MU4_J50_XE40', ['L1_MU4','L1_J50', 'L1_XE40'], [PhysicsStream], ['RATE:MuonJetMET', 'BW:Muon', 'BW:Jet'], -1, ['serial',-1,["mu4","j125","xe90_mht"] ]],
        ['2mu4_j85_xe50_mht',  'L1_2MU4_J40_XE20', ['L1_2MU4','L1_J40', 'L1_XE20'], [PhysicsStream], ['RATE:MuonJetMET', 'BW:Muon', 'BW:Jet'], -1, ['serial',-1,["2mu4","j85","xe50_mht"] ]],

        ['mu4_j15_bperf_split_dr05_dz02', 'L1_MU4',     ['L1_MU4', ''], [PhysicsStream], ['RATE:MuonBJet', 'BW:BJet'], -1,['serial',-1,['mu4', 'j15_bperf_split'] ]],
        ['mu4_j25_bperf_split_dr05_dz02', 'L1_MU4',     ['L1_MU4', ''], [PhysicsStream], ['RATE:MuonBJet', 'BW:BJet'], -1,['serial',-1,['mu4', 'j25_bperf_split'] ]],
        ['mu4_j35_bperf_split_dr05_dz99', 'L1_MU4',     ['L1_MU4', ''], [PhysicsStream], ['RATE:MuonBJet', 'BW:BJet'], -1,['serial',-1,['mu4', 'j35_bperf_split'] ]],
        ['mu6_j150_bperf_split_dr05_dz99', 'L1_MU6_J40',     ['L1_MU6', ''], [PhysicsStream], ['RATE:MuonBJet', 'BW:BJet'], -1,['serial',-1,['mu6', 'j150_bperf_split'] ]],
        ['mu6_j320_bperf_split_dr05_dz99', 'L1_MU6_J75',     ['L1_MU6', ''], [PhysicsStream], ['RATE:MuonBJet', 'BW:BJet'], -1,['serial',-1,['mu6', 'j320_bperf_split'] ]],

        ['mu4_j35_bperf_split', 'L1_MU4',     ['L1_MU4', ''], [PhysicsStream], ['RATE:MuonBJet', 'BW:BJet'], -1,['serial',-1,['mu4', 'j35_bperf_split'] ]],
        ['mu4_j35_bperf_split_dr05_dz02', 'L1_MU4',     ['L1_MU4', ''], [PhysicsStream], ['RATE:MuonBJet', 'BW:BJet'], -1,['serial',-1,['mu4', 'j35_bperf_split'] ]],
        ['mu4_j55_bperf_split_dr05_dz02',  'L1_MU4_J12', ['L1_MU4', ''], [PhysicsStream, 'express'], ['RATE:MuonBJet', 'BW:BJet'], -1,['serial',-1,['mu4', 'j55_bperf_split'] ]],
        ['mu6_j85_bperf_split_dr05_dz02',  'L1_MU6_J20', ['L1_MU6', ''], [PhysicsStream], ['RATE:MuonBJet', 'BW:BJet'], -1,['serial',-1,['mu6', 'j85_bperf_split'] ]],
        ['mu6_j110_bperf_split_dr05_dz02', 'L1_MU6_J20', ['L1_MU6', ''], [PhysicsStream], ['RATE:MuonBJet', 'BW:BJet'], -1,['serial',-1,['mu6', 'j110_bperf_split'] ]],
        ['mu6_j150_bperf_split_dr05_dz02', 'L1_MU6_J40', ['L1_MU6', ''], [PhysicsStream], ['RATE:MuonBJet', 'BW:BJet'], -1,['serial',-1,['mu6', 'j150_bperf_split'] ]],

        ['mu6_j150_bperf_split', 'L1_MU6_J40',     ['L1_MU6', ''], [PhysicsStream], ['RATE:MuonBJet', 'BW:BJet'], -1,['serial',-1,['mu6', 'j150_bperf_split'] ]],
        ['mu6_j175_bperf_split_dr05_dz02', 'L1_MU6_J40', ['L1_MU6', ''], [PhysicsStream], ['RATE:MuonBJet', 'BW:BJet'], -1,['serial',-1,['mu6', 'j175_bperf_split']]],
        ['mu6_j260_bperf_split_dr05_dz02', 'L1_MU6_J75', ['L1_MU6', ''], [PhysicsStream], ['RATE:MuonBJet', 'BW:BJet'], -1,['serial',-1,['mu6', 'j260_bperf_split'] ]],
        ['mu6_j320_bperf_split_dr05_dz02', 'L1_MU6_J75', ['L1_MU6', ''], [PhysicsStream], ['RATE:MuonBJet', 'BW:BJet'], -1,['serial',-1,['mu6', 'j320_bperf_split'] ]],

        ['mu6_j320_bperf_split', 'L1_MU6_J75',     ['L1_MU6', ''], [PhysicsStream], ['RATE:MuonBJet', 'BW:BJet'], -1,['serial',-1,['mu6', 'j320_bperf_split'] ]],
        ['mu6_j400_bperf_split_dr05_dz02', 'L1_MU6_J75', ['L1_MU6', ''], [PhysicsStream], ['RATE:MuonBJet', 'BW:BJet'], -1,['serial',-1,['mu6', 'j400_bperf_split'] ]],

        ### ATR-14348: L1Topo egamma chains
        ['e18_etcut_trkcut_xs30_j15_perf_xe30_6dphi05_mt35_L1EM15_W-MT35_W-05DPHI-JXE-0_W-05DPHI-EM15XE_XS30', 'L1_EM15_W-MT35_W-05DPHI-JXE-0_W-05DPHI-EM15XE_XS30', ['L1_EM15','','',''], [PhysicsStream], ['RATE:EgammaMET', 'BW:Egamma'], -1, ['serial',-1,["e18_etcut_trkcut","xs30","j15_perf","xe30"]]],
        ['e18_etcut_trkcut_xs30_j15_perf_xe30_6dphi15_mt35_L1EM15_W-MT35_W-05DPHI-JXE-0_W-05DPHI-EM15XE_XS30', 'L1_EM15_W-MT35_W-05DPHI-JXE-0_W-05DPHI-EM15XE_XS30', ['L1_EM15','','',''], [PhysicsStream], ['RATE:EgammaMET', 'BW:Egamma'], -1, ['serial',-1,["e18_etcut_trkcut","xs30","j15_perf","xe30"]]],
        ['e18_etcut_trkcut_j20_perf_xe20_6dphi15_mt35_L1EM15_W-MT35_W-05DPHI-JXE-0_W-05DPHI-EM15XE_XS30', 'L1_EM15_W-MT35_W-05DPHI-JXE-0_W-05DPHI-EM15XE_XS30', ['L1_EM15','',''],[PhysicsStream],['RATE:EgammaMET','BW:Egamma'],-1,['serial',-1,["e18_etcut_trkcut","j20_perf","xe20"]]],
        ['e18_etcut_trkcut_xs30_xe30_mt35_L1EM15_W-MT35_W-05DPHI-JXE-0_W-05DPHI-EM15XE_XS30', 'L1_EM15_W-MT35_W-05DPHI-JXE-0_W-05DPHI-EM15XE_XS30', ['L1_EM15','',''], [PhysicsStream], ['RATE:EgammaMET', 'BW:Egamma'], -1, ['serial',-1,["e18_etcut_trkcut","xs30","xe30"]]],
        ['e18_etcut_trkcut_xs30_j15_perf_xe30_2dphi05_mt35_L1EM15_W-MT35_W-250RO2-XEHT-0_W-05DPHI-JXE-0_W-05DPHI-EM15XE', 'L1_EM15_W-MT35_W-250RO2-XEHT-0_W-05DPHI-JXE-0_W-05DPHI-EM15XE', ['L1_EM15','','',''], [PhysicsStream], ['RATE:EgammaMET', 'BW:Egamma'], -1, ['serial',-1,["e18_etcut_trkcut","xs30","j15_perf","xe30"]]],
        ['e18_etcut_trkcut_xs30_j15_perf_xe30_2dphi15_mt35_L1EM15_W-MT35_W-250RO2-XEHT-0_W-05DPHI-JXE-0_W-05DPHI-EM15XE', 'L1_EM15_W-MT35_W-250RO2-XEHT-0_W-05DPHI-JXE-0_W-05DPHI-EM15XE', ['L1_EM15','','',''], [PhysicsStream], ['RATE:EgammaMET', 'BW:Egamma'], -1, ['serial',-1,["e18_etcut_trkcut","xs30","j15_perf","xe30"]]],
        ['e18_etcut_trkcut_j20_perf_xe20_6dphi15_mt35_L1EM15_W-MT35_W-250RO2-XEHT-0_W-05DPHI-JXE-0_W-05DPHI-EM15XE', 'L1_EM15_W-MT35_W-250RO2-XEHT-0_W-05DPHI-JXE-0_W-05DPHI-EM15XE', ['L1_EM15','',''],[PhysicsStream],['RATE:EgammaMET','BW:Egamma'],-1,['serial',-1,["e18_etcut_trkcut","j20_perf","xe20"]]],
        ['e18_etcut_trkcut_xs30_xe30_mt35_L1EM15_W-MT35_W-250RO2-XEHT-0_W-05DPHI-JXE-0_W-05DPHI-EM15XE', 'L1_EM15_W-MT35_W-250RO2-XEHT-0_W-05DPHI-JXE-0_W-05DPHI-EM15XE',['L1_EM15','',''], [PhysicsStream], ['RATE:EgammaMET', 'BW:Egamma'], -1, ['serial',-1,["e18_etcut_trkcut","xs30","xe30"]]],


        ### ATR-14355: L1Topo bjet chains
        ['mu4_2j40_dr05_j40_bmv2c2077_split_antimatchdr05mu_L13J15_BTAG-MU4J15', 'L1_3J15_BTAG-MU4J15', ['L1_MU4', '', ''], [PhysicsStream], ['RATE:MuonBJet', 'BW:BJet'], -1,['serial',-1,['mu4', '2j40', 'j40_bmv2c2077_split_antimatchdr05mu'] ], False],
        ['mu4_2j35_dr05_j35_bmv2c2070_split_antimatchdr05mu_L13J15_BTAG-MU4J15', 'L1_3J15_BTAG-MU4J15', ['L1_MU4', '', ''], [PhysicsStream], ['RATE:MuonBJet', 'BW:BJet'], -1,['serial',-1,['mu4', '2j35', 'j35_bmv2c2070_split_antimatchdr05mu'] ], False],
        ['mu4_2j40_dr05_j40_bmv2c2077_split_antimatchdr05mu_L13J20_BTAG-MU4J20', 'L1_3J20_BTAG-MU4J20', ['L1_MU4', '', ''], [PhysicsStream], ['RATE:MuonBJet', 'BW:BJet'], -1,['serial',-1,['mu4', '2j40', 'j40_bmv2c2077_split_antimatchdr05mu'] ], False],
        ['mu4_2j35_dr05_j35_bmv2c2070_split_antimatchdr05mu_L13J20_BTAG-MU4J20', 'L1_3J20_BTAG-MU4J20', ['L1_MU4', '', ''], [PhysicsStream], ['RATE:MuonBJet', 'BW:BJet'], -1,['serial',-1,['mu4', '2j35', 'j35_bmv2c2070_split_antimatchdr05mu'] ], False],
        ['mu4_3j45_dr05_L13J15_BTAG-MU4J15', 'L1_3J15_BTAG-MU4J15', ['L1_MU4', ''], [PhysicsStream], ['RATE:MuonBJet', 'BW:BJet'], -1,['serial',-1,['mu4', '3j45'] ], False],
        ['mu4_3j45_dr05_L13J20_BTAG-MU4J20', 'L1_3J20_BTAG-MU4J20', ['L1_MU4', ''], [PhysicsStream], ['RATE:MuonBJet', 'BW:BJet'], -1,['serial',-1,['mu4', '3j45'] ], False],

        ['mu4_j35_bperf_split_dr05_dz02_L1BTAG-MU4J15', 'L1_BTAG-MU4J15', ['L1_MU4', ''], [PhysicsStream], ['RATE:MuonBJet', 'BW:BJet'], -1,['serial',-1,['mu4', 'j35_bperf_split'] ], False],
        ['mu6_j85_bperf_split_dr05_dz02_L1BTAG-MU6J20', 'L1_BTAG-MU6J20', ['L1_MU6', ''], [PhysicsStream], ['RATE:MuonBJet', 'BW:BJet'], -1,['serial',-1,['mu6', 'j85_bperf_split'] ], False],
 
        #
        # BJet signal Perf chains
        #
        # (Critical for BTagging SF Calculation with ttbar !) 

        # 2mu
        ['2mu14_2j35_bperf',                 'L1_2MU10',   ['L1_2MU10',   ''],     [PhysicsStream], ['RATE:MuonBJet',  'BW:BJet'],  -1, ['serial',-1,['2mu14', '2j35_bperf']]],
        ['2mu14_2j35_boffperf',              'L1_2MU10',   ['L1_2MU10',   ''],     [PhysicsStream], ['RATE:MuonBJet',  'BW:BJet'],  -1, ['serial',-1,['2mu14', '2j35_boffperf']]],
        ['2mu14_2j35_boffperf_split',        'L1_2MU10',   ['L1_2MU10',   ''],     [PhysicsStream], ['RATE:MuonBJet',  'BW:BJet'],  -1, ['serial',-1,['2mu14', '2j35_boffperf_split']]],
        ['2mu14_2j15_gsc35_boffperf_split',  'L1_2MU10',   ['L1_2MU10',   ''],     [PhysicsStream], ['RATE:MuonBJet',  'BW:BJet'],  -1, ['serial',-1,['2mu14', '2j15_gsc35_boffperf_split']]],

        # 2e 
        ['2e24_lhvloose_nod0_2j35_bperf',                  'L1_2EM20VH', ['L1_2EM20VH', ''],     [PhysicsStream], ['RATE:EgammaJet', 'BW:BJet'],   -1, ['serial',-1,['2e24_lhvloose_nod0', '2j35_bperf']]],
        ['2e24_lhvloose_nod0_2j35_boffperf',               'L1_2EM20VH', ['L1_2EM20VH', ''],     [PhysicsStream], ['RATE:EgammaJet', 'BW:BJet'],   -1, ['serial',-1,['2e24_lhvloose_nod0', '2j35_boffperf']]],
        ['2e24_lhvloose_nod0_2j35_boffperf_split',         'L1_2EM20VH', ['L1_2EM20VH', ''],     [PhysicsStream], ['RATE:EgammaJet', 'BW:BJet'],   -1, ['serial',-1,['2e24_lhvloose_nod0', '2j35_boffperf_split']]],
        ['2e24_lhvloose_nod0_2j15_gsc35_boffperf_split',   'L1_2EM20VH', ['L1_2EM20VH', ''],     [PhysicsStream], ['RATE:EgammaJet', 'BW:BJet'],   -1, ['serial',-1,['2e24_lhvloose_nod0', '2j15_gsc35_boffperf_split']]],

        # e-mu
        ['e28_lhmedium_nod0_L1EM24VHI_mu8noL1_2j35_bperf',                'L1_EM24VHI', ['L1_EM24VHI', '', ''], [PhysicsStream], ['RATE:EgammaMuon',  'BW:BJet'], -1, ['serial',-1,['e28_lhmedium_nod0_L1EM24VHI','mu8noL1','2j35_bperf'] ]],
        ['e28_lhmedium_nod0_L1EM24VHI_mu8noL1_2j35_boffperf',             'L1_EM24VHI', ['L1_EM24VHI', '', ''], [PhysicsStream], ['RATE:EgammaMuon',  'BW:BJet'], -1, ['serial',-1,['e28_lhmedium_nod0_L1EM24VHI','mu8noL1','2j35_boffperf'] ]],
        ['e28_lhmedium_nod0_L1EM24VHI_mu8noL1_2j35_boffperf_split',       'L1_EM24VHI', ['L1_EM24VHI', '', ''], [PhysicsStream], ['RATE:EgammaMuon',  'BW:BJet'], -1, ['serial',-1,['e28_lhmedium_nod0_L1EM24VHI','mu8noL1','2j35_boffperf_split'] ]],
        ['e28_lhmedium_nod0_L1EM24VHI_mu8noL1_2j15_gsc35_boffperf_split', 'L1_EM24VHI', ['L1_EM24VHI', '', ''], [PhysicsStream], ['RATE:EgammaMuon',  'BW:BJet'], -1, ['serial',-1,['e28_lhmedium_nod0_L1EM24VHI','mu8noL1','2j15_gsc35_boffperf_split'] ]],

        # mu
        ['mu26_ivarmedium_j150_bperf_j35_bperf',                                'L1_MU20',    ['L1_MU20',    '', ''], [PhysicsStream], ['RATE:MuonBJet',  'BW:BJet'],  -1, ['serial',-1,['mu26_ivarmedium', 'j150_bperf','j35_bperf']]],
        ['mu26_ivarmedium_j150_boffperf_j35_boffperf',                          'L1_MU20',    ['L1_MU20',    '', ''], [PhysicsStream], ['RATE:MuonBJet',  'BW:BJet'],  -1, ['serial',-1,['mu26_ivarmedium', 'j150_boffperf','j35_boffperf']]],
        ['mu26_ivarmedium_j150_boffperf_split_j35_boffperf_split',              'L1_MU20',    ['L1_MU20',    '', ''], [PhysicsStream], ['RATE:MuonBJet',  'BW:BJet'],  -1, ['serial',-1,['mu26_ivarmedium', 'j150_boffperf_split','j35_boffperf_split']]],
        ['mu26_ivarmedium_j110_gsc150_boffperf_split_j15_gsc35_boffperf_split', 'L1_MU20',    ['L1_MU20',    '', ''], [PhysicsStream], ['RATE:MuonBJet',  'BW:BJet'],  -1, ['serial',-1,['mu26_ivarmedium', 'j110_gsc150_boffperf_split', 'j15_gsc35_boffperf_split']]],

        # e
        ['e28_lhtight_nod0_ivarloose_j150_bperf_j35_bperf',                                 'L1_EM24VHI', ['L1_EM24VHI', '', ''], [PhysicsStream], ['RATE:EgammaJet', 'BW:BJet'],  -1, ['serial',-1,['e28_lhtight_nod0_ivarloose', 'j150_bperf','j35_bperf']]],
        ['e28_lhtight_nod0_ivarloose_j150_boffperf_j35_boffperf',                           'L1_EM24VHI', ['L1_EM24VHI', '', ''], [PhysicsStream], ['RATE:EgammaJet', 'BW:BJet'],  -1, ['serial',-1,['e28_lhtight_nod0_ivarloose', 'j150_boffperf','j35_boffperf']]],
        ['e28_lhtight_nod0_ivarloose_j150_boffperf_split_j35_boffperf_split',               'L1_EM24VHI', ['L1_EM24VHI', '', ''], [PhysicsStream], ['RATE:EgammaJet', 'BW:BJet'],  -1, ['serial',-1,['e28_lhtight_nod0_ivarloose', 'j150_boffperf_split','j35_boffperf_split']]],
        ['e28_lhtight_nod0_ivarloose_j110_gsc150_boffperf_split_j15_gsc35_boffperf_split',  'L1_EM24VHI', ['L1_EM24VHI', '', ''], [PhysicsStream], ['RATE:EgammaJet', 'BW:BJet'],  -1, ['serial',-1,['e28_lhtight_nod0_ivarloose', 'j110_gsc150_boffperf_split','j15_gsc35_boffperf_split']]],
        ['e26_lhtight_nod0_ivarloose_L1EM22VHIM_2j35_bperf',                       'L1_EM22VHIM', ['L1_EM22VHIM', ''], [PhysicsStream], ['RATE:EgammaJet', 'BW:BJet'],  -1, ['serial',-1,['e26_lhtight_nod0_ivarloose_L1EM22VHIM', '2j35_bperf']]],
        ['e26_lhtight_nod0_ivarloose_L1EM22VHIM_2j35_bperf_split',                 'L1_EM22VHIM', ['L1_EM22VHIM', ''], [PhysicsStream], ['RATE:EgammaJet', 'BW:BJet'],  -1, ['serial',-1,['e26_lhtight_nod0_ivarloose_L1EM22VHIM', '2j35_bperf_split']]],
        ['e26_lhtight_nod0_ivarloose_L1EM22VHIM_2j35_boffperf',                    'L1_EM22VHIM', ['L1_EM22VHIM', ''], [PhysicsStream], ['RATE:EgammaJet', 'BW:BJet'],  -1, ['serial',-1,['e26_lhtight_nod0_ivarloose_L1EM22VHIM', '2j35_boffperf']]],
        ['e26_lhtight_nod0_ivarloose_L1EM22VHIM_2j35_boffperf_split',              'L1_EM22VHIM', ['L1_EM22VHIM', ''], [PhysicsStream], ['RATE:EgammaJet', 'BW:BJet'],  -1, ['serial',-1,['e26_lhtight_nod0_ivarloose_L1EM22VHIM', '2j35_boffperf_split']]],
        ['e26_lhtight_nod0_ivarloose_L1EM22VHIM_2j15_gsc35_boffperf_split',        'L1_EM22VHIM', ['L1_EM22VHIM', ''], [PhysicsStream], ['RATE:EgammaJet', 'BW:BJet'],  -1, ['serial',-1,['e26_lhtight_nod0_ivarloose_L1EM22VHIM', '2j15_gsc35_boffperf_split']]],
        ['e28_lhtight_nod0_ivarloose_L1EM24VHIM_2j35_bperf',                       'L1_EM24VHIM', ['L1_EM24VHIM', ''], [PhysicsStream], ['RATE:EgammaJet', 'BW:BJet'],  -1, ['serial',-1,['e28_lhtight_nod0_ivarloose_L1EM24VHIM', '2j35_bperf']]],
        ['e28_lhtight_nod0_ivarloose_L1EM24VHIM_2j35_bperf_split',                 'L1_EM24VHIM', ['L1_EM24VHIM', ''], [PhysicsStream], ['RATE:EgammaJet', 'BW:BJet'],  -1, ['serial',-1,['e28_lhtight_nod0_ivarloose_L1EM24VHIM', '2j35_bperf_split']]],
        ['e28_lhtight_nod0_ivarloose_L1EM24VHIM_2j35_boffperf',                    'L1_EM24VHIM', ['L1_EM24VHIM', ''], [PhysicsStream], ['RATE:EgammaJet', 'BW:BJet'],  -1, ['serial',-1,['e28_lhtight_nod0_ivarloose_L1EM24VHIM', '2j35_boffperf']]],
        ['e28_lhtight_nod0_ivarloose_L1EM24VHIM_2j35_boffperf_split',              'L1_EM24VHIM', ['L1_EM24VHIM', ''], [PhysicsStream], ['RATE:EgammaJet', 'BW:BJet'],  -1, ['serial',-1,['e28_lhtight_nod0_ivarloose_L1EM24VHIM', '2j35_boffperf_split']]],
        ['e28_lhtight_nod0_ivarloose_L1EM24VHIM_2j15_gsc35_boffperf_split',        'L1_EM24VHIM', ['L1_EM24VHIM', ''], [PhysicsStream], ['RATE:EgammaJet', 'BW:BJet'],  -1, ['serial',-1,['e28_lhtight_nod0_ivarloose_L1EM24VHIM', '2j15_gsc35_boffperf_split']]],

        # Wgg triggers

        ['e20_lhmedium_2g10_loose',  'L1_EM15VH_3EM7', ['L1_EM15VH','L1_2EM7'], [PhysicsStream], ['RATE:ElectronPhoton', 'BW:Egamma'], -1,['parallel',-1,[] ]],
        ['e20_lhmedium_2g10_medium', 'L1_EM15VH_3EM7', ['L1_EM15VH','L1_2EM7'], [PhysicsStream], ['RATE:ElectronPhoton', 'BW:Egamma'], -1,['parallel',-1,[] ]],
        ['2g10_loose_mu20',          'L1_MU20',        ['L1_2EM7', 'L1_MU20'],  [PhysicsStream], ['RATE:EgammaMuon', 'BW:Egamma', 'BW:Muon'], -1, ['serial',-1,['2g10_loose','mu20'] ]],
        ['2g10_medium_mu20',         'L1_MU20',        ['L1_2EM7', 'L1_MU20'],  [PhysicsStream], ['RATE:EgammaMuon', 'BW:Egamma', 'BW:Muon'], -1, ['serial',-1,['2g10_medium','mu20'] ]],

        # LLP trigger seeded by MUON items
        ['j30_muvtx',                    'L1_2MU10',            [], [PhysicsStream], ['RATE:MuonJet','BW:Muon', 'BW:Jet'], -1],
        ['j30_muvtx_noiso',              'L1_2MU10',            [], [PhysicsStream], ['RATE:MuonJet','BW:Muon', 'BW:Jet'], -1],
        ['j30_muvtx_L1MU6_EMPTY',        'L1_MU6_EMPTY',        [], ["Late"], ['RATE:MuonJet','BW:Muon', 'BW:Jet'], -1],
        ['j30_muvtx_L1MU4_UNPAIRED_ISO', 'L1_MU4_UNPAIRED_ISO', [], ["Late"], ['RATE:MuonJet','BW:Muon', 'BW:Jet'], -1],
        ['j30_muvtx_L1MU4_UNPAIRED_NONISO', 'L1_MU4_UNPAIRED_NONISO', [], ["Late"], ['RATE:MuonJet','BW:Muon', 'BW:Jet'], -1],

        # LLP trigger seeded by TAU items
        ['j30_jes_PS_llp_L1TAU60',             'L1_TAU60',             [], [PhysicsStream], ['RATE:SingleJet', 'BW:Jet'], -1],
        ['j30_jes_PS_llp_noiso_L1TAU60',       'L1_TAU60',             [], [PhysicsStream], ['RATE:SingleJet', 'BW:Jet'], -1],
        ['j30_jes_cleanLLP_PS_llp_L1TAU60',             'L1_TAU60',             [], [PhysicsStream], ['RATE:SingleJet', 'BW:Jet'], -1],
        ['j30_jes_cleanLLP_PS_llp_L1TAU8_EMPTY',        'L1_TAU8_EMPTY',        [], ["Late"], ['RATE:SingleJet', 'BW:Jet'], -1],
        ['j30_jes_cleanLLP_PS_llp_L1TAU8_UNPAIRED_ISO', 'L1_TAU8_UNPAIRED_ISO', [], ["Late"], ['RATE:SingleJet', 'BW:Jet'], -1],
        ['j30_jes_cleanLLP_PS_llp_L1TAU8_UNPAIRED_NONISO', 'L1_TAU8_UNPAIRED_NONISO', [], ["Late"], ['RATE:SingleJet', 'BW:Jet'], -1],
      

        ['j30_jes_cleanLLP_PS_llp_L1TAU30_EMPTY',        'L1_TAU30_EMPTY',        [], ["Late"], ['RATE:SingleJet', 'BW:Jet'], -1],
        ['j30_jes_cleanLLP_PS_llp_L1TAU30_UNPAIRED_ISO', 'L1_TAU30_UNPAIRED_ISO', [], ["Late"], ['RATE:SingleJet', 'BW:Jet'], -1],

        ['j30_jes_cleanLLP_PS_llp_pufix_L1TAU60',       'L1_TAU60',             [], [PhysicsStream], ['RATE:SingleJet', 'BW:Jet'], -1],
        ['j30_jes_cleanLLP_PS_llp_pufix_noiso_L1TAU60',       'L1_TAU60',             [], [PhysicsStream], ['RATE:SingleJet', 'BW:Jet'], -1],
        ['j30_jes_cleanLLP_PS_llp_noiso_L1TAU60',       'L1_TAU60',             [], [PhysicsStream], ['RATE:SingleJet', 'BW:Jet'], -1],

        ['j30_jes_cleanLLP_PS_llp_noiso_L1TAU8_EMPTY',        'L1_TAU8_EMPTY',        [], ["Late"], ['RATE:SingleJet', 'BW:Jet'], -1],
        ['j30_jes_cleanLLP_PS_llp_noiso_L1TAU8_UNPAIRED_ISO',        'L1_TAU8_UNPAIRED_ISO',        [], ["Late"], ['RATE:SingleJet', 'BW:Jet'], -1],
        ['j30_jes_cleanLLP_PS_llp_noiso_L1TAU8_UNPAIRED_NONISO',     'L1_TAU8_UNPAIRED_NONISO',        [], ["Late"], ['RATE:SingleJet', 'BW:Jet'], -1],

        ['j30_jes_cleanLLP_PS_llp_noiso_L1TAU30_EMPTY',        'L1_TAU30_EMPTY',        [], ["Late"], ['RATE:SingleJet', 'BW:Jet'], -1],
        ['j30_jes_cleanLLP_PS_llp_noiso_L1TAU30_UNPAIRED_ISO',  'L1_TAU30_UNPAIRED_ISO',        [], ["Late"], ['RATE:SingleJet', 'BW:Jet'], -1],

        # L1Topo LLP with TAU
        ['j30_jes_cleanLLP_PS_llp_L1LLP-NOMATCH',       'L1_LLP-NOMATCH',       [], [PhysicsStream], ['RATE:SingleJet', 'BW:Jet'], -1, False],
        ['j30_jes_cleanLLP_PS_llp_noiso_L1LLP-NOMATCH', 'L1_LLP-NOMATCH',       [], [PhysicsStream], ['RATE:SingleJet', 'BW:Jet'], -1, False],

        ['j30_jes_cleanLLP_PS_llp_L1LLP-RO',       'L1_LLP-RO',       [], [PhysicsStream], ['RATE:SingleJet', 'BW:Jet'], -1, False],
        ['j30_jes_cleanLLP_PS_llp_noiso_L1LLP-RO', 'L1_LLP-RO',       [], [PhysicsStream], ['RATE:SingleJet', 'BW:Jet'], -1, False],

        # reversed calo-ratio triggers
        ['j250_jes_cleanLLP_PS_revllp_L1TAU60',             'L1_TAU60',             [], [PhysicsStream], ['RATE:SingleJet', 'BW:Jet'], -1],
        ['j230_jes_cleanLLP_PS_revllp_L1TAU60',             'L1_TAU60',             [], [PhysicsStream], ['RATE:SingleJet', 'BW:Jet'], -1],
        ['j200_jes_cleanLLP_PS_revllp_trkiso_L1TAU60',             'L1_TAU60',             [], [PhysicsStream], ['RATE:SingleJet', 'BW:Jet'], -1],

        ['j30_muvtx_noiso_L1MU6_EMPTY',        'L1_MU6_EMPTY',        [], ["Late"], ['RATE:MuonJet','BW:Muon', 'BW:Jet'], -1],
        ['j30_muvtx_noiso_L1MU4_UNPAIRED_ISO', 'L1_MU4_UNPAIRED_ISO', [], ["Late"], ['RATE:MuonJet','BW:Muon', 'BW:Jet'], -1],
        ['j30_muvtx_noiso_L1MU4_UNPAIRED_NONISO', 'L1_MU4_UNPAIRED_NONISO', [], ["Late"], ['RATE:MuonJet','BW:Muon', 'BW:Jet'], -1],

        # LLP triggers
        ['g15_loose_2mu10_msonly_L1MU6_EMPTY',        'L1_MU6_EMPTY',['L1_EM8VH','L1_2MU10'], ["Late"], ['RATE:EgammaMuon', 'BW:Egamma','BW:Muon'],-1,['parallel',-1,[] ]],
        ['g15_loose_2mu10_msonly_L1MU4_UNPAIRED_ISO', 'L1_MU4_UNPAIRED_ISO',['L1_EM8VH','L1_2MU10'], ["Late"], ['RATE:EgammaMuon', 'BW:Egamma','BW:Muon'],-1,['parallel',-1,[] ]],
        ['g15_loose_2mu10_msonly_L1MU4_UNPAIRED_NONISO', 'L1_MU4_UNPAIRED_NONISO',['L1_EM8VH','L1_2MU10'], ["Late"], ['RATE:EgammaMuon', 'BW:Egamma','BW:Muon'],-1,['parallel',-1,[] ]],

        ['j30_xe10_razor170', 'L1_2J15_XE55', ['',''], [PhysicsStream], ['RATE:JetMET', 'BW:Jet'], -1, ['serial',-1,['j30','xe10']]],

        #razor triggers
        ['j30_xe10_razor100', 'L1_2J15_XE55', ['',''], [PhysicsStream], ['RATE:JetMET', 'BW:Jet'], -1, ['serial',-1,['j30','xe10']]],
        ['j30_xe10_razor185', 'L1_2J15_XE55', ['',''], [PhysicsStream], ['RATE:JetMET', 'BW:Jet'], -1, ['serial',-1,['j30','xe10']]],
        ['j30_xe10_razor195', 'L1_2J15_XE55', ['',''], [PhysicsStream], ['RATE:JetMET', 'BW:Jet'], -1, ['serial',-1,['j30','xe10']]],

        # tighter razor triggers
        ['j30_xe60_razor100', 'L1_2J15_XE55', ['',''], [PhysicsStream], ['RATE:JetMET', 'BW:Jet'], -1, ['serial',-1,['j30','xe60']]],
        ['j30_xe60_razor170', 'L1_2J15_XE55', ['',''], [PhysicsStream], ['RATE:JetMET', 'BW:Jet'], -1, ['serial',-1,['j30','xe60']]],
        ['j30_xe60_razor185', 'L1_2J15_XE55', ['',''], [PhysicsStream], ['RATE:JetMET', 'BW:Jet'], -1, ['serial',-1,['j30','xe60']]],
        ['j30_xe60_razor195', 'L1_2J15_XE55', ['',''], [PhysicsStream], ['RATE:JetMET', 'BW:Jet'], -1, ['serial',-1,['j30','xe60']]],
        #ATR-14196
        ['j30_xe60_razor220', 'L1_2J15_XE55', ['',''], [PhysicsStream], ['RATE:JetMET', 'BW:Jet'], -1, ['serial',-1,['j30','xe60']]],

        ['j55_0eta240_xe50_L1J30_EMPTY', 'L1_J30_EMPTY', ['',''], ['Late'], ['RATE:JetMET', 'BW:Jet'], -1, ['serial',-1,['j55_0eta240','xe50']]],


        # Electron + Muon
        ['g10_etcut_L1EM8I_mu10_taumass',      'L1_EM8I_MU10',  ['L1_EM8I', 'L1_MU10'], [PhysicsStream], ['RATE:EgammaMuon', 'BW:Egamma', 'BW:Muon'], -1, ['parallel',-1,["g10_etcut_L1EM8I","mu10"]] ],
        ['g20_etcut_L1EM15_mu4_taumass',      'L1_EM15I_MU4',  ['L1_EM15', 'L1_MU4'], [PhysicsStream], ['RATE:EgammaMuon', 'BW:Egamma', 'BW:Muon'], -1, ['parallel',-1,["g20_etcut_L1EM15","mu4"]] ],

        ['g10_loose_L1EM8I_mu10_iloose_taumass',      'L1_EM8I_MU10',  ['L1_EM8I', 'L1_MU10'], [PhysicsStream], ['RATE:EgammaMuon', 'BW:Egamma', 'BW:Muon'], -1, ['parallel',-1,["g10_loose_L1EM8I","mu10_iloose"]] ],
        ['g20_loose_L1EM15_mu4_iloose_taumass',      'L1_EM15I_MU4',  ['L1_EM15', 'L1_MU4'], [PhysicsStream], ['RATE:EgammaMuon', 'BW:Egamma', 'BW:Muon'], -1, ['parallel',-1,["g20_loose_L1EM15","mu4_iloose"]] ],
        ['g10_etcut_L1EM8I_mu10_iloose_taumass',      'L1_EM8I_MU10',  ['L1_EM8I', 'L1_MU10'], [PhysicsStream], ['RATE:EgammaMuon', 'BW:Egamma', 'BW:Muon'], -1, ['parallel',-1,["g10_etcut_L1EM8I","mu10_iloose"]] ],
        ['g20_etcut_L1EM15_mu4_iloose_taumass',      'L1_EM15I_MU4',  ['L1_EM15', 'L1_MU4'], [PhysicsStream], ['RATE:EgammaMuon', 'BW:Egamma', 'BW:Muon'], -1, ['parallel',-1,["g20_etcut_L1EM15","mu4_iloose"]] ],

        ### ATR-14543
        ['g10_loose_L1EM8I_mu10_ivarloose_taumass',      'L1_EM8I_MU10',  ['L1_EM8I', 'L1_MU10'], [PhysicsStream], ['RATE:EgammaMuon', 'BW:Egamma', 'BW:Muon'], -1, ['parallel',-1,["g10_loose_L1EM8I","mu10_ivarloose"]] ],
        ['g20_loose_L1EM15_mu4_ivarloose_taumass',      'L1_EM15I_MU4',  ['L1_EM15', 'L1_MU4'], [PhysicsStream], ['RATE:EgammaMuon', 'BW:Egamma', 'BW:Muon'], -1, ['parallel',-1,["g20_loose_L1EM15","mu4_ivarloose"]] ],
        ['g10_etcut_L1EM8I_mu10_ivarloose_taumass',      'L1_EM8I_MU10',  ['L1_EM8I', 'L1_MU10'], [PhysicsStream], ['RATE:EgammaMuon', 'BW:Egamma', 'BW:Muon'], -1, ['parallel',-1,["g10_etcut_L1EM8I","mu10_ivarloose"]] ],
        ['g20_etcut_L1EM15_mu4_ivarloose_taumass',      'L1_EM15I_MU4',  ['L1_EM15', 'L1_MU4'], [PhysicsStream], ['RATE:EgammaMuon', 'BW:Egamma', 'BW:Muon'], -1, ['parallel',-1,["g20_etcut_L1EM15","mu4_ivarloose"]] ],

        ## LFV chains (ATR-14352)
        ['g10_loose_mu10_iloose_taumass_L1LFV-EM8I', 'L1_LFV-EM8I',  ['L1_EM7', 'L1_MU10'], [PhysicsStream], ['RATE:EgammaMuon', 'BW:Egamma', 'BW:Muon'], -1, ['parallel',-1,["g10_loose","mu10_iloose"]] ],
        ['g20_loose_mu4_iloose_taumass_L1LFV-EM15I', 'L1_LFV-EM15I',  ['L1_EM15', 'L1_MU4'], [PhysicsStream], ['RATE:EgammaMuon', 'BW:Egamma', 'BW:Muon'], -1, ['parallel',-1,["g20_loose","mu4_iloose"]] ],
        
        ### ATR-14543
        ['g10_loose_mu10_ivarloose_taumass_L1LFV-EM8I', 'L1_LFV-EM8I',  ['L1_EM7', 'L1_MU10'], [PhysicsStream], ['RATE:EgammaMuon', 'BW:Egamma', 'BW:Muon'], -1, ['parallel',-1,["g10_loose","mu10_ivarloose"]] ],
        ['g20_loose_mu4_ivarloose_taumass_L1LFV-EM15I', 'L1_LFV-EM15I',  ['L1_EM15', 'L1_MU4'], [PhysicsStream], ['RATE:EgammaMuon', 'BW:Egamma', 'BW:Muon'], -1, ['parallel',-1,["g20_loose","mu4_ivarloose"]] ],

        # HLT photon and di-muon chains
        ['g35_loose_L1EM22VHI_mu18noL1',        'L1_EM22VHI', ['L1_EM22VHI', ''], [PhysicsStream], ['RATE:EgammaMuon', 'BW:Egamma', 'BW:Muon'], -1, ['serial',-1,['g35_loose_L1EM22VHI','mu18noL1'] ]],
        ['g35_loose_L1EM22VHI_mu15noL1_mu2noL1', 'L1_EM22VHI', ['L1_EM22VHI', '',''], [PhysicsStream], ['RATE:EgammaMuon', 'BW:Egamma', 'BW:Muon'], -1, ['serial',-1,['g35_loose_L1EM22VHI','mu15noL1','mu2noL1']]],
        # alternative HLT photon and di-muon chains with L1EM24VHI seed
        ['g35_loose_L1EM24VHI_mu18noL1',        'L1_EM24VHI', ['L1_EM24VHI', ''], [PhysicsStream], ['RATE:EgammaMuon', 'BW:Egamma', 'BW:Muon'], -1, ['serial',-1,['g35_loose_L1EM24VHI','mu18noL1'] ]],
        ['g35_loose_L1EM24VHIM_mu18noL1',        'L1_EM24VHIM', ['L1_EM24VHIM', ''], [PhysicsStream], ['RATE:EgammaMuon', 'BW:Egamma', 'BW:Muon'], -1, ['serial',-1,['g35_loose_L1EM24VHIM','mu18noL1'] ]],
        ['g35_tight_itight_L1EM24VHIM_mu18noL1',        'L1_EM24VHIM', ['L1_EM24VHIM', ''], [PhysicsStream], ['RATE:EgammaMuon', 'BW:Egamma', 'BW:Muon'], -1, ['serial',-1,['g35_tight_itight_L1EM24VHIM','mu18noL1'] ]],
        ['g40_tight_itight_L1EM24VHIM_mu18noL1',        'L1_EM24VHIM', ['L1_EM24VHIM', ''], [PhysicsStream], ['RATE:EgammaMuon', 'BW:Egamma', 'BW:Muon'], -1, ['serial',-1,['g40_tight_itight_L1EM24VHIM','mu18noL1'] ]],
        ['g35_loose_L1EM24VHI_mu15noL1_mu2noL1', 'L1_EM24VHI', ['L1_EM24VHI', '',''], [PhysicsStream], ['RATE:EgammaMuon', 'BW:Egamma', 'BW:Muon'], -1, ['serial',-1,['g35_loose_L1EM24VHI','mu15noL1','mu2noL1']]],
        ['g35_loose_L1EM24VHIM_mu15noL1_mu2noL1', 'L1_EM24VHIM', ['L1_EM24VHIM', '',''], [PhysicsStream], ['RATE:EgammaMuon', 'BW:Egamma', 'BW:Muon'], -1, ['serial',-1,['g35_loose_L1EM24VHIM','mu15noL1','mu2noL1']]],
        ['g35_tight_itight_L1EM24VHIM_mu15noL1_mu2noL1', 'L1_EM24VHIM', ['L1_EM24VHIM', '',''], [PhysicsStream], ['RATE:EgammaMuon', 'BW:Egamma', 'BW:Muon'], -1, ['serial',-1,['g35_tight_itight_L1EM24VHIM','mu15noL1','mu2noL1']]],
        ['g40_tight_itight_L1EM24VHIM_mu15noL1_mu2noL1', 'L1_EM24VHIM', ['L1_EM24VHIM', '',''], [PhysicsStream], ['RATE:EgammaMuon', 'BW:Egamma', 'BW:Muon'], -1, ['serial',-1,['g40_tight_itight_L1EM24VHIM','mu15noL1','mu2noL1']]],
        #['g35_loose_L1EM26VHI_mu18noL1',        'L1_EM26VHI', ['L1_EM26VHI', ''], [PhysicsStream], ['RATE:EgammaMuon', 'BW:Egamma', 'BW:Muon'], -1, ['serial',-1,['g35_loose_L1EM26VHI','mu18noL1'] ]],
        #['g35_loose_L1EM26VHI_mu15noL1_mu2noL1', 'L1_EM26VHI', ['L1_EM26VHI', '',''], [PhysicsStream], ['RATE:EgammaMuon', 'BW:Egamma', 'BW:Muon'], -1, ['serial',-1,['g35_loose_L1EM26VHI','mu15noL1','mu2noL1']]],

        #['g35_tight_itight_L1EM26VHI_mu18noL1',        'L1_EM26VHI', ['L1_EM26VHI', ''], [PhysicsStream], ['RATE:EgammaMuon', 'BW:Egamma', 'BW:Muon'], -1, ['serial',-1,['g35_tight_itight_L1EM26VHI','mu18noL1'] ]],
        #['g35_tight_itight_L1EM26VHI_mu15noL1_mu2noL1', 'L1_EM26VHI', ['L1_EM26VHI', '',''], [PhysicsStream], ['RATE:EgammaMuon', 'BW:Egamma', 'BW:Muon'], -1, ['serial',-1,['g35_tight_itight_L1EM26VHI','mu15noL1','mu2noL1']]],
        
        #['g40_tight_itight_L1EM26VHI_mu18noL1',        'L1_EM26VHI', ['L1_EM26VHI', ''], [PhysicsStream], ['RATE:EgammaMuon', 'BW:Egamma', 'BW:Muon'], -1, ['serial',-1,['g40_tight_itight_L1EM26VHI','mu18noL1'] ]],
        #['g40_tight_itight_L1EM26VHI_mu15noL1_mu2noL1', 'L1_EM26VHI', ['L1_EM26VHI', '',''], [PhysicsStream], ['RATE:EgammaMuon', 'BW:Egamma', 'BW:Muon'], -1, ['serial',-1,['g40_tight_itight_L1EM26VHI','mu15noL1','mu2noL1']]],

        #['g35_loose_L1EM26VHI_mu18',        'L1_EM26VHI', ['L1_EM26VHI', 'L1_MU11'], [PhysicsStream], ['RATE:EgammaMuon', 'BW:Egamma', 'BW:Muon'], -1, ['serial',-1,['g35_loose_L1EM26VHI','mu18'] ]],
        #['g35_loose_L1EM26VHI_mu15_mu2noL1', 'L1_EM26VHI', ['L1_EM26VHI', 'L1_MU11',''], [PhysicsStream], ['RATE:EgammaMuon', 'BW:Egamma', 'BW:Muon'], -1, ['serial',-1,['g35_loose_L1EM26VHI','mu15','mu2noL1']]],
 



        #Performance:
        ['e26_lhtight_idperf',        'L1_EM22VHI',    [], [PhysicsStream, 'express'], ['RATE:IDMonitoring', 'BW:Egamma', 'BW:ID'],-1],
        ['e28_lhtight_idperf',        'L1_EM24VHI',    [], [PhysicsStream], ['RATE:IDMonitoring', 'BW:Egamma', 'BW:ID'],-1],
        ['e26_lhtight_idperf_L1EM22VHIM',        'L1_EM22VHIM',    [], [PhysicsStream, 'express'], ['RATE:IDMonitoring', 'BW:Egamma', 'BW:ID'],-1],
        ['e28_lhtight_idperf_L1EM24VHIM',        'L1_EM24VHIM',    [], [PhysicsStream], ['RATE:IDMonitoring', 'BW:Egamma', 'BW:ID'],-1],

        # Heg chains
        ['e25_mergedtight_g35_medium_Heg',       'L1_2EM20VH', [], [PhysicsStream], ['RATE:ElectronPhoton', 'BW:Egamma'], -1,['parallel',-1,[] ]],
        ['e30_mergedtight_g35_medium_Heg',       'L1_2EM20VH', [], [PhysicsStream], ['RATE:ElectronPhoton', 'BW:Egamma'], -1,['parallel',-1,[] ]],


	# COMBINED TAU CHAINS

	# e+tau
        #new ones   
	                                                                                                                     
	['e17_lhmedium_nod0_ivarloose_tau35_medium1_tracktwo_L1EM15VHI_TAU20IM_2TAU15_J25_2J20_3J15',   'L1_EM15VHI_TAU20IM_2TAU15_J25_2J20_3J15',['L1_EM15VHI','L1_TAU20IM'], [PhysicsStream],['RATE:ElectronTau', 'BW:Tau', 'BW:Egamma'], -1,['serial',-1,["e17_lhmedium_nod0_ivarloose","tau35_medium1_tracktwo"]]],
	# new chain for 2e34 backup (ATR-15225)
        ['e24_lhmedium_nod0_ivarloose_tau35_medium1_tracktwo',  'L1_EM20VHI_TAU20IM_2TAU20_J25_3J20',['L1_EM20VHI','L1_TAU20IM'], [PhysicsStream], ['RATE:ElectronTau', 'BW:Tau', 'BW:Egamma'], -1,['serial',-1,["e24_lhmedium_nod0_ivarloose","tau35_medium1_tracktwo"]]],
	                                               
        ['e17_lhmedium_nod0_tau80_medium1_tracktwo',   'L1_EM15VHI_TAU40_2TAU15',['L1_EM15VHI','L1_TAU40'], [PhysicsStream], ['RATE:ElectronTau', 'BW:Tau', 'BW:Egamma'], -1,['serial',-1,["e17_lhmedium_nod0","tau80_medium1_tracktwo"]]],
        ['e17_lhmedium_nod0_ivarloose_tau25_medium1_tracktwo',  'L1_EM15VHI_2TAU12IM_J25_3J12',['L1_EM15VHI','L1_TAU12IM'], [PhysicsStream],['RATE:ElectronTau', 'BW:Tau', 'BW:Egamma'], -1,['serial',-1,["e17_lhmedium_nod0_ivarloose","tau25_medium1_tracktwo"]]],

	# support for l1topo chains
        ['e17_lhmedium_nod0_iloose_tau25_medium1_tracktwo_L1EM15VHI_2TAU12IM',  'L1_EM15VHI_2TAU12IM',['L1_EM15VHI','L1_TAU12IM'], [PhysicsStream], ['RATE:ElectronTau', 'BW:Tau'], -1,['serial',-1,["e17_lhmedium_nod0_iloose","tau25_medium1_tracktwo"]]],
        ['e17_lhmedium_nod0_ivarloose_tau25_medium1_tracktwo_L1EM15VHI_2TAU12IM',  'L1_EM15VHI_2TAU12IM',['L1_EM15VHI','L1_TAU12IM'], [PhysicsStream], ['RATE:ElectronTau', 'BW:Tau'], -1,['serial',-1,["e17_lhmedium_nod0_ivarloose","tau25_medium1_tracktwo"]]],

	#L1Topo e+tau chains
        ['e17_lhmedium_nod0_iloose_tau25_medium1_tracktwo_L1DR-EM15TAU12I-J25',  'L1_DR-EM15TAU12I-J25',['L1_EM15VHI','L1_TAU12IM'], [PhysicsStream], ['RATE:ElectronTau', 'BW:Tau'], -1,['serial',-1 ,["e17_lhmedium_nod0_iloose","tau25_medium1_tracktwo"]]],
        ['e17_lhmedium_nod0_ivarloose_tau25_medium1_tracktwo_L1DR-EM15TAU12I-J25', 'L1_DR-EM15TAU12I-J25',['L1_EM15VHI','L1_TAU12IM'], [PhysicsStream], ['RATE:ElectronTau', 'BW:Tau'],-1,['serial',-1 ,["e17_lhmedium_nod0_ivarloose","tau25_medium1_tracktwo"]]],
        ['e17_lhmedium_nod0_ivarloose_tau25_medium1_tracktwo_L1EM15TAU12I-J25', 'L1_EM15TAU12I-J25',['L1_EM15VHI','L1_TAU12IM'], [PhysicsStream], ['RATE:ElectronTau', 'BW:Tau'], -1,['serial',-1,["e17_lhmedium_nod0_ivarloose","tau25_medium1_tracktwo"]]],
        ['e17_lhmedium_nod0_tau25_medium1_tracktwo_L1EM15TAU12I-J25',  'L1_EM15TAU12I-J25',['L1_EM15VHI','L1_TAU12IM'], [PhysicsStream], ['RATE:ElectronTau', 'BW:Tau'], -1,['serial',-1,["e17_lhmedium_nod0","tau25_medium1_tracktwo"]]],
        ['e17_lhmedium_nod0_iloose_tau25_medium1_tracktwo_L1EM15TAU12I-J25',  'L1_EM15TAU12I-J25',['L1_EM15VHI','L1_TAU12IM'], [PhysicsStream], ['RATE:ElectronTau', 'BW:Tau'], -1,['serial',-1,["e17_lhmedium_nod0_iloose","tau25_medium1_tracktwo"]]],
#ATR-15197        ['e17_lhmedium_nod0_iloose_tau25_medium1_tracktwo_L1EM15-TAU12I',  'L1_EM15-TAU12I',['L1_EM15HI','L1_TAU12IM'], [PhysicsStream], ['RATE:ElectronTau', 'BW:Tau'], -1,['serial',-1,["e17_lhmedium_nod0_iloose","tau25_medium1_tracktwo"]]],
#ATR-15197        ['e17_lhmedium_nod0_ivarloose_tau25_medium1_tracktwo_L1EM15-TAU12I',  'L1_EM15-TAU12I',['L1_EM15HI','L1_TAU12IM'], [PhysicsStream], ['RATE:ElectronTau', 'BW:Tau'], -1,['serial',-1,["e17_lhmedium_nod0_ivarloose","tau25_medium1_tracktwo"]]],

#ATR-15197        ['e17_lhmedium_nod0_tau80_medium1_tracktwo_L1EM15-TAU40',   'L1_EM15-TAU40',['L1_EM15HI','L1_TAU40'], [PhysicsStream], ['RATE:ElectronTau', 'BW:Tau'], -1,['serial',-1,["e17_lhmedium_nod0","tau80_medium1_tracktwo"]]],
        ['mu14_ivarloose_tau35_medium1_tracktwo',  'L1_MU10_TAU20IM',['L1_MU10','L1_TAU20IM'], [PhysicsStream], ['RATE:MuonTau', 'BW:Tau', 'BW:Muon'], -1,['serial',-1,["mu14_ivarloose","tau35_medium1_tracktwo"]]],
        ['mu14_ivarloose_L1MU11_tau35_medium1_tracktwo_L1MU11_TAU20IM',  'L1_MU11_TAU20IM',['L1_MU11','L1_TAU20IM'], [PhysicsStream], ['RATE:MuonTau', 'BW:Tau', 'BW:Muon'], -1,['serial',-1,["mu14_ivarloose_L1MU11","tau35_medium1_tracktwo"]]],
        ['mu14_ivarloose_tau35_medium1_tracktwo_L1MU10_TAU20IM_J25_2J20',      'L1_MU10_TAU20IM_J25_2J20',['L1_MU10','L1_TAU20IM'], [PhysicsStream], ['RATE:MuonTau', 'BW:Tau', 'BW:Muon'], -1,['serial',-1,["mu14_ivarloose","tau35_medium1_tracktwo"]]],   

        ['mu14_iloose_tau25_perf_tracktwo', 'L1_MU10_TAU12IM',['L1_MU10','L1_TAU12IM'], [PhysicsStream, 'express'], ['RATE:MuonTau', 'BW:Tau', 'BW:Muon'], -1,['serial',-1,["mu14_iloose","tau25_perf_tracktwo"]]],
        ### ATR-14543
        ['mu14_ivarloose_tau25_perf_tracktwo', 'L1_MU10_TAU12IM',['L1_MU10','L1_TAU12IM'], [PhysicsStream, 'express'], ['RATE:MuonTau', 'BW:Tau', 'BW:Muon'], -1,['serial',-1,["mu14_ivarloose","tau25_perf_tracktwo"]]],

        ['mu14_iloose_tau25_medium1_tracktwo',      'L1_MU10_TAU12IM_J25_2J12',['L1_MU10','L1_TAU12IM'], [PhysicsStream], ['RATE:MuonTau', 'BW:Tau', 'BW:Muon'], -1,['serial',-1,["mu14_iloose","tau25_medium1_tracktwo"]]],        
        ['mu14_ivarloose_tau25_medium1_tracktwo',      'L1_MU10_TAU12IM_J25_2J12',['L1_MU10','L1_TAU12IM'], [PhysicsStream], ['RATE:MuonTau', 'BW:Tau', 'BW:Muon'], -1,['serial',-1,["mu14_ivarloose","tau25_medium1_tracktwo"]]],        
        ['mu14_iloose_tau35_medium1_tracktwo',  'L1_MU10_TAU20IM',['L1_MU10','L1_TAU20IM'], [PhysicsStream], ['RATE:MuonTau', 'BW:Tau', 'BW:Muon'], -1,['serial',-1,["mu14_iloose","tau35_medium1_tracktwo"]]],

        #mu+tau chains seeded by L1MU10TAU20IM, needed as supporting triggers for the primary chains with either L1 jet or L1topo
        ['mu14_iloose_tau25_medium1_tracktwo_L1MU10_TAU12IM',  'L1_MU10_TAU12IM',['L1_MU10','L1_TAU12IM'], [PhysicsStream], ['RATE:MuonTau', 'BW:Tau'], -1,['serial',-1,["mu14_iloose","tau25_medium1_tracktwo"]]],
        ['mu14_ivarloose_tau25_medium1_tracktwo_L1MU10_TAU12IM',  'L1_MU10_TAU12IM',['L1_MU10','L1_TAU12IM'], [PhysicsStream], ['RATE:MuonTau', 'BW:Tau'], -1,['serial',-1,["mu14_ivarloose","tau25_medium1_tracktwo"]]],

        # l1topo tau+mu chains
        ['mu14_tau25_medium1_tracktwo_L1DR-MU10TAU12I',  'L1_DR-MU10TAU12I',['L1_MU10','L1_TAU12IM'], [PhysicsStream], ['RATE:MuonTau', 'BW:Tau'], -1,['serial',-1,["mu14","tau25_medium1_tracktwo"]]],
        ['mu14_ivarloose_tau25_medium1_tracktwo_L1DR-MU10TAU12I_TAU12I-J25', 'L1_DR-MU10TAU12I_TAU12I-J25',['L1_MU10','L1_TAU12IM'], [PhysicsStream], ['RATE:MuonTau', 'BW:Tau'], -1,['serial',-1,["mu14_ivarloose","tau25_medium1_tracktwo"]]],
        ['mu14_iloose_tau25_medium1_tracktwo_L1DR-MU10TAU12I_TAU12I-J25', 'L1_DR-MU10TAU12I_TAU12I-J25',['L1_MU10','L1_TAU12IM'], [PhysicsStream], ['RATE:MuonTau', 'BW:Tau'], -1,['serial',-1,["mu14_iloose","tau25_medium1_tracktwo"]]],
        ['mu14_iloose_tau25_medium1_tracktwo_L1DR-MU10TAU12I', 'L1_DR-MU10TAU12I',['L1_MU10','L1_TAU12IM'], [PhysicsStream], ['RATE:MuonTau', 'BW:Tau'], -1,['serial',-1,["mu14_iloose","tau25_medium1_tracktwo"]]],
        ['mu14_ivarloose_tau25_medium1_tracktwo_L1DR-MU10TAU12I', 'L1_DR-MU10TAU12I',['L1_MU10','L1_TAU12IM'], [PhysicsStream], ['RATE:MuonTau', 'BW:Tau'], -1,['serial',-1,["mu14_ivarloose","tau25_medium1_tracktwo"]]],
        ['mu14_ivarloose_tau25_medium1_tracktwo_L1MU10_TAU12I-J25', 'L1_MU10_TAU12I-J25',['L1_MU10','L1_TAU12IM'], [PhysicsStream], ['RATE:MuonTau', 'BW:Tau'], -1,['serial',-1,["mu14_ivarloose","tau25_medium1_tracktwo"]]],
        ['mu14_iloose_tau25_medium1_tracktwo_L1MU10_TAU12I-J25', 'L1_MU10_TAU12I-J25',['L1_MU10','L1_TAU12IM'], [PhysicsStream], ['RATE:MuonTau', 'BW:Tau'], -1,['serial',-1,["mu14_iloose","tau25_medium1_tracktwo"]]],

        
        # Tau + MET
        ['tau35_medium1_tracktwo_xe70_L1XE45',  'L1_TAU20IM_2J20_XE45',['L1_TAU20IM','L1_XE45'], [PhysicsStream], ['RATE:TauMET', 'BW:Tau'], -1,['serial',-1,["tau35_medium1_tracktwo","xe70_L1XE45"]]],  
#        ['tau35_medium1_tracktwo_L1TAU20_xe70_L1XE45',  'L1_TAU20_2J20_XE45',['L1_TAU20','L1_XE45'], [PhysicsStream], ['RATE:TauMET', 'BW:Tau'], -1,['serial',-1,["tau35_medium1_tracktwo_L1TAU20","xe70_L1XE45"]]],
	# l1topo tau+met
	#['tau35_medium1_tracktwo_L1TAU20_xe70_L1XE45_L1XE45_TAU20-J20', 'L1_XE45_TAU20-J20',['L1_TAU20', 'L1_XE45'], [PhysicsStream], ['RATE:TauMET', 'BW:Tau'], -1,['serial',-1,["tau35_medium1_tracktwo_L1TAU20","xe70_L1XE45"]]],
        
        # Ditau + MET
        ['tau35_medium1_tracktwo_L1TAU20_tau25_medium1_tracktwo_L1TAU12_xe50', 'L1_TAU20_2TAU12_XE35',['L1_TAU20','L1_TAU12','L1_XE35'], [PhysicsStream], ['RATE:TauMET', 'BW:Tau'], -1,['serial',-1,["tau35_medium1_tracktwo_L1TAU20","tau25_medium1_tracktwo_L1TAU12","xe50"]]],
        ['tau35_medium1_tracktwo_tau25_medium1_tracktwo_xe50', 'L1_TAU20IM_2TAU12IM_XE35',['L1_TAU20IM','L1_TAU12IM','L1_XE35'], [PhysicsStream], ['RATE:TauMET', 'BW:Tau'], -1,['serial',-1,["tau35_medium1_tracktwo","tau25_medium1_tracktwo","xe50"]]],
        ['tau60_medium1_tracktwo_tau25_medium1_tracktwo_xe50', 'L1_TAU40_2TAU12IM_XE40',['L1_TAU40','L1_TAU12IM','L1_XE40'], [PhysicsStream], ['RATE:TauMET', 'BW:Tau'], -1,['serial',-1,["tau60_medium1_tracktwo","tau25_medium1_tracktwo","xe50"]]],
 
        # Tau + e + MET
        ['e17_lhmedium_nod0_ivarloose_tau25_medium1_tracktwo_xe50', 'L1_EM15VHI_2TAU12IM_XE35',['L1_EM15VHI','L1_TAU12IM','L1_XE35'], [PhysicsStream], ['RATE:TauMET', 'BW:Tau', 'BW:Egamma'],-1,['serial',-1,["e17_lhmedium_nod0_ivarloose","tau25_medium1_tracktwo", "xe50"]]],
        ['e17_lhmedium_nod0_tau25_medium1_tracktwo_xe50', 'L1_EM15VHI_2TAU12IM_XE35',['L1_EM15VHI','L1_TAU12IM','L1_XE35'], [PhysicsStream], ['RATE:TauMET', 'BW:Tau', 'BW:Egamma'], -1,['serial',-1,["e17_lhmedium_nod0","tau25_medium1_tracktwo", "xe50"]]],

	#l1topo tau+e+met
#ATR-15197        ['e17_lhmedium_nod0_tau25_medium1_tracktwo_xe50_L1XE35_EM15-TAU12I', 'L1_XE35_EM15-TAU12I',['L1_EM15HI','L1_TAU12IM','L1_XE35'], [PhysicsStream], ['RATE:TauMET', 'BW:Tau'], -1,['serial',-1,["e17_lhmedium_nod0","tau25_medium1_tracktwo", "xe50"]]],
#ATR-15197        ['e17_lhmedium_nod0_tau25_medium1_tracktwo_xe50_L1XE40_EM15-TAU12I', 'L1_XE40_EM15-TAU12I',['L1_EM15HI','L1_TAU12IM','L1_XE40'], [PhysicsStream], ['RATE:TauMET', 'BW:Tau'], -1,['serial',-1,["e17_lhmedium_nod0","tau25_medium1_tracktwo", "xe50"]]],


        # Tau + mu + MET
        ['mu14_tau25_medium1_tracktwo_xe50', 'L1_MU10_TAU12IM_XE35',['L1_MU10', 'L1_TAU12IM','L1_XE35'], [PhysicsStream], ['RATE:TauMET', 'BW:Tau'], -1,['serial',-1,["mu14", "tau25_medium1_tracktwo","xe50"]]],
        ['mu14_iloose_tau25_medium1_tracktwo_xe50', 'L1_MU10_TAU12IM_XE35',['L1_MU10', 'L1_TAU12IM','L1_XE35'], [PhysicsStream], ['RATE:TauMET', 'BW:Tau'], -1,['serial',-1,["mu14_iloose", "tau25_medium1_tracktwo","xe50"]]],        
        ['mu14_ivarloose_tau25_medium1_tracktwo_xe50', 'L1_MU10_TAU12IM_XE35',['L1_MU10', 'L1_TAU12IM','L1_XE35'], [PhysicsStream], ['RATE:TauMET', 'BW:Tau'], -1,['serial',-1,["mu14_ivarloose", "tau25_medium1_tracktwo","xe50"]]],

        ##['e18_lhloose_tau80_medium1_calo',                 'L1_EM15-TAU40',[], [PhysicsStream], ['RATE:ElectronTau', 'BW:Tau'], -1,['serial',-1,["e18_lhloose","tau80_medium1_calo"]]],

        ['j80_xe80',               'L1_J40_XE50',['',''], [PhysicsStream, 'express'], ['RATE:JetMET', 'BW:Jet', 'BW:MET'], -1,['serial',-1,["j80","xe80"]]], 

        # lepton + jets 
        ['e20_lhtight_nod0_3j20_L1EM18VHI_3J20',      'L1_EM18VHI_3J20',    ['L1_EM18VHI_3J20',''], [PhysicsStream], ['RATE:EgammaJet', 'BW:Egamma', 'BW:Jet'],-1, ['serial',-1,["e20_lhtight_nod0","3j20"] ]],

        ### ATR-15524
        ['e20_lhtight_nod0_ivarloose_3j20_L1EM18VHI_3J20', 'L1_EM18VHI_3J20',    ['L1_EM18VHI_3J20',''], [PhysicsStream], ['RATE:EgammaJet', 'BW:Egamma', 'BW:Jet'],-1, ['serial',-1,["e20_lhtight_nod0_ivarloose","3j20"] ]],
        ['e20_lhmedium_nod0_3j20_L1EM18VHI_3J20', 'L1_EM18VHI_3J20',    ['L1_EM18VHI_3J20',''], [PhysicsStream], ['RATE:EgammaJet', 'BW:Egamma', 'BW:Jet'],-1, ['serial',-1,["e20_lhmedium_nod0","3j20"] ]],
         
         
         
        #nod0 chains:
        ['e28_lhvloose_nod0_L1EM20VH_3j20noL1',  'L1_EM20VH', ['L1_EM20VH',''], [PhysicsStream], ['RATE:EgammaJet', 'BW:Egamma', 'BW:Jet'], -1, ['serial',-1,["e28_lhvloose_nod0_L1EM20VH","3j20noL1"] ]],
        ['e28_lhvloose_nod0_L1EM20VH_4j20noL1',  'L1_EM20VH', ['L1_EM20VH',''], [PhysicsStream], ['RATE:EgammaJet', 'BW:Egamma', 'BW:Jet'], -1, ['serial',-1,["e28_lhvloose_nod0_L1EM20VH","4j20noL1"] ]],
        ['e28_lhvloose_nod0_L1EM20VH_5j15noL1',  'L1_EM20VH', ['L1_EM20VH',''], [PhysicsStream], ['RATE:EgammaJet', 'BW:Egamma', 'BW:Jet'], -1, ['serial',-1,["e28_lhvloose_nod0_L1EM20VH","5j15noL1"] ]],
        ['e28_lhvloose_nod0_L1EM20VH_6j15noL1',  'L1_EM20VH', ['L1_EM20VH',''], [PhysicsStream], ['RATE:EgammaJet', 'BW:Egamma', 'BW:Jet'], -1, ['serial',-1,["e28_lhvloose_nod0_L1EM20VH","6j15noL1"] ]],
        ['e26_lhvloose_nod0_L1EM20VH_3j20noL1',  'L1_EM20VH', ['L1_EM20VH',''], [PhysicsStream], ['RATE:EgammaJet', 'BW:Egamma', 'BW:Jet'], -1, ['serial',-1,["e26_lhvloose_nod0_L1EM20VH","3j20noL1"] ]],
        ['e26_lhvloose_nod0_L1EM20VH_4j20noL1',  'L1_EM20VH', ['L1_EM20VH',''], [PhysicsStream], ['RATE:EgammaJet', 'BW:Egamma', 'BW:Jet'], -1, ['serial',-1,["e26_lhvloose_nod0_L1EM20VH","4j20noL1"] ]],
        ['e26_lhvloose_nod0_L1EM20VH_5j15noL1',  'L1_EM20VH', ['L1_EM20VH',''], [PhysicsStream], ['RATE:EgammaJet', 'BW:Egamma', 'BW:Jet'], -1, ['serial',-1,["e26_lhvloose_nod0_L1EM20VH","5j15noL1"] ]],
        ['e26_lhvloose_nod0_L1EM20VH_6j15noL1',  'L1_EM20VH', ['L1_EM20VH',''], [PhysicsStream], ['RATE:EgammaJet', 'BW:Egamma', 'BW:Jet'], -1, ['serial',-1,["e26_lhvloose_nod0_L1EM20VH","6j15noL1"] ]],
        ['e24_lhvloose_nod0_L1EM20VH_3j20noL1',  'L1_EM20VH', ['L1_EM20VH',''], [PhysicsStream], ['RATE:EgammaJet', 'BW:Egamma', 'BW:Jet'], -1, ['serial',-1,["e24_lhvloose_nod0_L1EM20VH","3j20noL1"] ]],
        ['e24_lhvloose_nod0_L1EM20VH_4j20noL1',  'L1_EM20VH', ['L1_EM20VH',''], [PhysicsStream], ['RATE:EgammaJet', 'BW:Egamma', 'BW:Jet'], -1, ['serial',-1,["e24_lhvloose_nod0_L1EM20VH","4j20noL1"] ]],
        ['e24_lhvloose_nod0_L1EM20VH_5j15noL1',  'L1_EM20VH', ['L1_EM20VH',''], [PhysicsStream], ['RATE:EgammaJet', 'BW:Egamma', 'BW:Jet'], -1, ['serial',-1,["e24_lhvloose_nod0_L1EM20VH","5j15noL1"] ]],
        ['e24_lhvloose_nod0_L1EM20VH_6j15noL1',  'L1_EM20VH', ['L1_EM20VH',''], [PhysicsStream], ['RATE:EgammaJet', 'BW:Egamma', 'BW:Jet'], -1, ['serial',-1,["e24_lhvloose_nod0_L1EM20VH","6j15noL1"] ]],
				# e+jets ATR-14404
        ['e28_lhmedium_nod0_L1EM20VH_3j20noL1',  'L1_EM20VH', ['L1_EM20VH',''], [PhysicsStream], ['RATE:EgammaJet', 'BW:Egamma', 'BW:Jet'], -1, ['serial',-1,["e28_lhmedium_nod0_L1EM20VH","3j20noL1"] ]],
        ['e28_lhmedium_nod0_L1EM20VH_4j20noL1',  'L1_EM20VH', ['L1_EM20VH',''], [PhysicsStream], ['RATE:EgammaJet', 'BW:Egamma', 'BW:Jet'], -1, ['serial',-1,["e28_lhmedium_nod0_L1EM20VH","4j20noL1"] ]],
        ['e28_lhmedium_nod0_L1EM20VH_5j15noL1',  'L1_EM20VH', ['L1_EM20VH',''], [PhysicsStream], ['RATE:EgammaJet', 'BW:Egamma', 'BW:Jet'], -1, ['serial',-1,["e28_lhmedium_nod0_L1EM20VH","5j15noL1"] ]],
        ['e28_lhmedium_nod0_L1EM20VH_6j15noL1',  'L1_EM20VH', ['L1_EM20VH',''], [PhysicsStream], ['RATE:EgammaJet', 'BW:Egamma', 'BW:Jet'], -1, ['serial',-1,["e28_lhmedium_nod0_L1EM20VH","6j15noL1"] ]],
        ['e26_lhmedium_nod0_L1EM20VH_3j20noL1',  'L1_EM20VH', ['L1_EM20VH',''], [PhysicsStream], ['RATE:EgammaJet', 'BW:Egamma', 'BW:Jet'], -1, ['serial',-1,["e26_lhmedium_nod0_L1EM20VH","3j20noL1"] ]],
        ['e26_lhmedium_nod0_L1EM20VH_4j20noL1',  'L1_EM20VH', ['L1_EM20VH',''], [PhysicsStream], ['RATE:EgammaJet', 'BW:Egamma', 'BW:Jet'], -1, ['serial',-1,["e26_lhmedium_nod0_L1EM20VH","4j20noL1"] ]],
        ['e26_lhmedium_nod0_L1EM20VH_5j15noL1',  'L1_EM20VH', ['L1_EM20VH',''], [PhysicsStream], ['RATE:EgammaJet', 'BW:Egamma', 'BW:Jet'], -1, ['serial',-1,["e26_lhmedium_nod0_L1EM20VH","5j15noL1"] ]],
        ['e26_lhmedium_nod0_L1EM20VH_6j15noL1',  'L1_EM20VH', ['L1_EM20VH',''], [PhysicsStream], ['RATE:EgammaJet', 'BW:Egamma', 'BW:Jet'], -1, ['serial',-1,["e26_lhmedium_nod0_L1EM20VH","6j15noL1"] ]],
        ['e24_lhmedium_nod0_L1EM20VH_3j20noL1',  'L1_EM20VH', ['L1_EM20VH',''], [PhysicsStream], ['RATE:EgammaJet', 'BW:Egamma', 'BW:Jet'], -1, ['serial',-1,["e24_lhmedium_nod0_L1EM20VH","3j20noL1"] ]],
        ['e24_lhmedium_nod0_L1EM20VH_4j20noL1',  'L1_EM20VH', ['L1_EM20VH',''], [PhysicsStream], ['RATE:EgammaJet', 'BW:Egamma', 'BW:Jet'], -1, ['serial',-1,["e24_lhmedium_nod0_L1EM20VH","4j20noL1"] ]],
        ['e24_lhmedium_nod0_L1EM20VH_5j15noL1',  'L1_EM20VH', ['L1_EM20VH',''], [PhysicsStream], ['RATE:EgammaJet', 'BW:Egamma', 'BW:Jet'], -1, ['serial',-1,["e24_lhmedium_nod0_L1EM20VH","5j15noL1"] ]],
        ['e24_lhmedium_nod0_L1EM20VH_6j15noL1',  'L1_EM20VH', ['L1_EM20VH',''], [PhysicsStream], ['RATE:EgammaJet', 'BW:Egamma', 'BW:Jet'], -1, ['serial',-1,["e24_lhmedium_nod0_L1EM20VH","6j15noL1"] ]],

        ['e30_lhvloose_nod0_L1EM20VH_3j20noL1',  'L1_EM20VH', ['L1_EM20VH',''], [PhysicsStream], ['RATE:EgammaJet', 'BW:Egamma', 'BW:Jet'], -1, ['serial',-1,["e30_lhvloose_nod0_L1EM20VH","3j20noL1"] ]],
        ['e30_lhvloose_nod0_L1EM20VH_4j20noL1',  'L1_EM20VH', ['L1_EM20VH',''], [PhysicsStream], ['RATE:EgammaJet', 'BW:Egamma', 'BW:Jet'], -1, ['serial',-1,["e30_lhvloose_nod0_L1EM20VH","4j20noL1"] ]],
        ['e30_lhvloose_nod0_L1EM20VH_5j15noL1',  'L1_EM20VH', ['L1_EM20VH',''], [PhysicsStream], ['RATE:EgammaJet', 'BW:Egamma', 'BW:Jet'], -1, ['serial',-1,["e30_lhvloose_nod0_L1EM20VH","5j15noL1"] ]],
        ['e30_lhvloose_nod0_L1EM20VH_6j15noL1',  'L1_EM20VH', ['L1_EM20VH',''], [PhysicsStream], ['RATE:EgammaJet', 'BW:Egamma', 'BW:Jet'], -1, ['serial',-1,["e30_lhvloose_nod0_L1EM20VH","6j15noL1"] ]],
        ['e30_lhmedium_nod0_L1EM20VH_3j20noL1',  'L1_EM20VH', ['L1_EM20VH',''], [PhysicsStream], ['RATE:EgammaJet', 'BW:Egamma', 'BW:Jet'], -1, ['serial',-1,["e30_lhmedium_nod0_L1EM20VH","3j20noL1"] ]],
        ['e30_lhmedium_nod0_L1EM20VH_4j20noL1',  'L1_EM20VH', ['L1_EM20VH',''], [PhysicsStream], ['RATE:EgammaJet', 'BW:Egamma', 'BW:Jet'], -1, ['serial',-1,["e30_lhmedium_nod0_L1EM20VH","4j20noL1"] ]],
        ['e30_lhmedium_nod0_L1EM20VH_5j15noL1',  'L1_EM20VH', ['L1_EM20VH',''], [PhysicsStream], ['RATE:EgammaJet', 'BW:Egamma', 'BW:Jet'], -1, ['serial',-1,["e30_lhmedium_nod0_L1EM20VH","5j15noL1"] ]],
        ['e30_lhmedium_nod0_L1EM20VH_6j15noL1',  'L1_EM20VH', ['L1_EM20VH',''], [PhysicsStream], ['RATE:EgammaJet', 'BW:Egamma', 'BW:Jet'], -1, ['serial',-1,["e30_lhmedium_nod0_L1EM20VH","6j15noL1"] ]],

        ['mu26_2j20noL1',  'L1_MU20', ['L1_MU20',''], [PhysicsStream], ['RATE:MuonJet', 'BW:Muon', 'BW:Jet'], -1, ['serial',-1,["mu26","2j20noL1"] ]],
        ['mu26_3j20noL1',  'L1_MU20', ['L1_MU20',''], [PhysicsStream], ['RATE:MuonJet', 'BW:Muon', 'BW:Jet'], -1, ['serial',-1,["mu26","3j20noL1"] ]],
        ['mu26_4j15noL1',  'L1_MU20', ['L1_MU20',''], [PhysicsStream], ['RATE:MuonJet', 'BW:Muon', 'BW:Jet'], -1, ['serial',-1,["mu26","4j15noL1"] ]],
        ['mu26_5j15noL1',  'L1_MU20', ['L1_MU20',''], [PhysicsStream], ['RATE:MuonJet', 'BW:Muon', 'BW:Jet'], -1, ['serial',-1,["mu26","5j15noL1"] ]],
         
        ['mu24_2j20noL1',  'L1_MU20', ['L1_MU20',''], [PhysicsStream], ['RATE:MuonJet', 'BW:Muon', 'BW:Jet'], -1, ['serial',-1,["mu24","2j20noL1"] ]],
        ['mu24_3j20noL1',  'L1_MU20', ['L1_MU20',''], [PhysicsStream], ['RATE:MuonJet', 'BW:Muon', 'BW:Jet'], -1, ['serial',-1,["mu24","3j20noL1"] ]],
        ['mu24_4j15noL1',  'L1_MU20', ['L1_MU20',''], [PhysicsStream], ['RATE:MuonJet', 'BW:Muon', 'BW:Jet'], -1, ['serial',-1,["mu24","4j15noL1"] ]],
        ['mu24_5j15noL1',  'L1_MU20', ['L1_MU20',''], [PhysicsStream], ['RATE:MuonJet', 'BW:Muon', 'BW:Jet'], -1, ['serial',-1,["mu24","5j15noL1"] ]],

        
        # VBF triggers

        ['g25_medium_L1EM22VHI_4j35_0eta490_invm700', 'L1_EM22VHI', ['L1_EM22VHI',''], [PhysicsStream], ['RATE:EgammaJet', 'BW:Egamma'], -1,['serial',-1,["g25_medium_L1EM22VHI","4j35_0eta490_invm700"]]],
        #ATR-14196
        ['g25_medium_L1EM22VHI_4j35_0eta490_invm1000', 'L1_EM22VHI', ['L1_EM22VHI',''], [PhysicsStream], ['RATE:EgammaJet', 'BW:Egamma'], -1,['serial',-1,["g25_medium_L1EM22VHI","4j35_0eta490_invm1000"]]],
        ['g25_loose_L1EM20VH_4j35_0eta490', 'L1_EM20VH', ['L1_EM20VH',''], [PhysicsStream], ['RATE:EgammaJet', 'BW:Egamma'], -1,['serial',-1,["g25_loose_L1EM20VH","4j35_0eta490"]]],
        ['g25_medium_L1EM22VHI_j35_0eta490_bmv2c2077_3j35_0eta490_invm700', 'L1_EM22VHI', ['L1_EM22VHI', '', ''], [PhysicsStream], ['RATE:EgammaJet', 'BW:BJet','BW:Egamma'],-1,['serial',-1,['g25_medium_L1EM22VHI', 'j35_0eta490_bmv2c2077','3j35_0eta490_invm700']]],
        ['g25_medium_L1EM22VHI_2j35_0eta490_bmv2c2077_2j35_0eta490', 'L1_EM22VHI', ['L1_EM22VHI', '', ''], [PhysicsStream], ['RATE:EgammaJet', 'BW:BJet','BW:Egamma'],-1,['serial',-1,['g25_medium_L1EM22VHI', '2j35_0eta490_bmv2c2077','2j35_0eta490']]],
	
        ['g25_medium_L1EM22VHI_j35_0eta490_bmv2c2077_split_3j35_0eta490_invm700', 'L1_EM22VHI', ['L1_EM22VHI', '', ''], [PhysicsStream], ['RATE:EgammaJet', 'BW:BJet','BW:Egamma'],-1,['serial',-1,['g25_medium_L1EM22VHI', 'j35_0eta490_bmv2c2077_split','3j35_0eta490_invm700']]],
	
        ['g25_medium_L1EM22VHI_2j35_0eta490_bmv2c2077_split_2j35_0eta490', 'L1_EM22VHI', ['L1_EM22VHI', '', ''], [PhysicsStream], ['RATE:EgammaJet', 'BW:BJet','BW:Egamma'],-1,['serial',-1,['g25_medium_L1EM22VHI', '2j35_0eta490_bmv2c2077_split','2j35_0eta490']]],	

        ### ATR-14356: egamma+jets VBF chians
        ['g25_medium_L1EM22VHI_2j35_0eta490_invm700_L1HT150-JJ15.ETA49_MJJ-400', 'L1_EM22VHI', ['L1_EM22VHI', 'L1_HT150-JJ15.ETA49_MJJ-400'], [PhysicsStream], ['RATE:EgammaJet', 'BW:Egamma'],-1,['serial',-1,['g25_medium_L1EM22VHI', '2j35_0eta490_invm700_L1HT150-JJ15.ETA49_MJJ-400']]],

        # backups for L1Topo VBF items
        ['mu6_2j40_0eta490_invm400_L1MU6_J30.0ETA49_2J20.0ETA49', 'L1_MU6_J30.0ETA49_2J20.0ETA49', ['L1_MU6',''], [PhysicsStream], ['RATE:MuonJet', 'BW:Muon', 'BW:Jet'], -1, ['serial',-1,["mu6","2j40_0eta490_invm400"]]],
        ['mu6_2j40_0eta490_invm600_L1MU6_J30.0ETA49_2J20.0ETA49', 'L1_MU6_J30.0ETA49_2J20.0ETA49', ['L1_MU6',''], [PhysicsStream], ['RATE:MuonJet', 'BW:Muon', 'BW:Jet'], -1, ['serial',-1,["mu6","2j40_0eta490_invm600"]]],
        ['mu6_2j40_0eta490_invm800_L1MU6_J30.0ETA49_2J20.0ETA49', 'L1_MU6_J30.0ETA49_2J20.0ETA49', ['L1_MU6',''], [PhysicsStream], ['RATE:MuonJet', 'BW:Muon', 'BW:Jet'], -1, ['serial',-1,["mu6","2j40_0eta490_invm800"]]],

	# Hbb VBF trigger (ATR-13526)
        ['j80_0eta240_j60_j45_320eta490_invm700_AND_j45_bmv2c2070_split_j45_bmv2c2077_split','L1_J40.0ETA25_2J25_J20.31ETA49', ['','','','',''], [PhysicsStream], ['RATE:MultiBJet', 'BW:BJet' ], -1, ['serial',-1,['j80_0eta240','j60','j45_320eta490_invm700_AND','j45_bmv2c2070_split','j45_bmv2c2077_split'] ]],
        ['j80_0eta240_j60_j45_320eta490_AND_2j45_bmv2c2070_split','L1_J40.0ETA25_2J25_J20.31ETA49', ['','','','',''], [PhysicsStream], ['RATE:MultiBJet', 'BW:BJet' ], -1, ['serial',-1,['j80_0eta240','j60','j45_320eta490_AND','2j45_bmv2c2070_split'] ]],
				['j55_bmv2c2070_2j45_320eta490_L1J15.0ETA25_2J15.31ETA49','L1_J15.0ETA25_2J15.31ETA49',['',''], [PhysicsStream], ['RATE:MultiBJet', 'BW:BJet' ], -1, ['serial',-1,['j55_bmv2c2070','2j45_320eta490_L1J15.0ETA25_2J15.31ETA49'] ]],
				['j35_gsc55_bmv2c2070_2j45_320eta490_L1J15.0ETA25_2J15.31ETA49','L1_J15.0ETA25_2J15.31ETA49',['',''], [PhysicsStream], ['RATE:MultiBJet', 'BW:BJet' ], -1, ['serial',-1,['j35_gsc55_bmv2c2070','2j45_320eta490_L1J15.0ETA25_2J15.31ETA49'] ]],
				['j55_0eta240_2j45_320eta490_L1J15.0ETA25_2J15.31ETA49','L1_J15.0ETA25_2J15.31ETA49',['',''], [PhysicsStream], ['RATE:MultiBJet', 'BW:BJet' ], -1, ['serial',-1,['j55_0eta240','2j45_320eta490_L1J15.0ETA25_2J15.31ETA49'] ]],

        #['2j40_0eta490_invm250_xe80_L1XE70',    'L1_XE70', ['',''], [PhysicsStream], ['RATE:JetMET', 'BW:Jet'], -1, ['serial',-1,["2j40_0eta490_invm250","xe80_L1XE70"]]],
        #['j40_0eta490_j30_0eta490_deta25_xe80_L1XE70',    'L1_XE70', ['','',''], [PhysicsStream], ['RATE:JetMET', 'BW:Jet'], -1, ['serial',-1,["j40_0eta490","j30_0eta490_deta25","xe80_L1XE70"]]],
        ['j40_0eta490_j30_0eta490_deta25_xe80_L1XE50',    'L1_XE50', ['','',''], [PhysicsStream], ['RATE:JetMET', 'BW:Jet'], -1, ['serial',-1,["j40_0eta490","j30_0eta490_deta25","xe80_L1XE50"]]],
 

        #tau+photon (ATR-13061)
        ['g35_medium_tau25_dikaonmasstight_tracktwo_L1TAU12',     'L1_EM22VHI', ['L1_EM22VHI','L1_TAU12'], [PhysicsStream], ['RATE:TauGamma', 'BW:Tau', 'BW:Egamma'], -1,['serial',-1,["g35_medium","tau25_dikaonmasstight_tracktwo_L1TAU12"]]],
        ['g35_medium_tau35_dikaonmasstight_tracktwo_L1TAU12',     'L1_EM22VHI', ['L1_EM22VHI','L1_TAU12'], [PhysicsStream], ['RATE:TauGamma', 'BW:Tau', 'BW:Egamma'], -1,['serial',-1,["g35_medium","tau35_dikaonmasstight_tracktwo_L1TAU12"]]],
        ['g35_medium_tau25_dikaonmass_tracktwo_L1TAU12',     'L1_EM22VHI', ['L1_EM22VHI','L1_TAU12'], [PhysicsStream], ['RATE:TauGamma', 'BW:Tau', 'BW:Egamma'], -1,['serial',-1,["g35_medium","tau25_dikaonmass_tracktwo_L1TAU12"]]],
        ['g35_medium_tau35_dikaonmass_tracktwo_L1TAU12',     'L1_EM22VHI', ['L1_EM22VHI','L1_TAU12'], [PhysicsStream], ['RATE:TauGamma', 'BW:Tau', 'BW:Egamma'], -1,['serial',-1,["g35_medium","tau35_dikaonmass_tracktwo_L1TAU12"]]],

        ['g35_medium_L1EM24VHI_tau25_dikaonmasstight_tracktwo_L1TAU12',     'L1_EM24VHI', ['L1_EM24VHI','L1_TAU12'], [PhysicsStream], ['RATE:TauGamma', 'BW:Tau', 'BW:Egamma'], -1,['serial',-1,["g35_medium_L1EM24VHI","tau25_dikaonmasstight_tracktwo_L1TAU12"]]], 
        ['g35_medium_L1EM24VHI_tau25_dikaonmass_tracktwo_L1TAU12',     'L1_EM24VHI', ['L1_EM24VHI','L1_TAU12'], [PhysicsStream], ['RATE:TauGamma', 'BW:Tau', 'BW:Egamma'], -1,['serial',-1,["g35_medium_L1EM24VHI","tau25_dikaonmass_tracktwo_L1TAU12"]]],
        ['g35_medium_L1EM24VHI_tau35_dikaonmass_tracktwo_L1TAU12',     'L1_EM24VHI', ['L1_EM24VHI','L1_TAU12'], [PhysicsStream], ['RATE:TauGamma', 'BW:Tau', 'BW:Egamma'], -1,['serial',-1,["g35_medium_L1EM24VHI","tau35_dikaonmass_tracktwo_L1TAU12"]]],

        #tau + photon (ATR-13841)
        ['g35_medium_tau25_dipion1_tracktwo_L1TAU12',     'L1_EM22VHI', ['L1_EM22VHI','L1_TAU12'], [PhysicsStream], ['RATE:TauGamma', 'BW:Tau', 'BW:Egamma'], -1,['serial',-1,["g35_medium","tau25_dipion1_tracktwo_L1TAU12"]]],
        ['g35_medium_tau35_dipion1loose_tracktwo_L1TAU12',     'L1_EM22VHI', ['L1_EM22VHI','L1_TAU12'], [PhysicsStream], ['RATE:TauGamma', 'BW:Tau', 'BW:Egamma'], -1,['serial',-1,["g35_medium","tau35_dipion1loose_tracktwo_L1TAU12"]]],
        ['g35_medium_tau25_dipion2_tracktwo_L1TAU12',     'L1_EM22VHI', ['L1_EM22VHI','L1_TAU12'], [PhysicsStream], ['RATE:TauGamma', 'BW:Tau', 'BW:Egamma'], -1,['serial',-1,["g35_medium","tau25_dipion2_tracktwo_L1TAU12"]]],
        ['g35_medium_tau35_dipion2_tracktwo_L1TAU12',     'L1_EM22VHI', ['L1_EM22VHI','L1_TAU12'], [PhysicsStream], ['RATE:TauGamma', 'BW:Tau', 'BW:Egamma'], -1,['serial',-1,["g35_medium","tau35_dipion2_tracktwo_L1TAU12"]]],
        ['g35_medium_tau25_kaonpi1_tracktwo_L1TAU12',     'L1_EM22VHI', ['L1_EM22VHI','L1_TAU12'], [PhysicsStream], ['RATE:TauGamma', 'BW:Tau', 'BW:Egamma'], -1,['serial',-1,["g35_medium","tau25_kaonpi1_tracktwo_L1TAU12"]]],
        ['g35_medium_tau35_kaonpi1_tracktwo_L1TAU12',     'L1_EM22VHI', ['L1_EM22VHI','L1_TAU12'], [PhysicsStream], ['RATE:TauGamma', 'BW:Tau', 'BW:Egamma'], -1,['serial',-1,["g35_medium","tau35_kaonpi1_tracktwo_L1TAU12"]]],
        ['g35_medium_tau25_kaonpi2_tracktwo_L1TAU12',     'L1_EM22VHI', ['L1_EM22VHI','L1_TAU12'], [PhysicsStream], ['RATE:TauGamma', 'BW:Tau', 'BW:Egamma'], -1,['serial',-1,["g35_medium","tau25_kaonpi2_tracktwo_L1TAU12"]]],
        ['g35_medium_tau35_kaonpi2_tracktwo_L1TAU12',     'L1_EM22VHI', ['L1_EM22VHI','L1_TAU12'], [PhysicsStream], ['RATE:TauGamma', 'BW:Tau', 'BW:Egamma'], -1,['serial',-1,["g35_medium","tau35_kaonpi2_tracktwo_L1TAU12"]]],

        ['g35_medium_L1EM24VHI_tau25_dipion1_tracktwo_L1TAU12',     'L1_EM24VHI', ['L1_EM24VHI','L1_TAU12'], [PhysicsStream], ['RATE:TauGamma', 'BW:Tau', 'BW:Egamma'], -1,['serial',-1,["g35_medium_L1EM24VHI","tau25_dipion1_tracktwo_L1TAU12"]]],
        ['g35_medium_L1EM24VHI_tau35_dipion1loose_tracktwo_L1TAU12',     'L1_EM24VHI', ['L1_EM24VHI','L1_TAU12'], [PhysicsStream], ['RATE:TauGamma', 'BW:Tau', 'BW:Egamma'], -1,['serial',-1,["g35_medium_L1EM24VHI","tau35_dipion1loose_tracktwo_L1TAU12"]]],
        ['g35_medium_L1EM24VHI_tau25_dipion2_tracktwo_L1TAU12',     'L1_EM24VHI', ['L1_EM24VHI','L1_TAU12'], [PhysicsStream], ['RATE:TauGamma', 'BW:Tau', 'BW:Egamma'], -1,['serial',-1,["g35_medium_L1EM24VHI","tau25_dipion2_tracktwo_L1TAU12"]]],
        ['g35_medium_L1EM24VHI_tau35_dipion2_tracktwo_L1TAU12',     'L1_EM24VHI', ['L1_EM24VHI','L1_TAU12'], [PhysicsStream], ['RATE:TauGamma', 'BW:Tau', 'BW:Egamma'], -1,['serial',-1,["g35_medium_L1EM24VHI","tau35_dipion2_tracktwo_L1TAU12"]]],
        ['g35_medium_L1EM24VHI_tau25_kaonpi1_tracktwo_L1TAU12',     'L1_EM24VHI', ['L1_EM24VHI','L1_TAU12'], [PhysicsStream], ['RATE:TauGamma', 'BW:Tau', 'BW:Egamma'], -1,['serial',-1,["g35_medium_L1EM24VHI","tau25_kaonpi1_tracktwo_L1TAU12"]]],
        ['g35_medium_L1EM24VHI_tau35_kaonpi1_tracktwo_L1TAU12',     'L1_EM24VHI', ['L1_EM24VHI','L1_TAU12'], [PhysicsStream], ['RATE:TauGamma', 'BW:Tau', 'BW:Egamma'], -1,['serial',-1,["g35_medium_L1EM24VHI","tau35_kaonpi1_tracktwo_L1TAU12"]]],
        ['g35_medium_L1EM24VHI_tau25_kaonpi2_tracktwo_L1TAU12',     'L1_EM24VHI', ['L1_EM24VHI','L1_TAU12'], [PhysicsStream], ['RATE:TauGamma', 'BW:Tau', 'BW:Egamma'], -1,['serial',-1,["g35_medium_L1EM24VHI","tau25_kaonpi2_tracktwo_L1TAU12"]]],
        ['g35_medium_L1EM24VHI_tau35_kaonpi2_tracktwo_L1TAU12',     'L1_EM24VHI', ['L1_EM24VHI','L1_TAU12'], [PhysicsStream], ['RATE:TauGamma', 'BW:Tau', 'BW:Egamma'], -1,['serial',-1,["g35_medium_L1EM24VHI","tau35_kaonpi2_tracktwo_L1TAU12"]]],

	# ATR-14643
        ['g25_medium_tau25_dikaonmasstight_tracktwo_60mVis10000','L1_EM22VHI', ['L1_EM22VHI','L1_TAU12'], [PhysicsStream], ['RATE:TauGamma', 'BW:Tau', 'BW:Egamma'], -1,['serial',-1,['g25_medium','tau25_dikaonmasstight_tracktwo'],False]],	
	['g25_medium_L1EM24VHI_tau25_dikaonmasstight_tracktwo_60mVis10000','L1_EM24VHI', ['L1_EM24VHI','L1_TAU12'], [PhysicsStream], ['RATE:TauGamma', 'BW:Tau', 'BW:Egamma'], -1,['serial',-1,['g25_medium_L1EM24VHI','tau25_dikaonmasstight_tracktwo'],False] ],

	# ATR-14947
        ['g25_medium_tau25_dikaonmass_tracktwo_50mVis10000','L1_EM22VHI', ['L1_EM22VHI','L1_TAU12'], [PhysicsStream], ['RATE:TauGamma', 'BW:Tau', 'BW:Egamma'], -1,['serial',-1,['g25_medium','tau25_dikaonmass_tracktwo'],False]],
        ['g25_medium_L1EM24VHI_tau25_dikaonmass_tracktwo_50mVis10000','L1_EM24VHI', ['L1_EM24VHI','L1_TAU12'], [PhysicsStream], ['RATE:TauGamma', 'BW:Tau', 'BW:Egamma'], -1,['serial',-1,['g25_medium_L1EM24VHI','tau25_dikaonmass_tracktwo'],False]],
        ['g25_medium_tau25_singlepion_tracktwo_50mVis10000','L1_EM22VHI', ['L1_EM22VHI','L1_TAU12'], [PhysicsStream], ['RATE:TauGamma', 'BW:Tau', 'BW:Egamma'], -1,['serial',-1,['g25_medium','tau25_singlepion_tracktwo'],False]],
        ['g25_medium_L1EM24VHI_tau25_singlepion_tracktwo_50mVis10000','L1_EM24VHI', ['L1_EM24VHI','L1_TAU12'], [PhysicsStream], ['RATE:TauGamma', 'BW:Tau', 'BW:Egamma'], -1,['serial',-1,['g25_medium_L1EM24VHI','tau25_singlepion_tracktwo'],False]],
        ['g25_medium_tau25_dipion1loose_tracktwo_50mVis10000','L1_EM22VHI', ['L1_EM22VHI','L1_TAU12'], [PhysicsStream], ['RATE:TauGamma', 'BW:Tau', 'BW:Egamma'], -1,['serial',-1,['g25_medium','tau25_dipion1loose_tracktwo'],False]],
        ['g25_medium_L1EM24VHI_tau25_dipion1loose_tracktwo_50mVis10000','L1_EM24VHI', ['L1_EM24VHI','L1_TAU12'], [PhysicsStream], ['RATE:TauGamma', 'BW:Tau', 'BW:Egamma'], -1,['serial',-1,['g25_medium_L1EM24VHI','tau25_dipion1loose_tracktwo'],False]],
        ['g25_medium_tau25_dipion2_tracktwo_50mVis10000','L1_EM22VHI', ['L1_EM22VHI','L1_TAU12'], [PhysicsStream], ['RATE:TauGamma', 'BW:Tau', 'BW:Egamma'], -1,['serial',-1,['g25_medium','tau25_dipion2_tracktwo'],False]],
        ['g25_medium_L1EM24VHI_tau25_dipion2_tracktwo_50mVis10000','L1_EM24VHI', ['L1_EM24VHI','L1_TAU12'], [PhysicsStream], ['RATE:TauGamma', 'BW:Tau', 'BW:Egamma'], -1,['serial',-1,['g25_medium_L1EM24VHI','tau25_dipion2_tracktwo'],False]],
        ['g25_medium_tau25_kaonpi1_tracktwo_50mVis10000','L1_EM22VHI', ['L1_EM22VHI','L1_TAU12'], [PhysicsStream], ['RATE:TauGamma', 'BW:Tau', 'BW:Egamma'], -1,['serial',-1,['g25_medium','tau25_kaonpi1_tracktwo'],False]],
        ['g25_medium_L1EM24VHI_tau25_kaonpi1_tracktwo_50mVis10000','L1_EM24VHI', ['L1_EM24VHI','L1_TAU12'], [PhysicsStream], ['RATE:TauGamma', 'BW:Tau', 'BW:Egamma'], -1,['serial',-1,['g25_medium_L1EM24VHI','tau25_kaonpi1_tracktwo'],False]],
        ['g25_medium_tau25_kaonpi2_tracktwo_50mVis10000','L1_EM22VHI', ['L1_EM22VHI','L1_TAU12'], [PhysicsStream], ['RATE:TauGamma', 'BW:Tau', 'BW:Egamma'], -1,['serial',-1,['g25_medium','tau25_kaonpi2_tracktwo'],False]],
        ['g25_medium_L1EM24VHI_tau25_kaonpi2_tracktwo_50mVis10000','L1_EM24VHI', ['L1_EM24VHI','L1_TAU12'], [PhysicsStream], ['RATE:TauGamma', 'BW:Tau', 'BW:Egamma'], -1,['serial',-1,['g25_medium_L1EM24VHI','tau25_kaonpi2_tracktwo'],False]],

        # photon+pion (ATR-13525)
        ['g35_medium_tau25_singlepion_tracktwo_L1TAU12',     'L1_EM22VHI', ['L1_EM22VHI','L1_TAU12'], [PhysicsStream], ['RATE:TauGamma', 'BW:Tau', 'BW:Egamma'], -1,['serial',-1,["g35_medium","tau25_singlepion_tracktwo_L1TAU12"]]],
        ['g35_medium_tau25_singlepiontight_tracktwo_L1TAU12',     'L1_EM22VHI', ['L1_EM22VHI','L1_TAU12'], [PhysicsStream], ['RATE:TauGamma', 'BW:Tau', 'BW:Egamma'], -1,['serial',-1,["g35_medium","tau25_singlepiontight_tracktwo_L1TAU12"]]],

        ['g35_medium_L1EM24VHI_tau25_singlepion_tracktwo_L1TAU12',     'L1_EM24VHI', ['L1_EM24VHI','L1_TAU12'], [PhysicsStream], ['RATE:TauGamma', 'BW:Tau', 'BW:Egamma'], -1,['serial',-1,["g35_medium_L1EM24VHI","tau25_singlepion_tracktwo_L1TAU12"]]],
        ['g35_medium_L1EM24VHI_tau25_singlepiontight_tracktwo_L1TAU12',     'L1_EM24VHI', ['L1_EM24VHI','L1_TAU12'], [PhysicsStream], ['RATE:TauGamma', 'BW:Tau', 'BW:Egamma'], -1,['serial',-1,["g35_medium_L1EM24VHI","tau25_singlepiontight_tracktwo_L1TAU12"]]],	
	


        ['g75_tight_3j50noL1_L1EM22VHI', 'L1_EM22VHI', ['L1_EM22VHI',''], [PhysicsStream], ['RATE:EgammaJet', 'BW:Egamma', 'BW:Jet'], -1,['serial',-1,["g75_tight","3j50noL1_L1EM22VHI"]]],

        ### ATR-14196
        ['g85_tight_L1EM24VHIM_3j50noL1', 'L1_EM24VHIM', ['L1_EM24VHIM',''], [PhysicsStream], ['RATE:EgammaJet', 'BW:Egamma', 'BW:Jet'], -1,['serial',-1,["g85_tight_L1EM24VHIM","3j50noL1"]]],
        ['g85_tight_ivloose_L1EM24VHIM_3j50noL1', 'L1_EM24VHIM', ['L1_EM24VHIM',''], [PhysicsStream], ['RATE:EgammaJet', 'BW:Egamma', 'BW:Jet'], -1,['serial',-1,["g85_tight_ivloose_L1EM24VHIM","3j50noL1"]]],
        ['g100_tight_L1EM24VHIM_3j50noL1', 'L1_EM24VHIM', ['L1_EM24VHIM',''], [PhysicsStream], ['RATE:EgammaJet', 'BW:Egamma', 'BW:Jet'], -1,['serial',-1,["g100_tight_L1EM24VHIM","3j50noL1"]]],
        ['g100_tight_ivloose_L1EM24VHIM_3j50noL1', 'L1_EM24VHIM', ['L1_EM24VHIM',''], [PhysicsStream], ['RATE:EgammaJet', 'BW:Egamma', 'BW:Jet'], -1,['serial',-1,["g100_tight_ivloose_L1EM24VHIM","3j50noL1"]]],
        ['g85_tight_3j50noL1_L1EM22VHI', 'L1_EM22VHI', ['L1_EM22VHI',''], [PhysicsStream], ['RATE:EgammaJet', 'BW:Egamma', 'BW:Jet'], -1,['serial',-1,["g85_tight","3j50noL1_L1EM22VHI"]]],
        ['g85_tight_3j50noL1_L1EM24VHI', 'L1_EM24VHI', ['L1_EM24VHI',''], [PhysicsStream], ['RATE:EgammaJet', 'BW:Egamma', 'BW:Jet'], -1,['serial',-1,["g85_tight","3j50noL1_L1EM24VHI"]]],
        #['g85_tight_3j50noL1_L1EM26VHI', 'L1_EM26VHI', ['L1_EM26VHI',''], [PhysicsStream], ['RATE:EgammaJet', 'BW:Egamma', 'BW:Jet'], -1,['serial',-1,["g85_tight","3j50noL1_L1EM26VHI"]]],
        ['g100_tight_3j50noL1_L1EM22VHI', 'L1_EM22VHI', ['L1_EM22VHI',''], [PhysicsStream], ['RATE:EgammaJet', 'BW:Egamma', 'BW:Jet'], -1,['serial',-1,["g100_tight","3j50noL1_L1EM22VHI"]]],
        ['g100_tight_3j50noL1_L1EM24VHI', 'L1_EM24VHI', ['L1_EM24VHI',''], [PhysicsStream], ['RATE:EgammaJet', 'BW:Egamma', 'BW:Jet'], -1,['serial',-1,["g100_tight","3j50noL1_L1EM24VHI"]]],
        #['g100_tight_3j50noL1_L1EM26VHI', 'L1_EM26VHI', ['L1_EM26VHI',''], [PhysicsStream], ['RATE:EgammaJet', 'BW:Egamma', 'BW:Jet'], -1,['serial',-1,["g100_tight","3j50noL1_L1EM26VHI"]]],

        ['g85_tight', 'L1_EM22VHI', [], [PhysicsStream], ['RATE:ElectronPhoton', 'BW:Egamma'], -1],
        ['g85_tight_L1EM24VHI', 'L1_EM24VHI', [], [PhysicsStream], ['RATE:ElectronPhoton', 'BW:Egamma'], -1],
        #['g85_tight_L1EM26VHI', 'L1_EM26VHI', [], [PhysicsStream], ['RATE:ElectronPhoton', 'BW:Egamma'], -1],
        ['g100_tight', 'L1_EM22VHI', [], [PhysicsStream], ['RATE:ElectronPhoton', 'BW:Egamma'], -1],
        ['g100_tight_L1EM24VHI', 'L1_EM24VHI', [], [PhysicsStream], ['RATE:ElectronPhoton', 'BW:Egamma'], -1],
        #['g100_tight_L1EM26VHI', 'L1_EM26VHI', [], [PhysicsStream], ['RATE:ElectronPhoton', 'BW:Egamma'], -1],

#        ['g45_tight_iloose_3j50noL1_L1EM20VHI', 'L1_EM20VHI', ['L1_EM20VHI',''], [PhysicsStream], ['RATE:EgammaJet', 'BW:Egamma', 'BW:Jet'], -1,['serial',-1,["g45_tight_iloose","3j50noL1_L1EM20VHI"]]],
#        ['g45_tight_iloose_3j50noL1_L1EM22VHI', 'L1_EM22VHI', ['L1_EM22VHI',''], [PhysicsStream], ['RATE:EgammaJet', 'BW:Egamma', 'BW:Jet'], -1,['serial',-1,["g45_tight_iloose","3j50noL1_L1EM22VHI"]]],
#
#        ['g75_tight_iloose_3j25noL1_L1EM20VHI', 'L1_EM20VHI', ['L1_EM20VHI',''], [PhysicsStream], ['RATE:EgammaJet', 'BW:Egamma', 'BW:Jet'], -1,['serial',-1,["g75_tight_iloose","3j25noL1_L1EM20VHI"]]],
#        ['g75_tight_iloose_3j25noL1_L1EM22VHI', 'L1_EM22VHI', ['L1_EM22VHI',''], [PhysicsStream], ['RATE:EgammaJet', 'BW:Egamma', 'BW:Jet'], -1,['serial',-1,["g75_tight_iloose","3j25noL1_L1EM22VHI"]]],
#




#        ['j80_bmv2c2060_split_xe60_L12J50_XE40','L1_2J50_XE40',  [],  [PhysicsStream], ['RATE:JetMET', 'BW:MET', 'BW:BJet'], -1,['serial',-1,['xe60',"j80_bmv2c2060_split"]]]           ,
        ['j80_bmv2c2060_split_xe60_L12J50_XE40','L1_2J50_XE40',  [],  [PhysicsStream], ['RATE:JetMET', 'BW:MET', 'BW:BJet'], -1,['serial',-1,["j80_bmv2c2060_split","xe60"]]], 
     #ATR-14196
     ['j80_bmv2c2050_split_xe60_L12J50_XE40','L1_2J50_XE40',  [],  [PhysicsStream], ['RATE:JetMET', 'BW:MET', 'BW:BJet'], -1,['serial',-1,["j80_bmv2c2050_split","xe60"]]],

      ['j80_bmv2c2077_split_xe70_L1J400ETA25_XE50','L1_J40.0ETA25_XE50',  ['L1_J40.0ETA25','XE50'],  [PhysicsStream], ['RATE:JetMET', 'BW:MET', 'BW:BJet'], -1,['serial',-1,["j80_bmv2c2077_split","xe70_L1J400ETA25_XE50"]]],

        # MET+jet chains with cleaning
        ['j40_cleanT_xe80_L1XE60',    'L1_XE60', ['',''], [PhysicsStream], ['RATE:JetMET', 'BW:Jet'], -1, ['serial',-1,["j40_cleanT","xe80_L1XE60"]]],
        ['j40_cleanT_xe85_tc_lcw_2dphi05_L1XE50',         'L1_XE50', ['',''], [PhysicsStream], ['RATE:JetMET', 'BW:Jet'], -1, ['serial',-1,["j40_cleanT","xe85_tc_lcw_L1XE50"]]],

        # muon plus multijets
        ['mu14_iloose_3j20_L1MU10_3J20', 'L1_MU10_3J20', ['L1_MU10_3J20', ''], [PhysicsStream], ['RATE:MuonJet', 'BW:Muon','BW:Jet'], -1,['serial',-1,['mu14_iloose', '3j20'] ],True],
        ['mu14_ivarloose_3j20_L1MU10_3J20', 'L1_MU10_3J20', ['L1_MU10_3J20', ''], [PhysicsStream], ['RATE:MuonJet', 'BW:Muon','BW:Jet'], -1,['serial',-1,['mu14_ivarloose', '3j20'] ],True],
        ### ATR-15524
        ['mu14_3j20_L1MU10_3J20', 'L1_MU10_3J20', ['L1_MU10_3J20', ''], [PhysicsStream], ['RATE:MuonJet', 'BW:Muon','BW:Jet'], -1,['serial',-1,['mu14', '3j20'] ],True],

        
        #Backup
#        ['mu4_3j35_dr05_j35_bloose_split_antimatchdr05mu_L1MU4_3J15', 'L1_MU4_3J15', ['L1_MU4', '', ''], [PhysicsStream], ['RATE:MuonBJet', 'BW:BJet'], -1,['serial',-1,['mu4', '3j35', 'j35_bloose_split_antimatchdr05mu'] ]],
#        ['mu4_3j30_dr05_j30_bmedium_split_antimatchdr05mu_L1MU4_3J15', 'L1_MU4_3J15', ['L1_MU4', '', ''], [PhysicsStream], ['RATE:MuonBJet', 'BW:BJet'], -1,['serial',-1,['mu4', '3j30', 'j30_bmedium_split_antimatchdr05mu'] ]],
#        ['mu4_3j35_dr05_j35_bloose_split_antimatchdr05mu_L1MU4_3J20', 'L1_MU4_3J20', ['L1_MU4', '', ''], [PhysicsStream], ['RATE:MuonBJet', 'BW:BJet'], -1,['serial',-1,['mu4', '3j35', 'j35_bloose_split_antimatchdr05mu'] ]],
#        ['mu4_3j30_dr05_j30_bmedium_split_antimatchdr05mu_L1MU4_3J20', 'L1_MU4_3J20', ['L1_MU4', '', ''], [PhysicsStream], ['RATE:MuonBJet', 'BW:BJet'], -1,['serial',-1,['mu4', '3j30', 'j30_bmedium_split_antimatchdr05mu'] ]],
        
        ['mu6_ivarloose_2j40_0eta490_invm1000_L1MU6_J30.0ETA49_2J20.0ETA49', 'L1_MU6_J30.0ETA49_2J20.0ETA49', ['L1_MU6',''], [PhysicsStream], ['RATE:MuonJet', 'BW:Muon', 'BW:Jet'], -1, ['serial',-1,["mu6_ivarloose","2j40_0eta490_invm1000"]]],

        #mujet matching chain 
        ['g15_loose_2mu10_msonly_L1MU4_EMPTY',        'L1_MU4_EMPTY',['L1_EM8VH','L1_2MU10'], ["Late"], ['RATE:EgammaMuon', 'BW:Egamma','BW:Muon'],-1,['parallel',-1,[] ]],

        ['j30_muvtx_L1MU4_EMPTY',        'L1_MU4_EMPTY',        [], ["Late"], ['RATE:MuonJet','BW:Muon', 'BW:Jet'], -1],
        ['j30_muvtx_noiso_L1MU4_EMPTY',        'L1_MU4_EMPTY',        [], ["Late"], ['RATE:MuonJet','BW:Muon', 'BW:Jet'], -1],



        ## Lepton + jets with unisolated leptons:
        # For above 1.0 e34
        ['e26_lhmedium_nod0_5j30_0eta240_L1EM20VH_3J20',    	'L1_EM20VH_3J20',    ['L1_EM20VH_3J20',''], [PhysicsStream], ['RATE:EgammaJet', 'BW:Egamma', 'BW:Jet'],-1, ['serial',-1,["e26_lhmedium_nod0","5j30_0eta240"] ]],
        ['e26_lhmedium_5j30_0eta240_L1EM20VH_3J20',    	'L1_EM20VH_3J20',    ['L1_EM20VH_3J20',''], [PhysicsStream], ['RATE:EgammaJet', 'BW:Egamma', 'BW:Jet'],-1, ['serial',-1,["e26_lhmedium","5j30_0eta240"] ]],
        ['mu26_5j30_0eta240_L1MU10_3J20',    	'L1_MU10_3J20',    ['L1_MU10_3J20',''], [PhysicsStream], ['RATE:MuonJet', 'BW:Muon', 'BW:Jet'],-1, ['serial',-1,["mu26","5j30_0eta240"] ]],
        # For below 1.0 e34
        ['e24_lhmedium_nod0_5j30_0eta240_L1EM20VH_3J20',    	'L1_EM20VH_3J20',    ['L1_EM20VH_3J20',''], [PhysicsStream], ['RATE:EgammaJet', 'BW:Egamma', 'BW:Jet'],-1, ['serial',-1,["e24_lhmedium_nod0","5j30_0eta240"] ]],
        ['e24_lhmedium_5j30_0eta240_L1EM20VH_3J20',    	'L1_EM20VH_3J20',    ['L1_EM20VH_3J20',''], [PhysicsStream], ['RATE:EgammaJet', 'BW:Egamma', 'BW:Jet'],-1, ['serial',-1,["e24_lhmedium","5j30_0eta240"] ]],
        ['mu24_5j30_0eta240_L1MU10_3J20',    	'L1_MU10_3J20',    ['L1_MU10_3J20',''], [PhysicsStream], ['RATE:MuonJet', 'BW:Muon', 'BW:Jet'],-1, ['serial',-1,["mu24","5j30_0eta240"] ]],

        ## Out of curiosity with j25 for a rate calculation.
        ## Will most likely not be enabled and then deleted again for the next cache
        # ['e26_lhmedium_5j25_0eta240_L1EM13VH_3J20',    	'L1_EM13VH_3J20',    ['L1_EM13VH_3J20',''], [PhysicsStream], ['RATE:EgammaJet', 'BW:Egamma', 'BW:Jet'],-1, ['serial',-1,["e26_lhmedium","5j25_0eta240"] ]],
        # ['mu26_5j25_0eta240_L1MU10_3J20',    	'L1_MU10_3J20',    ['L1_MU10_3J20',''], [PhysicsStream], ['RATE:MuonJet', 'BW:Muon', 'BW:Jet'],-1, ['serial',-1,["mu26","5j25_0eta240"] ]],
        # ['e24_lhmedium_5j25_0eta240_L1EM13VH_3J20',    	'L1_EM13VH_3J20',    ['L1_EM13VH_3J20',''], [PhysicsStream], ['RATE:EgammaJet', 'BW:Egamma', 'BW:Jet'],-1, ['serial',-1,["e24_lhmedium","5j25_0eta240"] ]],
        # ['mu24_5j25_0eta240_L1MU10_3J20',    	'L1_MU10_3J20',    ['L1_MU10_3J20',''], [PhysicsStream], ['RATE:MuonJet', 'BW:Muon', 'BW:Jet'],-1, ['serial',-1,["mu24","5j25_0eta240"] ]],

        
			 ]


    TriggerFlags.HeavyIonSlice.signatures = [
        ]


 #Beamspot chanis first try ATR-9847                                                                                                               
    TriggerFlags.BeamspotSlice.signatures = [
        #['beamspot_allTE_trkfast_L1TRT',           'L1_TRT', [], [PhysicsStream], ['RATE:BeamSpot',  'BW:BeamSpot'], -1],

        ##trkFS --> no selection, write out PEB events
        ['beamspot_allTE_trkfast_peb_L1TRT_FILLED',           'L1_TRT_FILLED', [], ["BeamSpot"], ['RATE:BeamSpot',  'BW:BeamSpot'], -1],


        ['beamspot_allTE_trkfast_peb_L1TRT_EMPTY',           'L1_TRT_EMPTY', [], ["BeamSpot"], ['RATE:BeamSpot',  'BW:BeamSpot'], -1],


        ['beamspot_allTE_trkfast_peb',           'L1_4J15', [], ["BeamSpot"], ['RATE:BeamSpot',  'BW:BeamSpot'], -1],

        ##trkFS --> no selection, add TRT to PEB events        

        ['beamspot_allTE_trkfast_pebTRT_L1TRT_FILLED',           'L1_TRT_FILLED', [], ["BeamSpot"], ['RATE:BeamSpot',  'BW:BeamSpot'], -1],


        ['beamspot_allTE_trkfast_pebTRT_L1TRT_EMPTY',           'L1_TRT_EMPTY', [], ["BeamSpot"], ['RATE:BeamSpot',  'BW:BeamSpot'], -1],

# taking this out all together, not needed and even with PS=-1 makes histograms

        ['beamspot_allTE_trkfast_pebTRT',           'L1_4J15', [], ["BeamSpot"], ['RATE:BeamSpot',  'BW:BeamSpot'], -1],


        ##trkFS --> select good vertices, and write out PEB events

        ['beamspot_activeTE_trkfast_peb_L1TRT_FILLED',           'L1_TRT_FILLED', [], ["BeamSpot"], ['RATE:BeamSpot',  'BW:BeamSpot'], -1],


        ['beamspot_activeTE_trkfast_peb_L1TRT_EMPTY',           'L1_TRT_EMPTY', [], ["BeamSpot"], ['RATE:BeamSpot',  'BW:BeamSpot'], -1],



        ['beamspot_activeTE_trkfast_peb',           'L1_4J15', [], ["BeamSpot"], ['RATE:BeamSpot',  'BW:BeamSpot'], -1],

        ##trkFS --> select good vertices, add TRT data to PEB events

        ['beamspot_activeTE_trkfast_pebTRT_L1TRT_FILLED',           'L1_TRT_FILLED', [], ["BeamSpot"], ['RATE:BeamSpot',  'BW:BeamSpot'], -1],


        ['beamspot_activeTE_trkfast_pebTRT_L1TRT_EMPTY',           'L1_TRT_EMPTY', [], ["BeamSpot"], ['RATE:BeamSpot',  'BW:BeamSpot'], -1],

# taking this out all together, not needed and even with PS=-1 makes histograms

        ['beamspot_activeTE_trkfast_pebTRT',           'L1_4J15', [], ["BeamSpot"], ['RATE:BeamSpot',  'BW:BeamSpot'], -1],

        ##trkFS --> online beam-spot determination

        ['beamspot_trkFS_trkfast_L1TRT_FILLED',           'L1_TRT_FILLED', [], ["BeamSpot"], ['RATE:BeamSpot',  'BW:BeamSpot'], -1],

        ['beamspot_trkFS_trkfast_L1TRT_EMPTY',           'L1_TRT_EMPTY', [], ["BeamSpot"], ['RATE:BeamSpot',  'BW:BeamSpot'], -1],
        
# taking this out all together, not needed and even with PS=-1 makes histograms
        ['beamspot_trkFS_trkfast', 'L1_4J15', [], ["BeamSpot"], ['RATE:BeamSpot', 'BW:BeamSpot'], -1],

        ['beamspot_activeTE_trkfast_peb_L13J15', 'L1_3J15', [], ["BeamSpot"], ['RATE:BeamSpot', 'BW:BeamSpot'], -1],
        ['beamspot_allTE_trkfast_peb_L13J15', 'L1_3J15', [], ["BeamSpot"], ['RATE:BeamSpot', 'BW:BeamSpot'], -1],
        ['beamspot_trkFS_trkfast_L13J15', 'L1_3J15', [], ["BeamSpot"], ['RATE:BeamSpot', 'BW:BeamSpot'], -1],

        ['beamspot_activeTE_trkfast_peb_L1J15', 'L1_J15', [], ["BeamSpot"], ['RATE:BeamSpot', 'BW:BeamSpot'], -1],
        ['beamspot_allTE_trkfast_peb_L1J15', 'L1_J15', [], ["BeamSpot"], ['RATE:BeamSpot', 'BW:BeamSpot'], -1],
        ['beamspot_trkFS_trkfast_L1J15', 'L1_J15', [], ["BeamSpot"], ['RATE:BeamSpot', 'BW:BeamSpot'], -1],

        ]   


    if TriggerFlags.doFTK():
        TriggerFlags.BeamspotSlice.signatures = TriggerFlags.BeamspotSlice.signatures() + [                                                                 
            ['beamspot_idperf_FTK_L14J15_FTK',      'L1_4J15_FTK', [], ["BeamSpot"], ['RATE:BeamSpot',  'BW:BeamSpot'], -1],
            ['beamspot_trkFS_FTK_L14J15_FTK',       'L1_4J15_FTK', [], ["BeamSpot"], ['RATE:BeamSpot',  'BW:BeamSpot'], -1],
            ['beamspot_trkFS_FTKRefit_L14J15_FTK',  'L1_4J15_FTK', [], ["BeamSpot"], ['RATE:BeamSpot', 'BW:BeamSpot'], -1],
            ['beamspot_idperf_FTKRefit_L14J15_FTK', 'L1_4J15_FTK', [], ["BeamSpot"], ['RATE:BeamSpot', 'BW:BeamSpot'], -1],       
            ]


    TriggerFlags.MinBiasSlice.signatures = [
        # LS1 chains
        ['mb_sptrk',                     'L1_RD0_FILLED', [], ['MinBias', 'express'], ["RATE:MinBias", "BW:MinBias"], -1],
        ['mb_sptrk_L1RD0_UNPAIRED_ISO',  'L1_RD0_UNPAIRED_ISO', [], ['MinBias'], ["RATE:MinBias", "BW:MinBias"], -1],
        ['mb_sp_L1RD0_UNPAIRED_ISO',     'L1_RD0_UNPAIRED_ISO', [], ['Background'], ["RATE:Calibration", "BW:Other"], -1],
        ['mb_sp_ncb_L1RD0_UNPAIRED_ISO', 'L1_RD0_UNPAIRED_ISO', [], ['Background'], ["RATE:Calibration", "BW:Other"], -1], #ATR-13982
        ['mb_sp_blayer_L1RD0_UNPAIRED_ISO', 'L1_RD0_UNPAIRED_ISO', [], ['Background'], ["RATE:Calibration", "BW:Other"], -1], #ATR-14301
        ['mb_sptrk_L1RD0_EMPTY',         'L1_RD0_EMPTY', [], ['MinBias'], ["RATE:Cosmic_MinBias", "BW:MinBias"], -1],
        ['mb_sptrk_noisesup',            'L1_RD0_FILLED', [], ['MinBias'], ["RATE:MinBias", "BW:MinBias"], -1],
        ['mb_sptrk_noisesup_L1RD0_UNPAIRED_ISO',    'L1_RD0_UNPAIRED_ISO', [], ['MinBias'], ["RATE:MinBias", "BW:MinBias"], -1],
        ['mb_sptrk_noisesup_L1RD0_EMPTY',   'L1_RD0_EMPTY', [], ['MinBias'], ["RATE:Cosmic_MinBias", "BW:MinBias"], -1],
        ##['mb_sp2000_trk70_hmt',        'L1_TE40', [], ['MinBias'], ["BW:MinBias", "RATE:HMT"], -1], #disabled for M4 see https://savannah.cern.ch/bugs/?104744

	#leading track for low-mu run
	['mb_sptrk_pt4_L1MBTS_1',                     'L1_MBTS_1', [], ['MinBias'], ["RATE:MinBias", "BW:MinBias"], -1],
        ['mb_sptrk_pt6_L1MBTS_1',                     'L1_MBTS_1', [], ['MinBias'], ["RATE:MinBias", "BW:MinBias"], -1],
        ['mb_sptrk_pt8_L1MBTS_1',                     'L1_MBTS_1', [], ['MinBias'], ["RATE:MinBias", "BW:MinBias"], -1],
	['mb_sptrk_pt4_L1MBTS_2',                     'L1_MBTS_2', [], ['MinBias'], ["RATE:MinBias", "BW:MinBias"], -1],
        ['mb_sptrk_pt6_L1MBTS_2',                     'L1_MBTS_2', [], ['MinBias'], ["RATE:MinBias", "BW:MinBias"], -1],
	['mb_sptrk_pt8_L1MBTS_2',                     'L1_MBTS_2', [], ['MinBias'], ["RATE:MinBias", "BW:MinBias"], -1],
	['mb_sptrk_pt4_L1MBTS_1_1',                   'L1_MBTS_1_1', [], ['MinBias'], ["RATE:MinBias", "BW:MinBias"], -1],
        ['mb_sptrk_pt6_L1MBTS_1_1',                   'L1_MBTS_1_1', [], ['MinBias'], ["RATE:MinBias", "BW:MinBias"], -1],
        ['mb_sptrk_pt8_L1MBTS_1_1',                   'L1_MBTS_1_1', [], ['MinBias'], ["RATE:MinBias", "BW:MinBias"], -1],

        ['mb_idperf_L1MBTS_2',                         'L1_MBTS_2', [], ['MinBias', 'express'], ["RATE:MinBias", "BW:MinBias"], -1],

        # Week 1
        ['mb_sptrk_L1RD3_FILLED',                     'L1_RD3_FILLED', [], ['MinBias'], ["RATE:MinBias", "BW:MinBias"], -1],
        ['mb_sptrk_noisesup_L1RD3_FILLED',            'L1_RD3_FILLED', [], ['MinBias'], ["RATE:MinBias", "BW:MinBias"], -1],
	['mb_sptrk_pt4_L1RD3_FILLED',                 'L1_RD3_FILLED', [], ['MinBias'], ["RATE:MinBias", "BW:MinBias"], -1],
        ['mb_sptrk_pt6_L1RD3_FILLED',                 'L1_RD3_FILLED', [], ['MinBias'], ["RATE:MinBias", "BW:MinBias"], -1],
        ['mb_sptrk_pt8_L1RD3_FILLED',                 'L1_RD3_FILLED', [], ['MinBias'], ["RATE:MinBias", "BW:MinBias"], -1],

        ['mb_perf_L1LUCID_UNPAIRED_ISO', 'L1_LUCID_UNPAIRED_ISO',        [], ['MinBias'], ["RATE:MinBias", "BW:MinBias"], -1],
        ['mb_perf_L1LUCID_EMPTY',        'L1_LUCID_EMPTY',        [], ['MinBias'], ["RATE:Cosmic_MinBias", "BW:MinBias"], -1],
        ['mb_perf_L1LUCID',              'L1_LUCID',        [], ['MinBias'], ["RATE:MinBias", "BW:MinBias"], -1],

        ['mb_sptrk_costr',               'L1_RD0_FILLED', [], ['MinBias'], ["RATE:MinBias", "BW:MinBias"], -1],
        ['mb_sptrk_costr_L1RD0_EMPTY',   'L1_RD0_EMPTY', [], ['MinBias'], ["RATE:Cosmic_MinBias", "BW:MinBias"], -1],

        ['mb_perf_L1MBTS_2',             'L1_MBTS_2', [], ['MinBias'], ["RATE:MinBias", "BW:MinBias"], -1],
        ['mb_perf_L1RD1_FILLED',         'L1_RD1_FILLED', [], ['MinBias'], ["RATE:MinBias", "BW:MinBias"], -1],
 
        ['mb_mbts_L1MBTS_1',             'L1_MBTS_1', [], ['MinBias'], ["RATE:MinBias", "BW:MinBias"], -1],
        ['mb_mbts_L1MBTS_2',             'L1_MBTS_2', [], ['MinBias'], ["RATE:MinBias", "BW:MinBias"], -1], 
        ['mb_mbts_L1MBTS_1_1',           'L1_MBTS_1_1', [], ['MinBias'], ["RATE:MinBias", "BW:MinBias"], -1],
        ['mb_mbts_L1MBTS_1_EMPTY',       'L1_MBTS_1_EMPTY', [], ['MinBias'], ["RATE:Cosmic_MinBias", "BW:MinBias"], -1],
        ['mb_mbts_L1MBTS_2_EMPTY',       'L1_MBTS_2_EMPTY', [], ['MinBias'], ["RATE:Cosmic_MinBias", "BW:MinBias"], -1],
        ['mb_mbts_L1MBTS_1_1_EMPTY',     'L1_MBTS_1_1_EMPTY', [], ['MinBias'], ["RATE:Cosmic_MinBias", "BW:MinBias"], -1],
        ['mb_mbts_L1MBTS_1_UNPAIRED_ISO',             'L1_MBTS_1_UNPAIRED_ISO', [], ['MinBias'], ["RATE:MinBias", "BW:MinBias"], -1],
        ['mb_mbts_L1MBTS_2_UNPAIRED_ISO',             'L1_MBTS_2_UNPAIRED_ISO', [], ['MinBias'], ["RATE:MinBias", "BW:MinBias"], -1],
        ['mb_mbts_L1MBTS_1_1_UNPAIRED_ISO',           'L1_MBTS_1_1_UNPAIRED_ISO', [], ['MinBias'], ["RATE:MinBias", "BW:MinBias"], -1],

        #physics                                                                                                                             
        ['mb_sp400_trk40_hmt_L1MBTS_1_1', 'L1_MBTS_1_1', [], ['MinBias'], ["BW:MinBias", "RATE:MinBias"], -1],
        ['mb_sp600_trk45_hmt_L1MBTS_1_1', 'L1_MBTS_1_1', [], ['MinBias'], ["BW:MinBias", "RATE:MinBias"], -1],
        ['mb_sp700_trk55_hmt_L1MBTS_1_1', 'L1_MBTS_1_1', [], ['MinBias'], ["BW:MinBias", "RATE:MinBias"], -1],
        ['mb_sp900_trk60_hmt_L1MBTS_1_1', 'L1_MBTS_1_1', [], ['MinBias'], ["BW:MinBias", "RATE:MinBias"], -1],
        ['mb_sp900_trk65_hmt_L1MBTS_1_1', 'L1_MBTS_1_1', [], ['MinBias'], ["BW:MinBias", "RATE:MinBias"], -1],
        ['mb_sp1000_trk70_hmt_L1MBTS_1_1', 'L1_MBTS_1_1', [], ['MinBias'], ["BW:MinBias", "RATE:MinBias"], -1],
        ['mb_sp1200_trk75_hmt_L1MBTS_1_1', 'L1_MBTS_1_1', [], ['MinBias'], ["BW:MinBias", "RATE:MinBias"], -1],
        ['mb_sp1400_trk80_hmt_L1MBTS_1_1', 'L1_MBTS_1_1', [], ['MinBias'], ["BW:MinBias", "RATE:MinBias"], -1],
        
        #HMT with pileup supprestion seeded by L1_TE triggers
        ['mb_sp900_pusup400_trk50_hmt_L1TE5', 'L1_TE5', [], ['MinBias'], ["BW:MinBias", "RATE:MinBias"], -1],
        ['mb_sp900_pusup400_trk60_hmt_L1TE5', 'L1_TE5', [], ['MinBias'], ["BW:MinBias", "RATE:MinBias"], -1],
        ['mb_sp1000_pusup450_trk70_hmt_L1TE5', 'L1_TE5', [], ['MinBias'], ["BW:MinBias", "RATE:MinBias"], -1],
        ['mb_sp1200_pusup500_trk80_hmt_L1TE5', 'L1_TE5', [], ['MinBias'], ["BW:MinBias", "RATE:MinBias"], -1],
        ['mb_sp1200_pusup500_trk90_hmt_L1TE5', 'L1_TE5', [], ['MinBias'], ["BW:MinBias", "RATE:MinBias"], -1],
        ['mb_sp1200_pusup500_trk100_hmt_L1TE5', 'L1_TE5', [], ['MinBias'], ["BW:MinBias", "RATE:MinBias"], -1],
        ['mb_sp1800_pusup700_trk110_hmt_L1TE5', 'L1_TE5', [], ['MinBias'], ["BW:MinBias", "RATE:MinBias"], -1],
        ['mb_sp2100_pusup900_trk120_hmt_L1TE5', 'L1_TE5', [], ['MinBias'], ["BW:MinBias", "RATE:MinBias"], -1],        
        ['mb_sp2300_pusup1000_trk130_hmt_L1TE5', 'L1_TE5', [], ['MinBias'], ["BW:MinBias", "RATE:MinBias"], -1],

        ['mb_sp1000_pusup450_trk70_hmt_L1TE10', 'L1_TE10', [], ['MinBias'], ["BW:MinBias", "RATE:MinBias"], -1],
        ['mb_sp1200_pusup500_trk80_hmt_L1TE10', 'L1_TE10', [], ['MinBias'], ["BW:MinBias", "RATE:MinBias"], -1],
        ['mb_sp1400_pusup550_trk90_hmt_L1TE10', 'L1_TE10', [], ['MinBias'], ["BW:MinBias", "RATE:MinBias"], -1],
        ['mb_sp1600_pusup600_trk100_hmt_L1TE10', 'L1_TE10', [], ['MinBias'], ["BW:MinBias", "RATE:MinBias"], -1],
        ['mb_sp1800_pusup700_trk110_hmt_L1TE10', 'L1_TE10', [], ['MinBias'], ["BW:MinBias", "RATE:MinBias"], -1],
        ['mb_sp2100_pusup900_trk120_hmt_L1TE10', 'L1_TE10', [], ['MinBias'], ["BW:MinBias", "RATE:MinBias"], -1],
        ['mb_sp2300_pusup1000_trk130_hmt_L1TE10', 'L1_TE10', [], ['MinBias'], ["BW:MinBias", "RATE:MinBias"], -1],
        ['mb_sp2500_pusup1100_trk140_hmt_L1TE10', 'L1_TE10', [], ['MinBias'], ["BW:MinBias", "RATE:MinBias"], -1],

        ['mb_sp1200_pusup500_trk80_hmt_L1TE15', 'L1_TE15', [], ['MinBias'], ["BW:MinBias", "RATE:MinBias"], -1],
        ['mb_sp1400_pusup550_trk90_hmt_L1TE15', 'L1_TE15', [], ['MinBias'], ["BW:MinBias", "RATE:MinBias"], -1],
        ['mb_sp1600_pusup600_trk100_hmt_L1TE15', 'L1_TE15', [], ['MinBias'], ["BW:MinBias", "RATE:MinBias"], -1],
        ['mb_sp1800_pusup700_trk110_hmt_L1TE15', 'L1_TE15', [], ['MinBias'], ["BW:MinBias", "RATE:MinBias"], -1],
        ['mb_sp2100_pusup900_trk120_hmt_L1TE15', 'L1_TE15', [], ['MinBias'], ["BW:MinBias", "RATE:MinBias"], -1],
        ['mb_sp2300_pusup1000_trk130_hmt_L1TE15', 'L1_TE15', [], ['MinBias'], ["BW:MinBias", "RATE:MinBias"], -1],
        ['mb_sp2500_pusup1100_trk140_hmt_L1TE15', 'L1_TE15', [], ['MinBias'], ["BW:MinBias", "RATE:MinBias"], -1],

        ['mb_sp1400_pusup550_trk90_hmt_L1TE20', 'L1_TE20', [], ['MinBias'], ["BW:MinBias", "RATE:MinBias"], -1],
        ['mb_sp1600_pusup600_trk100_hmt_L1TE20', 'L1_TE20', [], ['MinBias'], ["BW:MinBias", "RATE:MinBias"], -1],
        ['mb_sp1800_pusup700_trk110_hmt_L1TE20', 'L1_TE20', [], ['MinBias'], ["BW:MinBias", "RATE:MinBias"], -1],
        ['mb_sp2100_pusup900_trk120_hmt_L1TE20', 'L1_TE20', [], ['MinBias'], ["BW:MinBias", "RATE:MinBias"], -1],
        ['mb_sp2300_pusup1000_trk130_hmt_L1TE20', 'L1_TE20', [], ['MinBias'], ["BW:MinBias", "RATE:MinBias"], -1],
        ['mb_sp2500_pusup1100_trk140_hmt_L1TE20', 'L1_TE20', [], ['MinBias'], ["BW:MinBias", "RATE:MinBias"], -1],
        ['mb_sp2700_pusup1200_trk150_hmt_L1TE20', 'L1_TE20', [], ['MinBias'], ["BW:MinBias", "RATE:MinBias"], -1],

        ['mb_sp1600_pusup600_trk100_hmt_L1TE25', 'L1_TE25', [], ['MinBias'], ["BW:MinBias", "RATE:MinBias"], -1],
        ['mb_sp1800_pusup700_trk110_hmt_L1TE25', 'L1_TE25', [], ['MinBias'], ["BW:MinBias", "RATE:MinBias"], -1],
        ['mb_sp2100_pusup900_trk120_hmt_L1TE25', 'L1_TE25', [], ['MinBias'], ["BW:MinBias", "RATE:MinBias"], -1],
        ['mb_sp2300_pusup1000_trk130_hmt_L1TE25', 'L1_TE25', [], ['MinBias'], ["BW:MinBias", "RATE:MinBias"], -1],
        ['mb_sp2500_pusup1100_trk140_hmt_L1TE25', 'L1_TE25', [], ['MinBias'], ["BW:MinBias", "RATE:MinBias"], -1],
        ['mb_sp2700_pusup1200_trk150_hmt_L1TE25', 'L1_TE25', [], ['MinBias'], ["BW:MinBias", "RATE:MinBias"], -1],
        ['mb_sp2900_pusup1300_trk160_hmt_L1TE25', 'L1_TE25', [], ['MinBias'], ["BW:MinBias", "RATE:MinBias"], -1],

        ['mb_sp1800_pusup700_trk110_hmt_L1TE30', 'L1_TE30', [], ['MinBias'], ["BW:MinBias", "RATE:MinBias"], -1],
        ['mb_sp2100_pusup900_trk120_hmt_L1TE30', 'L1_TE30', [], ['MinBias'], ["BW:MinBias", "RATE:MinBias"], -1],
        ['mb_sp2300_pusup1000_trk130_hmt_L1TE30', 'L1_TE30', [], ['MinBias'], ["BW:MinBias", "RATE:MinBias"], -1],
        ['mb_sp2500_pusup1100_trk140_hmt_L1TE30', 'L1_TE30', [], ['MinBias'], ["BW:MinBias", "RATE:MinBias"], -1],
        ['mb_sp2700_pusup1200_trk150_hmt_L1TE30', 'L1_TE30', [], ['MinBias'], ["BW:MinBias", "RATE:MinBias"], -1],
        ['mb_sp2900_pusup1300_trk160_hmt_L1TE30', 'L1_TE30', [], ['MinBias'], ["BW:MinBias", "RATE:MinBias"], -1],

        ['mb_sp2300_pusup1000_trk130_hmt_L1TE40', 'L1_TE40', [], ['MinBias'], ["BW:MinBias", "RATE:MinBias"], -1],
        ['mb_sp2500_pusup1100_trk140_hmt_L1TE40', 'L1_TE40', [], ['MinBias'], ["BW:MinBias", "RATE:MinBias"], -1],
        ['mb_sp2700_pusup1200_trk150_hmt_L1TE40', 'L1_TE40', [], ['MinBias'], ["BW:MinBias", "RATE:MinBias"], -1],
        ['mb_sp2900_pusup1300_trk160_hmt_L1TE40', 'L1_TE40', [], ['MinBias'], ["BW:MinBias", "RATE:MinBias"], -1],
        
        
        #HMT without pileup supprestion seeded by L1_TE triggers
        ['mb_sp900_trk50_hmt_L1TE5', 'L1_TE5', [], ['MinBias'], ["BW:MinBias", "RATE:MinBias"], -1],
        ['mb_sp900_trk60_hmt_L1TE5', 'L1_TE5', [], ['MinBias'], ["BW:MinBias", "RATE:MinBias"], -1],
        ['mb_sp1000_trk70_hmt_L1TE5', 'L1_TE5', [], ['MinBias'], ["BW:MinBias", "RATE:MinBias"], -1],
        ['mb_sp1200_trk80_hmt_L1TE5', 'L1_TE5', [], ['MinBias'], ["BW:MinBias", "RATE:MinBias"], -1],
        ['mb_sp1200_trk90_hmt_L1TE5', 'L1_TE5', [], ['MinBias'], ["BW:MinBias", "RATE:MinBias"], -1],
        ['mb_sp1200_trk100_hmt_L1TE5', 'L1_TE5', [], ['MinBias'], ["BW:MinBias", "RATE:MinBias"], -1],
        ['mb_sp1800_trk110_hmt_L1TE5', 'L1_TE5', [], ['MinBias'], ["BW:MinBias", "RATE:MinBias"], -1],
        ['mb_sp2100_trk120_hmt_L1TE5', 'L1_TE5', [], ['MinBias'], ["BW:MinBias", "RATE:MinBias"], -1],        
        ['mb_sp2300_trk130_hmt_L1TE5', 'L1_TE5', [], ['MinBias'], ["BW:MinBias", "RATE:MinBias"], -1],

        ['mb_sp1000_trk70_hmt_L1TE10', 'L1_TE10', [], ['MinBias'], ["BW:MinBias", "RATE:MinBias"], -1],
        ['mb_sp1200_trk80_hmt_L1TE10', 'L1_TE10', [], ['MinBias'], ["BW:MinBias", "RATE:MinBias"], -1],
        ['mb_sp1400_trk90_hmt_L1TE10', 'L1_TE10', [], ['MinBias'], ["BW:MinBias", "RATE:MinBias"], -1],
        ['mb_sp1600_trk100_hmt_L1TE10', 'L1_TE10', [], ['MinBias'], ["BW:MinBias", "RATE:MinBias"], -1],
        ['mb_sp1800_trk110_hmt_L1TE10', 'L1_TE10', [], ['MinBias'], ["BW:MinBias", "RATE:MinBias"], -1],
        ['mb_sp2100_trk120_hmt_L1TE10', 'L1_TE10', [], ['MinBias'], ["BW:MinBias", "RATE:MinBias"], -1],
        ['mb_sp2300_trk130_hmt_L1TE10', 'L1_TE10', [], ['MinBias'], ["BW:MinBias", "RATE:MinBias"], -1],
        ['mb_sp2500_trk140_hmt_L1TE10', 'L1_TE10', [], ['MinBias'], ["BW:MinBias", "RATE:MinBias"], -1],

        ['mb_sp1200_trk80_hmt_L1TE15', 'L1_TE15', [], ['MinBias'], ["BW:MinBias", "RATE:MinBias"], -1],
        ['mb_sp1400_trk90_hmt_L1TE15', 'L1_TE15', [], ['MinBias'], ["BW:MinBias", "RATE:MinBias"], -1],
        ['mb_sp1600_trk100_hmt_L1TE15', 'L1_TE15', [], ['MinBias'], ["BW:MinBias", "RATE:MinBias"], -1],
        ['mb_sp1800_trk110_hmt_L1TE15', 'L1_TE15', [], ['MinBias'], ["BW:MinBias", "RATE:MinBias"], -1],
        ['mb_sp2100_trk120_hmt_L1TE15', 'L1_TE15', [], ['MinBias'], ["BW:MinBias", "RATE:MinBias"], -1],
        ['mb_sp2300_trk130_hmt_L1TE15', 'L1_TE15', [], ['MinBias'], ["BW:MinBias", "RATE:MinBias"], -1],
        ['mb_sp2500_trk140_hmt_L1TE15', 'L1_TE15', [], ['MinBias'], ["BW:MinBias", "RATE:MinBias"], -1],

        ['mb_sp1400_trk90_hmt_L1TE20', 'L1_TE20', [], ['MinBias'], ["BW:MinBias", "RATE:MinBias"], -1],
        ['mb_sp1600_trk100_hmt_L1TE20', 'L1_TE20', [], ['MinBias'], ["BW:MinBias", "RATE:MinBias"], -1],
        ['mb_sp1800_trk110_hmt_L1TE20', 'L1_TE20', [], ['MinBias'], ["BW:MinBias", "RATE:MinBias"], -1],
        ['mb_sp2100_trk120_hmt_L1TE20', 'L1_TE20', [], ['MinBias'], ["BW:MinBias", "RATE:MinBias"], -1],
        ['mb_sp2300_trk130_hmt_L1TE20', 'L1_TE20', [], ['MinBias'], ["BW:MinBias", "RATE:MinBias"], -1],
        ['mb_sp2500_trk140_hmt_L1TE20', 'L1_TE20', [], ['MinBias'], ["BW:MinBias", "RATE:MinBias"], -1],
        ['mb_sp2700_trk150_hmt_L1TE20', 'L1_TE20', [], ['MinBias'], ["BW:MinBias", "RATE:MinBias"], -1],

        ['mb_sp1600_trk100_hmt_L1TE25', 'L1_TE25', [], ['MinBias'], ["BW:MinBias", "RATE:MinBias"], -1],
        ['mb_sp1800_trk110_hmt_L1TE25', 'L1_TE25', [], ['MinBias'], ["BW:MinBias", "RATE:MinBias"], -1],
        ['mb_sp2100_trk120_hmt_L1TE25', 'L1_TE25', [], ['MinBias'], ["BW:MinBias", "RATE:MinBias"], -1],
        ['mb_sp2300_trk130_hmt_L1TE25', 'L1_TE25', [], ['MinBias'], ["BW:MinBias", "RATE:MinBias"], -1],
        ['mb_sp2500_trk140_hmt_L1TE25', 'L1_TE25', [], ['MinBias'], ["BW:MinBias", "RATE:MinBias"], -1],
        ['mb_sp2700_trk150_hmt_L1TE25', 'L1_TE25', [], ['MinBias'], ["BW:MinBias", "RATE:MinBias"], -1],
        ['mb_sp2900_trk160_hmt_L1TE25', 'L1_TE25', [], ['MinBias'], ["BW:MinBias", "RATE:MinBias"], -1],

        ['mb_sp1800_trk110_hmt_L1TE30', 'L1_TE30', [], ['MinBias'], ["BW:MinBias", "RATE:MinBias"], -1],
        ['mb_sp2100_trk120_hmt_L1TE30', 'L1_TE30', [], ['MinBias'], ["BW:MinBias", "RATE:MinBias"], -1],
        ['mb_sp2300_trk130_hmt_L1TE30', 'L1_TE30', [], ['MinBias'], ["BW:MinBias", "RATE:MinBias"], -1],
        ['mb_sp2500_trk140_hmt_L1TE30', 'L1_TE30', [], ['MinBias'], ["BW:MinBias", "RATE:MinBias"], -1],
        ['mb_sp2700_trk150_hmt_L1TE30', 'L1_TE30', [], ['MinBias'], ["BW:MinBias", "RATE:MinBias"], -1],
        ['mb_sp2900_trk160_hmt_L1TE30', 'L1_TE30', [], ['MinBias'], ["BW:MinBias", "RATE:MinBias"], -1],

        ['mb_sp2300_trk130_hmt_L1TE40', 'L1_TE40', [], ['MinBias'], ["BW:MinBias", "RATE:MinBias"], -1],
        ['mb_sp2500_trk140_hmt_L1TE40', 'L1_TE40', [], ['MinBias'], ["BW:MinBias", "RATE:MinBias"], -1],
        ['mb_sp2700_trk150_hmt_L1TE40', 'L1_TE40', [], ['MinBias'], ["BW:MinBias", "RATE:MinBias"], -1],
        ['mb_sp2900_trk160_hmt_L1TE40', 'L1_TE40', [], ['MinBias'], ["BW:MinBias", "RATE:MinBias"], -1],
        
                #HMT with pileup supprestion seeded by L1_TE.0ETA24 triggers
        ['mb_sp900_pusup400_trk50_hmt_L1TE5.0ETA24', 'L1_TE5.0ETA24', [], ['MinBias'], ["BW:MinBias", "RATE:MinBias"], -1],
        ['mb_sp900_pusup400_trk60_hmt_L1TE5.0ETA24', 'L1_TE5.0ETA24', [], ['MinBias'], ["BW:MinBias", "RATE:MinBias"], -1],
        ['mb_sp1000_pusup450_trk70_hmt_L1TE5.0ETA24', 'L1_TE5.0ETA24', [], ['MinBias'], ["BW:MinBias", "RATE:MinBias"], -1],
        ['mb_sp1200_pusup500_trk80_hmt_L1TE5.0ETA24', 'L1_TE5.0ETA24', [], ['MinBias'], ["BW:MinBias", "RATE:MinBias"], -1],
        ['mb_sp1200_pusup500_trk90_hmt_L1TE5.0ETA24', 'L1_TE5.0ETA24', [], ['MinBias'], ["BW:MinBias", "RATE:MinBias"], -1],
        ['mb_sp1200_pusup500_trk100_hmt_L1TE5.0ETA24', 'L1_TE5.0ETA24', [], ['MinBias'], ["BW:MinBias", "RATE:MinBias"], -1],
        ['mb_sp1800_pusup700_trk110_hmt_L1TE5.0ETA24', 'L1_TE5.0ETA24', [], ['MinBias'], ["BW:MinBias", "RATE:MinBias"], -1],
        ['mb_sp2100_pusup900_trk120_hmt_L1TE5.0ETA24', 'L1_TE5.0ETA24', [], ['MinBias'], ["BW:MinBias", "RATE:MinBias"], -1],        
        ['mb_sp2300_pusup1000_trk130_hmt_L1TE5.0ETA24', 'L1_TE5.0ETA24', [], ['MinBias'], ["BW:MinBias", "RATE:MinBias"], -1],

        ['mb_sp1000_pusup450_trk70_hmt_L1TE10.0ETA24', 'L1_TE10.0ETA24', [], ['MinBias'], ["BW:MinBias", "RATE:MinBias"], -1],
        ['mb_sp1200_pusup500_trk80_hmt_L1TE10.0ETA24', 'L1_TE10.0ETA24', [], ['MinBias'], ["BW:MinBias", "RATE:MinBias"], -1],
        ['mb_sp1400_pusup550_trk90_hmt_L1TE10.0ETA24', 'L1_TE10.0ETA24', [], ['MinBias'], ["BW:MinBias", "RATE:MinBias"], -1],
        ['mb_sp1600_pusup600_trk100_hmt_L1TE10.0ETA24', 'L1_TE10.0ETA24', [], ['MinBias'], ["BW:MinBias", "RATE:MinBias"], -1],
        ['mb_sp1800_pusup700_trk110_hmt_L1TE10.0ETA24', 'L1_TE10.0ETA24', [], ['MinBias'], ["BW:MinBias", "RATE:MinBias"], -1],
        ['mb_sp2100_pusup900_trk120_hmt_L1TE10.0ETA24', 'L1_TE10.0ETA24', [], ['MinBias'], ["BW:MinBias", "RATE:MinBias"], -1],
        ['mb_sp2300_pusup1000_trk130_hmt_L1TE10.0ETA24', 'L1_TE10.0ETA24', [], ['MinBias'], ["BW:MinBias", "RATE:MinBias"], -1],
        ['mb_sp2500_pusup1100_trk140_hmt_L1TE10.0ETA24', 'L1_TE10.0ETA24', [], ['MinBias'], ["BW:MinBias", "RATE:MinBias"], -1],

        ['mb_sp1200_pusup500_trk80_hmt_L1TE15.0ETA24', 'L1_TE15.0ETA24', [], ['MinBias'], ["BW:MinBias", "RATE:MinBias"], -1],
        ['mb_sp1400_pusup550_trk90_hmt_L1TE15.0ETA24', 'L1_TE15.0ETA24', [], ['MinBias'], ["BW:MinBias", "RATE:MinBias"], -1],
        ['mb_sp1600_pusup600_trk100_hmt_L1TE15.0ETA24', 'L1_TE15.0ETA24', [], ['MinBias'], ["BW:MinBias", "RATE:MinBias"], -1],
        ['mb_sp1800_pusup700_trk110_hmt_L1TE15.0ETA24', 'L1_TE15.0ETA24', [], ['MinBias'], ["BW:MinBias", "RATE:MinBias"], -1],
        ['mb_sp2100_pusup900_trk120_hmt_L1TE15.0ETA24', 'L1_TE15.0ETA24', [], ['MinBias'], ["BW:MinBias", "RATE:MinBias"], -1],
        ['mb_sp2300_pusup1000_trk130_hmt_L1TE15.0ETA24', 'L1_TE15.0ETA24', [], ['MinBias'], ["BW:MinBias", "RATE:MinBias"], -1],
        ['mb_sp2500_pusup1100_trk140_hmt_L1TE15.0ETA24', 'L1_TE15.0ETA24', [], ['MinBias'], ["BW:MinBias", "RATE:MinBias"], -1],

        ['mb_sp1400_pusup550_trk90_hmt_L1TE20.0ETA24', 'L1_TE20.0ETA24', [], ['MinBias'], ["BW:MinBias", "RATE:MinBias"], -1],
        ['mb_sp1600_pusup600_trk100_hmt_L1TE20.0ETA24', 'L1_TE20.0ETA24', [], ['MinBias'], ["BW:MinBias", "RATE:MinBias"], -1],
        ['mb_sp1800_pusup700_trk110_hmt_L1TE20.0ETA24', 'L1_TE20.0ETA24', [], ['MinBias'], ["BW:MinBias", "RATE:MinBias"], -1],
        ['mb_sp2100_pusup900_trk120_hmt_L1TE20.0ETA24', 'L1_TE20.0ETA24', [], ['MinBias'], ["BW:MinBias", "RATE:MinBias"], -1],
        ['mb_sp2300_pusup1000_trk130_hmt_L1TE20.0ETA24', 'L1_TE20.0ETA24', [], ['MinBias'], ["BW:MinBias", "RATE:MinBias"], -1],
        ['mb_sp2500_pusup1100_trk140_hmt_L1TE20.0ETA24', 'L1_TE20.0ETA24', [], ['MinBias'], ["BW:MinBias", "RATE:MinBias"], -1],
        ['mb_sp2700_pusup1200_trk150_hmt_L1TE20.0ETA24', 'L1_TE20.0ETA24', [], ['MinBias'], ["BW:MinBias", "RATE:MinBias"], -1],

        ['mb_sp1600_pusup600_trk100_hmt_L1TE25.0ETA24', 'L1_TE25.0ETA24', [], ['MinBias'], ["BW:MinBias", "RATE:MinBias"], -1],
        ['mb_sp1800_pusup700_trk110_hmt_L1TE25.0ETA24', 'L1_TE25.0ETA24', [], ['MinBias'], ["BW:MinBias", "RATE:MinBias"], -1],
        ['mb_sp2100_pusup900_trk120_hmt_L1TE25.0ETA24', 'L1_TE25.0ETA24', [], ['MinBias'], ["BW:MinBias", "RATE:MinBias"], -1],
        ['mb_sp2300_pusup1000_trk130_hmt_L1TE25.0ETA24', 'L1_TE25.0ETA24', [], ['MinBias'], ["BW:MinBias", "RATE:MinBias"], -1],
        ['mb_sp2500_pusup1100_trk140_hmt_L1TE25.0ETA24', 'L1_TE25.0ETA24', [], ['MinBias'], ["BW:MinBias", "RATE:MinBias"], -1],
        ['mb_sp2700_pusup1200_trk150_hmt_L1TE25.0ETA24', 'L1_TE25.0ETA24', [], ['MinBias'], ["BW:MinBias", "RATE:MinBias"], -1],
        ['mb_sp2900_pusup1300_trk160_hmt_L1TE25.0ETA24', 'L1_TE25.0ETA24', [], ['MinBias'], ["BW:MinBias", "RATE:MinBias"], -1],

        ['mb_sp1800_pusup700_trk110_hmt_L1TE30.0ETA24', 'L1_TE30.0ETA24', [], ['MinBias'], ["BW:MinBias", "RATE:MinBias"], -1],
        ['mb_sp2100_pusup900_trk120_hmt_L1TE30.0ETA24', 'L1_TE30.0ETA24', [], ['MinBias'], ["BW:MinBias", "RATE:MinBias"], -1],
        ['mb_sp2300_pusup1000_trk130_hmt_L1TE30.0ETA24', 'L1_TE30.0ETA24', [], ['MinBias'], ["BW:MinBias", "RATE:MinBias"], -1],
        ['mb_sp2500_pusup1100_trk140_hmt_L1TE30.0ETA24', 'L1_TE30.0ETA24', [], ['MinBias'], ["BW:MinBias", "RATE:MinBias"], -1],
        ['mb_sp2700_pusup1200_trk150_hmt_L1TE30.0ETA24', 'L1_TE30.0ETA24', [], ['MinBias'], ["BW:MinBias", "RATE:MinBias"], -1],
        ['mb_sp2900_pusup1300_trk160_hmt_L1TE30.0ETA24', 'L1_TE30.0ETA24', [], ['MinBias'], ["BW:MinBias", "RATE:MinBias"], -1],

        ['mb_sp2300_pusup1000_trk130_hmt_L1TE40.0ETA24', 'L1_TE40.0ETA24', [], ['MinBias'], ["BW:MinBias", "RATE:MinBias"], -1],
        ['mb_sp2500_pusup1100_trk140_hmt_L1TE40.0ETA24', 'L1_TE40.0ETA24', [], ['MinBias'], ["BW:MinBias", "RATE:MinBias"], -1],
        ['mb_sp2700_pusup1200_trk150_hmt_L1TE40.0ETA24', 'L1_TE40.0ETA24', [], ['MinBias'], ["BW:MinBias", "RATE:MinBias"], -1],
        ['mb_sp2900_pusup1300_trk160_hmt_L1TE40.0ETA24', 'L1_TE40.0ETA24', [], ['MinBias'], ["BW:MinBias", "RATE:MinBias"], -1],
        
        
        #HMT without pileup supprestion seeded by L1_TE.0ETA24 triggers
        ['mb_sp900_trk50_hmt_L1TE5.0ETA24', 'L1_TE5.0ETA24', [], ['MinBias'], ["BW:MinBias", "RATE:MinBias"], -1],
        ['mb_sp900_trk60_hmt_L1TE5.0ETA24', 'L1_TE5.0ETA24', [], ['MinBias'], ["BW:MinBias", "RATE:MinBias"], -1],
        ['mb_sp1000_trk70_hmt_L1TE5.0ETA24', 'L1_TE5.0ETA24', [], ['MinBias'], ["BW:MinBias", "RATE:MinBias"], -1],
        ['mb_sp1200_trk80_hmt_L1TE5.0ETA24', 'L1_TE5.0ETA24', [], ['MinBias'], ["BW:MinBias", "RATE:MinBias"], -1],
        ['mb_sp1200_trk90_hmt_L1TE5.0ETA24', 'L1_TE5.0ETA24', [], ['MinBias'], ["BW:MinBias", "RATE:MinBias"], -1],
        ['mb_sp1200_trk100_hmt_L1TE5.0ETA24', 'L1_TE5.0ETA24', [], ['MinBias'], ["BW:MinBias", "RATE:MinBias"], -1],
        ['mb_sp1800_trk110_hmt_L1TE5.0ETA24', 'L1_TE5.0ETA24', [], ['MinBias'], ["BW:MinBias", "RATE:MinBias"], -1],
        ['mb_sp2100_trk120_hmt_L1TE5.0ETA24', 'L1_TE5.0ETA24', [], ['MinBias'], ["BW:MinBias", "RATE:MinBias"], -1],        
        ['mb_sp2300_trk130_hmt_L1TE5.0ETA24', 'L1_TE5.0ETA24', [], ['MinBias'], ["BW:MinBias", "RATE:MinBias"], -1],

        ['mb_sp1000_trk70_hmt_L1TE10.0ETA24', 'L1_TE10.0ETA24', [], ['MinBias'], ["BW:MinBias", "RATE:MinBias"], -1],
        ['mb_sp1200_trk80_hmt_L1TE10.0ETA24', 'L1_TE10.0ETA24', [], ['MinBias'], ["BW:MinBias", "RATE:MinBias"], -1],
        ['mb_sp1400_trk90_hmt_L1TE10.0ETA24', 'L1_TE10.0ETA24', [], ['MinBias'], ["BW:MinBias", "RATE:MinBias"], -1],
        ['mb_sp1600_trk100_hmt_L1TE10.0ETA24', 'L1_TE10.0ETA24', [], ['MinBias'], ["BW:MinBias", "RATE:MinBias"], -1],
        ['mb_sp1800_trk110_hmt_L1TE10.0ETA24', 'L1_TE10.0ETA24', [], ['MinBias'], ["BW:MinBias", "RATE:MinBias"], -1],
        ['mb_sp2100_trk120_hmt_L1TE10.0ETA24', 'L1_TE10.0ETA24', [], ['MinBias'], ["BW:MinBias", "RATE:MinBias"], -1],
        ['mb_sp2300_trk130_hmt_L1TE10.0ETA24', 'L1_TE10.0ETA24', [], ['MinBias'], ["BW:MinBias", "RATE:MinBias"], -1],
        ['mb_sp2500_trk140_hmt_L1TE10.0ETA24', 'L1_TE10.0ETA24', [], ['MinBias'], ["BW:MinBias", "RATE:MinBias"], -1],

        ['mb_sp1200_trk80_hmt_L1TE15.0ETA24', 'L1_TE15.0ETA24', [], ['MinBias'], ["BW:MinBias", "RATE:MinBias"], -1],
        ['mb_sp1400_trk90_hmt_L1TE15.0ETA24', 'L1_TE15.0ETA24', [], ['MinBias'], ["BW:MinBias", "RATE:MinBias"], -1],
        ['mb_sp1600_trk100_hmt_L1TE15.0ETA24', 'L1_TE15.0ETA24', [], ['MinBias'], ["BW:MinBias", "RATE:MinBias"], -1],
        ['mb_sp1800_trk110_hmt_L1TE15.0ETA24', 'L1_TE15.0ETA24', [], ['MinBias'], ["BW:MinBias", "RATE:MinBias"], -1],
        ['mb_sp2100_trk120_hmt_L1TE15.0ETA24', 'L1_TE15.0ETA24', [], ['MinBias'], ["BW:MinBias", "RATE:MinBias"], -1],
        ['mb_sp2300_trk130_hmt_L1TE15.0ETA24', 'L1_TE15.0ETA24', [], ['MinBias'], ["BW:MinBias", "RATE:MinBias"], -1],
        ['mb_sp2500_trk140_hmt_L1TE15.0ETA24', 'L1_TE15.0ETA24', [], ['MinBias'], ["BW:MinBias", "RATE:MinBias"], -1],

        ['mb_sp1400_trk90_hmt_L1TE20.0ETA24', 'L1_TE20.0ETA24', [], ['MinBias'], ["BW:MinBias", "RATE:MinBias"], -1],
        ['mb_sp1600_trk100_hmt_L1TE20.0ETA24', 'L1_TE20.0ETA24', [], ['MinBias'], ["BW:MinBias", "RATE:MinBias"], -1],
        ['mb_sp1800_trk110_hmt_L1TE20.0ETA24', 'L1_TE20.0ETA24', [], ['MinBias'], ["BW:MinBias", "RATE:MinBias"], -1],
        ['mb_sp2100_trk120_hmt_L1TE20.0ETA24', 'L1_TE20.0ETA24', [], ['MinBias'], ["BW:MinBias", "RATE:MinBias"], -1],
        ['mb_sp2300_trk130_hmt_L1TE20.0ETA24', 'L1_TE20.0ETA24', [], ['MinBias'], ["BW:MinBias", "RATE:MinBias"], -1],
        ['mb_sp2500_trk140_hmt_L1TE20.0ETA24', 'L1_TE20.0ETA24', [], ['MinBias'], ["BW:MinBias", "RATE:MinBias"], -1],
        ['mb_sp2700_trk150_hmt_L1TE20.0ETA24', 'L1_TE20.0ETA24', [], ['MinBias'], ["BW:MinBias", "RATE:MinBias"], -1],

        ['mb_sp1600_trk100_hmt_L1TE25.0ETA24', 'L1_TE25.0ETA24', [], ['MinBias'], ["BW:MinBias", "RATE:MinBias"], -1],
        ['mb_sp1800_trk110_hmt_L1TE25.0ETA24', 'L1_TE25.0ETA24', [], ['MinBias'], ["BW:MinBias", "RATE:MinBias"], -1],
        ['mb_sp2100_trk120_hmt_L1TE25.0ETA24', 'L1_TE25.0ETA24', [], ['MinBias'], ["BW:MinBias", "RATE:MinBias"], -1],
        ['mb_sp2300_trk130_hmt_L1TE25.0ETA24', 'L1_TE25.0ETA24', [], ['MinBias'], ["BW:MinBias", "RATE:MinBias"], -1],
        ['mb_sp2500_trk140_hmt_L1TE25.0ETA24', 'L1_TE25.0ETA24', [], ['MinBias'], ["BW:MinBias", "RATE:MinBias"], -1],
        ['mb_sp2700_trk150_hmt_L1TE25.0ETA24', 'L1_TE25.0ETA24', [], ['MinBias'], ["BW:MinBias", "RATE:MinBias"], -1],
        ['mb_sp2900_trk160_hmt_L1TE25.0ETA24', 'L1_TE25.0ETA24', [], ['MinBias'], ["BW:MinBias", "RATE:MinBias"], -1],

        ['mb_sp1800_trk110_hmt_L1TE30.0ETA24', 'L1_TE30.0ETA24', [], ['MinBias'], ["BW:MinBias", "RATE:MinBias"], -1],
        ['mb_sp2100_trk120_hmt_L1TE30.0ETA24', 'L1_TE30.0ETA24', [], ['MinBias'], ["BW:MinBias", "RATE:MinBias"], -1],
        ['mb_sp2300_trk130_hmt_L1TE30.0ETA24', 'L1_TE30.0ETA24', [], ['MinBias'], ["BW:MinBias", "RATE:MinBias"], -1],
        ['mb_sp2500_trk140_hmt_L1TE30.0ETA24', 'L1_TE30.0ETA24', [], ['MinBias'], ["BW:MinBias", "RATE:MinBias"], -1],
        ['mb_sp2700_trk150_hmt_L1TE30.0ETA24', 'L1_TE30.0ETA24', [], ['MinBias'], ["BW:MinBias", "RATE:MinBias"], -1],
        ['mb_sp2900_trk160_hmt_L1TE30.0ETA24', 'L1_TE30.0ETA24', [], ['MinBias'], ["BW:MinBias", "RATE:MinBias"], -1],

        ['mb_sp2300_trk130_hmt_L1TE40.0ETA24', 'L1_TE40.0ETA24', [], ['MinBias'], ["BW:MinBias", "RATE:MinBias"], -1],
        ['mb_sp2500_trk140_hmt_L1TE40.0ETA24', 'L1_TE40.0ETA24', [], ['MinBias'], ["BW:MinBias", "RATE:MinBias"], -1],
        ['mb_sp2700_trk150_hmt_L1TE40.0ETA24', 'L1_TE40.0ETA24', [], ['MinBias'], ["BW:MinBias", "RATE:MinBias"], -1],
        ['mb_sp2900_trk160_hmt_L1TE40.0ETA24', 'L1_TE40.0ETA24', [], ['MinBias'], ["BW:MinBias", "RATE:MinBias"], -1],
        
        #HMT + jets
        #['mb_sp900_pusup400_trk50_hmt_j15_L1TE5', 'L1_TE40.0ETA24', [], ['MinBias'], ["BW:MinBias", "RATE:MinBias"], -1],
        #['mb_sp900_pusup400_trk60_hmt_j15_L1TE5', 'L1_TE40.0ETA24', [], ['MinBias'], ["BW:MinBias", "RATE:MinBias"], -1],
        #['mb_sp900_pusup400_trk50_hmt_j20_L1TE5', 'L1_TE40.0ETA24', [], ['MinBias'], ["BW:MinBias", "RATE:MinBias"], -1],
        #['mb_sp900_pusup400_trk60_hmt_j20_L1TE5', 'L1_TE40.0ETA24', [], ['MinBias'], ["BW:MinBias", "RATE:MinBias"], -1],
        
        #HMT performance
        ['mb_sp800_hmtperf_L1TE5', 'L1_TE5', [], ['MinBias'], ["BW:MinBias", "RATE:MinBias"], -1],
        ['mb_sp800_hmtperf_L1TE10', 'L1_TE10', [], ['MinBias'], ["BW:MinBias", "RATE:MinBias"], -1],
        ['mb_sp1200_hmtperf_L1TE10', 'L1_TE10', [], ['MinBias'], ["BW:MinBias", "RATE:MinBias"], -1],
        ['mb_sp1200_hmtperf_L1TE15', 'L1_TE15', [], ['MinBias'], ["BW:MinBias", "RATE:MinBias"], -1],
        ['mb_sp1600_hmtperf_L1TE15', 'L1_TE15', [], ['MinBias'], ["BW:MinBias", "RATE:MinBias"], -1],
        ['mb_sp1600_hmtperf_L1TE20', 'L1_TE20', [], ['MinBias'], ["BW:MinBias", "RATE:MinBias"], -1],
        ['mb_sp2100_hmtperf_L1TE20', 'L1_TE20', [], ['MinBias'], ["BW:MinBias", "RATE:MinBias"], -1],
        ['mb_sp2100_hmtperf_L1TE25', 'L1_TE25', [], ['MinBias'], ["BW:MinBias", "RATE:MinBias"], -1],
        ['mb_sp2100_hmtperf_L1TE30', 'L1_TE30', [], ['MinBias'], ["BW:MinBias", "RATE:MinBias"], -1],
        ['mb_sp2100_hmtperf_L1TE40', 'L1_TE40', [], ['MinBias'], ["BW:MinBias", "RATE:MinBias"], -1],

        ['mb_sp800_hmtperf_L1TE5.0ETA24', 'L1_TE5.0ETA24', [], ['MinBias'], ["BW:MinBias", "RATE:MinBias"], -1],
        ['mb_sp800_hmtperf_L1TE10.0ETA24', 'L1_TE10.0ETA24', [], ['MinBias'], ["BW:MinBias", "RATE:MinBias"], -1],
        ['mb_sp1200_hmtperf_L1TE10.0ETA24', 'L1_TE10.0ETA24', [], ['MinBias'], ["BW:MinBias", "RATE:MinBias"], -1],
        ['mb_sp1200_hmtperf_L1TE15.0ETA24', 'L1_TE15.0ETA24', [], ['MinBias'], ["BW:MinBias", "RATE:MinBias"], -1],
        ['mb_sp1600_hmtperf_L1TE15.0ETA24', 'L1_TE15.0ETA24', [], ['MinBias'], ["BW:MinBias", "RATE:MinBias"], -1],
        ['mb_sp1600_hmtperf_L1TE20.0ETA24', 'L1_TE20.0ETA24', [], ['MinBias'], ["BW:MinBias", "RATE:MinBias"], -1],
        ['mb_sp2100_hmtperf_L1TE20.0ETA24', 'L1_TE20.0ETA24', [], ['MinBias'], ["BW:MinBias", "RATE:MinBias"], -1],
        ['mb_sp2100_hmtperf_L1TE25.0ETA24', 'L1_TE25.0ETA24', [], ['MinBias'], ["BW:MinBias", "RATE:MinBias"], -1],
        ['mb_sp2100_hmtperf_L1TE30.0ETA24', 'L1_TE30.0ETA24', [], ['MinBias'], ["BW:MinBias", "RATE:MinBias"], -1],
        ['mb_sp2100_hmtperf_L1TE40.0ETA24', 'L1_TE40.0ETA24', [], ['MinBias'], ["BW:MinBias", "RATE:MinBias"], -1],

        ['mb_sp2_hmtperf_L1MBTS_1_1', 'L1_MBTS_1_1', [], ['MinBias'], ["BW:MinBias", "RATE:MinBias"], -1],
        ['mb_sp2_hmtperf', 'L1_RD3_FILLED', [], ['MinBias'], ["BW:MinBias", "RATE:MinBias"], -1],
        ['mb_sp500_hmtperf', 'L1_RD3_FILLED', [], ['MinBias'], ["BW:MinBias", "RATE:MinBias"], -1],
        ['mb_sp1800_hmtperf', 'L1_RD3_FILLED', [], ['MinBias', 'express'], ["BW:MinBias", "RATE:MinBias"], -1],
	
        # ALFA
#	['mb_sptrk_vetombts2in_L1ALFA_CEP',                  'L1_ALFA_CEP',                  [], ['MinBias'], ["BW:MinBias", "RATE:MinBias"], -1],
#ATR-13743        ['mb_sptrk_vetombts2in_L1TRT_ALFA_EINE',             'L1_TRT_ALFA_EINE',             [], ['MinBias'], ["BW:MinBias", "RATE:MinBias"], -1],

#      	['mb_sptrk_vetombts2in_L1ALFA_ANY',                  'L1_ALFA_ANY',                  [], ['MinBias'], ["BW:MinBias", "RATE:MinBias"], -1],
#      	['mb_sptrk_vetombts2in_L1ALFA_ANY_UNPAIRED_ISO',     'L1_ALFA_ANY_UNPAIRED_ISO',     [], ['MinBias'], ["BW:MinBias", "RATE:MinBias"], -1],
#        ['mb_sptrk_vetombts2in_L1TRT_ALFA_ANY',              'L1_TRT_ALFA_ANY',              [], ['MinBias'], ["BW:MinBias", "RATE:MinBias"], -1],
#        ['mb_sptrk_vetombts2in_L1TRT_ALFA_ANY_UNPAIRED_ISO', 'L1_TRT_ALFA_ANY_UNPAIRED_ISO', [], ['MinBias'], ["BW:MinBias", "RATE:MinBias"], -1],
#      	['mb_sptrk_vetombts2in_peb_L1ALFA_ANY',                  'L1_ALFA_ANY',                  [], ['IDFwd'], [ 'RATE:ALFACalibration','BW:Detector'], -1],
#      	['mb_sptrk_vetombts2in_peb_L1ALFA_ANY_UNPAIRED_ISO',     'L1_ALFA_ANY_UNPAIRED_ISO',     [], ['IDFwd'], [ 'RATE:ALFACalibration','BW:Detector'], -1],
#        ['mb_sptrk_vetombts2in_peb_L1TRT_ALFA_ANY',              'L1_TRT_ALFA_ANY',              [], ['IDFwd'], [ 'RATE:ALFACalibration','BW:Detector'], -1],
#        ['mb_sptrk_vetombts2in_peb_L1TRT_ALFA_ANY_UNPAIRED_ISO', 'L1_TRT_ALFA_ANY_UNPAIRED_ISO', [], ['IDFwd'], [ 'RATE:ALFACalibration','BW:Detector'], -1],
        ['mb_sptrk_vetombts2in_L1ZDC_AND',                  'L1_ZDC_AND',                  [], ['MinBias'], ["BW:MinBias", "RATE:MinBias"], -1],
        ['mb_sptrk_vetombts2in_L1ZDC_A_C',                  'L1_ZDC_A_C',                  [], ['MinBias'], ["BW:MinBias", "RATE:MinBias"], -1],
        
        
        #AFP (ATR-14833) (removed ATR-15881)
        ['mb_sptrk_trk80_L1MBTS_2',                   'L1_MBTS_2',                     [], ['MinBias'], ["BW:MinBias", "RATE:MinBias"], -1],
        ['mb_sptrk_pt2_L1MBTS_2',                     'L1_MBTS_2',                     [], ['MinBias'], ["BW:MinBias", "RATE:MinBias"], -1],
                        
        ]
        
    TriggerFlags.CalibSlice.signatures   = [
        
        ['lhcfpeb',       'L1_LHCF',       [], ['IDFwd'], ["RATE:Calibration", "BW:Detector"], -1],
        ['lhcfpeb_L1LHCF_UNPAIRED_ISO',       'L1_LHCF_UNPAIRED_ISO',       [], ['IDFwd'], ["RATE:Calibration", "BW:Detector"], -1],
        ['lhcfpeb_L1LHCF_EMPTY',       'L1_LHCF_EMPTY',       [], ['IDFwd'], ["RATE:Calibration", "BW:Detector"], -1],

        ['lumipeb_L1RD0_EMPTY',          'L1_RD0_EMPTY',        [], ['PixelNoise'], ["RATE:Calibration", "RATE:PixelCalibration", "BW:Detector"], -1],

        ['lumipeb_L1RD0_FILLED',            'L1_RD0_FILLED',            [], ['PixelBeam'], ["RATE:Calibration", "RATE:PixelBeamCalibration", "BW:Detector"], -1],
        ['lumipeb_L1RD0_UNPAIRED_ISO',      'L1_RD0_UNPAIRED_ISO',      [], ['PixelBeam'], ["RATE:Calibration", "RATE:PixelBeamCalibration", "BW:Detector"], -1],
        ['lumipeb_L1MBTS_1',                'L1_MBTS_1',                [], ['PixelBeam'], ["RATE:Calibration", "RATE:PixelBeamCalibration", "BW:Detector"], -1], 
        ['lumipeb_L1MBTS_1_UNPAIRED_ISO',   'L1_MBTS_1_UNPAIRED_ISO',   [], ['PixelBeam'], ["RATE:Calibration", "RATE:PixelBeamCalibration", "BW:Detector"], -1],
        ['lumipeb_L1MBTS_2',                'L1_MBTS_2',                [], ['PixelBeam'], ["RATE:Calibration", "RATE:PixelBeamCalibration", "BW:Detector"], -1], 
        ['lumipeb_L1MBTS_2_UNPAIRED_ISO',   'L1_MBTS_2_UNPAIRED_ISO',   [], ['PixelBeam'], ["RATE:Calibration", "RATE:PixelBeamCalibration", "BW:Detector"], -1],
#ATR-13743        ['lumipeb_L1ALFA_BGT',              'L1_ALFA_BGT',              [], ['PixelBeam'], ["RATE:Calibration", "RATE:PixelBeamCalibration", "BW:Detector"], -1],
#        ['lumipeb_L1ALFA_BGT_UNPAIRED_ISO', 'L1_ALFA_BGT_UNPAIRED_ISO', [], ['PixelBeam'], ["RATE:Calibration", "RATE:PixelBeamCalibration", "BW:Detector"], -1],
#        ['lumipeb_L1ALFA_BGT_BGRP10',       'L1_ALFA_BGT_BGRP10',       [], ['PixelBeam'], ["RATE:Calibration", "RATE:PixelBeamCalibration", "BW:Detector"], -1],

        # triggers for VdM scan
        ['lumipeb_vdm_L1MBTS_1_BGRP11',       'L1_MBTS_1_BGRP11',       [], ['VdM'], ["RATE:Calibration", "BW:Detector"], -1],
        ['lumipeb_vdm_L1MBTS_2_BGRP11',       'L1_MBTS_2_BGRP11',       [], ['VdM'], ["RATE:Calibration", "BW:Detector"], -1],
        ['lumipeb_vdm_L1RD0_BGRP11',          'L1_RD0_BGRP11',          [], ['VdM'], ["RATE:Calibration", "BW:Detector"], -1],
        ['lumipeb_vdm_L1MBTS_1_BGRP9',        'L1_MBTS_1_BGRP9',        [], ['VdM'], ["RATE:Calibration", "BW:Detector"], -1],
        ['lumipeb_vdm_L1MBTS_2_BGRP9',        'L1_MBTS_2_BGRP9',        [], ['VdM'], ["RATE:Calibration", "BW:Detector"], -1],
        ['lumipeb_vdm_L1RD0_BGRP9',           'L1_RD0_BGRP9',           [], ['VdM'], ["RATE:Calibration", "BW:Detector"], -1],
        ['lumipeb_vdm_L1MBTS_1_UNPAIRED_ISO', 'L1_MBTS_1_UNPAIRED_ISO', [], ['VdM'], ["RATE:Calibration", "BW:Detector"], -1],
        ['lumipeb_vdm_L1MBTS_2_UNPAIRED_ISO', 'L1_MBTS_2_UNPAIRED_ISO', [], ['VdM'], ["RATE:Calibration", "BW:Detector"], -1],
        ['lumipeb_vdm_L1RD0_UNPAIRED_ISO',    'L1_RD0_UNPAIRED_ISO',    [], ['VdM'], ["RATE:Calibration", "BW:Detector"], -1],
        
        ['lumipeb_vdm_L1MBTS_1', 'L1_MBTS_1', [], ['VdM'], ["RATE:Calibration", "BW:Detector"], -1],
        ['lumipeb_vdm_L1MBTS_2', 'L1_MBTS_2', [], ['VdM'], ["RATE:Calibration", "BW:Detector"], -1],
        ['lumipeb_vdm_L1RD0_FILLED',         'L1_RD0_FILLED', [], ['VdM'], ["RATE:Calibration", "BW:Detector"], -1],
        

        ['lumipeb_L1RD0_ABORTGAPNOTCALIB',    'L1_RD0_ABORTGAPNOTCALIB',    [], ['PixelBeam'], ["RATE:Calibration", "BW:Detector"], -1],

        ['larnoiseburst_loose_L1All',             'L1_All',       [], ['LArNoiseBurst'], ["RATE:Calibration", "BW:Detector"], -1],
        ['larnoiseburst_L1All',             'L1_All',       [], ['LArNoiseBurst'], ["RATE:Calibration", "BW:Detector"], -1],
        ['larnoiseburst_L1XE60',            'L1_XE60',       [], ['LArNoiseBurst'], ["RATE:Calibration", "BW:Detector"], -1],
        ['larnoiseburst_L1XE70',            'L1_XE70',       [], ['LArNoiseBurst'], ["RATE:Calibration", "BW:Detector"], -1],
        ['larnoiseburst_L1XE55',            'L1_XE55',       [], ['LArNoiseBurst'], ["RATE:Calibration", "BW:Detector"], -1],
        ['larnoiseburst_L1J75',             'L1_J75',       [], ['LArNoiseBurst'], ["RATE:Calibration", "BW:Detector"], -1],
        ['larnoiseburst_L1J40_XE60',            'L1_J40_XE60',       [], ['LArNoiseBurst'], ["RATE:Calibration", "BW:Detector"], -1],
        

        ['larnoiseburst_L1XE80', 'L1_XE80', [], ['LArNoiseBurst'], ["RATE:Calibration", "BW:Detector"], -1],
        ['larnoiseburst_L1J100', 'L1_J100', [], ['LArNoiseBurst'], ["RATE:Calibration", "BW:Detector"], -1],

        #Special re-run chains
        ['larnoiseburst_rerun',                  '',             [], ['LArNoiseBurst'], ["RATE:Calibration", "BW:Detector"], -1],
        ['larnoiseburst_loose_rerun',            '',       [], ['LArNoiseBurst'], ["RATE:Calibration", "BW:Detector"], -1],
        

        ['l1calocalib',             'L1_RD0_FILLED',     [], ['L1CaloCalib'], ["RATE:Calibration", "RATE:L1CaloCalib", "BW:Detector"], -1],
        ['l1calocalib_L1BGRP9',     'L1_BGRP9',          [], ['L1CaloCalib'], ["RATE:Calibration", "RATE:L1CaloCalib", "BW:Detector"], -1],
        
        ['larcalib_L1EM3_EMPTY',    'L1_EM3_EMPTY',      [], ['LArCellsEmpty'], ["RATE:Calibration", "BW:Detector"], -1],
        ['larcalib_L1EM7_EMPTY',    'L1_EM7_EMPTY',      [], ['LArCellsEmpty'], ["RATE:Calibration", "BW:Detector"], -1],
        ['larcalib_L1TAU8_EMPTY',   'L1_TAU8_EMPTY',     [], ['LArCellsEmpty'], ["RATE:Calibration", "BW:Detector"], -1],
        ['larcalib_L1J12_EMPTY',    'L1_J12_EMPTY',      [], ['LArCellsEmpty'], ["RATE:Calibration", "BW:Detector"], -1],
        ['larcalib_L1J3031ETA49_EMPTY',  'L1_J30.31ETA49_EMPTY',     [], ['LArCellsEmpty'], ["RATE:Calibration", "BW:Detector"], -1],

        #['tilelarcalib_L1EM3_EMPTY',     'L1_EM3_EMPTY',      [], ['LArCellsEmpty'], ["RATE:Calibration", "BW:Detector"], -1],
        #['tilelarcalib_L1TAU8_EMPTY',    'L1_TAU8_EMPTY',     [], ['LArCellsEmpty'], ["RATE:Calibration", "BW:Detector"], -1],
        #['tilelarcalib_L1J12_EMPTY',     'L1_J12_EMPTY',      [], ['LArCellsEmpty'], ["RATE:Calibration", "BW:Detector"], -1],
        #['tilelarcalib_L1J3031ETA49_EMPTY',   'L1_J30.31ETA49_EMPTY',     [], ['LArCellsEmpty'], ["RATE:Calibration", "BW:Detector"], -1],

        #ALFA Calib
        ['alfacalib',      'L1_ALFA_Calib'    , [],  ['ALFACalib'], [ 'RATE:ALFACalibration','BW:Detector'], -1],        
#ATR-13743        ['alfacalib_L1ALFA_ANY',   'L1_ALFA_ANY'      , [], ['ALFACalib'], [ 'RATE:ALFACalibration','BW:Detector'], -1],        
#        ['alfacalib_L1ALFA_ELAST15', 'L1_ALFA_ELAST15', [], ['ALFACalib'], [ 'RATE:ALFACalibration','BW:Detector'], -1],
#        ['alfacalib_L1ALFA_ELAST18', 'L1_ALFA_ELAST18', [], ['ALFACalib'], [ 'RATE:ALFACalibration','BW:Detector'], -1],
#        ['alfacalib_L1ALFA_A7L1_OD',                       'L1_ALFA_A7L1_OD',                    [], ['ALFACalib'], [ 'RATE:ALFACalibration','BW:Detector'], -1],
#        ['alfacalib_L1ALFA_B7L1_OD',                       'L1_ALFA_B7L1_OD',                    [], ['ALFACalib'], [ 'RATE:ALFACalibration','BW:Detector'], -1],
#        ['alfacalib_L1ALFA_A7R1_OD',                       'L1_ALFA_A7R1_OD',                    [], ['ALFACalib'], [ 'RATE:ALFACalibration','BW:Detector'], -1],
#        ['alfacalib_L1ALFA_B7R1_OD',                       'L1_ALFA_B7R1_OD',                    [], ['ALFACalib'], [ 'RATE:ALFACalibration','BW:Detector'], -1],
#        ['alfacalib_L1ALFA_SYS',   'L1_ALFA_SYS'      , [], ['ALFACalib'], [ 'RATE:ALFACalibration','BW:Detector'], -1],        
#        ['alfacalib_L1ALFA_ELAS',   'L1_ALFA_ELAS'      , [], ['ALFACalib'], [ 'RATE:ALFACalibration','BW:Detector'], -1],        

        # ALFA+LHCf+L1 triggers bits only readout
#        ['alfacalib_L1LHCF_ALFA_ANY_A',                    'L1_LHCF_ALFA_ANY_A',                 [], ['ALFACalib'], [ 'RATE:ALFA','BW:Detector'], -1],
#        ['alfacalib_L1LHCF_ALFA_ANY_C',                    'L1_LHCF_ALFA_ANY_C',                 [], ['ALFACalib'], [ 'RATE:ALFA','BW:Detector'], -1],
#        ['alfacalib_L1LHCF_ALFA_ANY_A_UNPAIRED_ISO',       'L1_LHCF_ALFA_ANY_A_UNPAIRED_ISO',    [], ['ALFACalib'], [ 'RATE:ALFA','BW:Detector'], -1],
#        ['alfacalib_L1LHCF_ALFA_ANY_C_UNPAIRED_ISO',       'L1_LHCF_ALFA_ANY_C_UNPAIRED_ISO',    [], ['ALFACalib'], [ 'RATE:ALFA','BW:Detector'], -1],

        # ALFA+ID+LHCf+L1 triggers bits only readout
#        ['lhcfpeb_L1LHCF_ALFA_ANY_A',                    'L1_LHCF_ALFA_ANY_A',                 [], ['IDFwd'], [ 'RATE:ALFA','BW:Detector'], -1],
#        ['lhcfpeb_L1LHCF_ALFA_ANY_C',                    'L1_LHCF_ALFA_ANY_C',                 [], ['IDFwd'], [ 'RATE:ALFA','BW:Detector'], -1],
#        ['lhcfpeb_L1LHCF_ALFA_ANY_A_UNPAIRED_ISO',       'L1_LHCF_ALFA_ANY_A_UNPAIRED_ISO',    [], ['IDFwd'], [ 'RATE:ALFA','BW:Detector'], -1],
#        ['lhcfpeb_L1LHCF_ALFA_ANY_C_UNPAIRED_ISO',       'L1_LHCF_ALFA_ANY_C_UNPAIRED_ISO',    [], ['IDFwd'], [ 'RATE:ALFA','BW:Detector'], -1],


        
        #
        ['ibllumi_L1RD0_ABORTGAPNOTCALIB',    'L1_RD0_ABORTGAPNOTCALIB', [], ['IBLLumi'], [ 'RATE:IBLLumi','BW:Detector'], -1],
        ['ibllumi_L1RD0_FILLED',    'L1_RD0_FILLED', [], ['IBLLumi'], [ 'RATE:IBLLumi','BW:Detector'], -1],
        ['ibllumi_L1RD0_UNPAIRED_ISO',    'L1_RD0_UNPAIRED_ISO', [], ['IBLLumi'], [ 'RATE:IBLLumi','BW:Detector'], -1],

        #
        ['idcalib_trk9_central',    'L1_TAU', [], ['IDTracks'], [ 'RATE:IDTracks','BW:Detector'], -1],
        ['idcalib_trk9_fwd',        'L1_TAU', [], ['IDTracks'], [ 'RATE:IDTracks','BW:Detector'], -1],
        ['idcalib_trk16_central',   'L1_TAU', [], ['IDTracks'], [ 'RATE:IDTracks','BW:Detector'], -1],
        ['idcalib_trk16_fwd',       'L1_TAU', [], ['IDTracks'], [ 'RATE:IDTracks','BW:Detector'], -1],
        ['idcalib_trk29_central',   'L1_TAU', [], ['IDTracks'], [ 'RATE:IDTracks','BW:Detector'], -1],
        ['idcalib_trk29_fwd',       'L1_TAU', [], ['IDTracks'], [ 'RATE:IDTracks','BW:Detector'], -1],

        ['conej40_larpebj',  'L1_J20',     [], ['LArCells'], ['RATE:Calibration', 'BW:Detector'],-1],
        ['conej165_larpebj', 'L1_J100',     [], ['LArCells'], ['RATE:Calibration', 'BW:Detector'],-1], 
        ['conej75_320eta490_larpebj',  'L1_J30.31ETA49',     [], ['LArCells'], ['RATE:Calibration', 'BW:Detector'],-1],
        ['conej140_320eta490_larpebj', 'L1_J75.31ETA49',     [], ['LArCells'], ['RATE:Calibration', 'BW:Detector'],-1],

        # Monitoritems for saturated towers
        ['satu20em_l1satmon_L1J100_FIRSTEMPTY',  'L1_J100_FIRSTEMPTY',     [], ['L1Calo'], ['RATE:Calibration', 'BW:Detector'],-1],
        ['satu20em_l1satmon_L1J100.31ETA49_FIRSTEMPTY',  'L1_J100.31ETA49_FIRSTEMPTY',     [], ['L1Calo'], ['RATE:Calibration', 'BW:Detector'],-1],
        ['satu20em_l1satmon_L1EM20VH_FIRSTEMPTY',  'L1_EM20VH_FIRSTEMPTY',     [], ['L1Calo'], ['RATE:Calibration', 'BW:Detector'],-1],
        #['satu20em_l1satmon_L1EM20VHI_FIRSTEMPTY',  'L1_EM20VHI_FIRSTEMPTY',     [], ['L1Calo'], ['RATE:Calibration', 'BW:Detector'],-1],
        # the one above was replaced with a em22vhi_firstempty seeded one:
        ['satu20em_l1satmon_L1EM22VHI_FIRSTEMPTY',  'L1_EM22VHI_FIRSTEMPTY',     [], ['L1Calo'], ['RATE:Calibration', 'BW:Detector'],-1],
        ['satu20em_l1satmon_L1J100',  'L1_J100',     [], ['L1Calo'], ['RATE:Calibration', 'BW:Detector'],-1],
        ['satu20em_l1satmon_L1J100.31ETA49',  'L1_J100.31ETA49',     [], ['L1Calo'], ['RATE:Calibration', 'BW:Detector'],-1],

        ]

    TriggerFlags.CosmicSlice.signatures  = [ 
        ['tilecalib_laser',   'L1_CALREQ2', [], ['Tile'], ["RATE:Calibration", "RATE:Cosmic_TileCalibration", "BW:Detector"], -1],
        #['pixel_noise',        'L1_RD0_EMPTY', [], ['PixelNoise'], ["RATE:Calibration", "RATE:PixelCalibration", "BW:Detector"], -1],
        #['pixel_beam',         'L1_RD0_FILLED', [], ['PixelBeam'], ["RATE:Calibration", "RATE:PixelBeamCalibration", "BW:Detector"], -1],
        ['sct_noise',          'L1_RD0_EMPTY', [], ['SCTNoise'], ["RATE:Calibration", "RATE:SCTCalibration", "BW:Detector"], -1],
        
        # CosmicCalo
        ['larps_L1EM3_EMPTY',  'L1_EM3_EMPTY', [], ['CosmicCalo'], ['RATE:CosmicSlice', 'RATE:Cosmic_LArCalibration', 'BW:Detector'], -1],
        ['larps_L1EM7_EMPTY',  'L1_EM7_EMPTY', [], ['CosmicCalo'], ['RATE:CosmicSlice', 'RATE:Cosmic_LArCalibration', 'BW:Detector'], -1],
        ['larps_L1EM7_FIRSTEMPTY',  'L1_EM7_FIRSTEMPTY', [], ['LArCellsEmpty'], ['RATE:CosmicSlice', 'RATE:Cosmic_LArCalibration', 'BW:Detector'], -1],
        ['larps_L1J12_EMPTY',  'L1_J12_EMPTY', [], ['CosmicCalo'], ['RATE:CosmicSlice', 'RATE:Cosmic_LArCalibration', 'BW:Detector'], -1],
        ['larps_L1J30_EMPTY',  'L1_J30_EMPTY', [], ['CosmicCalo'], ['RATE:CosmicSlice', 'RATE:Cosmic_LArCalibration', 'BW:Detector'], -1],
        ['larps_L1TAU8_EMPTY', 'L1_TAU8_EMPTY', [], ['CosmicCalo'], ['RATE:CosmicSlice', 'RATE:Cosmic_LArCalibration', 'BW:Detector'], -1],
	
        ['larps_L1J3031ETA49_EMPTY', 'L1_J30.31ETA49_EMPTY', [], ['CosmicCalo'], ['RATE:CosmicSlice', 'RATE:Cosmic_LArCalibration', 'BW:Detector'], -1],
        #JetTauEtmiss 
        ['larps_L1J12_FIRSTEMPTY', 'L1_J12_FIRSTEMPTY', [], ['LArCellsEmpty'], ['RATE:CosmicSlice', 'RATE:Cosmic_LArCalibration', 'BW:Detector'], -1],
        ['larps_L1J30_FIRSTEMPTY', 'L1_J30_FIRSTEMPTY', [], ['LArCellsEmpty'], ['RATE:CosmicSlice', 'RATE:Cosmic_LArCalibration', 'BW:Detector'], -1],

        ['larhec_L1J12_FIRSTEMPTY', 'L1_J12_FIRSTEMPTY', [], ['LArCellsEmpty'], ['RATE:CosmicSlice', 'RATE:Cosmic_LArCalibration', 'BW:Detector'], -1],
        ['larhec_L1EM7_FIRSTEMPTY', 'L1_EM7_FIRSTEMPTY', [], ['LArCellsEmpty'], ['RATE:CosmicSlice', 'RATE:Cosmic_LArCalibration', 'BW:Detector'], -1],
        ['larhec_L1TAU8_FIRSTEMPTY', 'L1_TAU8_FIRSTEMPTY', [], ['LArCellsEmpty'], ['RATE:CosmicSlice', 'RATE:Cosmic_LArCalibration', 'BW:Detector'], -1],
#        ['larhec_L1RD0_FIRSTEMPTY', 'L1_RD0_FIRSTEMPTY', [], ['LArCellsEmpty'], ['RATE:CosmicSlice', 'RATE:Cosmic_LArCalibration', 'BW:Detector'], -1],
        ['larhec_L1J30_FIRSTEMPTY', 'L1_J30_FIRSTEMPTY', [], ['LArCellsEmpty'], ['RATE:CosmicSlice', 'RATE:Cosmic_LArCalibration', 'BW:Detector'], -1],
        #CosmicID
        ['id_cosmicid_L1MU4_EMPTY',         'L1_MU4_EMPTY', [],  ['HLT_IDCosmic',  'express'], ['RATE:CosmicSlice', 'RATE:Cosmic_Tracking', 'BW:Detector'], -1],
        ['id_cosmicid_L1MU11_EMPTY',        'L1_MU11_EMPTY', [], ['HLT_IDCosmic',  'express'], ['RATE:CosmicSlice', 'RATE:Cosmic_Tracking', 'BW:Detector'], -1],

        #['id_cosmicid',               '', [], ['HLT_IDCosmic',  'express'], ['RATE:CosmicSlice', 'RATE:Cosmic_Tracking', 'BW:Detector'], -1],
        #['id_cosmicid_trtxk',         '', [], ['HLT_IDCosmic'],            ['RATE:CosmicSlice', 'RATE:Cosmic_Tracking', 'BW:Detector'], -1],
        #['id_cosmicid_trtxk_central', '', [], ['HLT_IDCosmic'],            ['RATE:CosmicSlice', 'RATE:Cosmic_Tracking', 'BW:Detector'], -1],

        # ['id_cosmicid_ds',            '', [], ['DataScouting_04_IDCosmic'], ['RATE:CosmicSlice', 'BW:Detector'], -1],        

        ]
    TriggerFlags.StreamingSlice.signatures = [

        ['noalg_L1RD0_EMPTY', 'L1_RD0_EMPTY', [],   [PhysicsStream, 'express'], ["RATE:MinBias", "BW:MinBias"], -1],
        ['noalg_L1RD0_FILLED', 'L1_RD0_FILLED', [], [PhysicsStream, 'express'], ["RATE:MinBias", "BW:MinBias"], -1],
        ['noalg_L1RD1_FILLED', 'L1_RD1_FILLED', [], [PhysicsStream], ["RATE:MinBias", "BW:MinBias"], -1],
        ['noalg_L1RD2_EMPTY', 'L1_RD2_EMPTY', [],   [PhysicsStream], ["RATE:MinBias", "BW:MinBias"], -1],
        ['noalg_L1RD2_FILLED', 'L1_RD2_FILLED', [], [PhysicsStream], ["RATE:MinBias", "BW:MinBias"], -1],
        ['noalg_L1RD3_EMPTY', 'L1_RD3_EMPTY', [],   [PhysicsStream], ["RATE:MinBias", "BW:MinBias"], -1],
        ['noalg_L1RD3_FILLED', 'L1_RD3_FILLED', [], [PhysicsStream], ["RATE:MinBias", "BW:MinBias"], -1],

        ['noalg_standby_L1RD0_FILLED', 'L1_RD0_FILLED', [], ['Standby'], ["RATE:MinBias", "BW:MinBias"], -1],
        ['noalg_standby_L1RD0_EMPTY', 'L1_RD0_EMPTY', [], ['Standby'], ["RATE:CoMinBias", "BW:MinBias"], -1],
	
        ['noalg_standby_L1J15', 'L1_J15', [], ['Standby','express'], ['RATE:MinBias', 'BW:MinBias'], -1],
	['noalg_standby_L13J15', 'L1_3J15', [], ['Standby','express'], ['RATE:MinBias', 'BW:MinBias'], -1],
	['noalg_standby_L14J15', 'L1_4J15', [], ['Standby','express'], ['RATE:MinBias', 'BW:MinBias'], -1],

# Egamma streamers
        #['noalg_L1EM18VH',         'L1_EM18VH',         [], [PhysicsStream], ['RATE:SeededStreamers', 'BW:Egamma'], -1],
        ['noalg_L1EM15',           'L1_EM15',           [], [PhysicsStream], ['RATE:SeededStreamers', 'BW:Egamma'], -1],
        ['noalg_L1EM12',           'L1_EM12',           [], [PhysicsStream], ['RATE:SeededStreamers', 'BW:Egamma'], -1],
        ['noalg_L12EM7',           'L1_2EM7',           [], [PhysicsStream], ['RATE:SeededStreamers', 'BW:Egamma'], -1],
        ['noalg_L12EM15',          'L1_2EM15',          [], [PhysicsStream], ['RATE:SeededStreamers', 'BW:Egamma'], -1],
        ['noalg_L1EM15VH_3EM7',    'L1_EM15VH_3EM7',    [], [PhysicsStream], ['RATE:SeededStreamers', 'BW:Egamma'], -1],
        ['noalg_L1EM7',            'L1_EM7',            [], [PhysicsStream], ['RATE:SeededStreamers', 'BW:Egamma'], -1],
        ['noalg_L1EM3',            'L1_EM3',            [], [PhysicsStream], ['RATE:SeededStreamers', 'BW:Egamma'], -1],
        ['noalg_L12EM3',           'L1_2EM3',           [], [PhysicsStream], ['RATE:SeededStreamers', 'BW:Egamma'], -1],

        # Muon streamers
        ['noalg_L1MU20',           'L1_MU20',           [], [PhysicsStream, 'express'], ['RATE:SeededStreamers', 'BW:Muon'], -1],
        ['noalg_L1MU10',           'L1_MU10',           [], [PhysicsStream, 'express'], ['RATE:SeededStreamers', 'BW:Muon'], -1],
        ['noalg_L1MU11',           'L1_MU11',           [], [PhysicsStream, 'express'], ['RATE:SeededStreamers', 'BW:Muon'], -1],
        ['noalg_L12MU6',           'L1_2MU6',           [], [PhysicsStream], ['RATE:SeededStreamers', 'BW:Muon'], -1],
        ['noalg_L12MU10',          'L1_2MU10',          [], [PhysicsStream], ['RATE:SeededStreamers', 'BW:Muon'], -1],
        ['noalg_L12MU4',           'L1_2MU4',           [], [PhysicsStream], ['RATE:SeededStreamers', 'BW:Muon'], -1],

        ['noalg_L1MU4_EMPTY',      'L1_MU4_EMPTY',      [], [PhysicsStream], ['RATE:SeededStreamers', 'BW:Muon'], -1],
        ['noalg_L1MU4_FIRSTEMPTY', 'L1_MU4_FIRSTEMPTY', [], [PhysicsStream], ['RATE:SeededStreamers', 'BW:Muon'], -1],
        ['noalg_L1MU11_EMPTY',      'L1_MU11_EMPTY',      [], [PhysicsStream], ['RATE:SeededStreamers', 'BW:Muon'], -1],
        ['noalg_L1MU4_UNPAIRED_ISO', 'L1_MU4_UNPAIRED_ISO', [], [PhysicsStream], ['RATE:SeededStreamers', 'BW:Muon'], -1],

        ['noalg_L1MU20_FIRSTEMPTY', 'L1_MU20_FIRSTEMPTY', [], [PhysicsStream], ['RATE:SeededStreamers', 'BW:Muon'], -1],
        
        ['noalg_mb_L1TE5',  'L1_TE5', [], ['MinBias'], ["BW:MinBias", "RATE:MinBias"], -1],
        ['noalg_mb_L1TE10',  'L1_TE10', [], ['MinBias'], ["BW:MinBias", "RATE:MinBias"], -1], 
        ['noalg_mb_L1TE20',  'L1_TE20', [], ['MinBias'], ["BW:MinBias", "RATE:MinBias"], -1],
        ['noalg_mb_L1TE30',  'L1_TE30', [], ['MinBias'], ["BW:MinBias", "RATE:MinBias"], -1], 
        ['noalg_mb_L1TE40',  'L1_TE40', [], ['MinBias'], ["BW:MinBias", "RATE:MinBias"], -1],
        ##B['noalg_mb_L1TE50',  'L1_TE50', [], ['MinBias'], ["BW:MinBias", "RATE:MinBias"], -1],
        ##B['noalg_mb_L1TE60',  'L1_TE60', [], ['MinBias'], ["BW:MinBias", "RATE:MinBias"], -1],
        ['noalg_mb_L1TE70',  'L1_TE70', [], ['MinBias'], ["BW:MinBias", "RATE:MinBias"], -1],

        ['noalg_mb_L1TE5.0ETA24',  'L1_TE5.0ETA24', [], ['MinBias'], ["BW:MinBias", "RATE:MinBias"], -1],
        ['noalg_mb_L1TE10.0ETA24',  'L1_TE10.0ETA24', [], ['MinBias'], ["BW:MinBias", "RATE:MinBias"], -1], 
        ['noalg_mb_L1TE20.0ETA24',  'L1_TE20.0ETA24', [], ['MinBias'], ["BW:MinBias", "RATE:MinBias"], -1], 
        ['noalg_mb_L1TE30.0ETA24',  'L1_TE30.0ETA24', [], ['MinBias'], ["BW:MinBias", "RATE:MinBias"], -1], 
        ['noalg_mb_L1TE40.0ETA24',  'L1_TE40.0ETA24', [], ['MinBias'], ["BW:MinBias", "RATE:MinBias"], -1], 
        ##B['noalg_mb_L1TE50.0ETA24',  'L1_TE50.0ETA24', [], ['MinBias'], ["BW:MinBias", "RATE:MinBias"], -1], 
        ##B['noalg_mb_L1TE60.0ETA24',  'L1_TE60.0ETA24', [], ['MinBias'], ["BW:MinBias", "RATE:MinBias"], -1],
        ['noalg_mb_L1TE70.0ETA24',  'L1_TE70.0ETA24', [], ['MinBias'], ["BW:MinBias", "RATE:MinBias"], -1],

        # ZDC streamers
        ['noalg_mb_L1ZDC_A',    'L1_ZDC_A', [], ['MinBias'], ["BW:MinBias", "RATE:MinBias"], -1],
        ['noalg_mb_L1ZDC_C',    'L1_ZDC_C', [], ['MinBias'], ["BW:MinBias", "RATE:MinBias"], -1],
        ['noalg_mb_L1ZDC_AND',  'L1_ZDC_AND', [], ['MinBias'], ["BW:MinBias", "RATE:MinBias"], -1],
        ['noalg_mb_L1ZDC_A_C',  'L1_ZDC_A_C', [], ['MinBias'], ["BW:MinBias", "RATE:MinBias"], -1],
        ['zdcpeb_L1ZDC_A',      'L1_ZDC_A', [], ['zdcCalib'], ["BW:Detector", "RATE:Calibration"], -1],
        ['zdcpeb_L1ZDC_C',      'L1_ZDC_C', [], ['zdcCalib'], ["BW:Detector", "RATE:Calibration"], -1],
        ['zdcpeb_L1ZDC_AND',    'L1_ZDC_AND', [], ['zdcCalib'], ["BW:Detector", "RATE:Calibration"], -1],
        ['zdcpeb_L1ZDC_A_C',    'L1_ZDC_A_C', [], ['zdcCalib'], ["BW:Detector", "RATE:Calibration"], -1],

        # Tau streamers
        ['noalg_L1TAU30',            'L1_TAU30',            [], [PhysicsStream], ['RATE:SeededStreamers', 'BW:Tau'], -1],
        ['noalg_L1TAU20',            'L1_TAU20',            [], [PhysicsStream], ['RATE:SeededStreamers', 'BW:Tau'], -1],
        ['noalg_L1TAU20_2TAU12',     'L1_TAU20_2TAU12',     [], [PhysicsStream], ['RATE:SeededStreamers', 'BW:Tau'], -1],
        ['noalg_L1TAU20IM_2TAU12IM', 'L1_TAU20IM_2TAU12IM', [], [PhysicsStream], ['RATE:SeededStreamers', 'BW:Tau'], -1],
        ['noalg_L1TAU12',            'L1_TAU12',            [], [PhysicsStream], ['RATE:SeededStreamers', 'BW:Tau'], -1],
        ['noalg_L1TAU12IM',            'L1_TAU12IM',            [], [PhysicsStream], ['RATE:SeededStreamers', 'BW:Tau'], -1],
        ['noalg_L1TAU20IM',            'L1_TAU20IM',            [], [PhysicsStream], ['RATE:SeededStreamers', 'BW:Tau'], -1],

        # MET streamers
        ['noalg_L1XE35',             'L1_XE35',             [], [PhysicsStream, 'express'], ['RATE:SeededStreamers', 'BW:MET'], -1],
        ['noalg_L1XE10',             'L1_XE10',             [], [PhysicsStream], ['RATE:SeededStreamers', 'BW:MET'], -1],
        ['noalg_L1XE30',             'L1_XE30',             [], [PhysicsStream], ['RATE:SeededStreamers', 'BW:MET'], -1],
        ['noalg_L1XE150',            'L1_XE150',             [], [PhysicsStream], ['RATE:SeededStreamers', 'BW:MET'], -1],
        ['noalg_L1XE300',            'L1_XE300',             [], [PhysicsStream], ['RATE:SeededStreamers', 'BW:MET'], -1],

#        ['noalg_L1J15_J15.31ETA49',         'L1_J15_J15.31ETA49',                [], [PhysicsStream], ['RATE:SeededStreamers', 'BW:Jet'], -1],
        ['noalg_L1J20_J20.31ETA49',                'L1_J20_J20.31ETA49',                [], [PhysicsStream], ['RATE:SeededStreamers', 'BW:Jet'], -1],

        # VBF triggers
#        ['noalg_L1J30.0ETA49_2J20.0ETA49',    'L1_J30.0ETA49_2J20.0ETA49',    [], [PhysicsStream], ["RATE:L1TopoStreamers", "BW:Other"], -1],
        ['noalg_L1MJJ-100', 'L1_MJJ-100', [], [PhysicsStream], ["RATE:L1TopoStreamers", "BW:Other"], -1],  

        # Chains for Week1 menu (ATR-11119)
        ['noalg_L1MU4',   'L1_MU4',  [], [PhysicsStream, 'express'], ["RATE:SeededStreamers", "BW:Muon"], -1 ],
        ['noalg_L1MU6',   'L1_MU6',  [], [PhysicsStream,'express'], ["RATE:SeededStreamers", "BW:Muon"], -1 ],
        ['noalg_L1J50',   'L1_J50',  [], [PhysicsStream], ["RATE:SeededStreamers", "BW:Jet"], -1 ],

        #ATR-10976
#        ['noalg_L1MU4_3J15',   'L1_MU4_3J15',  [], [PhysicsStream], ["RATE:SeededStreamers", "BW:BJet"], -1 ],
#        ['noalg_L1MU4_J30',    'L1_MU4_J30',   [], [PhysicsStream], ["RATE:SeededStreamers", "BW:BJet"], -1 ],
        ['noalg_L1MU6_J20',    'L1_MU6_J20',   [], [PhysicsStream], ["RATE:SeededStreamers", "BW:BJet"], -1 ],
        ['noalg_L1MU4_J12',    'L1_MU4_J12',   [], [PhysicsStream], ['RATE:SeededStreamers', 'BW:BJet'], -1],

      
        ['noalg_L1CALREQ2',   'L1_CALREQ2', [], ['Tile'], ["RATE:Calibration", "RATE:Cosmic_TileCalibration", "BW:Detector"], -1],

        ['noalg_to_L12MU20_OVERLAY',   'L1_2MU20_OVERLAY', [], ['TauOverlay'], ["RATE:TauOverlay",  "BW:TauOverlay"], -1],

        # beam splash streamer
#        ['noalg_L1EM20A',   'L1_EM20A',        [], ['MinBias',  'express'], ["RATE:MinBias", "BW:MinBias"], -1],
#        ['noalg_L1EM20C',   'L1_EM20C',        [], ['MinBias',  'express'], ["RATE:MinBias", "BW:MinBias"], -1],
#        
#        ['noalg_L1J75A',   'L1_J75A',          [], ['MinBias',  'express'], ["RATE:MinBias", "BW:MinBias"], -1],
#        ['noalg_L1J75C',   'L1_J75C',          [], ['MinBias',  'express'], ["RATE:MinBias", "BW:MinBias"], -1],
#        
#        ['noalg_L1TAU20A',   'L1_TAU20A',      [], ['MinBias',  'express'], ["RATE:MinBias", "BW:MinBias"], -1], 
#        ['noalg_L1TAU20C',   'L1_TAU20C',      [], ['MinBias',  'express'], ["RATE:MinBias", "BW:MinBias"], -1], 
#
        # ALFA_ANY streamer
#ATR-13743        ['noalg_L1ALFA_ANY',     'L1_ALFA_ANY',     [], ['MinBias'], ["RATE:MinBias", "RATE:ALFA", "BW:Other"], -1], 
#        ['noalg_L1ALFA_Phys',    'L1_ALFA_Phys',    [], ['MinBias'], ["RATE:MinBias", "RATE:ALFA", "BW:Other"], -1], 
#        ['noalg_L1ALFA_PhysAny', 'L1_ALFA_PhysAny', [], ['MinBias'], ["RATE:MinBias", "RATE:ALFA", "BW:Other"], -1], 
#        ['noalg_L1ALFA_SYS',     'L1_ALFA_SYS',     [], ['MinBias'], ["RATE:MinBias", "RATE:ALFA", "BW:Other"], -1], 

        # ALFA Physics Streamer
#        ['noalg_L1ALFA_Diff_Phys',  'L1_ALFA_Diff_Phys',  [], ['MinBias'], ["RATE:ALFA","RATE:MinBias", "BW:Other"], -1], 
#        ['noalg_L1ALFA_CDiff_Phys', 'L1_ALFA_CDiff_Phys',  [], ['MinBias'], ["RATE:ALFA","RATE:MinBias", "BW:Other"], -1], 
#        ['noalg_L1ALFA_Jet_Phys', 'L1_ALFA_Jet_Phys',  [], ['MinBias'], ["RATE:ALFA","RATE:MinBias", "BW:Other"], -1], 


        # 
        ['noalg_L1TGC_BURST',   'L1_TGC_BURST', [], ['TgcNoiseBurst'], ["RATE:Calibration", "BW:Detector"], -1],
        # ['noalg_L1TGC_BURST_EMPTY', 'L1_TGC_BURST_EMPTY', [], ['TgcNoiseBurst'], ["RATE:Calibration", "BW:Detector"], -1],        
        #DCM level monitoring test chain
#        ['noalg_dcmmon_L1RD0_EMPTY',   'L1_RD0_EMPTY',        [], ['monitoring_random'], ["RATE:DISCARD","BW:DISCARD"], -1], 
#
#        ['noalg_dcmmon_L1RD2_EMPTY',   'L1_RD2_EMPTY',        [], ['monitoring_random'], ["RATE:DISCARD","BW:DISCARD"], -1], 
#        ['noalg_dcmmon_L1RD2_BGRP12',  'L1_RD2_BGRP12',       [], ['monitoring_random'], ["RATE:DISCARD","BW:DISCARD"], -1], 
#
        #background streamers
        ['noalg_bkg_L1Bkg',               'L1_Bkg',               [], ['Background'], ["RATE:SeededStreamers", "BW:Other"], -1], 
        ['noalg_bkg_L1MU4_UNPAIRED_ISO',  'L1_MU4_UNPAIRED_ISO',  [], ['Background'], ["RATE:SeededStreamers", "BW:Other"], -1], 
        ['noalg_bkg_L1J12',               'L1_J12',               [], ['Background'], ["RATE:SeededStreamers", "BW:Other"], -1], 
        ['noalg_bkg_L1J30.31ETA49',       'L1_J30.31ETA49',       [], ['Background'], ["RATE:SeededStreamers", "BW:Other"], -1], 
        ['noalg_bkg_L1J12_BGRP12',        'L1_J12_BGRP12',         [], ['Background'], ["RATE:SeededStreamers", "BW:Other"], -1], 
        ['noalg_bkg_L1J30.31ETA49_BGRP12', 'L1_J30.31ETA49_BGRP12', [], ['Background'], ["RATE:SeededStreamers", "BW:Other"], -1], 
        #['noalg_bkg_L1RD0_UNPAIRED_ISO', 'L1_RD0_UNPAIRED_ISO', [], ['Background'], ["RATE:SeededStreamers", "BW:Other"], -1],
        #['noalg_bkg_L1RD0_EMPTY',        'L1_RD0_EMPTY',        [], ['Background'], ["RATE:SeededStreamers", "BW:Other"], -1], 
        #['noalg_bkg_L1RD1_FILLED',       'L1_RD1_FILLED',       [], ['Background'], ["RATE:SeededStreamers", "BW:Other"], -1], 

        ['noalg_bkg_L1MBTS_2_UNPAIRED_ISO', 'L1_MBTS_2_UNPAIRED_ISO', [], ['Background'], ["RATE:SeededStreamers", "BW:Other"], -1],
        ['noalg_bkg_L1RD0_UNPAIRED_ISO', 'L1_RD0_UNPAIRED_ISO', [], ['Background'], ["RATE:SeededStreamers", "BW:Other"], -1],
        ['noalg_bkg_L1MBTS_4_A_UNPAIRED_ISO', 'L1_MBTS_4_A_UNPAIRED_ISO', [], ['Background'], ["RATE:SeededStreamers", "BW:Other"], -1],
        ['noalg_bkg_L1MBTS_4_C_UNPAIRED_ISO', 'L1_MBTS_4_C_UNPAIRED_ISO', [], ['Background'], ["RATE:SeededStreamers", "BW:Other"], -1],
        ['noalg_bkg_L1J15.31ETA49_UNPAIRED_ISO', 'L1_J15.31ETA49_UNPAIRED_ISO', [], ['Background'], ["RATE:SeededStreamers", "BW:Other"], -1],

        ['noalg_L1Standby',              'L1_Standby',          [], ['Standby'],    ["RATE:SeededStreamers", "BW:Other"], -1],         
        #['noalg_idcosmic_L1TRT',         'L1_TRT',              [], ['IDCosmic'],   ["RATE:SeededStreamers", "BW:Other"], -1],        
        ['noalg_idcosmic_L1TRT_EMPTY',          'L1_TRT_EMPTY',              [], ['IDCosmic',  'express'],   ["RATE:SeededStreamers", "BW:Other"], -1],        
        ['noalg_idcosmic_L1TRT_FILLED',         'L1_TRT_FILLED',              [], ['IDCosmic'],   ["RATE:SeededStreamers", "BW:Other"], -1],        

        # standby streamer
        # disabled (ATR-9101) ['noalg_L1Standby',  'L1_Standby',          [], ['Standby'],    ["RATE:SeededStreamers", "BW:Other"], -1], 
        #
        # L1 streamers
        #disabled see #104204   ['noalg_L1Muon',                'L1_Muon',             [], ['L1Muon'],     ["RATE:SeededStreamers", "BW:Other"], -1], 
        #disabled see #104204   ['noalg_L1Muon_EMPTY',          'L1_Muon_EMPTY',       [], ['L1Muon'],     ["RATE:SeededStreamers", "BW:Other"], -1], 
        
        ['noalg_L1Calo',                  'L1_Calo',             [], ['L1Calo'],     ["RATE:SeededStreamers", "BW:Other"], -1], 
        ['noalg_L1Topo',                  'L1_Topo',             [], ['L1Topo'],     ["RATE:SeededStreamers", "BW:Other"], -1], 
        ['noalg_larcells_L1LAR-EM',                'L1_LAR-EM',           [], ['LArCells'],     ["RATE:SeededStreamers", "BW:Other"], -1], 
        ['noalg_larcells_L1LAR-J',                 'L1_LAR-J',            [], ['LArCells'],     ["RATE:SeededStreamers", "BW:Other"], -1], 
        #['noalg_L1MinBias',               'L1_MinBias',          [], ['L1MinBias'],  ["RATE:SeededStreamers", "BW:Other"], -1], 
        ['noalg_L1Calo_EMPTY',            'L1_Calo_EMPTY',       [], ['L1Calo'],     ["RATE:SeededStreamers", "BW:Other"], -1], 
        # #['noalg_L1MinBias_EMPTY',      'L1_MinBias_EMPTY', [], ['L1MinBias'], [], -1], 

        ['noalg_l1topo_L12EM3',   'L1_2EM3',    [], ['L1Topo'],    ["RATE:SeededStreamers", "BW:Other"], -1],
        ['noalg_l1topo_L12MU4',   'L1_2MU4',    [], ['L1Topo'],    ["RATE:SeededStreamers", "BW:Other"], -1],
        ['noalg_l1topo_L12MU6',   'L1_2MU6',    [], ['L1Topo'],    ["RATE:SeededStreamers", "BW:Other"], -1],
        ['noalg_l1topo_L14J15',   'L1_4J15',    [], ['L1Topo'],    ["RATE:SeededStreamers", "BW:Other"], -1],
        ['noalg_l1topo_L14J20.0ETA49',   'L1_4J20.0ETA49',    [], ['L1Topo'],    ["RATE:SeededStreamers", "BW:Other"], -1],
        ['noalg_l1topo_L1EM12_2EM3',   'L1_EM12_2EM3',    [], ['L1Topo'],    ["RATE:SeededStreamers", "BW:Other"], -1],
        ['noalg_l1topo_L1EM15I_MU4',   'L1_EM15I_MU4',    [], ['L1Topo'],    ["RATE:SeededStreamers", "BW:Other"], -1],
        ['noalg_l1topo_L1EM3',   'L1_EM3',    [], ['L1Topo'],    ["RATE:SeededStreamers", "BW:Other"], -1],
        ['noalg_l1topo_L1EM15',   'L1_EM15',    [], ['L1Topo'],    ["RATE:SeededStreamers", "BW:Other"], -1],
        ['noalg_l1topo_L1EM7_2EM3',   'L1_EM7_2EM3',    [], ['L1Topo'],    ["RATE:SeededStreamers", "BW:Other"], -1],
        ['noalg_l1topo_L1EM8I_MU10',   'L1_EM8I_MU10',    [], ['L1Topo'],    ["RATE:SeededStreamers", "BW:Other"], -1],
        ['noalg_l1topo_L1EM7_MU10', 'L1_EM7_MU10', [], ['L1Topo'], ["RATE:SeededStreamers", "BW:Other"], -1],                                                                                                                              
        ['noalg_l1topo_L1EM7',   'L1_EM7',    [], ['L1Topo'],    ["RATE:SeededStreamers", "BW:Other"], -1],
        ['noalg_l1topo_L1J100',   'L1_J100',    [], ['L1Topo'],    ["RATE:SeededStreamers", "BW:Other"], -1],
        ['noalg_l1topo_L1J15',   'L1_J15',    [], ['L1Topo'],    ["RATE:SeededStreamers", "BW:Other"], -1],
        ['noalg_l1topo_L1J20',   'L1_J20',    [], ['L1Topo'],    ["RATE:SeededStreamers", "BW:Other"], -1],
        ['noalg_l1topo_L1J25',   'L1_J25',    [], ['L1Topo'],    ["RATE:SeededStreamers", "BW:Other"], -1],
        ['noalg_l1calo_L1J400', 'L1_J400', [], ['L1Calo'], ["RATE:SeededStreamers", "BW:Other"], -1],
        ['noalg_l1topo_L1J30.0ETA49_2J20.0ETA49',   'L1_J30.0ETA49_2J20.0ETA49',    [], ['L1Topo'],    ["RATE:SeededStreamers", "BW:Other"], -1],
        ['noalg_l1topo_L1J40_XE50',   'L1_J40_XE50',    [], ['L1Topo'],    ["RATE:SeededStreamers", "BW:Other"], -1],
        ['noalg_l1topo_L1MU10_2MU6',   'L1_MU10_2MU6',    [], ['L1Topo'],    ["RATE:SeededStreamers", "BW:Other"], -1],
        ['noalg_l1topo_L1MU10_TAU12IM',   'L1_MU10_TAU12IM',    [], ['L1Topo'],    ["RATE:SeededStreamers", "BW:Other"], -1],
        ['noalg_l1topo_L1MU4',   'L1_MU4',    [], ['L1Topo'],    ["RATE:SeededStreamers", "BW:Other"], -1],
#ATR-13743         ['noalg_l1topo_L1MU4_J30',   'L1_MU4_J30',    [], ['L1Topo'],    ["RATE:SeededStreamers", "BW:Other"], -1],
        ['noalg_l1topo_L1MU6_2MU4',   'L1_MU6_2MU4',    [], ['L1Topo'],    ["RATE:SeededStreamers", "BW:Other"], -1],
        ['noalg_l1topo_L1MU6_J20',   'L1_MU6_J20',    [], ['L1Topo'],    ["RATE:SeededStreamers", "BW:Other"], -1],
        ['noalg_l1topo_L1TAU12IM',   'L1_TAU12IM',    [], ['L1Topo'],    ["RATE:SeededStreamers", "BW:Other"], -1],
        ['noalg_l1topo_L1TAU20IM_2TAU12IM',   'L1_TAU20IM_2TAU12IM',    [], ['L1Topo'],    ["RATE:SeededStreamers", "BW:Other"], -1],
        ['noalg_l1topo_L1TAU30',   'L1_TAU30',    [], ['L1Topo'],    ["RATE:SeededStreamers", "BW:Other"], -1],
        ['noalg_l1topo_L1TAU40',   'L1_TAU40',    [], ['L1Topo'],    ["RATE:SeededStreamers", "BW:Other"], -1],
        ['noalg_l1topo_L1XE35',   'L1_XE35',    [], ['L1Topo'],    ["RATE:SeededStreamers", "BW:Other"], -1],
        ['noalg_l1topo_L1XE45',   'L1_XE45',    [], ['L1Topo'],    ["RATE:SeededStreamers", "BW:Other"], -1],
        ['noalg_l1topo_L1XE55',   'L1_XE55',    [], ['L1Topo'],    ["RATE:SeededStreamers", "BW:Other"], -1],
        ['noalg_l1topo_L1XE60',   'L1_XE60',    [], ['L1Topo'],    ["RATE:SeededStreamers", "BW:Other"], -1],
        ['noalg_l1topo_L1XE70',   'L1_XE70',    [], ['L1Topo'],    ["RATE:SeededStreamers", "BW:Other"], -1],
        ['noalg_l1topo_L1MU4_J12', 'L1_MU4_J12', [], ['L1Topo'], ["RATE:SeededStreamers", "BW:Other"], -1],


	#L1Topo streamer (ATR-14714)
	["noalg_l1topo_L1J25_2J20_3J12_BOX-TAU20ITAU12I",   	"L1_J25_2J20_3J12_BOX-TAU20ITAU12I",          [], ["L1Topo"], ["RATE:L1TopoStreamers", "BW:Other"], -1 ],
	["noalg_l1topo_L1DR-MU10TAU12I_TAU12I-J25",          	"L1_DR-MU10TAU12I_TAU12I-J25",          [], ["L1Topo"], ["RATE:L1TopoStreamers", "BW:Other"], -1 ],
	["noalg_l1topo_L1MU10_TAU12I-J25",          		"L1_MU10_TAU12I-J25",          [], ["L1Topo"], ["RATE:L1TopoStreamers", "BW:Other"], -1 ],
	#["noalg_l1topo_L1XE45_TAU20-J20",          		"L1_XE45_TAU20-J20",          [], ["L1Topo"], ["RATE:L1TopoStreamers", "BW:Other"], -1 ],
	#["noalg_l1topo_L1XE35_EM15-TAU12I",          		"L1_XE35_EM15-TAU12I",          [], ["L1Topo"], ["RATE:L1TopoStreamers", "BW:Other"], -1 ],
	#["noalg_l1topo_L1XE40_EM15-TAU12I",          		"L1_XE40_EM15-TAU12I",          [], ["L1Topo"], ["RATE:L1TopoStreamers", "BW:Other"], -1 ],
	["noalg_l1topo_L1BPH-2M8-2MU4",          		"L1_BPH-2M8-2MU4",          [], ["L1Topo"], ["RATE:L1TopoStreamers", "BW:Other"], -1 ],
	["noalg_l1topo_L1BPH-8M15-MU6MU4",          		"L1_BPH-8M15-MU6MU4",          [], ["L1Topo"], ["RATE:L1TopoStreamers", "BW:Other"], -1 ],
	["noalg_l1topo_L1BPH-8M15-2MU6",          		"L1_BPH-8M15-2MU6",          [], ["L1Topo"], ["RATE:L1TopoStreamers", "BW:Other"], -1 ],
	["noalg_l1topo_L1BTAG-MU4J15",          		"L1_BTAG-MU4J15",          [], ["L1Topo"], ["RATE:L1TopoStreamers", "BW:Other"], -1 ],
	["noalg_l1topo_L1BTAG-MU4J30",          		"L1_BTAG-MU4J30",          [], ["L1Topo"], ["RATE:L1TopoStreamers", "BW:Other"], -1 ],
	["noalg_l1topo_L1BTAG-MU6J20",          		"L1_BTAG-MU6J20",          [], ["L1Topo"], ["RATE:L1TopoStreamers", "BW:Other"], -1 ],
	["noalg_l1topo_L1BTAG-MU6J25",          		"L1_BTAG-MU6J25",          [], ["L1Topo"], ["RATE:L1TopoStreamers", "BW:Other"], -1 ],
	["noalg_l1topo_L13J15_BTAG-MU4J15",          		"L1_3J15_BTAG-MU4J15",          [], ["L1Topo"], ["RATE:L1TopoStreamers", "BW:Other"], -1 ],
	["noalg_l1topo_L13J15_BTAG-MU4J30",          		"L1_3J15_BTAG-MU4J30",          [], ["L1Topo"], ["RATE:L1TopoStreamers", "BW:Other"], -1 ],
	["noalg_l1topo_L13J15_BTAG-MU6J25",          		"L1_3J15_BTAG-MU6J25",          [], ["L1Topo"], ["RATE:L1TopoStreamers", "BW:Other"], -1 ],
	["noalg_l1topo_L13J20_BTAG-MU4J20",          		"L1_3J20_BTAG-MU4J20",          [], ["L1Topo"], ["RATE:L1TopoStreamers", "BW:Other"], -1 ],
	#["noalg_l1topo_L1J40_DPHI-Js2XE50",          		"L1_J40_DPHI-Js2XE50",          [], ["L1Topo"], ["RATE:L1TopoStreamers", "BW:Other"], -1 ],
	["noalg_l1topo_L1J40_DPHI-J20s2XE50",          		"L1_J40_DPHI-J20s2XE50",          [], ["L1Topo"], ["RATE:L1TopoStreamers", "BW:Other"], -1 ],
	["noalg_l1topo_L1J40_DPHI-J20XE50",          		"L1_J40_DPHI-J20XE50",          [], ["L1Topo"], ["RATE:L1TopoStreamers", "BW:Other"], -1 ],
	["noalg_l1topo_L1J40_DPHI-CJ20XE50",          		"L1_J40_DPHI-CJ20XE50",          [], ["L1Topo"], ["RATE:L1TopoStreamers", "BW:Other"], -1 ],
	["noalg_l1topo_L1HT190-J15.ETA21",          		"L1_HT190-J15.ETA21",          [], ["L1Topo"], ["RATE:L1TopoStreamers", "BW:Other"], -1 ],
	["noalg_l1topo_L1HT190-J15s5.ETA21",          		"L1_HT190-J15s5.ETA21",          [], ["L1Topo"], ["RATE:L1TopoStreamers", "BW:Other"], -1 ],
	["noalg_l1topo_L1HT150-J20.ETA31",          		"L1_HT150-J20.ETA31",          [], ["L1Topo"], ["RATE:L1TopoStreamers", "BW:Other"], -1 ],
	["noalg_l1topo_L1HT150-J20s5.ETA31",          		"L1_HT150-J20s5.ETA31",          [], ["L1Topo"], ["RATE:L1TopoStreamers", "BW:Other"], -1 ],
	["noalg_l1topo_L1JPSI-1M5",          			"L1_JPSI-1M5",          [], ["L1Topo"], ["RATE:L1TopoStreamers", "BW:Other"], -1 ],
	["noalg_l1topo_L1JPSI-1M5-EM7",          		"L1_JPSI-1M5-EM7",          [], ["L1Topo"], ["RATE:L1TopoStreamers", "BW:Other"], -1 ],
	["noalg_l1topo_L1JPSI-1M5-EM12",          		"L1_JPSI-1M5-EM12",          [], ["L1Topo"], ["RATE:L1TopoStreamers", "BW:Other"], -1 ],
# ATR-15197	["noalg_l1topo_L1KF-XE35",          			"L1_KF-XE35",          [], ["L1Topo"], ["RATE:L1TopoStreamers", "BW:Other"], -1 ],
# ATR-15197	["noalg_l1topo_L1KF-XE45",          			"L1_KF-XE45",          [], ["L1Topo"], ["RATE:L1TopoStreamers", "BW:Other"], -1 ],
	["noalg_l1topo_L1KF-XE55",          			"L1_KF-XE55",          [], ["L1Topo"], ["RATE:L1TopoStreamers", "BW:Other"], -1 ],
	["noalg_l1topo_L1KF-XE60",          			"L1_KF-XE60",          [], ["L1Topo"], ["RATE:L1TopoStreamers", "BW:Other"], -1 ],
	["noalg_l1topo_L1KF-XE65",          			"L1_KF-XE65",          [], ["L1Topo"], ["RATE:L1TopoStreamers", "BW:Other"], -1 ],
	["noalg_l1topo_L1KF-XE75",          			"L1_KF-XE75",          [], ["L1Topo"], ["RATE:L1TopoStreamers", "BW:Other"], -1 ],
	["noalg_l1topo_L1EM12_W-MT25",          		"L1_EM12_W-MT25",          [], ["L1Topo"], ["RATE:L1TopoStreamers", "BW:Other"], -1 ],
	#["noalg_l1topo_L1EM12_W-MT30",          		"L1_EM12_W-MT30",          [], ["L1Topo"], ["RATE:L1TopoStreamers", "BW:Other"], -1 ],
	["noalg_l1topo_L1EM15_W-MT35_W-250RO2-XEHT-0_W-05DPHI-JXE-0_W-05DPHI-EM15XE",          "L1_EM15_W-MT35_W-250RO2-XEHT-0_W-05DPHI-JXE-0_W-05DPHI-EM15XE",          [], ["L1Topo"], ["RATE:L1TopoStreamers", "BW:Other"], -1 ],
	["noalg_l1topo_L1W-05RO-XEHT-0",          		"L1_W-05RO-XEHT-0",          [], ["L1Topo"], ["RATE:L1TopoStreamers", "BW:Other"], -1 ],
	["noalg_l1topo_L1W-90RO2-XEHT-0",          		"L1_W-90RO2-XEHT-0",          [], ["L1Topo"], ["RATE:L1TopoStreamers", "BW:Other"], -1 ],
	["noalg_l1topo_L1W-250RO2-XEHT-0",          		"L1_W-250RO2-XEHT-0",          [], ["L1Topo"], ["RATE:L1TopoStreamers", "BW:Other"], -1 ],
	["noalg_l1topo_L1W-HT20-JJ15.ETA49",          		"L1_W-HT20-JJ15.ETA49",          [], ["L1Topo"], ["RATE:L1TopoStreamers", "BW:Other"], -1 ],
	["noalg_l1topo_L1W-NOMATCH",          			"L1_W-NOMATCH",          [], ["L1Topo"], ["RATE:L1TopoStreamers", "BW:Other"], -1 ],
	#["noalg_l1topo_L1W-NOMATCH_W-05RO-XEEMHT",          	"L1_W-NOMATCH_W-05RO-XEEMHT",          [], ["L1Topo"], ["RATE:L1TopoStreamers", "BW:Other"], -1 ],
	["noalg_l1topo_L1EM15_W-MT35_XS60_W-05DPHI-JXE-0_W-05DPHI-EM15XE",          "L1_EM15_W-MT35_XS60_W-05DPHI-JXE-0_W-05DPHI-EM15XE",          [], ["L1Topo"], ["RATE:L1TopoStreamers", "BW:Other"], -1 ],
	["noalg_l1topo_L1EM15_W-MT35_XS40_W-05DPHI-JXE-0_W-05DPHI-EM15XE",          "L1_EM15_W-MT35_XS40_W-05DPHI-JXE-0_W-05DPHI-EM15XE",          [], ["L1Topo"], ["RATE:L1TopoStreamers", "BW:Other"], -1 ],
	["noalg_l1topo_L1EM15_W-MT35",          		"L1_EM15_W-MT35",          [], ["L1Topo"], ["RATE:L1TopoStreamers", "BW:Other"], -1 ],
	["noalg_l1topo_L1EM15_W-MT35_XS60",          		"L1_EM15_W-MT35_XS60",          [], ["L1Topo"], ["RATE:L1TopoStreamers", "BW:Other"], -1 ],
	["noalg_l1topo_L1EM15VH_W-MT35_XS60",          		"L1_EM15VH_W-MT35_XS60",          [], ["L1Topo"], ["RATE:L1TopoStreamers", "BW:Other"], -1 ],
	["noalg_l1topo_L1EM20VH_W-MT35_XS60",          		"L1_EM20VH_W-MT35_XS60",          [], ["L1Topo"], ["RATE:L1TopoStreamers", "BW:Other"], -1 ],
	["noalg_l1topo_L1EM22VHI_W-MT35_XS40",          	"L1_EM22VHI_W-MT35_XS40",          [], ["L1Topo"], ["RATE:L1TopoStreamers", "BW:Other"], -1 ],
	["noalg_l1topo_L1EM15_W-MT35_W-05DPHI-JXE-0_W-05DPHI-EM15XE_XS30",    	"L1_EM15_W-MT35_W-05DPHI-JXE-0_W-05DPHI-EM15XE_XS30",          [], ["L1Topo"], ["RATE:L1TopoStreamers", "BW:Other"], -1 ],
	["noalg_l1topo_L1EM15_W-MT35_W-05DPHI-JXE-0_W-05DPHI-EM15XE",          	"L1_EM15_W-MT35_W-05DPHI-JXE-0_W-05DPHI-EM15XE",          [], ["L1Topo"], ["RATE:L1TopoStreamers", "BW:Other"], -1 ],
	["noalg_l1topo_L1HT150-JJ15.ETA49_MJJ-400",         	"L1_HT150-JJ15.ETA49_MJJ-400",          [], ["L1Topo"], ["RATE:L1TopoStreamers", "BW:Other"], -1 ],
	#["noalg_l1topo_L1BPH-1M19-2MU4_BPH-0DR34-2MU4",       	"L1_BPH-1M19-2MU4_BPH-0DR34-2MU4",          [], ["L1Topo"], ["RATE:L1TopoStreamers", "BW:Other"], -1 ],
	["noalg_l1topo_L1BPH-2M8-MU6MU4_BPH-0DR15-MU6MU4",    	"L1_BPH-2M8-MU6MU4_BPH-0DR15-MU6MU4",          [], ["L1Topo"], ["RATE:L1TopoStreamers", "BW:Other"], -1 ],
	["noalg_l1topo_L1BPH-2M9-2MU6_BPH-2DR15-2MU6",          "L1_BPH-2M9-2MU6_BPH-2DR15-2MU6",          [], ["L1Topo"], ["RATE:L1TopoStreamers", "BW:Other"], -1 ],
	["noalg_l1topo_L1MU6MU4-BO",          			"L1_MU6MU4-BO",          [], ["L1Topo"], ["RATE:L1TopoStreamers", "BW:Other"], -1 ],
	["noalg_l1topo_L12MU4-B",          			"L1_2MU4-B",          [], ["L1Topo"], ["RATE:L1TopoStreamers", "BW:Other"], -1 ],
	["noalg_l1topo_L12MU6-B",          			"L1_2MU6-B",          [], ["L1Topo"], ["RATE:L1TopoStreamers", "BW:Other"], -1 ],
	#["noalg_l1topo_L1BPH-1M19-2MU4-B_BPH-0DR34-2MU4",    	"L1_BPH-1M19-2MU4-B_BPH-0DR34-2MU4",          [], ["L1Topo"], ["RATE:L1TopoStreamers", "BW:Other"], -1 ],
	#["noalg_l1topo_L1BPH-1M19-2MU4-BO_BPH-0DR34-2MU4",   	"L1_BPH-1M19-2MU4-BO_BPH-0DR34-2MU4",          [], ["L1Topo"], ["RATE:L1TopoStreamers", "BW:Other"], -1 ],
	["noalg_l1topo_L1BPH-2M8-MU6MU4-B_BPH-0DR15-MU6MU4",  	"L1_BPH-2M8-MU6MU4-B_BPH-0DR15-MU6MU4",          [], ["L1Topo"], ["RATE:L1TopoStreamers", "BW:Other"], -1 ],
	["noalg_l1topo_L12MU4-BO",          			"L1_2MU4-BO",          [], ["L1Topo"], ["RATE:L1TopoStreamers", "BW:Other"], -1 ],
	["noalg_l1topo_L12MU6-BO",          			"L1_2MU6-BO",          [], ["L1Topo"], ["RATE:L1TopoStreamers", "BW:Other"], -1 ],
	["noalg_l1topo_L1MU6_2MU4-B",          			"L1_MU6_2MU4-B",          [], ["L1Topo"], ["RATE:L1TopoStreamers", "BW:Other"], -1 ],
	["noalg_l1topo_L1DY-DR-2MU4",          			"L1_DY-DR-2MU4",          [], ["L1Topo"], ["RATE:L1TopoStreamers", "BW:Other"], -1 ],
#	["noalg_l1topo_L1DY-BOX-2MU4",          		"L1_DY-BOX-2MU4",          [], ["L1Topo"], ["RATE:L1TopoStreamers", "BW:Other"], -1 ],
#	["noalg_l1topo_L1DY-BOX-MU6MU4",          		"L1_DY-BOX-MU6MU4",          [], ["L1Topo"], ["RATE:L1TopoStreamers", "BW:Other"], -1 ],
	["noalg_l1topo_L1DY-BOX-2MU6",          		"L1_DY-BOX-2MU6",          [], ["L1Topo"], ["RATE:L1TopoStreamers", "BW:Other"], -1 ],
	["noalg_l1topo_L1LFV-MU",          			"L1_LFV-MU",          [], ["L1Topo"], ["RATE:L1TopoStreamers", "BW:Other"], -1 ],
	["noalg_l1topo_L1LFV-EM8I",          			"L1_LFV-EM8I",          [], ["L1Topo"], ["RATE:L1TopoStreamers", "BW:Other"], -1 ],
	["noalg_l1topo_L1LFV-EM15I",          			"L1_LFV-EM15I",          [], ["L1Topo"], ["RATE:L1TopoStreamers", "BW:Other"], -1 ],
	["noalg_l1topo_L1DPHI-J20s2XE50",          		"L1_DPHI-J20s2XE50",          [], ["L1Topo"], ["RATE:L1TopoStreamers", "BW:Other"], -1 ],
	["noalg_l1topo_L1DPHI-J20XE50",          		"L1_DPHI-J20XE50",          [], ["L1Topo"], ["RATE:L1TopoStreamers", "BW:Other"], -1 ],
	["noalg_l1topo_L1DPHI-CJ20XE50",          		"L1_DPHI-CJ20XE50",          [], ["L1Topo"], ["RATE:L1TopoStreamers", "BW:Other"], -1 ],
	["noalg_l1topo_L1MJJ-900",          			"L1_MJJ-900",          [], ["L1Topo"], ["RATE:L1TopoStreamers", "BW:Other"], -1 ],
	["noalg_l1topo_L1MJJ-800",          			"L1_MJJ-800",          [], ["L1Topo"], ["RATE:L1TopoStreamers", "BW:Other"], -1 ],
	["noalg_l1topo_L1MJJ-700",          			"L1_MJJ-700",          [], ["L1Topo"], ["RATE:L1TopoStreamers", "BW:Other"], -1 ],
	["noalg_l1topo_L1MJJ-400",          			"L1_MJJ-400",          [], ["L1Topo"], ["RATE:L1TopoStreamers", "BW:Other"], -1 ],
	["noalg_l1topo_L1MJJ-100",          			"L1_MJJ-100",          [], ["L1Topo"], ["RATE:L1TopoStreamers", "BW:Other"], -1 ],
	["noalg_l1topo_L1HT150-JJ15.ETA49",          		"L1_HT150-JJ15.ETA49",          [], ["L1Topo"], ["RATE:L1TopoStreamers", "BW:Other"], -1 ],
#	["noalg_l1topo_L1DETA-JJ",          			"L1_DETA-JJ",          [], ["L1Topo"], ["RATE:L1TopoStreamers", "BW:Other"], -1 ],
	["noalg_l1topo_L1J4-MATCH",          			"L1_J4-MATCH",          [], ["L1Topo"], ["RATE:L1TopoStreamers", "BW:Other"], -1 ],
	["noalg_l1topo_L1LLP-NOMATCH",          		"L1_LLP-NOMATCH",          [], ["L1Topo"], ["RATE:L1TopoStreamers", "BW:Other"], -1 ],
	["noalg_l1topo_L1DR-MU10TAU12I",          		"L1_DR-MU10TAU12I",          [], ["L1Topo"], ["RATE:L1TopoStreamers", "BW:Other"], -1 ],
	#["noalg_l1topo_L1EM15-TAU40",          			"L1_EM15-TAU40",          [], ["L1Topo"], ["RATE:L1TopoStreamers", "BW:Other"], -1 ],
	#["noalg_l1topo_L1EM15-TAU12I",          		"L1_EM15-TAU12I",          [], ["L1Topo"], ["RATE:L1TopoStreamers", "BW:Other"], -1 ],
	["noalg_l1topo_L1EM15TAU12I-J25",          		"L1_EM15TAU12I-J25",          [], ["L1Topo"], ["RATE:L1TopoStreamers", "BW:Other"], -1 ],
	["noalg_l1topo_L1DR-EM15TAU12I-J25",          		"L1_DR-EM15TAU12I-J25",          [], ["L1Topo"], ["RATE:L1TopoStreamers", "BW:Other"], -1 ],
	["noalg_l1topo_L1TAU20ITAU12I-J25",          		"L1_TAU20ITAU12I-J25",          [], ["L1Topo"], ["RATE:L1TopoStreamers", "BW:Other"], -1 ],
	["noalg_l1topo_L1DR-TAU20ITAU12I",          		"L1_DR-TAU20ITAU12I",          [], ["L1Topo"], ["RATE:L1TopoStreamers", "BW:Other"], -1 ],
	["noalg_l1topo_L1BOX-TAU20ITAU12I",          		"L1_BOX-TAU20ITAU12I",          [], ["L1Topo"], ["RATE:L1TopoStreamers", "BW:Other"], -1 ],
	["noalg_l1topo_L1DR-TAU20ITAU12I-J25",          	"L1_DR-TAU20ITAU12I-J25",          [], ["L1Topo"], ["RATE:L1TopoStreamers", "BW:Other"], -1 ],
	["noalg_l1topo_L1LAR-EM",          			"L1_LAR-EM",          [], ["L1Topo"], ["RATE:L1TopoStreamers", "BW:Other"], -1 ],
	["noalg_l1topo_L1LAR-J",          			"L1_LAR-J",          [], ["L1Topo"], ["RATE:L1TopoStreamers", "BW:Other"], -1 ],
	["noalg_l1topo_L1MU6_MJJ-200",          		"L1_MU6_MJJ-200",          [], ["L1Topo"], ["RATE:L1TopoStreamers", "BW:Other"], -1 ],
	["noalg_l1topo_L1MU6_MJJ-300",         	 		"L1_MU6_MJJ-300",          [], ["L1Topo"], ["RATE:L1TopoStreamers", "BW:Other"], -1 ],
	["noalg_l1topo_L1MU6_MJJ-400",          		"L1_MU6_MJJ-400",          [], ["L1Topo"], ["RATE:L1TopoStreamers", "BW:Other"], -1 ],
	["noalg_l1topo_L1MU6_MJJ-500",          		"L1_MU6_MJJ-500",          [], ["L1Topo"], ["RATE:L1TopoStreamers", "BW:Other"], -1 ],
	["noalg_l1topo_L1J30_2J20_4J20.0ETA49_MJJ-400",       	"L1_J30_2J20_4J20.0ETA49_MJJ-400",          [], ["L1Topo"], ["RATE:L1TopoStreamers", "BW:Other"], -1 ],
	["noalg_l1topo_L1J30_2J20_4J20.0ETA49_MJJ-700",       	"L1_J30_2J20_4J20.0ETA49_MJJ-700",          [], ["L1Topo"], ["RATE:L1TopoStreamers", "BW:Other"], -1 ],
	["noalg_l1topo_L1J30_2J20_4J20.0ETA49_MJJ-800",     	"L1_J30_2J20_4J20.0ETA49_MJJ-800",          [], ["L1Topo"], ["RATE:L1TopoStreamers", "BW:Other"], -1 ],
	["noalg_l1topo_L1J30_2J20_4J20.0ETA49_MJJ-900",         "L1_J30_2J20_4J20.0ETA49_MJJ-900",          [], ["L1Topo"], ["RATE:L1TopoStreamers", "BW:Other"], -1 ],
	["noalg_l1topo_L13J20_4J20.0ETA49_MJJ-400",         	"L1_3J20_4J20.0ETA49_MJJ-400",          [], ["L1Topo"], ["RATE:L1TopoStreamers", "BW:Other"], -1 ],
	["noalg_l1topo_L13J20_4J20.0ETA49_MJJ-700",          	"L1_3J20_4J20.0ETA49_MJJ-700",          [], ["L1Topo"], ["RATE:L1TopoStreamers", "BW:Other"], -1 ],
	["noalg_l1topo_L13J20_4J20.0ETA49_MJJ-800",          	"L1_3J20_4J20.0ETA49_MJJ-800",          [], ["L1Topo"], ["RATE:L1TopoStreamers", "BW:Other"], -1 ],
	["noalg_l1topo_L13J20_4J20.0ETA49_MJJ-900",          	"L1_3J20_4J20.0ETA49_MJJ-900",          [], ["L1Topo"], ["RATE:L1TopoStreamers", "BW:Other"], -1 ],
	["noalg_l1topo_L1XE35_MJJ-200",          		"L1_XE35_MJJ-200",          [], ["L1Topo"], ["RATE:L1TopoStreamers", "BW:Other"], -1 ],

 
        # #minbias streamer
        ['noalg_mb_L1MBTS_1',             'L1_MBTS_1',        [], ['MinBias'], ["RATE:MinBias", "BW:MinBias"], -1],
        ['noalg_mb_L1MBTS_1_EMPTY',       'L1_MBTS_1_EMPTY',        [], ['MinBias'], ["RATE:Cosmic_MinBias", "BW:MinBias"], -1],
        ['noalg_mb_L1MBTS_1_UNPAIRED_ISO','L1_MBTS_1_UNPAIRED_ISO',        [], ['MinBias'], ["RATE:MinBias", "BW:MinBias"], -1],
        ['noalg_mb_L1MBTS_2',             'L1_MBTS_2',        [], ['MinBias', 'express'], ["RATE:MinBias", "BW:MinBias"], -1],
        ['noalg_mb_L1MBTS_2_EMPTY',       'L1_MBTS_2_EMPTY',        [], ['MinBias'], ["RATE:Cosmic_MinBias", "BW:MinBias"], -1],
        ['noalg_mb_L1MBTS_2_UNPAIRED_ISO',  'L1_MBTS_2_UNPAIRED_ISO',        [], ['MinBias'], ["RATE:MinBias", "BW:MinBias"], -1],
        ['noalg_mb_L1MBTS_1_1',             'L1_MBTS_1_1',        [], ['MinBias'], ["RATE:MinBias", "BW:MinBias"], -1],
        ['noalg_mb_L1MBTS_1_1_EMPTY',       'L1_MBTS_1_1_EMPTY',        [], ['MinBias'], ["RATE:Cosmic_MinBias", "BW:MinBias"], -1],
        ['noalg_mb_L1MBTS_1_1_UNPAIRED_ISO','L1_MBTS_1_1_UNPAIRED_ISO',        [], ['MinBias'], ["RATE:MinBias", "BW:MinBias"], -1],

        # triggers for VdM scan
        ['noalg_L1MBTS_1_BGRP9',      'L1_MBTS_1_BGRP9',        [], ['VdM'], ["RATE:Calibration", "BW:Detector"], -1],
        ['noalg_L1MBTS_2_BGRP9',      'L1_MBTS_2_BGRP9',        [], ['VdM'], ["RATE:Calibration", "BW:Detector"], -1],
        ['noalg_L1RD0_BGRP9',         'L1_RD0_BGRP9',           [], ['VdM'], ["RATE:Calibration", "BW:Detector"], -1],
        ['noalg_L1MBTS_1_BGRP11',     'L1_MBTS_1_BGRP11',       [], ['VdM'], ["RATE:Calibration", "BW:Detector"], -1],
        ['noalg_L1MBTS_2_BGRP11',     'L1_MBTS_2_BGRP11',       [], ['VdM'], ["RATE:Calibration", "BW:Detector"], -1],
        ['noalg_L1RD0_BGRP11',        'L1_RD0_BGRP11',          [], ['VdM'], ["RATE:Calibration", "BW:Detector"], -1],

	#others
        ['noalg_mb_L1LUCID',             'L1_LUCID',        [], ['MinBias'], ["RATE:MinBias", "BW:MinBias"], -1],
        ['noalg_mb_L1LUCID_EMPTY',       'L1_LUCID_EMPTY',        [], ['MinBias'], ["RATE:Cosmic_MinBias", "BW:MinBias"], -1],
        ['noalg_mb_L1LUCID_UNPAIRED_ISO','L1_LUCID_UNPAIRED_ISO',        [], ['MinBias'], ["RATE:MinBias", "BW:MinBias"], -1],
        ['noalg_mb_L1RD0_EMPTY',          'L1_RD0_EMPTY',        [], ['MinBias'], ["RATE:Cosmic_MinBias", "BW:MinBias"], -1],
        ['noalg_mb_L1RD0_FILLED',         'L1_RD0_FILLED',        [], ['MinBias'], ["RATE:MinBias", "BW:MinBias"], -1],
        ['noalg_mb_L1RD0_UNPAIRED_ISO',   'L1_RD0_UNPAIRED_ISO', [], ['MinBias'], ["RATE:Cosmic_MinBias", "BW:MinBias"], -1],
        ['noalg_mb_L1RD1_FILLED',         'L1_RD1_FILLED',        [], ['MinBias'], ["RATE:MinBias", "BW:MinBias"], -1],
        ['noalg_mb_L1RD2_EMPTY',          'L1_RD2_EMPTY',        [], ['MinBias'], ["RATE:MinBias", "BW:MinBias"], -1],
        ['noalg_mb_L1RD2_FILLED',         'L1_RD2_FILLED',        [], ['MinBias'], ["RATE:MinBias", "BW:MinBias"], -1],
        ['noalg_mb_L1RD3_EMPTY',          'L1_RD3_EMPTY',        [], ['MinBias'], ["RATE:MinBias", "BW:MinBias"], -1],
        ['noalg_mb_L1RD3_FILLED',         'L1_RD3_FILLED',        [], ['MinBias'], ["RATE:MinBias", "BW:MinBias"], -1],
        # L1 seed doesn't exits ['noalg_mb_L1RD1_UNPAIRED_ISO',  'L1_RD1_UNPAIRED_ISO', [], ['MinBias'], ["BW:Unpaired_MinBias", "RATE:Cosmic_MinBias"], -1],

        # LHCF
        ['noalg_L1LHCF',             'L1_LHCF',        [], ['MinBias'], ["RATE:MinBias", "BW:MinBias"], -1],
        ['noalg_L1LHCF_UNPAIRED_ISO','L1_LHCF_UNPAIRED_ISO',        [], ['MinBias'], ["RATE:MinBias", "BW:MinBias"], -1],
        ['noalg_L1LHCF_EMPTY',       'L1_LHCF_EMPTY',        [], ['MinBias'], ["RATE:MinBias", "BW:MinBias"], -1],
                
        # id cosmic streamer
        #['noalg_cosmicid_L1TRT',    'L1_TRT',              [], ['IDCosmic'], ["BW:MinBias", "RATE:MinBias"], -1],

        #Zero bias streamer
        ['noalg_zb_L1ZB','L1_ZB', [], ['ZeroBias'], ["BW:ZeroBias", "RATE:ZeroBias"], -1],
        #Zero bias plus HLT jet
        ['j40_L1ZB','L1_ZB', [], ['ZeroBias'], ["BW:ZeroBias", "RATE:ZeroBias"], -1],
        

        # Cosmic calo streamer
        ['noalg_cosmiccalo_L1EM3_EMPTY',         'L1_EM3_EMPTY',        [], ['CosmicCalo'], ["BW:MinBias", "RATE:Cosmic_Calo"], -1],        
        ['noalg_cosmiccalo_L1RD1_EMPTY',         'L1_RD1_EMPTY',        [], ['CosmicCalo',  'express'], ["RATE:Calibration", "BW:Detector"], -1],        
        ['noalg_cosmiccalo_L1J3031ETA49_EMPTY',  'L1_J30.31ETA49_EMPTY',[], ['CosmicCalo'], ["BW:Jet", "RATE:Cosmic_Calo"], -1],
        ['noalg_cosmiccalo_L1J12_EMPTY',         'L1_J12_EMPTY',        [], ['CosmicCalo',  'express'], ["BW:Jet", "RATE:Cosmic_Calo"], -1],
        ['noalg_cosmiccalo_L1EM7_EMPTY',         'L1_EM7_EMPTY',        [], ['CosmicCalo',  'express'], ["BW:Jet", "RATE:Cosmic_Calo"], -1],
        ['noalg_cosmiccalo_L1J30_EMPTY',         'L1_J30_EMPTY',        [], ['CosmicCalo',  'express'], ["BW:Jet", "RATE:Cosmic_Calo"], -1],
        ['noalg_cosmiccalo_L1J12_FIRSTEMPTY',    'L1_J12_FIRSTEMPTY',   [], ['CosmicCalo',  'express'], ["BW:Jet", "RATE:Cosmic_Calo"], -1],
        ['noalg_cosmiccalo_L1J30_FIRSTEMPTY',    'L1_J30_FIRSTEMPTY',   [], ['CosmicCalo',  'express'], ["BW:Jet", "RATE:Cosmic_Calo"], -1],

        ['noalg_cosmiccalo_L1RD1_BGRP10',         'L1_RD1_BGRP10',      [], ['CosmicCalo',  'express'], ["RATE:Calibration", "BW:Detector"], -1],        

        #HLT pass through
        ['noalg_L1All',                  'L1_All',              [], ['HLTPassthrough'], ["RATE:SeededStreamers", "BW:Detector"], -1],
                
        # Enhanced bias Streamer items
        # noalg_eb_ defined in MC menu 
        
        #idmon streamer
        ['noalg_idmon_L1RD0_EMPTY',          'L1_RD0_EMPTY',        [], ['IDMonitoring', 'express'], ["RATE:Monitoring", "BW:Detector"], -1],
        ['noalg_idmon_L1RD0_FILLED',         'L1_RD0_FILLED',        [], ['IDMonitoring'], ["RATE:Monitoring", "BW:Detector"], -1],
        ['noalg_idmon_L1RD0_UNPAIRED_ISO',   'L1_RD0_UNPAIRED_ISO', [], ['IDMonitoring'], ["RATE:Monitoring", "BW:Detector"], -1],
        
        #cosmicmuon streamer
        ['noalg_cosmicmuons_L1MU4_EMPTY',   'L1_MU4_EMPTY',        [], ['CosmicMuons', 'express'], ["RATE:Cosmic_Muon", "BW:Muon"], -1],        
        ['noalg_cosmicmuons_L1MU11_EMPTY',  'L1_MU11_EMPTY',        [], ['CosmicMuons', 'express'], ["RATE:Cosmic_Muon", "BW:Muon"], -1],        

        ['noalg_L1LowLumi', 'L1_LowLumi', [], [PhysicsStream,'express'], ["RATE:SeededStreamers", "BW:Other"], -1],

        # L1Topo streamers for M8
        #['noalg_L1MJJ-4',   'L1_MJJ-4',   [], [PhysicsStream], ["RATE:L1TopoStreamers", "BW:Other"], -1 ],
        #['noalg_L1MJJ-3',   'L1_MJJ-3',   [], [PhysicsStream], ["RATE:L1TopoStreamers", "BW:Other"], -1 ],
        #['noalg_L1MJJ-2',   'L1_MJJ-2',   [], [PhysicsStream], ["RATE:L1TopoStreamers", "BW:Other"], -1 ],
        #['noalg_L1MJJ-1',   'L1_MJJ-1',   [], [PhysicsStream], ["RATE:L1TopoStreamers", "BW:Other"], -1 ],
        
        #['noalg_L1MJJ-350-0',   'L1_MJJ-350-0',   [], [PhysicsStream], ["RATE:L1TopoStreamers", "BW:Other"], -1 ],
        #['noalg_L1MJJ-300-0',   'L1_MJJ-300-0',   [], [PhysicsStream], ["RATE:L1TopoStreamers", "BW:Other"], -1 ],
        #['noalg_L1MJJ-250-0',   'L1_MJJ-250-0',   [], [PhysicsStream], ["RATE:L1TopoStreamers", "BW:Other"], -1 ],
        #['noalg_L1MJJ-200-0',   'L1_MJJ-200-0',   [], [PhysicsStream], ["RATE:L1TopoStreamers", "BW:Other"], -1 ], 
        
        #['noalg_L1HT200-J20s5.ETA49', 'L1_HT200-J20s5.ETA49', [], [PhysicsStream], ["RATE:L1TopoStreamers", "BW:Other"], -1 ],
        #['noalg_L1HT190-J20s5.ETA49', 'L1_HT190-J20s5.ETA49', [], [PhysicsStream], ["RATE:L1TopoStreamers", "BW:Other"], -1 ],
        #['noalg_L1HT1-J0.ETA49',   'L1_HT1-J0.ETA49',   [], [PhysicsStream], ["RATE:L1TopoStreamers", "BW:Other"], -1 ],
        
        #['noalg_L1JPSI-1M5-EMs',  'L1_JPSI-1M5-EMs',  [], [PhysicsStream], ["RATE:L1TopoStreamers", "BW:Other"], -1 ],
        #['noalg_L1JPSI-1M5-EM6s', 'L1_JPSI-1M5-EM6s', [], [PhysicsStream], ["RATE:L1TopoStreamers", "BW:Other"], -1 ],
        #['noalg_L1JPSI-1M5-EM12s','L1_JPSI-1M5-EM12s',[], [PhysicsStream], ["RATE:L1TopoStreamers", "BW:Other"], -1 ],

        #['noalg_L1DETA-JJ',         'L1_DETA-JJ',   [], [PhysicsStream], ["RATE:L1TopoStreamers", "BW:Other"], -1 ],
        
        # M9 L1Topo streamers
        ['noalg_L1LFV-MU',          'L1_LFV-MU',          [], [PhysicsStream], ["RATE:L1TopoStreamers", "BW:Other"], -1 ],
        ['noalg_L1DY-DR-2MU4',      'L1_DY-DR-2MU4',      [], [PhysicsStream], ["RATE:L1TopoStreamers", "BW:Other"], -1 ],
#SX
#        ['noalg_L1BPH-DR-2MU4',     'L1_BPH-DR-2MU4',     [], [PhysicsStream], ["RATE:L1TopoStreamers", "BW:Other"], -1 ],   
#        ['noalg_L1BPH-DR-2MU6',     'L1_BPH-DR-2MU6',     [], [PhysicsStream], ["RATE:L1TopoStreamers", "BW:Other"], -1 ],
#        ['noalg_L1BPH-DR-MU6MU4',   'L1_BPH-DR-MU6MU4',   [], [PhysicsStream], ["RATE:L1TopoStreamers", "BW:Other"], -1 ],
#        ['noalg_L1BPH-2M-2MU4',     'L1_BPH-2M-2MU4',     [], [PhysicsStream], ["RATE:L1TopoStreamers", "BW:Other"], -1 ],
#        ['noalg_L1BPH-2M-2MU6',     'L1_BPH-2M-2MU6',     [], [PhysicsStream], ["RATE:L1TopoStreamers", "BW:Other"], -1 ],
#        ['noalg_L1BPH-2M-MU6MU4',   'L1_BPH-2M-MU6MU4',   [], [PhysicsStream], ["RATE:L1TopoStreamers", "BW:Other"], -1 ],
#        ['noalg_L1BPH-4M8-2MU4',    'L1_BPH-4M8-2MU4',    [], [PhysicsStream], ["RATE:L1TopoStreamers", "BW:Other"], -1 ],
#        ['noalg_L1BPH-4M8-2MU6',    'L1_BPH-4M8-2MU6',    [], [PhysicsStream], ["RATE:L1TopoStreamers", "BW:Other"], -1 ],
#        ['noalg_L1BPH-4M8-MU6MU4',  'L1_BPH-4M8-MU6MU4',  [], [PhysicsStream], ["RATE:L1TopoStreamers", "BW:Other"], -1 ],
#        ['noalg_L1DY-BOX-2MU4',     'L1_DY-BOX-2MU4',     [], [PhysicsStream], ["RATE:L1TopoStreamers", "BW:Other"], -1 ],
#        ['noalg_L1DY-BOX-MU6MU4',   'L1_DY-BOX-MU6MU4',   [], [PhysicsStream], ["RATE:L1TopoStreamers", "BW:Other"], -1 ],
        ['noalg_L1DY-BOX-2MU6',     'L1_DY-BOX-2MU6',     [], [PhysicsStream], ["RATE:L1TopoStreamers", "BW:Other"], -1 ],
        ['noalg_L1DR-TAU20ITAU12I', 'L1_DR-TAU20ITAU12I', [], [PhysicsStream], ["RATE:L1TopoStreamers", "BW:Other"], -1 ],
        ['noalg_L1DR-MU10TAU12I',   'L1_DR-MU10TAU12I',   [], [PhysicsStream], ["RATE:L1TopoStreamers", "BW:Other"], -1 ],

        # Note: These EB noalg chains (bar RD3) are multi-seeded. All L1 seeds must be PS=1 during EB campaign for unweighting to work
        ## Enhanced Bias Physics ##
        ['noalg_eb_L1RD3_FILLED',             'L1_RD3_FILLED',             [], ['EnhancedBias'], ["RATE:EnhancedBias", "BW:Detector"], -1],
        ['noalg_eb_L1PhysicsLow_noPS',        'L1_PhysicsLow_noPS',        [], ['EnhancedBias'], ["RATE:EnhancedBias", "BW:Detector"], -1],
        ['noalg_eb_L1PhysicsHigh_noPS',       'L1_PhysicsHigh_noPS',       [], ['EnhancedBias'], ["RATE:EnhancedBias", "BW:Detector"], -1],
        ## Enhanced Bias Background ##
        ['noalg_eb_L1RD3_EMPTY',              'L1_RD3_EMPTY',              [], ['EnhancedBias'], ["RATE:EnhancedBias", "BW:Detector"], -1],
        ['noalg_eb_L1EMPTY_noPS',             'L1_EMPTY_noPS',             [], ['EnhancedBias'], ["RATE:EnhancedBias", "BW:Detector"], -1],
        ['noalg_eb_L1FIRSTEMPTY_noPS',        'L1_FIRSTEMPTY_noPS',        [], ['EnhancedBias'], ["RATE:EnhancedBias", "BW:Detector"], -1],
        ['noalg_eb_L1UNPAIRED_ISO_noPS',      'L1_UNPAIRED_ISO_noPS',      [], ['EnhancedBias'], ["RATE:EnhancedBias", "BW:Detector"], -1],
        ['noalg_eb_L1UNPAIRED_NONISO_noPS',   'L1_UNPAIRED_NONISO_noPS',   [], ['EnhancedBias'], ["RATE:EnhancedBias", "BW:Detector"], -1],
        ['noalg_eb_L1ABORTGAPNOTCALIB_noPS',  'L1_ABORTGAPNOTCALIB_noPS',  [], ['EnhancedBias'], ["RATE:EnhancedBias", "BW:Detector"], -1],
	
        #L1Calo requested streamers
	['noalg_L1J100',  'L1_J100',   [], [PhysicsStream], ["RATE:SeededStreamers", "BW:Jet"], -1],
	['noalg_L1J100.31ETA49',  'L1_J100.31ETA49',   [], [PhysicsStream], ["RATE:SeededStreamers", "BW:Jet"], -1 ], 
	['noalg_L1J12',  'L1_J12',   [], [PhysicsStream], ["RATE:SeededStreamers", "BW:Jet"], -1 ], 
	['noalg_L1J120',  'L1_J120',   [], [PhysicsStream], ["RATE:SeededStreamers", "BW:Jet"], -1],
	['noalg_L1J15',  'L1_J15',   [], [PhysicsStream], ["RATE:SeededStreamers", "BW:Jet"], -1 ],
#	['noalg_L1J15.28ETA31',  'L1_J15.28ETA31',   [], [PhysicsStream], ["RATE:SeededStreamers", "BW:Jet"], -1 ],
	['noalg_L1J15.31ETA49',  'L1_J15.31ETA49',   [], [PhysicsStream], ["RATE:SeededStreamers", "BW:Jet"], -1 ],
	['noalg_L1J20',  'L1_J20',   [], [PhysicsStream], ["RATE:SeededStreamers", "BW:Jet"], -1 ],
        ['noalg_L1J20.28ETA31',  'L1_J20.28ETA31',   [], [PhysicsStream], ["RATE:SeededStreamers", "BW:Jet"], -1 ],
        ['noalg_L1J20.31ETA49',  'L1_J20.31ETA49',   [], [PhysicsStream], ["RATE:SeededStreamers", "BW:Jet"], -1 ],
        ['noalg_L1J25',  'L1_J25',   [], [PhysicsStream], ["RATE:SeededStreamers", "BW:Jet"], -1 ],
        ['noalg_L1J30',  'L1_J30',   [], [PhysicsStream], ["RATE:SeededStreamers", "BW:Jet"], -1 ],
        ['noalg_L1J30.31ETA49',  'L1_J30.31ETA49',   [], [PhysicsStream], ["RATE:SeededStreamers", "BW:Jet"], -1 ],
        ['noalg_L1J40',  'L1_J40',   [], [PhysicsStream], ["RATE:SeededStreamers", "BW:Jet"], -1 ],
        ['noalg_L1J400',  'L1_J400',   [], [PhysicsStream, 'express'], ["RATE:SeededStreamers", "BW:Jet"], -1 ],
        ['noalg_L1J50.31ETA49',  'L1_J50.31ETA49',   [], [PhysicsStream], ["RATE:SeededStreamers", "BW:Jet"], -1 ],
        ['noalg_L1J75',  'L1_J75',   [], [PhysicsStream], ["RATE:SeededStreamers", "BW:Jet"], -1 ],
        ['noalg_L1J75.31ETA49',  'L1_J75.31ETA49',   [], [PhysicsStream], ["RATE:SeededStreamers", "BW:Jet"], -1 ], 
        ['noalg_L1J85',  'L1_J85',   [], [PhysicsStream], ["RATE:SeededStreamers", "BW:Jet"], -1 ],

        ['noalg_L1EM8VH',  'L1_EM8VH',   [], [PhysicsStream], ["RATE:SeededStreamers", "BW:Egamma"], -1 ],
        ['noalg_L1EM22VHI',  'L1_EM22VHI',   [], [PhysicsStream], ["RATE:SeededStreamers", "BW:Egamma"], -1 ],
#ATR-15233        ['noalg_L1EM20VHI',  'L1_EM20VHI',   [], [PhysicsStream], ["RATE:SeededStreamers", "BW:Egamma"], -1 ],
        ['noalg_L1EM20VH',  'L1_EM20VH',   [], [PhysicsStream], ["RATE:SeededStreamers", "BW:Egamma"], -1 ],
        ['noalg_L1EM15VH',  'L1_EM15VH',   [], [PhysicsStream], ["RATE:SeededStreamers", "BW:Egamma"], -1 ],
        #['noalg_L1EM13VH',  'L1_EM13VH',   [], [PhysicsStream], ["RATE:SeededStreamers", "BW:Egamma"], -1 ],
        ['noalg_L1EM10VH',  'L1_EM10VH',   [], [PhysicsStream], ["RATE:SeededStreamers", "BW:Egamma"], -1 ],

        ['noalg_L1TAU8',  'L1_TAU8',   [], [PhysicsStream], ["RATE:SeededStreamers", "BW:Tau"], -1 ],
        ['noalg_L1TAU60',  'L1_TAU60',   [], [PhysicsStream], ["RATE:SeededStreamers", "BW:Tau"], -1],
        ['noalg_L1TAU40',  'L1_TAU40',   [], [PhysicsStream], ["RATE:SeededStreamers", "BW:Tau"], -1],

        ['noalg_L1XE80',  'L1_XE80',   [], [PhysicsStream], ["RATE:SeededStreamers", "BW:MET"], -1 ],
        ['noalg_L1XE70',  'L1_XE70',   [], [PhysicsStream], ["RATE:SeededStreamers", "BW:MET"], -1 ],
        ['noalg_L1XE60',  'L1_XE60',   [], [PhysicsStream], ["RATE:SeededStreamers", "BW:MET"], -1 ],
        ['noalg_L1XE55',  'L1_XE55',   [], [PhysicsStream], ["RATE:SeededStreamers", "BW:MET"], -1 ],
        ['noalg_L1XE50',  'L1_XE50',   [], [PhysicsStream], ["RATE:SeededStreamers", "BW:MET"], -1 ],
        ['noalg_L1XE45',  'L1_XE45',   [], [PhysicsStream, 'express'], ["RATE:SeededStreamers", "BW:MET"], -1 ],
        ['noalg_L1XE40',  'L1_XE40',   [], [PhysicsStream], ["RATE:SeededStreamers", "BW:MET"], -1 ],
	
        ['noalg_L1TE70',  'L1_TE70',   [], [PhysicsStream], ["RATE:SeededStreamers", "BW:MET"], -1 ],
        ##B['noalg_L1TE60',  'L1_TE60',   [], [PhysicsStream], ["RATE:SeededStreamers", "BW:MET"], -1 ],
        ##B['noalg_L1TE50',  'L1_TE50',   [], [PhysicsStream], ["RATE:SeededStreamers", "BW:MET"], -1 ], 
        ['noalg_L1TE40',  'L1_TE40',   [], [PhysicsStream], ["RATE:SeededStreamers", "BW:MET"], -1 ], 
        ['noalg_L1TE30',  'L1_TE30',   [], [PhysicsStream], ["RATE:SeededStreamers", "BW:MET"], -1 ], 
        ['noalg_L1TE20',  'L1_TE20',   [], [PhysicsStream], ["RATE:SeededStreamers", "BW:MET"], -1 ], 
        ['noalg_L1TE10',   'L1_TE10', [], [PhysicsStream], ["RATE:SeededStreamers", "BW:MET"], -1 ],
        ['noalg_L1TE5',   'L1_TE5', [], [PhysicsStream], ["RATE:SeededStreamers", "BW:MET"], -1 ],
        ['noalg_L1TE5.0ETA24',   'L1_TE5.0ETA24', [], [PhysicsStream], ["RATE:SeededStreamers", "BW:MET"], -1 ],
        ['noalg_L1TE10.0ETA24',   'L1_TE10.0ETA24', [], [PhysicsStream], ["RATE:SeededStreamers", "BW:MET"], -1 ],
        ['noalg_L1TE20.0ETA24',  'L1_TE20.0ETA24',   [], [PhysicsStream], ["RATE:SeededStreamers", "BW:MET"], -1 ], 
        ['noalg_L1TE30.0ETA24',  'L1_TE30.0ETA24',   [], [PhysicsStream], ["RATE:SeededStreamers", "BW:MET"], -1 ], 
        ['noalg_L1TE40.0ETA24',  'L1_TE40.0ETA24',   [], [PhysicsStream], ["RATE:SeededStreamers", "BW:MET"], -1 ], 
        ##B['noalg_L1TE50.0ETA24',  'L1_TE50.0ETA24',   [], [PhysicsStream], ["RATE:SeededStreamers", "BW:MET"], -1 ], 
	##B['noalg_L1TE60.0ETA24',  'L1_TE60.0ETA24',   [], [PhysicsStream], ["RATE:SeededStreamers", "BW:MET"], -1 ], 
        
        ['noalg_L1XS30',  'L1_XS30',   [], [PhysicsStream], ["RATE:SeededStreamers", "BW:MET"], -1 ],
        ['noalg_L1XS20',  'L1_XS20',   [], [PhysicsStream], ["RATE:SeededStreamers", "BW:MET"], -1 ],
	
        ]

    TriggerFlags.MonitorSlice.signatures = [
        ['l1calooverflow','', [], ['L1Calo'], ['RATE:Monitoring','BW:Other'], -1],
        ## # enhancedbias
        
        ['mistimemonl1bccorr', '', [], ['Mistimed'], ["RATE:Monitoring","BW:Other"], -1],
        ['mistimemonl1bccorrnomu', '', [], ['Mistimed'], ["RATE:Monitoring","BW:Other"], -1],
        ['mistimemoncaltimenomu', '', [], ['Mistimed'], ["RATE:Monitoring","BW:Other"], -1],
        ['mistimemoncaltime', '', [], ['Mistimed'], ["RATE:Monitoring","BW:Other"], -1],
        ['mistimemonj400', '', [], ['Mistimed'], ["RATE:Monitoring","BW:Other"], -1],
        
        ['timeburner', '', [], ['DISCARD'], ["RATE:DISCARD","BW:DISCARD"], -1],
        ['robrequest', '', [], ['DISCARD'], ["RATE:DISCARD","BW:DISCARD"], -1],
        ['robrequest_L1RD0_EMPTY', 'L1_RD0_EMPTY', [], ['DISCARD'], ["RATE:DISCARD","BW:DISCARD"], -1],   
        
        ['costmonitor', '', [], ['CostMonitoring'], ['RATE:Monitoring','BW:Other'],1],

        #['cscmon_L1MU10',   'L1_MU10',     [], ['CSC'], ["RATE:Monitoring", "BW:Detector"], -1],
        #['cscmon_L1EM3',    'L1_EM3',     [], ['CSC'], ["RATE:Monitoring", "BW:Detector"], -1],
        #['cscmon_L1J12',    'L1_J12',     [], ['CSC'], ["RATE:Monitoring", "BW:Detector"], -1],
        ['cscmon_L1All', 'L1_All',         [], ['CSC'], ["RATE:Monitoring", "BW:Detector"], -1]
        
        ## check L1 ['idmon_trkFS_L14J15', 'L1_4J15', [], [PhysicsStream], ['RATE:InDetTracking', 'BW:Detector'], -1],

        ]

    # Random Seeded EB chains which select at the HLT based on L1 TBP bits
    TriggerFlags.EnhancedBiasSlice.signatures = [
        # Enhanced bias HLT items
        ['eb_low_L1RD2_FILLED',               'L1_RD2_FILLED',             [], ['EnhancedBias'], ["RATE:EnhancedBias", "BW:Detector"], -1],
        ['eb_high_L1RD2_FILLED',              'L1_RD2_FILLED',             [], ['EnhancedBias'], ["RATE:EnhancedBias", "BW:Detector"], -1],
        ]

##    #TriggerFlags.GenericSlice.signatures = []
##    TriggerFlags.MuonSlice.signatures = []
##    TriggerFlags.JetSlice.signatures = [   ]
##    TriggerFlags.METSlice.signatures = []    
##    TriggerFlags.TauSlice.signatures = []
##    TriggerFlags.EgammaSlice.signatures = []
##    TriggerFlags.BphysicsSlice.signatures = []
##    TriggerFlags.CombinedSlice.signatures = []
##    TriggerFlags.BjetSlice.signatures = [
##        ['j75_boffperf_split_3j75_L14J15.0ETA25',            'L1_4J15.0ETA25', [], [PhysicsStream], ['RATE:SingleBJet',  'BW:BJet'], -1],
##        ['j55_gsc75_boffperf_split_3j75_L14J15.0ETA25',      'L1_4J15.0ETA25', [], [PhysicsStream], ['RATE:SingleBJet',  'BW:BJet'], -1],
##        ['j55_gsc75_boffperf_split_3j55_gsc75_boffperf_split_L14J15.0ETA25',      'L1_4J15.0ETA25', [], [PhysicsStream], ['RATE:SingleBJet',  'BW:BJet'], -1],
##        ['j55_gsc75_bmv2c2060_split_3j55_gsc75_boffperf_split_L14J15.0ETA25',            'L1_4J15.0ETA25', [], [PhysicsStream], ['RATE:SingleBJet',  'BW:BJet'], -1],       
##        ['j55_gsc75_bmv2c2060_split_3j55_boffperf_split_L14J15.0ETA25',            'L1_4J15.0ETA25', [], [PhysicsStream], ['RATE:SingleBJet',  'BW:BJet'], -1],       
##        ['2j35_bmv2c2050_split_2j35_L14J15.0ETA25',  'L1_4J15.0ETA25', [], [PhysicsStream], ['RATE:MultiBJet', 'BW:BJet'], -1],	
##        ['2j150_bmv2c2050_split', 'L1_J100', [], [PhysicsStream], ['RATE:MultiBJet', 'BW:BJet'], -1],
##        ['2j150_bmv2c2050_split_j50_bmv2c2040_split', 'L1_J100', [], [PhysicsStream], ['RATE:MultiBJet', 'BW:BJet'], -1],
##        ['2j150_bmv2c2050_split_j50_boffperf_split', 'L1_J100', [], [PhysicsStream], ['RATE:MultiBJet', 'BW:BJet'], -1],
##        ['3j150_bmv2c2050_split', 'L1_J100', [], [PhysicsStream], ['RATE:MultiBJet', 'BW:BJet'], -1],
##        ['4j150_bmv2c2050_split', 'L1_J100', [], [PhysicsStream], ['RATE:MultiBJet', 'BW:BJet'], -1],
##        ]

    ###############################################################
    #################################################################
    signatureList=[]
    for prop in dir(TriggerFlags):
        if prop[-5:]=='Slice':
            sliceName=prop
            slice=getattr(TriggerFlags,sliceName)
            if slice.signatures():
                signatureList.extend(slice.signatures())
            else:
                log.debug('SKIPPING '+str(sliceName))
    mySigList=[]
    for allInfo in signatureList:
        mySigList.append(allInfo[0])
    mydict={}
    for chain in mySigList:
        mydict[chain]=[-1,0,0]
    mydict.update(Prescales.HLTPrescales_cosmics)
    from copy import deepcopy
    Prescales.HLTPrescales_cosmics = deepcopy(mydict)
    

class Prescales:
    #   Item name             | Prescale
    #----------------------------------------------------------
    L1Prescales = {}

    #   Signature name   | [ HLTprescale, HLTpass-through, rerun]
    #   - Prescale values should be a positive integer (default=1)
    #   - If the current pass_through value is non-zero,
    #     the value given here will be used as pass_through rate
    #     Assuming that pass through chains are configured so
    #     in the slice files and won't change. Also prescale
    #     and pass_through will not be used together.
    #   - If only the first value is specified,
    #     the default value of pass-through (=0) will be used
    #----------------------------------------------------------
    HLTPrescales = {
        'larnoiseburst_rerun'       : [ 0, 0 , 1, "LArNoiseBurst"],
        'larnoiseburst_loose_rerun' : [ 0, 0 , 1, "LArNoiseBurst"],
        }

    L1Prescales_cosmics  = {}
    HLTPrescales_cosmics = {}
    chain_list=[
        'e0_perf_L1EM3_EMPTY',
        'g0_perf_L1EM3_EMPTY',
        'ht0_L1J12_EMPTY',
        'id_cosmicid_L1MU11_EMPTY',
        'id_cosmicid_L1MU4_EMPTY',
        'j0_L1J12_EMPTY',
        'j0_perf_bperf_L1J12_EMPTY',
        'larcalib_L1EM3_EMPTY',
        'larcalib_L1J12_EMPTY',
        'larcalib_L1J3031ETA49_EMPTY',
        'larcalib_L1TAU8_EMPTY',
        'larps_L1EM3_EMPTY',
        'larps_L1EM7_EMPTY',
        'larps_L1J12_EMPTY',
        'larps_L1J3031ETA49_EMPTY',
        'larps_L1J30_EMPTY',
        'larps_L1TAU8_EMPTY',
        'mb_sptrk_costr',
        'mb_sptrk_costr_L1RD0_EMPTY',
        'mu4_cosmic_L1MU11_EMPTY',
        'mu4_cosmic_L1MU4_EMPTY',
        'mu4_msonly_cosmic_L1MU11_EMPTY',
        'mu4_msonly_cosmic_L1MU4_EMPTY',
        'sct_noise',
        'tau1_cosmic_ptonly_L1MU4_EMPTY',
        'tau1_cosmic_track_L1MU4_EMPTY',
        'tau8_cosmic_ptonly',
        'tau8_cosmic_track',
        'tilecalib_laser',
        ]
    HLTPrescales_cosmics.update(dict(map(None,chain_list,len(chain_list)*[ [1, 0, 0] ])))


######################################################
# TIGHT physics prescales
######################################################
from copy import deepcopy
# enable if desired: # setting all L1 prescales to 1
#Prescales.L1Prescales = dict([(ctpid,1) for ctpid in Prescales.L1Prescales]) 
 
Prescales.L1Prescales_tight_physics_prescale  = deepcopy(Prescales.L1Prescales)
Prescales.HLTPrescales_tight_physics_prescale = deepcopy(Prescales.HLTPrescales)

chain_list=[
    #
    # ID cosmic
    'id_cosmicid_L1MU11_EMPTY',
    'id_cosmicid_L1MU4_EMPTY',
    #
    # minBias chains
    'mb_mbts_L1MBTS_1',
    'mb_mbts_L1MBTS_1_1',
    'mb_mbts_L1MBTS_1_1_EMPTY',
    'mb_mbts_L1MBTS_1_1_UNPAIRED_ISO',
    'mb_mbts_L1MBTS_1_EMPTY',
    'mb_mbts_L1MBTS_1_UNPAIRED_ISO',
    'mb_mbts_L1MBTS_2',
    'mb_mbts_L1MBTS_2_EMPTY',
    'mb_mbts_L1MBTS_2_UNPAIRED_ISO',
    'mb_idperf_L1MBTS_2',
    'mb_perf_L1LUCID',
    'mb_perf_L1LUCID_EMPTY',
    'mb_perf_L1LUCID_UNPAIRED_ISO',
    'mb_perf_L1MBTS_2',
    'mb_perf_L1RD1_FILLED',
    'mb_sp900_pusup400_trk50_hmt_L1TE5',
    'mb_sp900_pusup400_trk60_hmt_L1TE5',
    'mb_sp1000_pusup450_trk70_hmt_L1TE5',
    'mb_sp1200_pusup500_trk80_hmt_L1TE5',
    'mb_sp1200_pusup500_trk90_hmt_L1TE5',
    'mb_sp1200_pusup500_trk100_hmt_L1TE5',
    'mb_sp1800_pusup700_trk110_hmt_L1TE5',
    'mb_sp2100_pusup900_trk120_hmt_L1TE5',
    'mb_sp2300_pusup1000_trk130_hmt_L1TE5',
    'mb_sp1000_pusup450_trk70_hmt_L1TE10',
    'mb_sp1200_pusup500_trk80_hmt_L1TE10',
    'mb_sp1400_pusup550_trk90_hmt_L1TE10',
    'mb_sp1600_pusup600_trk100_hmt_L1TE10',
    'mb_sp1800_pusup700_trk110_hmt_L1TE10',
    'mb_sp2100_pusup900_trk120_hmt_L1TE10',
    'mb_sp2300_pusup1000_trk130_hmt_L1TE10',
    'mb_sp2500_pusup1100_trk140_hmt_L1TE10',
    'mb_sp1200_pusup500_trk80_hmt_L1TE15',
    'mb_sp1400_pusup550_trk90_hmt_L1TE15',
    'mb_sp1600_pusup600_trk100_hmt_L1TE15',
    'mb_sp1800_pusup700_trk110_hmt_L1TE15',
    'mb_sp2100_pusup900_trk120_hmt_L1TE15',
    'mb_sp2300_pusup1000_trk130_hmt_L1TE15',
    'mb_sp2500_pusup1100_trk140_hmt_L1TE15',
    'mb_sp1400_pusup550_trk90_hmt_L1TE20',
    'mb_sp1600_pusup600_trk100_hmt_L1TE20',
    'mb_sp1800_pusup700_trk110_hmt_L1TE20',
    'mb_sp2100_pusup900_trk120_hmt_L1TE20',
    'mb_sp2300_pusup1000_trk130_hmt_L1TE20',
    'mb_sp2500_pusup1100_trk140_hmt_L1TE20',
    'mb_sp2700_pusup1200_trk150_hmt_L1TE20',
    'mb_sp1600_pusup600_trk100_hmt_L1TE25',
    'mb_sp1800_pusup700_trk110_hmt_L1TE25',
    'mb_sp2100_pusup900_trk120_hmt_L1TE25',
    'mb_sp2300_pusup1000_trk130_hmt_L1TE25',
    'mb_sp2500_pusup1100_trk140_hmt_L1TE25',
    'mb_sp2700_pusup1200_trk150_hmt_L1TE25',
    'mb_sp2900_pusup1300_trk160_hmt_L1TE25',
    'mb_sp1800_pusup700_trk110_hmt_L1TE30',
    'mb_sp2100_pusup900_trk120_hmt_L1TE30',
    'mb_sp2300_pusup1000_trk130_hmt_L1TE30',
    'mb_sp2500_pusup1100_trk140_hmt_L1TE30',
    'mb_sp2700_pusup1200_trk150_hmt_L1TE30',
    'mb_sp2900_pusup1300_trk160_hmt_L1TE30',
    'mb_sp2300_pusup1000_trk130_hmt_L1TE40',
    'mb_sp2500_pusup1100_trk140_hmt_L1TE40',
    'mb_sp2700_pusup1200_trk150_hmt_L1TE40',
    'mb_sp2900_pusup1300_trk160_hmt_L1TE40',
    'mb_sp900_trk50_hmt_L1TE5',
    'mb_sp900_trk60_hmt_L1TE5',
    'mb_sp1000_trk70_hmt_L1TE5',
    'mb_sp1200_trk80_hmt_L1TE5',
    'mb_sp1200_trk90_hmt_L1TE5',
    'mb_sp1200_trk100_hmt_L1TE5',
    'mb_sp1800_trk110_hmt_L1TE5',
    'mb_sp2100_trk120_hmt_L1TE5',
    'mb_sp2300_trk130_hmt_L1TE5',
    'mb_sp1000_trk70_hmt_L1TE10',
    'mb_sp1200_trk80_hmt_L1TE10',
    'mb_sp1400_trk90_hmt_L1TE10',
    'mb_sp1600_trk100_hmt_L1TE10',
    'mb_sp1800_trk110_hmt_L1TE10',
    'mb_sp2100_trk120_hmt_L1TE10',
    'mb_sp2300_trk130_hmt_L1TE10',
    'mb_sp2500_trk140_hmt_L1TE10',
    'mb_sp1200_trk80_hmt_L1TE15',
    'mb_sp1400_trk90_hmt_L1TE15',
    'mb_sp1600_trk100_hmt_L1TE15',
    'mb_sp1800_trk110_hmt_L1TE15',
    'mb_sp2100_trk120_hmt_L1TE15',
    'mb_sp2300_trk130_hmt_L1TE15',
    'mb_sp2500_trk140_hmt_L1TE15',
    'mb_sp1400_trk90_hmt_L1TE20',
    'mb_sp1600_trk100_hmt_L1TE20',
    'mb_sp1800_trk110_hmt_L1TE20',
    'mb_sp2100_trk120_hmt_L1TE20',
    'mb_sp2300_trk130_hmt_L1TE20',
    'mb_sp2500_trk140_hmt_L1TE20',
    'mb_sp2700_trk150_hmt_L1TE20',
    'mb_sp1600_trk100_hmt_L1TE25',
    'mb_sp1800_trk110_hmt_L1TE25',
    'mb_sp2100_trk120_hmt_L1TE25',
    'mb_sp2300_trk130_hmt_L1TE25',
    'mb_sp2500_trk140_hmt_L1TE25',
    'mb_sp2700_trk150_hmt_L1TE25',
    'mb_sp2900_trk160_hmt_L1TE25',
    'mb_sp1800_trk110_hmt_L1TE30',
    'mb_sp2100_trk120_hmt_L1TE30',
    'mb_sp2300_trk130_hmt_L1TE30',
    'mb_sp2500_trk140_hmt_L1TE30',
    'mb_sp2700_trk150_hmt_L1TE30',
    'mb_sp2900_trk160_hmt_L1TE30',
    'mb_sp2300_trk130_hmt_L1TE40',
    'mb_sp2500_trk140_hmt_L1TE40',
    'mb_sp2700_trk150_hmt_L1TE40',
    'mb_sp2900_trk160_hmt_L1TE40',
    'mb_sp900_pusup400_trk50_hmt_L1TE5.0ETA24',
    'mb_sp900_pusup400_trk60_hmt_L1TE5.0ETA24',
    'mb_sp1000_pusup450_trk70_hmt_L1TE5.0ETA24',
    'mb_sp1200_pusup500_trk80_hmt_L1TE5.0ETA24',
    'mb_sp1200_pusup500_trk90_hmt_L1TE5.0ETA24',
    'mb_sp1200_pusup500_trk100_hmt_L1TE5.0ETA24',
    'mb_sp1800_pusup700_trk110_hmt_L1TE5.0ETA24',
    'mb_sp2100_pusup900_trk120_hmt_L1TE5.0ETA24',
    'mb_sp2300_pusup1000_trk130_hmt_L1TE5.0ETA24',
    'mb_sp1000_pusup450_trk70_hmt_L1TE10.0ETA24',
    'mb_sp1200_pusup500_trk80_hmt_L1TE10.0ETA24',
    'mb_sp1400_pusup550_trk90_hmt_L1TE10.0ETA24',
    'mb_sp1600_pusup600_trk100_hmt_L1TE10.0ETA24',
    'mb_sp1800_pusup700_trk110_hmt_L1TE10.0ETA24',
    'mb_sp2100_pusup900_trk120_hmt_L1TE10.0ETA24',
    'mb_sp2300_pusup1000_trk130_hmt_L1TE10.0ETA24',
    'mb_sp2500_pusup1100_trk140_hmt_L1TE10.0ETA24',
    'mb_sp1200_pusup500_trk80_hmt_L1TE15.0ETA24',
    'mb_sp1400_pusup550_trk90_hmt_L1TE15.0ETA24',
    'mb_sp1600_pusup600_trk100_hmt_L1TE15.0ETA24',
    'mb_sp1800_pusup700_trk110_hmt_L1TE15.0ETA24',
    'mb_sp2100_pusup900_trk120_hmt_L1TE15.0ETA24',
    'mb_sp2300_pusup1000_trk130_hmt_L1TE15.0ETA24',
    'mb_sp2500_pusup1100_trk140_hmt_L1TE15.0ETA24',
    'mb_sp1400_pusup550_trk90_hmt_L1TE20.0ETA24',
    'mb_sp1600_pusup600_trk100_hmt_L1TE20.0ETA24',
    'mb_sp1800_pusup700_trk110_hmt_L1TE20.0ETA24',
    'mb_sp2100_pusup900_trk120_hmt_L1TE20.0ETA24',
    'mb_sp2300_pusup1000_trk130_hmt_L1TE20.0ETA24',
    'mb_sp2500_pusup1100_trk140_hmt_L1TE20.0ETA24',
    'mb_sp2700_pusup1200_trk150_hmt_L1TE20.0ETA24',
    'mb_sp1600_pusup600_trk100_hmt_L1TE25.0ETA24',
    'mb_sp1800_pusup700_trk110_hmt_L1TE25.0ETA24',
    'mb_sp2100_pusup900_trk120_hmt_L1TE25.0ETA24',
    'mb_sp2300_pusup1000_trk130_hmt_L1TE25.0ETA24',
    'mb_sp2500_pusup1100_trk140_hmt_L1TE25.0ETA24',
    'mb_sp2700_pusup1200_trk150_hmt_L1TE25.0ETA24',
    'mb_sp2900_pusup1300_trk160_hmt_L1TE25.0ETA24',
    'mb_sp1800_pusup700_trk110_hmt_L1TE30.0ETA24',
    'mb_sp2100_pusup900_trk120_hmt_L1TE30.0ETA24',
    'mb_sp2300_pusup1000_trk130_hmt_L1TE30.0ETA24',
    'mb_sp2500_pusup1100_trk140_hmt_L1TE30.0ETA24',
    'mb_sp2700_pusup1200_trk150_hmt_L1TE30.0ETA24',
    'mb_sp2900_pusup1300_trk160_hmt_L1TE30.0ETA24',
    'mb_sp2300_pusup1000_trk130_hmt_L1TE40.0ETA24',
    'mb_sp2500_pusup1100_trk140_hmt_L1TE40.0ETA24',
    'mb_sp2700_pusup1200_trk150_hmt_L1TE40.0ETA24',
    'mb_sp2900_pusup1300_trk160_hmt_L1TE40.0ETA24',
    'mb_sp400_trk40_hmt_L1MBTS_1_1',
    'mb_sp600_trk45_hmt_L1MBTS_1_1',
    'mb_sp700_trk55_hmt_L1MBTS_1_1',
    'mb_sp900_trk60_hmt_L1MBTS_1_1',
    'mb_sp900_trk65_hmt_L1MBTS_1_1',
    'mb_sp1000_trk70_hmt_L1MBTS_1_1',
    'mb_sp1200_trk75_hmt_L1MBTS_1_1',
    'mb_sp1400_trk80_hmt_L1MBTS_1_1',
    'mb_sp900_trk50_hmt_L1TE5.0ETA24',
    'mb_sp900_trk60_hmt_L1TE5.0ETA24',
    'mb_sp1000_trk70_hmt_L1TE5.0ETA24',
    'mb_sp1200_trk80_hmt_L1TE5.0ETA24',
    'mb_sp1200_trk90_hmt_L1TE5.0ETA24',
    'mb_sp1200_trk100_hmt_L1TE5.0ETA24',
    'mb_sp1800_trk110_hmt_L1TE5.0ETA24',
    'mb_sp2100_trk120_hmt_L1TE5.0ETA24',
    'mb_sp2300_trk130_hmt_L1TE5.0ETA24',
    'mb_sp1000_trk70_hmt_L1TE10.0ETA24',
    'mb_sp1200_trk80_hmt_L1TE10.0ETA24',
    'mb_sp1400_trk90_hmt_L1TE10.0ETA24',
    'mb_sp1600_trk100_hmt_L1TE10.0ETA24',
    'mb_sp1800_trk110_hmt_L1TE10.0ETA24',
    'mb_sp2100_trk120_hmt_L1TE10.0ETA24',
    'mb_sp2300_trk130_hmt_L1TE10.0ETA24',
    'mb_sp2500_trk140_hmt_L1TE10.0ETA24',
    'mb_sp1200_trk80_hmt_L1TE15.0ETA24',
    'mb_sp1400_trk90_hmt_L1TE15.0ETA24',
    'mb_sp1600_trk100_hmt_L1TE15.0ETA24',
    'mb_sp1800_trk110_hmt_L1TE15.0ETA24',
    'mb_sp2100_trk120_hmt_L1TE15.0ETA24',
    'mb_sp2300_trk130_hmt_L1TE15.0ETA24',
    'mb_sp2500_trk140_hmt_L1TE15.0ETA24',
    'mb_sp1400_trk90_hmt_L1TE20.0ETA24',
    'mb_sp1600_trk100_hmt_L1TE20.0ETA24',
    'mb_sp1800_trk110_hmt_L1TE20.0ETA24',
    'mb_sp2100_trk120_hmt_L1TE20.0ETA24',
    'mb_sp2300_trk130_hmt_L1TE20.0ETA24',
    'mb_sp2500_trk140_hmt_L1TE20.0ETA24',
    'mb_sp2700_trk150_hmt_L1TE20.0ETA24',
    'mb_sp1600_trk100_hmt_L1TE25.0ETA24',
    'mb_sp1800_trk110_hmt_L1TE25.0ETA24',
    'mb_sp2100_trk120_hmt_L1TE25.0ETA24',
    'mb_sp2300_trk130_hmt_L1TE25.0ETA24',
    'mb_sp2500_trk140_hmt_L1TE25.0ETA24',
    'mb_sp2700_trk150_hmt_L1TE25.0ETA24',
    'mb_sp2900_trk160_hmt_L1TE25.0ETA24',
    'mb_sp1800_trk110_hmt_L1TE30.0ETA24',
    'mb_sp2100_trk120_hmt_L1TE30.0ETA24',
    'mb_sp2300_trk130_hmt_L1TE30.0ETA24',
    'mb_sp2500_trk140_hmt_L1TE30.0ETA24',
    'mb_sp2700_trk150_hmt_L1TE30.0ETA24',
    'mb_sp2900_trk160_hmt_L1TE30.0ETA24',
    'mb_sp2300_trk130_hmt_L1TE40.0ETA24',
    'mb_sp2500_trk140_hmt_L1TE40.0ETA24',
    'mb_sp2700_trk150_hmt_L1TE40.0ETA24',
    'mb_sp2900_trk160_hmt_L1TE40.0ETA24',
    'mb_sp800_hmtperf_L1TE5',
    'mb_sp800_hmtperf_L1TE10',
    'mb_sp1200_hmtperf_L1TE10',
    'mb_sp1200_hmtperf_L1TE15',
    'mb_sp1600_hmtperf_L1TE15',
    'mb_sp1600_hmtperf_L1TE20',
    'mb_sp2100_hmtperf_L1TE20',
    'mb_sp2100_hmtperf_L1TE25',
    'mb_sp2100_hmtperf_L1TE30',
    'mb_sp2100_hmtperf_L1TE40',
    'mb_sp800_hmtperf_L1TE5.0ETA24',
    'mb_sp800_hmtperf_L1TE10.0ETA24',
    'mb_sp1200_hmtperf_L1TE10.0ETA24',
    'mb_sp1200_hmtperf_L1TE15.0ETA24',
    'mb_sp1600_hmtperf_L1TE15.0ETA24',
    'mb_sp1600_hmtperf_L1TE20.0ETA24',
    'mb_sp2100_hmtperf_L1TE20.0ETA24',
    'mb_sp2100_hmtperf_L1TE25.0ETA24',
    'mb_sp2100_hmtperf_L1TE30.0ETA24',
    'mb_sp2100_hmtperf_L1TE40.0ETA24',
    'mb_sp2_hmtperf_L1MBTS_1_1',
    'mb_sp2_hmtperf',
    'mb_sp500_hmtperf',
    'mb_sp1800_hmtperf',
    'mb_sptrk',
    'mb_sptrk_L1RD0_EMPTY',
    'mb_sptrk_L1RD0_UNPAIRED_ISO',
    'mb_sp_L1RD0_UNPAIRED_ISO',
    'mb_sp_ncb_L1RD0_UNPAIRED_ISO',
    'mb_sp_blayer_L1RD0_UNPAIRED_ISO',
    'mb_sptrk_L1RD3_FILLED',
    'mb_sptrk_costr',
    'mb_sptrk_costr_L1RD0_EMPTY',
    'mb_sptrk_noisesup',
    'mb_sptrk_noisesup_L1RD0_EMPTY',
    'mb_sptrk_noisesup_L1RD0_UNPAIRED_ISO',
    'mb_sptrk_noisesup_L1RD3_FILLED',
    'mb_sptrk_pt4_L1MBTS_1',
    'mb_sptrk_pt4_L1MBTS_1_1',
    'mb_sptrk_pt4_L1MBTS_2',
    'mb_sptrk_pt4_L1RD3_FILLED',
    'mb_sptrk_pt6_L1MBTS_1',
    'mb_sptrk_pt6_L1MBTS_1_1',
    'mb_sptrk_pt6_L1MBTS_2',
    'mb_sptrk_pt6_L1RD3_FILLED',
    'mb_sptrk_pt8_L1MBTS_1',
    'mb_sptrk_pt8_L1MBTS_1_1',
    'mb_sptrk_pt8_L1MBTS_2',
    'mb_sptrk_pt8_L1RD3_FILLED',
#ATR-13743    'mb_sptrk_vetombts2in_L1ALFA_CEP',
#    'mb_sptrk_vetombts2in_L1TRT_ALFA_EINE',
#    'mb_sptrk_vetombts2in_L1ALFA_ANY',
#    'mb_sptrk_vetombts2in_L1ALFA_ANY_UNPAIRED_ISO',
#    'mb_sptrk_vetombts2in_L1TRT_ALFA_ANY',
#    'mb_sptrk_vetombts2in_L1TRT_ALFA_ANY_UNPAIRED_ISO',
#    'mb_sptrk_vetombts2in_peb_L1ALFA_ANY',
#    'mb_sptrk_vetombts2in_peb_L1ALFA_ANY_UNPAIRED_ISO',
#    'mb_sptrk_vetombts2in_peb_L1TRT_ALFA_ANY',
#    'mb_sptrk_vetombts2in_peb_L1TRT_ALFA_ANY_UNPAIRED_ISO',
    'mb_sptrk_vetombts2in_L1ZDC_AND',
    'mb_sptrk_vetombts2in_L1ZDC_A_C',
    'mb_sptrk_trk80_L1MBTS_2',
    'mb_sptrk_pt2_L1MBTS_2',
    #
    # minBias streamer
    'noalg_mb_L1LUCID',
    'noalg_mb_L1LUCID_EMPTY',
    'noalg_mb_L1LUCID_UNPAIRED_ISO',
    'noalg_mb_L1MBTS_1',
    'noalg_mb_L1MBTS_1_1',
    'noalg_mb_L1MBTS_1_1_EMPTY',
    'noalg_mb_L1MBTS_1_1_UNPAIRED_ISO',
    'noalg_mb_L1MBTS_1_EMPTY',
    'noalg_mb_L1MBTS_1_UNPAIRED_ISO',
    'noalg_mb_L1MBTS_2',
    'noalg_mb_L1MBTS_2_EMPTY',
    'noalg_mb_L1MBTS_2_UNPAIRED_ISO',
    'noalg_mb_L1RD0_EMPTY',
    'noalg_mb_L1RD0_FILLED',
    'noalg_mb_L1RD0_UNPAIRED_ISO',
    'noalg_mb_L1RD1_FILLED',
    'noalg_mb_L1RD2_EMPTY',
    'noalg_mb_L1RD2_FILLED',
    'noalg_mb_L1RD3_EMPTY',
    'noalg_mb_L1RD3_FILLED',
    'noalg_mb_L1TE5',
    'noalg_mb_L1TE5.0ETA24',
    'noalg_mb_L1TE10',
    'noalg_mb_L1TE10.0ETA24',
    'noalg_mb_L1TE20',
    'noalg_mb_L1TE20.0ETA24',
    'noalg_mb_L1TE30',
    'noalg_mb_L1TE30.0ETA24',
    'noalg_mb_L1TE40',
    'noalg_mb_L1TE40.0ETA24',
    ##B'noalg_mb_L1TE50',
    ##B'noalg_mb_L1TE50.0ETA24',
    ##B'noalg_mb_L1TE60',
    ##B'noalg_mb_L1TE60.0ETA24',
    'noalg_mb_L1TE70',
    'noalg_mb_L1TE70.0ETA24',
    'noalg_mb_L1ZDC_A',
    'noalg_mb_L1ZDC_C',
    'noalg_mb_L1ZDC_A_C',
    'noalg_mb_L1ZDC_AND',
    'zdcpeb_L1ZDC_A',  
    'zdcpeb_L1ZDC_C',   
    'zdcpeb_L1ZDC_AND', 
    'zdcpeb_L1ZDC_A_C',
    'timeburner',
    ]
Prescales.HLTPrescales_tight_physics_prescale.update(dict(map(None,chain_list,len(chain_list)*[ [-1, 0,-1] ])))
######################################################
<|MERGE_RESOLUTION|>--- conflicted
+++ resolved
@@ -124,18 +124,12 @@
         ['mu22_2mu4noL1',          'L1_MU20', ['L1_MU20',''], [PhysicsStream], ['RATE:MultiMuon','BW:Muon'], -1,['serial',-1,['mu22','2mu4noL1']]],
         ['mu20_mu8noL1',           'L1_MU20', ['L1_MU20',''], [PhysicsStream], ['RATE:MultiMuon','BW:Muon'], -1,['serial',-1,['mu20','mu8noL1']]],
         ['mu20_2mu4noL1',          'L1_MU20', ['L1_MU20',''], [PhysicsStream], ['RATE:MultiMuon','BW:Muon'], -1,['serial',-1,['mu20','2mu4noL1']]],
-<<<<<<< HEAD
         ['2mu6',                    'L1_2MU6',  [], [PhysicsStream], [RATE_BMultiMuonTag, 'BW:Muon'], -1],
         ['2mu4',                    'L1_2MU4',  [], [PhysicsStream], [RATE_BMultiMuonTag, 'BW:Muon'], -1],
         ['mu20_2mu0noL1_JpsimumuFS', 'L1_MU20', ['L1_MU20',''], [PhysicsStream], [RATE_BMultiMuonTag,'BW:Muon'], -1,['serial',-1,['mu20','2mu0noL1_JpsimumuFS']]],  # OI - who owns these triggers? Bphys?
         ['mu20_2mu4_JpsimumuL2',     'L1_MU20', ['L1_MU20','L1_2MU4'], [PhysicsStream], [RATE_BMultiMuonTag,'BW:Muon'], -1,['serial',-1,['2mu4_JpsimumuL2','mu20']]], # OI - who owns these triggers?
-=======
-        ['2mu6',                    'L1_2MU6',  [], [PhysicsStream], ['RATE:MultiMuon', 'BW:Muon'], -1],
-        ['2mu4',                    'L1_2MU4',  [], [PhysicsStream], ['RATE:MultiMuon', 'BW:Muon'], -1],
-        ['mu20_2mu0noL1_JpsimumuFS', 'L1_MU20', ['L1_MU20',''], [PhysicsStream], ['RATE:MultiMuon','BW:Muon'], -1,['serial',-1,['mu20','2mu0noL1_JpsimumuFS']]],
         ['mu20_2mu0noL1',            'L1_MU20', ['L1_MU20',''], [PhysicsStream], ['RATE:MultiMuon','BW:Muon'], -1,['serial',-1,['mu20','2mu0noL1']]],
-        ['mu20_2mu4_JpsimumuL2',     'L1_MU20', ['L1_MU20','L1_2MU4'], [PhysicsStream], ['RATE:MultiMuon','BW:Muon'], -1,['serial',-1,['2mu4_JpsimumuL2','mu20']]],
->>>>>>> a5443a06
+        
         # Primary (multi muon chains)
         ['3mu4',                   'L1_3MU4',           [], [BMultiMuonStream], [RATE_BMultiMuonTag, BW_BphysTag], -1],
 
@@ -1950,30 +1944,17 @@
         ['2mu6_bJpsimumu_Lxy0',                    'L1_2MU6', [], [BPhysicsStream], [RATE_BphysTag,BW_BphysTag], -1],
         ['2mu6_bBmumu_Lxy0',                    'L1_2MU6', [], [BPhysicsStream], [RATE_BphysTag,BW_BphysTag], -1],
 	
-<<<<<<< HEAD
         ['mu4_bJpsi_Trkloose',            'L1_MU4',  [], [PhysicsStream], [RATE_BphysTag,BW_BphysTag], -1],
         ['mu6_bJpsi_Trkloose',            'L1_MU6',  [], [PhysicsStream,'express'], [RATE_BphysTag,BW_BphysTag], -1],
         ['mu10_bJpsi_Trkloose',           'L1_MU10', [], [PhysicsStream], [RATE_BphysTag,BW_BphysTag], -1],
-        ['mu18_bJpsi_Trkloose',           'L1_MU15', [], [PhysicsStream,'express'], [RATE_BphysTag,BW_BphysTag], -1],
-
+        ['mu14_bJpsi_Trkloose',           'L1_MU10', [], [PhysicsStream,'express'], [RATE_BphysTag,BW_BphysTag], -1],
+        ['mu20_bJpsi_Trkloose',           'L1_MU20', [], [PhysicsStream,'express'], [RATE_BphysTag,BW_BphysTag], -1],
+        
         ['3mu4_bDimu',                    'L1_3MU4', [], [BMultiMuonStream], [RATE_BphysTag,BW_BphysTag], -1],
         ['3mu4_bJpsi',                    'L1_3MU4', [], [BMultiMuonStream], [RATE_BphysTag,BW_BphysTag], -1],
         ['3mu4_bTau',                     'L1_3MU4', [], [BMultiMuonStream], [RATE_BphysTag,BW_BphysTag], -1],
         ['3mu4_nomucomb_bTau',            'L1_3MU4', [], [BMultiMuonStream], [RATE_BphysTag,BW_BphysTag], -1],  # OI validation w.r.t 2016 
         ['3mu4_bUpsi',                    'L1_3MU4', [], [BMultiMuonStream], [RATE_BphysTag,BW_BphysTag], -1],
-=======
-        ['mu4_bJpsi_Trkloose',            'L1_MU4',  [], [PhysicsStream], ['RATE:Bphysics','BW:Bphys'], -1],
-        ['mu6_bJpsi_Trkloose',            'L1_MU6',  [], [PhysicsStream,'express'], ['RATE:Bphysics','BW:Bphys'], -1],
-        ['mu10_bJpsi_Trkloose',           'L1_MU10', [], [PhysicsStream], ['RATE:Bphysics','BW:Bphys'], -1],
-        ['mu14_bJpsi_Trkloose',           'L1_MU10', [], [PhysicsStream,'express'], ['RATE:Bphysics','BW:Bphys'], -1],
-        ['mu20_bJpsi_Trkloose',           'L1_MU20', [], [PhysicsStream,'express'], ['RATE:Bphysics','BW:Bphys'], -1],
-
-        ['3mu4_bDimu',                    'L1_3MU4', [], [PhysicsStream], ['RATE:Bphysics','BW:Bphys'], -1],
-        ['3mu4_bJpsi',                    'L1_3MU4', [], [PhysicsStream], ['RATE:Bphysics','BW:Bphys'], -1],
-        ['3mu4_bTau',                     'L1_3MU4', [], [PhysicsStream], ['RATE:Bphysics','BW:Bphys'], -1],
-        ['3mu4_nomucomb_bTau',                     'L1_3MU4', [], [PhysicsStream], ['RATE:Bphysics','BW:Bphys'], -1],
-        ['3mu4_bUpsi',                    'L1_3MU4', [], [PhysicsStream], ['RATE:Bphysics','BW:Bphys'], -1],
->>>>>>> a5443a06
         
         ['3mu6_bDimu',                   'L1_3MU6', [], [BMultiMuonStream], [RATE_BphysTag,BW_BphysTag], -1],
         ['3mu6_bJpsi',                   'L1_3MU6', [], [BMultiMuonStream, 'express'], [RATE_BphysTag,BW_BphysTag], -1],
