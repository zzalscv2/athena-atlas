--- conflicted
+++ resolved
@@ -29,10 +29,6 @@
     if len(sys.argv)==1:
         generateL1TopoMenu(menu="MC_pp_v8")
         generateL1TopoMenu(menu="Physics_pp_v8")
-<<<<<<< HEAD
-        generateL1TopoMenu(menu="Physics_pp_v8_lowmu")
-=======
->>>>>>> b34a628c
         generateL1TopoMenu(menu="MC_pp_v7")
         generateL1TopoMenu(menu="Physics_pp_v7")
         generateL1TopoMenu(menu="MC_pp_v6")
@@ -46,11 +42,7 @@
         generateL1TopoMenu(menu="MC_PhaseII")
         return 0
 
-<<<<<<< HEAD
-    if sys.argv[1] in ["Physics_HI_v5", "MC_HI_v5","Physics_HI_v4", "MC_HI_v4", "LS1_v1", "DC14","Physics_pp_v8", "Physics_pp_v8_lowmu", "MC_pp_v8", "Physics_pp_v7", "MC_pp_v7","Physics_pp_v6", "MC_pp_v6", "MC_PhaseII"]: # explicit names for TMXML nightly
-=======
     if sys.argv[1] in ["Physics_HI_v5", "MC_HI_v5","Physics_HI_v4", "MC_HI_v4", "LS1_v1", "DC14","Physics_pp_v8_lowmu","Physics_pp_v8", "MC_pp_v8","Physics_pp_v7", "MC_pp_v7","Physics_pp_v6", "MC_pp_v6", "MC_PhaseII"]: # explicit names for TMXML nightly
->>>>>>> b34a628c
         generateL1TopoMenu(menu=sys.argv[1])
         return 0
     
