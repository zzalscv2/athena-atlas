--- conflicted
+++ resolved
@@ -1,9 +1,3 @@
 #!/usr/bin/env sh
 echo $PYPATH
-<<<<<<< HEAD
-flake8 --ignore=E,W `find $PYPATH -name '*.py'`
-
-exit 0
-=======
-flake8 --ignore=E,W `find $PYPATH -name '*.py'`
->>>>>>> 1d00aeb1
+flake8 --ignore=E,W `find $PYPATH -name '*.py'`