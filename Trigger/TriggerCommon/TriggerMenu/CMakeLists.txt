################################################################################
# Package: TriggerMenu
################################################################################

# Declare the package name:
atlas_subdir( TriggerMenu )

# Install files from the package:
atlas_install_python_modules( python/*.py python/menu python/l1
python/l1menu python/l1topo python/l1topomenu python/egamma
python/muon python/jet python/bjet python/met python/tau python/afp
python/minbias python/heavyion python/bphysics python/calibcosmicmon
python/test python/combined python/commonUtils python/api )
atlas_install_joboptions( share/*.py )
atlas_install_scripts( scripts/generate*Menu.py scripts/menuTestTMC.sh 
scripts/generateUnprescaledLists.py scripts/runTriggerAPIExample.py)
atlas_install_xmls( data/*.dtd data/*.xml )

<<<<<<< HEAD
if( NOT "${CMAKE_PROJECT_NAME}" STREQUAL "AthDerivation" )
   atlas_add_test( generateMenu SCRIPT scripts/testMenu.sh 
      PROPERTIES TIMEOUT 500 
      POST_EXEC_SCRIPT "check_log.pl --config checklogTriggerTest.conf generateMenu.log" )
endif()
=======
atlas_add_test( generateMenu SCRIPT scripts/testMenu.sh 
                PROPERTIES TIMEOUT 500 
                POST_EXEC_SCRIPT "check_log.pl --config checklogTriggerTest.conf generateMenu.log" 
              )
>>>>>>> 7b1d0f73

atlas_add_test ( pyflakesMenu
   SCRIPT scripts/pyflakesMenu.sh
   ENVIRONMENT "PYPATH=${CMAKE_CURRENT_SOURCE_DIR}/python ${CMAKE_CURRENT_SOURCE_DIR}/share ${CMAKE_CURRENT_SOURCE_DIR}/scripts"
)

atlas_add_test ( checkL1Menu SCRIPT scripts/checkL1Menu.sh
   POST_EXEC_SCRIPT "check_log.pl --config checklogTriggerTest.conf checkL1Menu.log"
)

# Function to create lowest-unprescaled lists
function( atlas_run_lowestunprescaled )

   # Don't do anything in release recompilation dryrun mode. In all other
   # modes, proceed as usual.
   if( ATLAS_RELEASE_RECOMPILE_DRYRUN )
      return()
   endif()

   # Command to build the list of unprescaled triggers. 
   # Algorithm copied from TriggerMenuXML
   add_custom_command( OUTPUT ${CMAKE_CURRENT_BINARY_DIR}/unprescaled.stamp
      COMMAND ${CMAKE_COMMAND} -E touch
      ${CMAKE_CURRENT_BINARY_DIR}/unprescaled.attempted.stamp
      COMMAND ${CMAKE_COMMAND} -E make_directory
      ${CMAKE_CURRENT_BINARY_DIR}/LowestUnprescaledLists/unprescaled
      COMMAND ${CMAKE_BINARY_DIR}/atlas_build_run.sh
      ${CMAKE_RUNTIME_OUTPUT_DIRECTORY}/generateUnprescaledLists.py ${CMAKE_CURRENT_BINARY_DIR}/LowestUnprescaledLists/unprescaled
      COMMAND ${CMAKE_COMMAND} -E make_directory
      ${CMAKE_PYTHON_OUTPUT_DIRECTORY}/TriggerMenu
      COMMAND ${CMAKE_COMMAND} -E copy_directory
      ${CMAKE_CURRENT_BINARY_DIR}/LowestUnprescaledLists/unprescaled/
      ${CMAKE_PYTHON_OUTPUT_DIRECTORY}/TriggerMenu/api/
      COMMAND ${CMAKE_COMMAND} -E touch
      ${CMAKE_CURRENT_BINARY_DIR}/unprescaled.stamp
      DEPENDS "Package_$<JOIN:$<TARGET_PROPERTY:ATLAS_PACKAGES_TARGET,ATLAS_PACKAGES>,;Package_>" )

   # Create custom target and add it to package dependencies
   add_custom_target( build_list_unprescaled ALL SOURCES
      ${CMAKE_CURRENT_BINARY_DIR}/unprescaled.stamp )

   # In case the file generation failed, because it wasn't even attempted
   install( CODE "if( NOT EXISTS
                     ${CMAKE_CURRENT_BINARY_DIR}/unprescaled.attempted.stamp )
                     message( WARNING \"Generating trigger list of unprescaled items\"
                              \" during the installation\" )
                     execute_process( COMMAND ${CMAKE_COMMAND} -E touch
                        ${CMAKE_CURRENT_BINARY_DIR}/unprescaled.attempted.stamp )
                     execute_process(
                        COMMAND ${CMAKE_COMMAND} -E make_directory
                        ${CMAKE_CURRENT_BINARY_DIR}/LowestUnprescaledLists/unprescaled )
                     execute_process(
                        COMMAND ${CMAKE_BINARY_DIR}/atlas_build_run.sh
                        ${CMAKE_RUNTIME_OUTPUT_DIRECTORY}/generateUnprescaledLists.py
                        ${CMAKE_CURRENT_BINARY_DIR}/LowestUnprescaledLists/unprescaled )
                  endif()" )

   # Install the generated PYTHON files. Note that this installation rule is
   # executed after the previous code. So by this time the files should be
   # in place, if they could be produced.
   install( DIRECTORY ${CMAKE_CURRENT_BINARY_DIR}/LowestUnprescaledLists/unprescaled/
      DESTINATION ${CMAKE_INSTALL_PYTHONDIR}/TriggerMenu
      USE_SOURCE_PERMISSIONS
      FILES_MATCHING PATTERN "list*.py" )

   # Create a target that will depend on all the other targets, and will
   # print the "right message" at the end of the build.
   if( NOT TARGET TriggerMenuMain )
      add_custom_target( TriggerMenuMain ALL
         COMMAND ${CMAKE_COMMAND} -E echo
         "TriggerMenu: Package build succeeded" )
   endif()
   add_dependencies( TriggerMenuMain build_list_unprescaled )

endfunction ( atlas_run_lowestunprescaled )

atlas_run_lowestunprescaled ( )<|MERGE_RESOLUTION|>--- conflicted
+++ resolved
@@ -16,18 +16,11 @@
 scripts/generateUnprescaledLists.py scripts/runTriggerAPIExample.py)
 atlas_install_xmls( data/*.dtd data/*.xml )
 
-<<<<<<< HEAD
 if( NOT "${CMAKE_PROJECT_NAME}" STREQUAL "AthDerivation" )
    atlas_add_test( generateMenu SCRIPT scripts/testMenu.sh 
       PROPERTIES TIMEOUT 500 
       POST_EXEC_SCRIPT "check_log.pl --config checklogTriggerTest.conf generateMenu.log" )
 endif()
-=======
-atlas_add_test( generateMenu SCRIPT scripts/testMenu.sh 
-                PROPERTIES TIMEOUT 500 
-                POST_EXEC_SCRIPT "check_log.pl --config checklogTriggerTest.conf generateMenu.log" 
-              )
->>>>>>> 7b1d0f73
 
 atlas_add_test ( pyflakesMenu
    SCRIPT scripts/pyflakesMenu.sh
