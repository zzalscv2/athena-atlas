--- conflicted
+++ resolved
@@ -271,11 +271,7 @@
     }
 
     // Otherwise we have to use the general form
-<<<<<<< HEAD
-    if (m_L1s.size() > 20) { // 32 is the technical maximim - but the this is already impractical
-=======
     if (m_L1s.size() > (size_t) Config::config().getInt(kMaxMultiSeedForGroup)) { // 32 is the technical maximim - but the this is already impractical. kMaxMultiSeedForGroup defaults to 15
->>>>>>> 216b4fa4
       Warning("CounterRatesUnion::classify",
               "Union %s topology is Many-To-Many with NL1:%i (Complexity (2^NL1-1)=%e). Disabling (max L1 seeds is 20 for Many-To-Many).",
               getName().c_str(), (Int_t) m_L1s.size(), TMath::Power(2., (Double_t) m_L1s.size()) - 1.);
