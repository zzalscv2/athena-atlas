--- conflicted
+++ resolved
@@ -14,11 +14,6 @@
 #define MAXL 8
 ///#define HIST_MAXBINS 35
 
-<<<<<<< HEAD
-///#define HIST_MAXBINS 35
-
-=======
->>>>>>> 1d00aeb1
 #define HIST_MAXBINS 100
 
 
