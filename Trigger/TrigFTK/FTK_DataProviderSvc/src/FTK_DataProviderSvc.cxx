--- conflicted
+++ resolved
@@ -1821,13 +1821,8 @@
   Identifier pixel_id = m_pixelId->pixel_id(wafer_id, phi_index, eta_index);
 
 
-<<<<<<< HEAD
-  int phiWidth    = raw_pixel_cluster.getRowWidth();
-  int etaWidth    = raw_pixel_cluster.getColWidth();
-=======
   int phiWidth    = std::max(raw_pixel_cluster.getRowWidth(),1u);
   int etaWidth    = std::max(raw_pixel_cluster.getColWidth(),1u);
->>>>>>> 1d00aeb1
 
   int colMin = (int)(eta_index-0.5*etaWidth);
   int colMax = colMin+etaWidth;
