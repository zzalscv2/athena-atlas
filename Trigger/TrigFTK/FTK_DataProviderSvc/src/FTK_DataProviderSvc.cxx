--- conflicted
+++ resolved
@@ -810,8 +810,6 @@
 bool FTK_DataProviderSvc::fillVertexContainerCache(bool withRefit, xAOD::TrackParticleContainer* tps) {
 
   bool gotVertices = false;
-<<<<<<< HEAD
-=======
   if (tps->size() > 1) {
     ATH_MSG_DEBUG( "fillVertexContainerCache: finding vertices from " << tps->size() << " TrackParticles ");
 
@@ -834,7 +832,6 @@
     }
     if (myVxContainers.first == nullptr) return gotVertices;
     if (not myVxContainers.first->hasStore()) return gotVertices;
->>>>>>> 8bf02afe
 
   xAOD::VertexContainer* myVertexContainer = nullptr;
   xAOD::VertexAuxContainer* myVertexAuxContainer = nullptr;
@@ -855,7 +852,6 @@
       } else {
 	ATH_MSG_DEBUG( "NOT doing vertex sorting");
 
-<<<<<<< HEAD
 	myVxContainers.first = theXAODContainers.first;
 	myVxContainers.second = theXAODContainers.second;
       }
@@ -879,24 +875,11 @@
     delete(myVxContainers.second);
     gotVertices=false;
   } else {
-=======
-    StatusCode sc = m_storeGate->record(myVxContainers.first, cacheName);
-    if (sc.isFailure()) {
-      ATH_MSG_DEBUG( "fillVertexContainerCache: Failed to record VertexCollection " << cacheName );
-      delete(myVxContainers.first);
-      delete(myVxContainers.second);
-      return gotVertices;
-    }
->>>>>>> 8bf02afe
     sc = m_storeGate->record(myVxContainers.second, cacheName+"Aux.");
     if (sc.isFailure()) {
       ATH_MSG_DEBUG( "fillVertexContainerCache: Failed to record VertexAuxCollection " << cacheName );
       delete(myVxContainers.second);
-<<<<<<< HEAD
       gotVertices=false;
-=======
-      return gotVertices;
->>>>>>> 8bf02afe
     }
   }
   
@@ -921,7 +904,6 @@
    xAOD::VertexContainer* userVertex = new xAOD::VertexContainer(SG::VIEW_ELEMENTS);
 #endif
 
-<<<<<<< HEAD
    bool doVertexing = m_doVertexing;
    if (doVertexing) {
      if (fillTrackParticleCache(withRefit).isSuccess()) {
@@ -930,12 +912,6 @@
      }
    }
    if (!doVertexing) {
-=======
-
-   if ((!m_doVertexing) || fillTrackParticleCache(withRefit).isFailure()) {
-
-    // must always create a VertexContainer in StroreGate
->>>>>>> 8bf02afe
 
      // must always create a VertexContainer in StroreGate
      
@@ -1577,13 +1553,6 @@
     } else {
 
       const Trk::RIO_OnTrack* sct_cluster_on_track = createSCT_Cluster(raw_cluster, *trkPerigee);
-<<<<<<< HEAD
-      
-      
-=======
-      
-      
->>>>>>> 8bf02afe
       if (sct_cluster_on_track==nullptr){
 	ATH_MSG_WARNING(" SCT_ClusterOnTrack failed to create cluster " <<  cluster_number);
 	m_nFailedSCTClusters[cluster_number]++;
