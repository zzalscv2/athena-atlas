################################################################################
# Package: TrigFTK_RawDataAlgs
################################################################################
# Declare the package name:
atlas_subdir( TrigFTK_RawDataAlgs )

# Declare the package's dependencies:
atlas_depends_on_subdirs( PUBLIC
                          Control/AthenaBaseComps
                          Control/PileUpTools
                          GaudiKernel
                          Tools/PyJobTransforms
                          Tracking/TrkEvent/TrkEventPrimitives
                          Trigger/TrigFTK/FTK_DataProviderInterfaces
                          Trigger/TrigFTK/TrigFTKPool
                          Trigger/TrigFTK/TrigFTKSim
                          Trigger/TrigFTK/TrigFTK_RawData
                          Trigger/TrigFTK/FTK_RecToolInterfaces
                          PRIVATE
                          DetectorDescription/AtlasDetDescr
                          Event/EventInfo
                          Event/xAOD/xAODTracking
                          Event/xAOD/xAODTruth
                          InnerDetector/InDetRecEvent/InDetRIO_OnTrack
                          InnerDetector/InDetDetDescr/InDetIdentifier
                          InnerDetector/InDetDetDescr/PixelReadoutGeometry
                          InnerDetector/InDetDetDescr/SCT_ReadoutGeometry
                          InnerDetector/InDetDetDescr/InDetReadoutGeometry
                          Tracking/TrkEvent/TrkTrack
                          Tracking/TrkEvent/TrkTrackSummary )

# External dependencies:
find_package( ROOT COMPONENTS Core Tree MathCore Hist RIO pthread )

# Component(s) in the package:
atlas_add_library( TrigFTK_RawDataAlgsLib
                   src/*.cxx
                   PUBLIC_HEADERS TrigFTK_RawDataAlgs
                   INCLUDE_DIRS ${ROOT_INCLUDE_DIRS}
<<<<<<< HEAD
                   LINK_LIBRARIES ${ROOT_LIBRARIES} AthenaBaseComps GaudiKernel TrkEventPrimitives FTK_DataProviderInterfaces TrigFTKPool TrigFTK_RawData PileUpToolsLib TrigFTKSimLib
                   PRIVATE_LINK_LIBRARIES AtlasDetDescr EventInfo xAODTracking xAODTruth InDetIdentifier InDetReadoutGeometry SCT_ReadoutGeometry PixelReadoutGeometry TrkTrack TrkTrackSummary VxVertex )
=======
                   LINK_LIBRARIES ${ROOT_LIBRARIES} AthenaBaseComps GaudiKernel TrkEventPrimitives TrigFTKPool FTK_DataProviderInterfaces TrigFTK_RawData PileUpToolsLib TrigFTKSimLib
                   PRIVATE_LINK_LIBRARIES AtlasDetDescr EventInfo xAODTracking xAODTruth InDetIdentifier InDetReadoutGeometry TrkTrack TrkTrackSummary VxVertex )
>>>>>>> 4b53bbde

atlas_add_component( TrigFTK_RawDataAlgs
                     src/components/*.cxx
                     INCLUDE_DIRS ${ROOT_INCLUDE_DIRS}
<<<<<<< HEAD
                     LINK_LIBRARIES ${ROOT_LIBRARIES} AthenaBaseComps PileUpToolsLib GaudiKernel TrkEventPrimitives FTK_DataProviderInterfaces TrigFTKPool TrigFTKSimLib TrigFTK_RawData AtlasDetDescr EventInfo xAODTracking  xAODTruth InDetIdentifier InDetReadoutGeometry SCT_ReadoutGeometry PixelReadoutGeometry TrkTrack TrkTrackSummary VxVertex TrigFTK_RawDataAlgsLib )
=======
                     LINK_LIBRARIES ${ROOT_LIBRARIES} AthenaBaseComps PileUpToolsLib GaudiKernel TrkEventPrimitives  FTK_DataProviderInterfaces TrigFTKPool TrigFTKSimLib TrigFTK_RawData AtlasDetDescr EventInfo xAODTracking  xAODTruth InDetIdentifier InDetReadoutGeometry TrkTrack TrkTrackSummary VxVertex TrigFTK_RawDataAlgsLib )
>>>>>>> 4b53bbde

# Install files from the package:
atlas_install_python_modules( python/*.py )
atlas_install_joboptions( share/*.py )
<|MERGE_RESOLUTION|>--- conflicted
+++ resolved
@@ -37,22 +37,13 @@
                    src/*.cxx
                    PUBLIC_HEADERS TrigFTK_RawDataAlgs
                    INCLUDE_DIRS ${ROOT_INCLUDE_DIRS}
-<<<<<<< HEAD
-                   LINK_LIBRARIES ${ROOT_LIBRARIES} AthenaBaseComps GaudiKernel TrkEventPrimitives FTK_DataProviderInterfaces TrigFTKPool TrigFTK_RawData PileUpToolsLib TrigFTKSimLib
+                   LINK_LIBRARIES ${ROOT_LIBRARIES} AthenaBaseComps GaudiKernel TrkEventPrimitives TrigFTKPool FTK_DataProviderInterfaces TrigFTK_RawData PileUpToolsLib TrigFTKSimLib
                    PRIVATE_LINK_LIBRARIES AtlasDetDescr EventInfo xAODTracking xAODTruth InDetIdentifier InDetReadoutGeometry SCT_ReadoutGeometry PixelReadoutGeometry TrkTrack TrkTrackSummary VxVertex )
-=======
-                   LINK_LIBRARIES ${ROOT_LIBRARIES} AthenaBaseComps GaudiKernel TrkEventPrimitives TrigFTKPool FTK_DataProviderInterfaces TrigFTK_RawData PileUpToolsLib TrigFTKSimLib
-                   PRIVATE_LINK_LIBRARIES AtlasDetDescr EventInfo xAODTracking xAODTruth InDetIdentifier InDetReadoutGeometry TrkTrack TrkTrackSummary VxVertex )
->>>>>>> 4b53bbde
 
 atlas_add_component( TrigFTK_RawDataAlgs
                      src/components/*.cxx
                      INCLUDE_DIRS ${ROOT_INCLUDE_DIRS}
-<<<<<<< HEAD
-                     LINK_LIBRARIES ${ROOT_LIBRARIES} AthenaBaseComps PileUpToolsLib GaudiKernel TrkEventPrimitives FTK_DataProviderInterfaces TrigFTKPool TrigFTKSimLib TrigFTK_RawData AtlasDetDescr EventInfo xAODTracking  xAODTruth InDetIdentifier InDetReadoutGeometry SCT_ReadoutGeometry PixelReadoutGeometry TrkTrack TrkTrackSummary VxVertex TrigFTK_RawDataAlgsLib )
-=======
-                     LINK_LIBRARIES ${ROOT_LIBRARIES} AthenaBaseComps PileUpToolsLib GaudiKernel TrkEventPrimitives  FTK_DataProviderInterfaces TrigFTKPool TrigFTKSimLib TrigFTK_RawData AtlasDetDescr EventInfo xAODTracking  xAODTruth InDetIdentifier InDetReadoutGeometry TrkTrack TrkTrackSummary VxVertex TrigFTK_RawDataAlgsLib )
->>>>>>> 4b53bbde
+                     LINK_LIBRARIES ${ROOT_LIBRARIES} AthenaBaseComps PileUpToolsLib GaudiKernel TrkEventPrimitives  FTK_DataProviderInterfaces TrigFTKPool TrigFTKSimLib TrigFTK_RawData AtlasDetDescr EventInfo xAODTracking  xAODTruth InDetIdentifier InDetReadoutGeometry SCT_ReadoutGeometry PixelReadoutGeometry TrkTrack TrkTrackSummary VxVertex TrigFTK_RawDataAlgsLib )
 
 # Install files from the package:
 atlas_install_python_modules( python/*.py )
