from AthenaCommon.Logging import logging
log = logging.getLogger( 'TrigHLTMonitoring/HLTMonitoring_topOptions' )
######## flags ###########

if not 'HLTMonFlags' in dir():
  from TrigHLTMonitoring.HLTMonFlags import HLTMonFlags

if not 'DQMonFlags' in dir():
  from AthenaMonitoring.DQMonFlags import DQMonFlags

########## control step assignment #########
if DQMonFlags.monManEnvironment == 'tier0Raw':
  # we are in RAW->ESD step
  # run all tools *except* the following (these are run in ESD->AOD)
  log.info('Environment is tier0Raw')
  HLTMonFlags.doGeneral  = False
  HLTMonFlags.doBjet     = False
  HLTMonFlags.doBphys    = False
  HLTMonFlags.doMET      = False
  HLTMonFlags.doJet      = False
  HLTMonFlags.doEgamma   = False
  HLTMonFlags.doMuon     = False
  HLTMonFlags.doIDtrk    = False
  HLTMonFlags.doTau      = False
  HLTMonFlags.doMinBias  = False
  HLTMonFlags.doDump     = False
  HLTMonFlags.doOfflineTauTTP = False
<<<<<<< HEAD
  HLTMonFlags.doIDJpsiMon  = False
  HLTMonFlags.doMaM = False
=======
>>>>>>> 7d4d38aa
elif DQMonFlags.monManEnvironment == 'tier0ESD':
  log.info('Environment is tier0ESD')
  # we are in ESD->AOD step
  # run all tools *except* the following (these are run in RAW->ESD)
  # HLTMonFlags.doCalo     = False
  # HLTMonFlags.doMaM      = True
  # HLTMonFlags.doMaM_ApplyMCK = True
elif DQMonFlags.monManEnvironment == 'tier0':
  # we are in RAW -> ALL, run everything
  log.info('Environment is tier0')
else :
  log.info('Environment is neither tier0Raw nor tier0ESD')
  log.info('Switching all tools off...')
  HLTMonFlags.doGeneral = False
  HLTMonFlags.doMonTier0 = False
  HLTMonFlags.doMaM = False

# remove flag for IDJpsi monitoring in anticipation of the code 
# being removed
# HLTMonFlags.doIDJpsiMon = False

log.info("HLTMonFlags are:")
print HLTMonFlags

include( "TrigHLTMonitoring/addMonTools.py" )<|MERGE_RESOLUTION|>--- conflicted
+++ resolved
@@ -25,11 +25,7 @@
   HLTMonFlags.doMinBias  = False
   HLTMonFlags.doDump     = False
   HLTMonFlags.doOfflineTauTTP = False
-<<<<<<< HEAD
-  HLTMonFlags.doIDJpsiMon  = False
   HLTMonFlags.doMaM = False
-=======
->>>>>>> 7d4d38aa
 elif DQMonFlags.monManEnvironment == 'tier0ESD':
   log.info('Environment is tier0ESD')
   # we are in ESD->AOD step
