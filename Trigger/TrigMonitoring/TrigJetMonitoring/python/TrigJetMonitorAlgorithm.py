#
#  Copyright (C) 2002-2021 CERN for the benefit of the ATLAS collaboration
#

'''@file MTMonitoring.py
@authors P-A. Delsart, Jona Bossio
@date    03/04/2020
@brief   Python configuration for the Run III Trigger Jet Monitoring
'''

import sys,argparse

#####################################
# Offline jet collections to monitor
#####################################

OfflineJetCollections = {
  'AntiKt4EMTopoJets'  : { 'MatchTo' : 'AntiKt4EMPFlowJets' },
  'AntiKt4EMPFlowJets' : { 'MatchTo' : 'NONE' },
}

###########################################
# L1 jet collections and chains to monitor
###########################################

L1JetCollections = dict()
L1JetCollections = {
  'LVL1JetRoIs'  : { 'MatchTo' : ['AntiKt4EMPFlowJets','HLT_AntiKt4EMPFlowJets_subresjesgscIS_ftf'] },
}
Chain2L1JetCollDict = { # set L1 jet collection name for L1 jet chains
  'L1_J15'  : 'LVL1JetRoIs',
  'L1_J20'  : 'LVL1JetRoIs',
  'L1_J100' : 'LVL1JetRoIs',
}


############################################
# HLT jet collections and chains to monitor
############################################

Chains2Monitor  = dict() # set HLT jet collection, reference chain and offline jet collection for turn-on curves, for AT and legacy master HLT jet chains
JetCollections  = dict() # List of HLT jet collections for AT and legacy master (stating which should be matched and to which offline jet collection

# AthenaMT
JetCollections['MT'] = {
  'HLT_AntiKt4EMTopoJets_subjesIS'                                : { 'MatchTo' : 'AntiKt4EMPFlowJets' }, # default small-R EM
  'HLT_AntiKt4EMTopoJets_subjesgscIS_ftf'                         : { 'MatchTo' : 'AntiKt4EMPFlowJets' }, # a4 calo jet w/ calo+track GSC
  'HLT_AntiKt4EMPFlowJets_subjesgscIS_ftf'                        : { 'MatchTo' : 'AntiKt4EMPFlowJets' }, # a4 pflow w/ calo+track GSC
  'HLT_AntiKt4EMPFlowJets_subresjesgscIS_ftf'                     : { 'MatchTo' : 'AntiKt4EMPFlowJets' }, # a4 pflow w/ residual + calo+track GSC
  'HLT_AntiKt4EMPFlowJets_nojcalib_ftf'                           : { 'MatchTo' : 'NONE' },               # a4 pflow nojcalib
  'HLT_AntiKt4EMPFlowCSSKJets_nojcalib_ftf'                       : { 'MatchTo' : 'NONE' },               # a4 pflow cssk nojcalib
  'HLT_AntiKt10EMTopoRCJets_subjesIS'                             : { 'MatchTo' : 'NONE' },               # a10r
  'HLT_AntiKt10LCTopoJets_subjes'                                 : { 'MatchTo' : 'NONE' },               # a10
  'HLT_AntiKt10LCTopoTrimmedPtFrac4SmallR20Jets_jes'              : { 'MatchTo' : 'NONE' },               # a10t
  'HLT_AntiKt10LCTopoSoftDropBeta100Zcut10Jets_nojcalib'          : { 'MatchTo' : 'NONE' },               # a10sd lcw nojcalib
  'HLT_AntiKt10EMPFlowSoftDropBeta100Zcut10Jets_nojcalib_ftf'     : { 'MatchTo' : 'NONE' },               # a10sd pflow nojcalib
  'HLT_AntiKt10EMPFlowCSSKSoftDropBeta100Zcut10Jets_nojcalib_ftf' : { 'MatchTo' : 'NONE' },               # a10sd pflow cssk nojcalib
  'HLT_AntiKt10EMPFlowCSSKSoftDropBeta100Zcut10Jets_jes_ftf'      : { 'MatchTo' : 'NONE' },               # a10sd pflow cssk jes
}
Chains2Monitor['MT'] = {
  # perf chain (runs no hypo)
  'HLT_j0_perf_L1J12_EMPTY'                : { 'HLTColl' : 'HLT_AntiKt4EMTopoJets_subjesIS',                   'RefChain' : 'NONE',                 'OfflineColl' : 'NONE' },
  # Small-R EMTopo chains
  'HLT_j420_L1J100'                        : { 'HLTColl' : 'HLT_AntiKt4EMTopoJets_subjesIS',                   'RefChain' : 'HLT_j85_L1J20',        'OfflineColl' : 'AntiKt4EMTopoJets' },
  'HLT_j260_320eta490_L1J75_31ETA49'       : { 'HLTColl' : 'HLT_AntiKt4EMTopoJets_subjesIS',                   'RefChain' : 'NONE',                 'OfflineColl' : 'NONE' },
  'HLT_5j70_0eta240_L14J20'                : { 'HLTColl' : 'HLT_AntiKt4EMTopoJets_subjesIS',                   'RefChain' : 'NONE',                 'OfflineColl' : 'NONE' },
  'HLT_3j200_L1J100'                       : { 'HLTColl' : 'HLT_AntiKt4EMTopoJets_subjesIS',                   'RefChain' : 'HLT_j85_L1J20',        'OfflineColl' : 'AntiKt4EMTopoJets' },
  'HLT_j80_j60_L1J15'                      : { 'HLTColl' : 'HLT_AntiKt4EMTopoJets_subjesIS',                   'RefChain' : 'NONE',                 'OfflineColl' : 'NONE' },
  'HLT_j45_subjesgscIS_ftf_L1J15'          : { 'HLTColl' : 'HLT_AntiKt4EMTopoJets_subjesgscIS_ftf',            'RefChain' : 'NONE',                 'OfflineColl' : 'NONE' },
  # Small-R PFlow chains
  'HLT_j45_pf_ftf_L1J15'                   : { 'HLTColl' : 'HLT_AntiKt4EMPFlowJets_subresjesgscIS_ftf',        'RefChain' : 'NONE',                 'OfflineColl' : 'NONE' },
  'HLT_j45_pf_subjesgscIS_ftf_L1J15'       : { 'HLTColl' : 'HLT_AntiKt4EMPFlowJets_subjesgscIS_ftf',           'RefChain' : 'NONE',                 'OfflineColl' : 'NONE' },
  'HLT_j85_pf_ftf_L1J20'                   : { 'HLTColl' : 'HLT_AntiKt4EMPFlowJets_subresjesgscIS_ftf',        'RefChain' : 'HLT_j45_pf_ftf_L1J15', 'OfflineColl' : 'AntiKt4EMPFlowJets' },
  'HLT_j45_pf_nojcalib_ftf_L1J15'          : { 'HLTColl' : 'HLT_AntiKt4EMPFlowJets_nojcalib_ftf',              'RefChain' : 'NONE',                 'OfflineColl' : 'NONE' },
  'HLT_j45_cssk_pf_nojcalib_ftf_L1J15'     : { 'HLTColl' : 'HLT_AntiKt4EMPFlowCSSKJets_nojcalib_ftf',          'RefChain' : 'NONE',                 'OfflineColl' : 'NONE' },
  'HLT_10j40_pf_subresjesgscIS_ftf_L14J15' : { 'HLTColl' : 'HLT_AntiKt4EMPFlowJets_subresjesgscIS_ftf',        'RefChain' : 'NONE',                 'OfflineColl' : 'NONE' },
  # Large-R reclustered chains
  'HLT_j460_a10r_L1J100'                   : { 'HLTColl' : 'HLT_AntiKt10EMTopoRCJets_subjesIS',                'RefChain' : 'HLT_j85_L1J20',        'OfflineColl' : 'AntiKt4EMTopoJets' },
  # Large-R LCTopo chains
  'HLT_j460_a10_lcw_subjes_L1J100'         : { 'HLTColl' : 'HLT_AntiKt10LCTopoJets_subjes',                    'RefChain' : 'HLT_j85_L1J20',        'OfflineColl' : 'AntiKt4EMTopoJets' },
  # Large-R trimmed chains
  'HLT_j460_a10t_lcw_jes_L1J100'           : { 'HLTColl' : 'HLT_AntiKt10LCTopoTrimmedPtFrac4SmallR20Jets_jes', 'RefChain' : 'HLT_j85_L1J20',        'OfflineColl' : 'AntiKt4EMTopoJets' },
  'HLT_j460_a10t_lcw_jes_30smcINF_L1J100'  : { 'HLTColl' : 'HLT_AntiKt10LCTopoTrimmedPtFrac4SmallR20Jets_jes', 'RefChain' : 'HLT_j85_L1J20',        'OfflineColl' : 'AntiKt4EMTopoJets' },
  'HLT_2j330_a10t_lcw_jes_35smcINF_L1J100' : { 'HLTColl' : 'HLT_AntiKt10LCTopoTrimmedPtFrac4SmallR20Jets_jes', 'RefChain' : 'HLT_j85_L1J20',        'OfflineColl' : 'AntiKt4EMTopoJets' },
  # Large-R SoftDrop chains
  'HLT_j460_a10sd_lcw_nojcalib_L1J100'                  : { 'HLTColl' : 'HLT_AntiKt10LCTopoSoftDropBeta100Zcut10Jets_nojcalib',          'RefChain' : 'HLT_j85_L1J20', 'OfflineColl' : 'AntiKt4EMTopoJets' },
  'HLT_j460_a10sd_pf_nojcalib_ftf_L1J100'               : { 'HLTColl' : 'HLT_AntiKt10EMPFlowSoftDropBeta100Zcut10Jets_nojcalib_ftf',     'RefChain' : 'HLT_j85_L1J20', 'OfflineColl' : 'AntiKt4EMTopoJets' },
  'HLT_j460_a10sd_cssk_pf_nojcalib_ftf_L1J100'          : { 'HLTColl' : 'HLT_AntiKt10EMPFlowCSSKSoftDropBeta100Zcut10Jets_nojcalib_ftf', 'RefChain' : 'HLT_j85_L1J20', 'OfflineColl' : 'AntiKt4EMTopoJets' },
  'HLT_j460_a10sd_cssk_pf_jes_ftf_L1J100'               : { 'HLTColl' : 'HLT_AntiKt10EMPFlowCSSKSoftDropBeta100Zcut10Jets_jes_ftf',      'RefChain' : 'HLT_j85_L1J20', 'OfflineColl' : 'AntiKt4EMTopoJets' },
  'HLT_j460_a10sd_cssk_pf_nojcalib_ftf_35smcINF_L1J100' : { 'HLTColl' : 'HLT_AntiKt10EMPFlowCSSKSoftDropBeta100Zcut10Jets_nojcalib_ftf', 'RefChain' : 'HLT_j85_L1J20', 'OfflineColl' : 'AntiKt4EMTopoJets' },
  'HLT_j460_a10sd_cssk_pf_jes_ftf_35smcINF_L1J100'      : { 'HLTColl' : 'HLT_AntiKt10EMPFlowCSSKSoftDropBeta100Zcut10Jets_jes_ftf',      'RefChain' : 'HLT_j85_L1J20', 'OfflineColl' : 'AntiKt4EMTopoJets' },
  # Chains seeded by L1SC111-CJ15
  'HLT_j460_a10t_lcw_jes_L1SC111-CJ15'          : { 'HLTColl' : 'HLT_AntiKt10LCTopoTrimmedPtFrac4SmallR20Jets_jes', 'RefChain' : 'HLT_j85_L1J20', 'OfflineColl' : 'AntiKt4EMTopoJets' },
  'HLT_j420_a10t_lcw_jes_35smcINF_L1SC111-CJ15' : { 'HLTColl' : 'HLT_AntiKt10LCTopoTrimmedPtFrac4SmallR20Jets_jes', 'RefChain' : 'HLT_j85_L1J20', 'OfflineColl' : 'AntiKt4EMTopoJets' },
  # HT and dijet scenarios
  'HLT_j0_aggSEP1000ht_L1J20'                             : { 'HLTColl' : 'HLT_AntiKt4EMTopoJets_subjesIS', 'RefChain' : 'NONE', 'OfflineColl' : 'NONE' },
  'HLT_j0_dijetSEP80j12etSEP0j12eta240SEP700djmass_L1J20' : { 'HLTColl' : 'HLT_AntiKt4EMTopoJets_subjesIS', 'RefChain' : 'NONE', 'OfflineColl' : 'NONE' },
}

# Legacy
JetCollections['Legacy'] = {
  'HLT_xAOD__JetContainer_a4tcemsubjesISFS'    : { 'MatchTo' : 'NONE' }, # default small-R
  'HLT_xAOD__JetContainer_a10r_tcemsubjesISFS' : { 'MatchTo' : 'NONE' }, # a10r
  'HLT_xAOD__JetContainer_a10tclcwsubjesFS'    : { 'MatchTo' : 'NONE' }, # a10
  'HLT_xAOD__JetContainer_a10ttclcwjesFS'      : { 'MatchTo' : 'NONE' }, # a10t
}
Chains2Monitor['Legacy'] = {
  # Small-R chains
  'HLT_j420'                               : { 'HLTColl' : 'HLT_xAOD__JetContainer_a4tcemsubjesISFS',    'RefChain' : 'HLT_j175',          'OfflineColl' : 'AntiKt4EMTopoJets' },
  'HLT_j260_320eta490'                     : { 'HLTColl' : 'HLT_xAOD__JetContainer_a4tcemsubjesISFS',    'RefChain' : 'HLT_j45_320eta490', 'OfflineColl' : 'AntiKt4EMTopoJets' },
  'HLT_j80_j60_L1J15'                      : { 'HLTColl' : 'HLT_xAOD__JetContainer_a4tcemsubjesISFS',    'RefChain' : 'NONE',              'OfflineColl' : 'NONE' },
  'HLT_5j70_0eta240'                       : { 'HLTColl' : 'HLT_xAOD__JetContainer_a4tcemsubjesISFS',    'RefChain' : 'NONE',              'OfflineColl' : 'NONE' },
  'HLT_3j200'                              : { 'HLTColl' : 'HLT_xAOD__JetContainer_a4tcemsubjesISFS',    'RefChain' : 'HLT_j175',          'OfflineColl' : 'AntiKt4EMTopoJets' },
  # Large-R reclustered chains
  'HLT_j460_a10r_L1J100'                   : { 'HLTColl' : 'HLT_xAOD__JetContainer_a10r_tcemsubjesISFS', 'RefChain' : 'HLT_j175',          'OfflineColl' : 'AntiKt4EMTopoJets' },
  # Large-R LCTopo chains
  'HLT_j460_a10_lcw_subjes_L1J100'         : { 'HLTColl' : 'HLT_xAOD__JetContainer_a10tclcwsubjesFS',    'RefChain' : 'HLT_j175',          'OfflineColl' : 'AntiKt4EMTopoJets' },
  # Large-R trimmed chains
  'HLT_j460_a10t_lcw_jes_L1J100'           : { 'HLTColl' : 'HLT_xAOD__JetContainer_a10ttclcwjesFS',      'RefChain' : 'HLT_j175',          'OfflineColl' : 'AntiKt4EMTopoJets' },
  'HLT_j460_a10t_lcw_jes_30smcINF_L1J100'  : { 'HLTColl' : 'HLT_xAOD__JetContainer_a10ttclcwjesFS',      'RefChain' : 'HLT_j175',          'OfflineColl' : 'AntiKt4EMTopoJets' },
  'HLT_2j330_a10t_lcw_jes_35smcINF_L1J100' : { 'HLTColl' : 'HLT_xAOD__JetContainer_a10ttclcwjesFS',      'RefChain' : 'HLT_j175',          'OfflineColl' : 'AntiKt4EMTopoJets' },
}

#########################################################
# Protections
#########################################################

# Add missing jet collections to JetCollections dict
# (this can happen if a given chain uses a jet collection that is not listed in JetCollections)
for case in ['MT','Legacy']:
  for chain,chaindict in Chains2Monitor[case].items():
    if chaindict['HLTColl'] not in JetCollections[case]: # chain will not be monitored unless HLT collection is present in JetCollections
      JetCollections[case][chaindict['HLTColl']] = { 'MatchTo' : 'NONE'}

#########################################################
# Helpful functions
#########################################################

def getEtaRange(chain):
  if 'eta' in chain:
    etaParts    = chain.split('eta')
    etaMinTemp  = etaParts[0].split('_')
    etaMin      = etaMinTemp[len(etaMinTemp)-1]
    etaMin      = int(etaMin)/10
    etaMax      = etaParts[1].split('_')[0]
    etaMax      = int(etaMax)/10
    return etaMin,etaMax
  else: # by default central
    return 0,2.5

#########################################################
# Schedule more histograms for dedicated jet collections
#########################################################
from JetMonitoring.JetMonitoringConfig import JetMonAlgSpec, HistoSpec, EventHistoSpec, SelectSpec, ToolSpec #VarSpec can be added to define specific/custom variables
from AthenaConfiguration.ComponentFactory import CompFactory

# All offline jet collections
ExtraOfflineHists = [
  "EMFrac",
  "HECFrac",
  "Jvt",
  "JVFCorr",
  "JvtRpt",
  "NumTrkPt1000[0]",
  "TrackWidthPt1000[0]",
  "SumPtTrkPt500[0]",
  SelectSpec( 'LooseBadFailedJets', 'LooseBad', InverseJetSel=True, FillerTools = ["pt","phi","eta"]),
]

# All online small-R jet collections
ExtraSmallROnlineHists = [
  HistoSpec('et:GeV;eta',  (100,0,750, 50,-5,5) , title='#eta vs E_{T};E_{T} [GeV];#eta;Entries'),
  "EMFrac",
  "HECFrac",
  "DetectorEta",
  "ActiveArea", 
  "EM3Frac",
  "Tile0Frac",
  "LooseBad",
]

# All online large-R jet collections
ExtraLargeROnlineHists = [
]

# Kinematics at different scales for offline and small-R online jet collections
OfflineScaleMomenta = [ "ConstitScale", "EMScale", "PileupScale", "EtaJESScale"]
OnlineScaleMomenta  = [ "ConstitScale" ]
for var in [ "pt", "eta", "m" ]:
  for offlinescale in OfflineScaleMomenta:
    ExtraOfflineHists.append("Jet"+offlinescale+"Momentum_"+var)
  for onlinescale in OnlineScaleMomenta:
    ExtraSmallROnlineHists.append("Jet"+onlinescale+"Momentum_"+var)

OnlineScaleMomenta.append("") #Adding this for convenience in the jet matching loop below
OfflineScaleMomenta.append("")

from AthenaConfiguration.AllConfigFlags import ConfigFlags

def TrigJetMonConfig(inputFlags):

  # This is the right place to get the info, but the autoconfig of the flag
  # is not yet implemented
  AthenaMT = ConfigFlags.Trigger.EDMVersion==3

  # AthenaMT or Legacy
  InputType = 'MT' if AthenaMT else 'Legacy'

  from AthenaConfiguration.ComponentAccumulator import ComponentAccumulator
  cfg = ComponentAccumulator()

  # Match HLT jets to offline jets
  for hltColl,collDict in JetCollections[InputType].items():
    if collDict['MatchTo'] != 'NONE':
      for jetcalibscale in OnlineScaleMomenta:
        scalestring = "_"+jetcalibscale if jetcalibscale != "" else ""
        name = 'Matching_{}{}_{}'.format(hltColl,scalestring,collDict['MatchTo'])
        alg = CompFactory.JetMatcherAlg(name, JetContainerName1=hltColl,JetContainerName2=collDict['MatchTo'],JetCalibScale=jetcalibscale)
        cfg.addEventAlgo(alg)

  # Match offline to offline jets
  for offjetColl,collDict in OfflineJetCollections.items():
    if collDict['MatchTo'] != 'NONE':
      for jetcalibscale in OfflineScaleMomenta:
        scalestring = "_"+jetcalibscale if jetcalibscale != "" else ""
        name = 'Matching_{}{}_{}'.format(offjetColl,scalestring,collDict['MatchTo'])
        alg = CompFactory.JetMatcherAlg(name, JetContainerName1=offjetColl,JetContainerName2=collDict['MatchTo'],JetCalibScale=jetcalibscale)
        cfg.addEventAlgo(alg)

  # Match L1 to offline as well as HLT jets
  for l1jetColl,collDict in L1JetCollections.items():
    for matchjetcoll in collDict['MatchTo']:
      if matchjetcoll != 'NONE':
        name = 'Matching_{}_{}'.format(l1jetColl,matchjetcoll)
        alg = CompFactory.JetMatcherAlg(name, L1JetContainerName1=l1jetColl,JetContainerName2=matchjetcoll,MatchL1=True)
        cfg.addEventAlgo(alg)

  # The following class will make a sequence, configure algorithms, and link
  # them to GenericMonitoringTools
  from AthenaMonitoring import AthMonitorCfgHelper
  helper = AthMonitorCfgHelper(inputFlags,'TrigJetMonitorAlgorithm')

  # Loop over L1 jet collectoins
  for jetcoll in L1JetCollections:
    l1jetconf = l1JetMonitoringConfig(ConfigFlags,jetcoll,'',True)
    l1jetconf.toAlg(helper)

  # Loop over L1 jet chains
  for chain,jetcoll in Chain2L1JetCollDict.items():
    l1chainconf = l1JetMonitoringConfig(ConfigFlags,jetcoll,chain)
    l1chainconf.toAlg(helper)

  # Loop over offline jet collections
  for jetcoll in OfflineJetCollections:
    offlineMonitorConf = jetMonitoringConfig(inputFlags,jetcoll,AthenaMT)
    offlineMonitorConf.toAlg(helper)

  # Loop over HLT jet collections
  for jetcoll in JetCollections[InputType]:
    monitorConf = jetMonitoringConfig(inputFlags,jetcoll,AthenaMT)
    # then we turn the full specification into properly configured algorithm and tools.
    # we use the method 'toAlg()' defined for the specialized dictionnary 'JetMonAlgSpec'
    monitorConf.toAlg(helper)

  # Loop over HLT jet chains
  for chain,chainDict in Chains2Monitor[InputType].items():
    jetcoll = chainDict['HLTColl']
    # kinematic plots
    if AthenaMT:
      chainMonitorConfT = jetChainMonitoringConfig(inputFlags,jetcoll,chain,AthenaMT,True)
      chainMonitorConfT.toAlg(helper)
    chainMonitorConfF = jetChainMonitoringConfig(inputFlags,jetcoll,chain,AthenaMT,False)
    chainMonitorConfF.toAlg(helper)
    # efficiency plots
    if chainDict['RefChain'] != 'NONE' and chainDict['OfflineColl'] != 'NONE':
      effMonitorConf = jetEfficiencyMonitoringConfig(inputFlags,jetcoll,chainDict['OfflineColl'],chain,chainDict['RefChain'],AthenaMT)
      effMonitorConf.toAlg(helper)

  cfg.merge(helper.result())
  return cfg


# Basic selection of histograms common for online and offline jets
def basicJetMonAlgSpec(jetcoll,isOnline,athenaMT):
  # we use a specialized dictionnary (JetMonAlgSpec) which will be translated into the final C++ tool
  path = 'NoTriggerSelection' if isOnline else 'standardHistos/'
  minNjetBin = 1 if isOnline else 0

  TopLevelDir  = 'HLT/JetMon/'
  TopLevelDir += 'Online/' if isOnline else 'Offline/'

  # Remap online Run 2 jet collections
  from TrigJetMonitoring import JetCollRemapping
  jetcollFolder = jetcoll
  if jetcoll in JetCollRemapping.JetCollRun2ToRun3 and not athenaMT:
    jetcollFolder = JetCollRemapping.JetCollRun2ToRun3[jetcoll]
  Conf = JetMonAlgSpec(jetcoll+"Mon",JetContainerName = jetcoll, defaultPath = path, topLevelDir=TopLevelDir, bottomLevelDir=jetcollFolder, failureOnMissingContainer=False)

  # Now start filling the histo spec list    
  Conf.appendHistos(
    # See knownHistos in JetStandardHistoSpecs.py for the list of standard specification.
    "pt",  
    "m",
    "eta",
    "phi",
    "e",
    "et",
    # or we can directly add our custom histo specification in the form of a HistoSpec:
    # the basic call is : HistoSpec( variable, histobins, title='histotile;xtitle,ytitle')
    
    # Say we want a 2nd 'pt' plot but with a different binning than in the standard spec.
    # WARNING : we can not re-use the same spec name in a given JetMonitoringAlg !!!
    # so we give a new name AND we specify the actual variable with the argument 'xvar'
    #   (the ':GeV' means the variable is to be set at GeV scale)
    #HistoSpec( 'lowpt',  (100,0,150) , title='p_{T};p_{T} [GeV];', xvar='pt:GeV'),            
    # An equivalent solution would have been to clone the existing spec like in :
    # knownHistos.pt.clone('lowpt',bins= (100,0,200) ),

    # 2D histos are usually refered to by concatenating vars with a ';' as in 'varx;vary' 
    # if the 'vax;vary' alias doesn't exist in knownHistos but 'varx' and 'vary'
    # do exist, then a spec fot 'vax;vary' will be automatically generated.
    "pt;m",    # mass vs pt
    "eta;phi", # phi vs eta
    "eta;e",   # energy vs eta
    "phi;e",   # energy vs phi

    SelectSpec( 'central', '|eta|<3.2', path, FillerTools = ["pt","et","m"] ),
    SelectSpec( 'forward', '3.2<|eta|', path, FillerTools = ["pt","et","m"] ),
    SelectSpec( 'lowmu', 'avgMu<30', path, isEventVariable=True, FillerTools = ["pt","et","m","phi","eta"]),
    SelectSpec( 'highmu', '30<avgMu', path, isEventVariable=True, FillerTools = ["pt","et","m","phi","eta"]),
    # To select on multiple variables simultaneously, simply combine the selection strings via &
    # Example below to select on ET > 100 GeV and |eta| > 3.2:
    # SelectSpec( 'ETeta', '100<et:GeV&|eta|<3.2', path, FillerTools = ["pt","et","m","eta"] )
    EventHistoSpec('njets', (25,minNjetBin,25), title='NJets;NJets;Entries' ),
    EventHistoSpec('njetsPt20', (25,minNjetBin,25), title='NJetsPt20;NJetsPt20;Entries' ),
    EventHistoSpec('njetsPt50', (25,minNjetBin,25), title='NJetsPt50;NJetsPt50;Entries' ),
    # Jet multiplicity histograms can be added by using an EventHistoSpec
    # Their specifications (pT cut, ET cut, eta cuts) must be defined in the knownEventVar dictionary within JetStandardHistoSpecs.py
    # The following line is an example for a jet multiplicity histogram with ET>40 GeV, 1.0<|eta|<2.0, and binning of (10,0,10):
    # EventHistoSpec('njetsEt40Eta1_2', (10,0,10), title='NJetsEt40Eta1_2;NJetsEt40Eta1_2;Entries' ),

    # TProfile2D : just use 3 variables. For now the sytem will automatically
    #  interpret it as a TProfile2D (the 3rd variable being profiled)
    #"phi;eta;e", # --> Average Energy vs pt and eta
     
    # another possible selections : only sub-leading jets and highJVF
    #SelectSpec( 'subleading',
    #            '', # no selection on variables
    #            SelectedIndex=1, # force 2nd (sub-leading) jet (we would set 0 for leading jets)
    #            path='standardHistos', # force the path where the histos are saved in the final ROOT file
    #            FillerTools = [
    #                "pt",
    #                "m",
    #            ] ),
    #SelectSpec( 'highJVF',
    #            '0.3<JVF[0]', # JVF is a vector<float> for each jets. Here we cut on the 0th entry of this vector
    #            FillerTools = [
    #                "pt",
    #            ] ),
  )

  return Conf


def jetMonitoringConfig(inputFlags,jetcoll,athenaMT):
   '''Function to configures some algorithms in the monitoring system.'''

   isOnline  = True if 'HLT' in jetcoll else False
   InputType = 'Legacy' if not athenaMT else 'MT'
   conf      = basicJetMonAlgSpec(jetcoll,isOnline,athenaMT)

   # Declare a configuration dictionnary for a JetContainer
   if isOnline:
     if 'AntiKt4' in jetcoll or 'a4tcem' in jetcoll:
       for hist in ExtraSmallROnlineHists: conf.appendHistos(hist)
       if 'ftf' in jetcoll: # dedicated histograms for FTF chains
         conf.appendHistos("Jvt")
         conf.appendHistos("JVFCorr")
         conf.appendHistos("JvtRpt")
         conf.appendHistos("SumPtTrkPt500[0]")
         conf.appendHistos("NumTrkPt1000[0]")
         conf.appendHistos("TrackWidthPt1000[0]")
         if 'PF' in jetcoll: # dedicated histograms for online PFlow jets
           conf.appendHistos("SumPtChargedPFOPt500[0]")
           conf.appendHistos("fCharged")
     else:
       for hist in ExtraLargeROnlineHists: conf.appendHistos(hist)
     # Add matched jets plots
     if JetCollections[InputType][jetcoll]['MatchTo'] != 'NONE':
       def defineHistoForHLTJetMatch(conf, parentAlg, monhelper , path):
           # create a monitoring group with the histo path starting from the parentAlg
           group = monhelper.addGroup(parentAlg, conf.Group, conf.topLevelDir+'/'+conf.bottomLevelDir+'/NoTriggerSelection/')
           # define the histograms
           for histname in [ 'ptdiff', 'energydiff', 'massdiff' ]: #defines which variable difference will be plotted
             group.defineHistogram(histname,title=histname, type="TH1F", path='MatchedJets_{}'.format(JetCollections[InputType][jetcoll]['MatchTo']), xbins=100 , xmin=-100000., xmax=100000. ,)
           for histname in [ 'ptresp', 'energyresp', 'massresp' ]:
             group.defineHistogram(histname,title=histname, type="TH1F", path='MatchedJets_{}'.format(JetCollections[InputType][jetcoll]['MatchTo']), xbins=100 , xmin=-2., xmax=2. ,)
           group.defineHistogram('ptresp,ptref;ptresp_vs_ptRef',title='ptresponse vs ptRef', type="TH2F", path='MatchedJets_{}'.format(JetCollections[InputType][jetcoll]['MatchTo']), xbins=10 , xmin=-2., xmax=2., ybins=10, ymin=0., ymax=500000.,)
           group.defineHistogram('ptresp,etaref;ptresp_vs_etaRef',title='ptresponse vs etaRef', type="TH2F", path='MatchedJets_{}'.format(JetCollections[InputType][jetcoll]['MatchTo']), xbins=10 , xmin=-2., xmax=2., ybins=10, ymin=-5., ymax=5.,)
       matchedJetColl   = JetCollections[InputType][jetcoll]['MatchTo']
       jetmatchKey      = '{}.matched_{}'.format(jetcoll,matchedJetColl) #we can get specific calibration scales by adding e.g. '_EtaJESScale' to the strings
       jetptdiffKey     = '{}.ptdiff_{}'.format(jetcoll,matchedJetColl)
       jetenergydiffKey = '{}.energydiff_{}'.format(jetcoll,matchedJetColl)
       jetmassdiffKey   = '{}.massdiff_{}'.format(jetcoll,matchedJetColl)
       jetptrespKey     = '{}.ptresp_{}'.format(jetcoll,matchedJetColl)
       jetenergyrespKey = '{}.energyresp_{}'.format(jetcoll,matchedJetColl)
       jetmassrespKey   = '{}.massresp_{}'.format(jetcoll,matchedJetColl)
       jetptrefKey      = '{}.ptRef_{}'.format(jetcoll,matchedJetColl)
       jetetarefKey     = '{}.etaRef_{}'.format(jetcoll,matchedJetColl)
       name = 'jetMatched_{}_{}'.format(jetcoll,matchedJetColl)
       conf.appendHistos(ToolSpec('JetHistoMatchedFiller',name,JetMatchedKey=jetmatchKey,JetPtDiffKey=jetptdiffKey,JetEnergyDiffKey=jetenergydiffKey,
                                  JetMassDiffKey=jetmassdiffKey,JetPtRespKey=jetptrespKey,JetEnergyRespKey=jetenergyrespKey,JetMassRespKey=jetmassrespKey,
                                  JetPtRefKey=jetptrefKey,JetEtaRefKey=jetetarefKey,
                                  defineHistoFunc=defineHistoForHLTJetMatch,Group='matchedJets_'+jetcoll)
       )
   else: # offline
     for hist in ExtraOfflineHists: conf.appendHistos(hist)
     if 'PF' in jetcoll: # dedicated histograms for offline PFlow jets
       conf.appendHistos("SumPtChargedPFOPt500[0]")
       conf.appendHistos("fCharged")
     if OfflineJetCollections[jetcoll]['MatchTo'] != 'NONE':
       def defineHistoForOfflineJetMatch(conf, parentAlg, monhelper , path):
         # create a monitoring group with the histo path starting from the parentAlg
         group = monhelper.addGroup(parentAlg, conf.Group, conf.topLevelDir+'/'+conf.bottomLevelDir+'/standardHistos/')
         # define the histograms
         for histname in [ 'ptdiff', 'energydiff', 'massdiff' ]: #defines which variable difference will be plotted
           group.defineHistogram(histname,title=histname, type="TH1F", path='MatchedJets_{}'.format(OfflineJetCollections[jetcoll]['MatchTo']), xbins=100 , xmin=-100000., xmax=100000. ,)
         for histname in [ 'ptresp', 'energyresp', 'massresp' ]:
           group.defineHistogram(histname,title=histname, type="TH1F", path='MatchedJets_{}'.format(OfflineJetCollections[jetcoll]['MatchTo']), xbins=100 , xmin=-2., xmax=2. ,)
         group.defineHistogram('ptresp,ptref;ptresp_vs_ptRef',title='ptresp vs ptRef', type="TH2F", path='MatchedJets_{}'.format(OfflineJetCollections[jetcoll]['MatchTo']), xbins=10 , xmin=-2., xmax=2., ybins=10, ymin=0., ymax=500000.,)
         group.defineHistogram('ptresp,etaref;ptresp_vs_etaRef',title='ptresp vs etaRef', type="TH2F", path='MatchedJets_{}'.format(OfflineJetCollections[jetcoll]['MatchTo']), xbins=10 , xmin=-2., xmax=2., ybins=10, ymin=-5., ymax=5.,)
       matchedJetColl   = OfflineJetCollections[jetcoll]['MatchTo']
       jetmatchKey      = '{}.matched_{}'.format(jetcoll,matchedJetColl)
       jetptdiffKey     = '{}.ptdiff_{}'.format(jetcoll,matchedJetColl)
       jetenergydiffKey = '{}.energydiff_{}'.format(jetcoll,matchedJetColl)
       jetmassdiffKey   = '{}.massdiff_{}'.format(jetcoll,matchedJetColl)
       jetptrespKey     = '{}.ptresp_{}'.format(jetcoll,matchedJetColl)
       jetenergyrespKey = '{}.energyresp_{}'.format(jetcoll,matchedJetColl)
       jetmassrespKey   = '{}.massresp_{}'.format(jetcoll,matchedJetColl)
       jetptrefKey      = '{}.ptRef_{}'.format(jetcoll,matchedJetColl)
       jetetarefKey     = '{}.etaRef_{}'.format(jetcoll,matchedJetColl)
       name = 'jetMatched_{}_{}'.format(jetcoll,matchedJetColl)
       conf.appendHistos(ToolSpec('JetHistoMatchedFiller',name,JetMatchedKey=jetmatchKey,JetPtDiffKey=jetptdiffKey,JetEnergyDiffKey=jetenergydiffKey,
                                  JetMassDiffKey=jetmassdiffKey,JetPtRespKey=jetptrespKey,JetEnergyRespKey=jetenergyrespKey,JetMassRespKey=jetmassrespKey,
                                  JetPtRefKey=jetptrefKey,JetEtaRefKey=jetetarefKey,
                                  defineHistoFunc=defineHistoForOfflineJetMatch,Group='matchedJets_'+jetcoll)
       )

   return conf

def l1JetMonitoringConfig(inputFlags,jetcoll,chain='',matched=False):
  from TrigJetMonitoring.L1JetMonitoringConfig import L1JetMonAlg
  name = jetcoll if chain=='' else jetcoll+'_'+chain
  conf = L1JetMonAlg(name,jetcoll,chain,matched,L1JetCollections[jetcoll]['MatchTo'][0],L1JetCollections[jetcoll]['MatchTo'][1])
  return conf

def jetChainMonitoringConfig(inputFlags,jetcoll,chain,athenaMT,onlyUsePassingJets=True):
   '''Function to configures some algorithms in the monitoring system.'''

   # Remap online Run 2 jet collections
   from TrigJetMonitoring import JetCollRemapping
   jetcollFolder = jetcoll
   if jetcoll in JetCollRemapping.JetCollRun2ToRun3 and not athenaMT:
     jetcollFolder = JetCollRemapping.JetCollRun2ToRun3[jetcoll]

   # Remap Run 2 jet chain name to Run 3 jet chain
   from TrigJetMonitoring import JetChainRemapping
   if chain in JetChainRemapping.JetChainRun2ToRun3:
     chainFolder = JetChainRemapping.JetChainRun2ToRun3[chain]
   else:
     chainFolder = chain

   if not athenaMT:
     onlyUsePassingJets = False #does not work for legacy samples yet
   jetMonAlgSpecName = chain+"TrigMon"
   if not onlyUsePassingJets:
     chainFolder = chainFolder + "/ExpertHistos"
     jetMonAlgSpecName = jetMonAlgSpecName + "_ExpertHistos"

   # Define helper functions to automatize ET & eta selection strings for NJet histograms of chains
   def getThreshold(parts):
     return parts[1].split('_')[0]

   def getEtaRangeString(chain):
     if 'eta' in chain:
       etaParts    = chain.split('eta')
       etaMinTemp  = etaParts[0].split('_')
       etaMin      = etaMinTemp[len(etaMinTemp)-1]
       if int(etaMin) > 0 : etaMin = str(int(int(etaMin)/10))
       etaMax      = etaParts[1].split('_')[0]
       if int(etaMax) > 0 : etaMax = str(int(int(etaMax)/10))
       return 'Eta{}_{}'.format(etaMin,etaMax)
     else: return 'Eta0_32'

   def getNjetHistName(chain):
     parts         = chain.split('j')
     # check if it is a multi-threshold multijet chain or a single-threshold multijet chain
     multiplicity  = parts[0].split('_')[1] # for single-threshold multijet chains
     if (chain.count('_j')-chain.count('_jes')) > 1  or multiplicity != '':
       return 'njetsEt{}{}'.format(getThreshold(parts),getEtaRangeString(chain))
     else: return 'NONE'

   trigConf = JetMonAlgSpec( # the usual JetMonAlgSpec 
       jetMonAlgSpecName,
       JetContainerName = jetcoll,
       TriggerChain = chain,
       defaultPath = chainFolder,
       topLevelDir="HLT/JetMon/Online/",
       bottomLevelDir=jetcollFolder,
       failureOnMissingContainer=True,
       onlyPassingJets=onlyUsePassingJets,
       )
   trigConf.appendHistos(
           "pt",
           "m",
           "eta",
           "et",
           "phi",
           EventHistoSpec('njets', (25,0,25), title='njets;njets;Entries' ),
           EventHistoSpec('njetsEt20Eta0_32', (25,0,25), title='njetsEt20Eta0_32;njetsEt20Eta0_32;Entries' ),
           EventHistoSpec('njetsEt30Eta0_32', (25,0,25), title='njetsEt30Eta0_32;njetsEt20Eta0_32;Entries' ),
           EventHistoSpec('njetsEt50Eta0_32', (25,0,25), title='njetsEt50Eta0_32;njetsEt50Eta0_32;Entries' ),
           EventHistoSpec('njetsEt80Eta0_32', (25,0,25), title='njetsEt80Eta0_32;njetsEt80Eta0_32;Entries' ),
           EventHistoSpec('njetsPt20Eta0_32', (25,0,25), title='njetsPt20Eta0_32;njetsPt20Eta0_32;Entries' ),
           EventHistoSpec('njetsPt30Eta0_32', (25,0,25), title='njetsPt30Eta0_32;njetsPt20Eta0_32;Entries' ),
           EventHistoSpec('njetsPt50Eta0_32', (25,0,25), title='njetsPt50Eta0_32;njetsPt50Eta0_32;Entries' ),
           EventHistoSpec('njetsPt80Eta0_32', (25,0,25), title='njetsPt80Eta0_32;njetsPt80Eta0_32;Entries' ),
   )
<<<<<<< HEAD
   NjetHistName = getNjetHistName(chain)
   from JetMonitoring.JetStandardHistoSpecs import knownEventVar
   if knownEventVar.get(NjetHistName,None) is not None:
     trigConf.appendHistos(
       EventHistoSpec(NjetHistName, (25,0,25), title=NjetHistName+';'+NjetHistName+';Entries' ),
     )
=======
   # Add NjetEt and NjetPt histograms for simple scenarios
   if 'ht' not in chain and 'dijet' not in chain and 'fbdj' not in chain:
     NjetHistName = getNjetHistName(chain)
     from JetMonitoring.JetStandardHistoSpecs import knownEventVar
     if knownEventVar.get(NjetHistName,None) is not None:
       trigConf.appendHistos(
         EventHistoSpec(NjetHistName, (25,0,25), title=NjetHistName+';'+NjetHistName+';Entries' ),
       )
     NjetHistName = NjetHistName.replace('Et','Pt')
     if knownEventVar.get(NjetHistName,None) is not None:
       trigConf.appendHistos(
         EventHistoSpec(NjetHistName, (25,0,25), title=NjetHistName+';'+NjetHistName+';Entries' ),
       )
>>>>>>> 91d736d3
   if 'ftf' in chain and 'a10' not in chain: # track-based JVT variables for FTF chains
     trigConf.appendHistos("Jvt")
     trigConf.appendHistos("JVFCorr")
     trigConf.appendHistos("JvtRpt")

   return trigConf

def jetEfficiencyMonitoringConfig(inputFlags,onlinejetcoll,offlinejetcoll,chain,refChain,athenaMT):
   '''Function to configures some algorithms in the monitoring system.'''

   # Remap online Run 2 jet collections
   from TrigJetMonitoring import JetCollRemapping
   jetcollFolder = onlinejetcoll
   if onlinejetcoll in JetCollRemapping.JetCollRun2ToRun3 and not athenaMT:
     jetcollFolder = JetCollRemapping.JetCollRun2ToRun3[onlinejetcoll]

   # Remap Run 2 jet chain name to Run 3 jet chain
   from TrigJetMonitoring import JetChainRemapping
   if chain in JetChainRemapping.JetChainRun2ToRun3:
     chainFolder = JetChainRemapping.JetChainRun2ToRun3[chain]
   else:
     chainFolder = chain

   # We schedule a new JetAlg which will be acting only when a TriggerChain fired (using the TriggerChain from the base classes).
   # We'll plot 1 histo build by a dedicated JetHistoTriggEfficiency tool.
   # So we'll have to explicitely give a specification via the generic dicionnary 'ToolSpec'
   # This implies defining a little function which declares to the monitoring framework which variables to histogram and how.
   #  this is done here.
   def defineHistoForJetTrigg(conf, parentAlg, monhelper , path):
       # create a monitoring group with the histo path starting from the parentAlg
       group = monhelper.addGroup(parentAlg, conf.Group, conf.topLevelDir+jetcollFolder+'/')
       # define the histogram, give them individual names so they don't overwrite each other
       append = "offlineCut_"+conf.name.split("_")[-1] if "offlineCut" in conf.name else "noOfflineCut"
       histname = "trigEff_vs_"+conf.Var.Name+"_"+append
       group.defineHistogram('trigPassed,jetVar;'+histname,title='titletrig', type="TEfficiency", path=chainFolder, xbins=10000 , xmin=0, xmax=800000. ,)
   # Get jet index and eta selection for offline jets
   parts        = chain.split('j')
   multiplicity = parts[0].split('_')[1]
   if multiplicity != '': index = int(multiplicity) - 1 # single-threhold multijet chains
   else: index = 0 # single-jet chain
   etaMin,etaMax = getEtaRange(chain)

   from JetMonitoring.JetMonitoringConfig import retrieveVarToolConf
   trigConf = JetMonAlgSpec( # the usual JetMonAlgSpec 
       chain+"TrigEffMon",
       JetContainerName          = offlinejetcoll,
       TriggerChain              = refChain, # reference chain
       defaultPath               = chainFolder,
       topLevelDir               = "HLT/JetMon/Online/",
       bottomLevelDir            = jetcollFolder,
       failureOnMissingContainer = True,
       onlyPassingJets           = False,
       )
   trigConf.appendHistos(
       SelectSpec( 'eff', '{}<|eta|<{}'.format(etaMin,etaMax), chainFolder, SelectedIndex=index, FillerTools = [
           # we pass directly the ToolSpec
           ToolSpec('JetHistoTriggEfficiency', chain,
                    # below we pass the Properties of this JetHistoTriggEfficiency tool :
                    Group='jetTrigGroup_'+chain,
                    Var=retrieveVarToolConf("pt"), # In this context we can not just pass a str alias to describe a histo variable
                                                   # so we use retrieveVarToolConf("pt") which returns a full specification for the "pt" histo variable.
                    ProbeTrigChain=chain,defineHistoFunc=defineHistoForJetTrigg),
       ] ),
   )

   if 'smc' in chain:
     trigConf.appendHistos(
             SelectSpec( 'm50', '50<m:GeV&{}<|eta|<{}'.format(etaMin,etaMax), chainFolder, SelectedIndex=index, FillerTools = [
               ToolSpec('JetHistoTriggEfficiency', chain+'_offlineCut_m50',
                 Group='jetTrigGroup_'+chain+'_m50',
                 Var=retrieveVarToolConf("pt"), # In this context we can not just pass a str alias to describe a histo variable
                 ProbeTrigChain=chain,defineHistoFunc=defineHistoForJetTrigg
               ),
             ] ),
             SelectSpec( 'et500', '500<et:GeV&{}<|eta|<{}'.format(etaMin,etaMax), chainFolder, SelectedIndex=index, FillerTools = [
               ToolSpec('JetHistoTriggEfficiency', chain+'_offlineCut_et500',
                 Group='jetTrigGroup_'+chain+'_et500',
                 Var=retrieveVarToolConf("m"), # In this context we can not just pass a str alias to describe a histo variable
                 SortJets=True,
                 ProbeTrigChain=chain,defineHistoFunc=defineHistoForJetTrigg
               ),
             ] ),
     )

   return trigConf

if __name__=='__main__':

  # Read arguments
  parser = argparse.ArgumentParser()
  parser.add_argument('--athenaMT',            action='store_true', dest='athenaMT',            default=False)
  parser.add_argument('--legacy',              action='store_true', dest='legacy',              default=False)
  parser.add_argument('--runTruthReco',        action='store_true', dest='runTruthReco',        default=False)
  parser.add_argument('--genOfflineR10PF',     action='store_true', dest='genOfflineR10PF',     default=False)
  parser.add_argument('--printDetailedConfig', action='store_true', dest='printDetailedConfig', default=False)
  parser.add_argument('--input',               action='store',      dest='inputFile')
  args                = parser.parse_args()
  AthenaMT            = args.athenaMT
  Legacy              = args.legacy
  RunTruth            = args.runTruthReco
  GenOfflineR10PF     = args.genOfflineR10PF
  PrintDetailedConfig = args.printDetailedConfig
  # Protections
  if AthenaMT and Legacy:
    print('ERROR: Choose AthenaMT or Legacy, exiting')
    sys.exit(0)
  elif not AthenaMT and not Legacy:
    print('ERROR: Choose AthenaMT or Legacy, exiting')
    sys.exit(0)

  # Input file
  if args.inputFile is not None: inputFile = args.inputFile
  else:
    print('ERROR: No input file provided, exiting')
    sys.exit(0)

  # Setup the Run III behavior
  from AthenaCommon.Configurable import Configurable
  Configurable.configurableRun3Behavior = 1

  # Setup logs
  from AthenaCommon.Logging import log
  from AthenaCommon.Constants import INFO #,DEBUG 
  log.setLevel(INFO)

  # Set the Athena configuration flags
  ConfigFlags.Input.Files = [inputFile]
  ConfigFlags.Input.isMC = True
  ConfigFlags.Output.HISTFileName = 'AthenaMTMonitorOutput.root' if AthenaMT else 'LegacyMonitoringOutput.root'
  ConfigFlags.lock()

  # Initialize configuration object, add accumulator, merge, and run.
  from AthenaConfiguration.MainServicesConfig import MainServicesCfg 
  from AthenaPoolCnvSvc.PoolReadConfig import PoolReadCfg
  cfg = MainServicesCfg(ConfigFlags)

  # AthenaMT or Legacy
  InputType = 'MT' if AthenaMT else 'Legacy'

  # Define the output list
  outputlist = ["xAOD::EventInfo#*","xAOD::VertexContainer#*","xAOD::JetContainer#AntiKt4*Jets","xAOD::JetAuxContainer#AntiKt4*JetsAux.-PseudoJet","xAOD::JetContainer#HLT_*","xAOD::JetAuxContainer#HLT_*Aux.-PseudoJet","xAOD::ShallowAuxContainer#HLT_*Aux.-PseudoJet"]
  # Reconstruct small-R truth jets
  if RunTruth:
    from JetRecConfig.StandardSmallRJets import AntiKt4Truth # import the standard definitions
    # Add the components from our jet reconstruction job
    from JetRecConfig.JetRecConfig import JetRecCfg
    comp = JetRecCfg(AntiKt4Truth,ConfigFlags)
    cfg.merge(comp)
    # add jets to the output list
    key = "{0}Jets".format(AntiKt4Truth.basename)
    outputlist += ["xAOD::JetContainer#"+key,"xAOD::JetAuxContainer#"+key+"Aux.-PseudoJet"]

  # Reconstruct offline large-R PFlow CSSK+SD jets
  if GenOfflineR10PF:
    from JetRecConfig.JetDefinition import JetConstitSeq, JetDefinition, xAODType
    EMPFlowCSSK         = JetConstitSeq("EMPFlowCSSK", xAODType.ParticleFlow, ["CorrectPFO","CS","SK","CHS"], "JetETMissParticleFlowObjects", "CSSKParticleFlowObjects", label="EMPFlowCSSK")
    AntiKt10EMPFlowCSSK = JetDefinition("AntiKt",1.0,EMPFlowCSSK,ptmin=2e3,)
    AntiKt10EMPFlowCSSK.modifiers = ["ConstitFourMom","Sort","Filter:2000"]
    from JetRecConfig.JetGrooming import JetSoftDrop
    from JetRecConfig.StandardLargeRJets import standardrecomods,substrmods
    AntiKt10EMPFlowCSSKSoftDrop = JetSoftDrop(AntiKt10EMPFlowCSSK,modifiers=standardrecomods+substrmods,ZCut=0.1,Beta=1.0) # standard SoftDrop
    # Add the components from our jet reconstruction job
    from JetRecConfig.JetRecConfig import JetRecCfg
    comp = JetRecCfg(AntiKt10EMPFlowCSSKSoftDrop,ConfigFlags)
    cfg.merge(comp)
    # add jets to the output list
    key = "{0}Jets".format(AntiKt10EMPFlowCSSKSoftDrop.basename)
    outputlist += ["xAOD::JetContainer#"+key,"xAOD::JetAuxContainer#"+key+"Aux.-PseudoJet"]

  # Write new jet collections to AOD
  if RunTruth or GenOfflineR10PF:
    # Get the output stream components
    from OutputStreamAthenaPool.OutputStreamConfig import OutputStreamCfg
    cfg.merge(OutputStreamCfg(ConfigFlags,"xAOD",ItemList=outputlist))

  cfg.merge(PoolReadCfg(ConfigFlags))

  # The following class will make a sequence, configure algorithms, and link
  # them to GenericMonitoringTools
  from AthenaMonitoring import AthMonitorCfgHelper
  helper = AthMonitorCfgHelper(ConfigFlags,'TrigJetMonitorAlgorithm')
  cfg.merge(helper.result()) # merge it to add the sequence needed to add matchers

  # Match HLT jets to offline jets
  for hltColl,collDict in JetCollections[InputType].items():
    if collDict['MatchTo'] != 'NONE':
      for jetcalibscale in OnlineScaleMomenta:
        scalestring = "_"+jetcalibscale if jetcalibscale != "" else ""
        name = 'Matching_{}{}_{}'.format(hltColl,scalestring,collDict['MatchTo'])
        alg = CompFactory.JetMatcherAlg(name, JetContainerName1=hltColl,JetContainerName2=collDict['MatchTo'],JetCalibScale=jetcalibscale)
        cfg.addEventAlgo(alg,sequenceName='AthMonSeq_TrigJetMonitorAlgorithm') # Add matchers to monitoring alg sequence

  # Match offline to offline jets
  for offjetColl,collDict in OfflineJetCollections.items():
    if collDict['MatchTo'] != 'NONE':
      for jetcalibscale in OfflineScaleMomenta:
        scalestring = "_"+jetcalibscale if jetcalibscale != "" else ""
        name = 'Matching_{}{}_{}'.format(offjetColl,scalestring,collDict['MatchTo'])
        alg = CompFactory.JetMatcherAlg(name, JetContainerName1=offjetColl,JetContainerName2=collDict['MatchTo'],JetCalibScale=jetcalibscale)
        cfg.addEventAlgo(alg,sequenceName='AthMonSeq_TrigJetMonitorAlgorithm')

  # Match L1 to offline as well as HLT jets
  for l1jetColl,collDict in L1JetCollections.items():
    for matchjetcoll in collDict['MatchTo']:
      if matchjetcoll != 'NONE':
        name = 'Matching_{}_{}'.format(l1jetColl,matchjetcoll)
        alg = CompFactory.JetMatcherAlg(name, L1JetContainerName1=l1jetColl,JetContainerName2=matchjetcoll,MatchL1=True)
        cfg.addEventAlgo(alg,sequenceName='AthMonSeq_TrigJetMonitorAlgorithm')
  
  # Loop over L1 jet collectoins
  for jetcoll in L1JetCollections:
    l1jetconf = l1JetMonitoringConfig(ConfigFlags,jetcoll,'',True)
    l1jetconf.toAlg(helper)

  # Loop over L1 jet chains
  for chain,jetcoll in Chain2L1JetCollDict.items():
    l1chainconf = l1JetMonitoringConfig(ConfigFlags,jetcoll,chain)
    l1chainconf.toAlg(helper)

  # Loop over offline jet collections
  for jetcoll in OfflineJetCollections:
    offlineMonitorConf = jetMonitoringConfig(ConfigFlags,jetcoll,AthenaMT)
    offlineMonitorConf.toAlg(helper)

  # Loop over HLT jet collections
  for jetcoll in JetCollections[InputType]:
    monitorConf = jetMonitoringConfig(ConfigFlags,jetcoll,AthenaMT)
    # then we turn the full specification into properly configured algorithm and tools.
    # we use the method 'toAlg()' defined for the specialized dictionnary 'JetMonAlgSpec'
    monitorConf.toAlg(helper)

  # Loop over HLT jet chains
  for chain,chainDict in Chains2Monitor[InputType].items():
    jetcoll = chainDict['HLTColl']
    # kinematic plots
    if AthenaMT:
      chainMonitorConfT = jetChainMonitoringConfig(ConfigFlags,jetcoll,chain,AthenaMT,True)
      chainMonitorConfT.toAlg(helper)
    chainMonitorConfF = jetChainMonitoringConfig(ConfigFlags,jetcoll,chain,AthenaMT,False)
    chainMonitorConfF.toAlg(helper)
    # efficiency plots
    if chainDict['RefChain'] != 'NONE' and chainDict['OfflineColl'] != 'NONE':
      effMonitorConf = jetEfficiencyMonitoringConfig(ConfigFlags,jetcoll,chainDict['OfflineColl'],chain,chainDict['RefChain'],AthenaMT)
      effMonitorConf.toAlg(helper)

  cfg.merge(helper.result())
  
  # Print config
  cfg.printConfig(withDetails=PrintDetailedConfig)

  cfg.run()<|MERGE_RESOLUTION|>--- conflicted
+++ resolved
@@ -526,14 +526,6 @@
            EventHistoSpec('njetsPt50Eta0_32', (25,0,25), title='njetsPt50Eta0_32;njetsPt50Eta0_32;Entries' ),
            EventHistoSpec('njetsPt80Eta0_32', (25,0,25), title='njetsPt80Eta0_32;njetsPt80Eta0_32;Entries' ),
    )
-<<<<<<< HEAD
-   NjetHistName = getNjetHistName(chain)
-   from JetMonitoring.JetStandardHistoSpecs import knownEventVar
-   if knownEventVar.get(NjetHistName,None) is not None:
-     trigConf.appendHistos(
-       EventHistoSpec(NjetHistName, (25,0,25), title=NjetHistName+';'+NjetHistName+';Entries' ),
-     )
-=======
    # Add NjetEt and NjetPt histograms for simple scenarios
    if 'ht' not in chain and 'dijet' not in chain and 'fbdj' not in chain:
      NjetHistName = getNjetHistName(chain)
@@ -547,7 +539,6 @@
        trigConf.appendHistos(
          EventHistoSpec(NjetHistName, (25,0,25), title=NjetHistName+';'+NjetHistName+';Entries' ),
        )
->>>>>>> 91d736d3
    if 'ftf' in chain and 'a10' not in chain: # track-based JVT variables for FTF chains
      trigConf.appendHistos("Jvt")
      trigConf.appendHistos("JVFCorr")
