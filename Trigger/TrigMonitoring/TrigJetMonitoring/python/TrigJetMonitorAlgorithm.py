#
#  Copyright (C) 2002-2023 CERN for the benefit of the ATLAS collaboration
#

'''@file MTMonitoring.py
@authors P-A. Delsart, Jona Bossio
@date    03/04/2020
@brief   Python configuration for the Run III Trigger Jet Monitoring
'''

from AthenaCommon.Logging import logging
logger = logging.getLogger(__name__)

from TrigDecisionTool.TrigDecisionToolConfig import getRun3NavigationContainerFromInput

from JetMonitoring.JetStandardHistoSpecs import knownHistos
import math
import re
import copy


#####################################
# constants
#####################################

copySuffix = "copied" # suffix for jet containters that are duplicated for monitoring

#####################################
# Offline jet collections to monitor
#####################################

OfflineJetCollections = dict()

OfflineJetCollections['pp'] = {
  'AntiKt4EMTopoJets'  : { 'MatchTo' : 'AntiKt4EMPFlowJets' },
 'AntiKt4EMPFlowJets' : { 'MatchTo' : 'NONE' },
 #'AntiKt10LCTopoTrimmedPtFrac5SmallR20Jets' : { 'MatchTo' : 'NONE' }, # Remove until ATR-25800 is fixed
}

OfflineJetCollections['HI'] = {
  'AntiKt4HIJets'  : { 'MatchTo' : 'AntiKt4HIJets' },
}

###########################################
# L1 jet collections and chains to monitor
###########################################

# The MatchedTo list must be either empty of length 2, and contain the names of an offline collection
# and an HLT collection. These names can be the empty string.

# the strings in L1JetCollections are jet container names.
L1JetCollections = dict()

match_smallRL1_OfflineJets_List = ['AntiKt4EMPFlowJets', 'HLT_AntiKt4EMPFlowJets_subresjesgscIS_ftf']
# temporarily modified to use small-R offline jet in turn-on to fix tier0 jet mon crash ATR-25800!! - throws exception if < 2 jet collections provided
match_largeRL1_OfflineJets_List = ['AntiKt4EMPFlowJets', 'HLT_AntiKt10EMPFlowCSSKSoftDropBeta100Zcut10Jets_jes_ftf']

L1JetCollections['pp'] = {

  'LVL1JetRoIs'  : {
    'MatchTo' : match_smallRL1_OfflineJets_List},
  
  'L1_jFexSRJetRoI': {'MatchTo': match_smallRL1_OfflineJets_List},

  'L1_jFexLRJetRoI': {'MatchTo': match_largeRL1_OfflineJets_List},

  'L1_gFexSRJetRoI': {'MatchTo': match_smallRL1_OfflineJets_List},

  'L1_gFexLRJetRoI': {'MatchTo': match_largeRL1_OfflineJets_List},
}

L1JetCollections['HI'] = {
  'LVL1JetRoIs'  : {'MatchTo' : ['AntiKt4HIJets',
                                  'HLT_AntiKt4HIJets']},
  'L1_jFexSRJetRoI': {'MatchTo': ['AntiKt4HIJets',
                                  'HLT_AntiKt4HIJets']},
  'L1_gFexSRJetRoI': {'MatchTo': ['AntiKt4HIJets',
                                  'HLT_AntiKt4HIJets']},
}

for case in L1JetCollections.keys():
  try:
    items = L1JetCollections[case].items()
  except (AttributeError, TypeError):
    raise RuntimeError('L1JetCollections for %s is not a mapping type'%case)

  for k, d in items:
    try:
      d_items = d.items()
    except (AttributeError, TypeError):
      raise RuntimeError('L1JetCollections value for %s is not a mapping type'%case)

    if 'MatchTo' not in d:
      errmsg = 'L1Collections entry %s has no (possibly empty) MatchType list' % (
        str(k))
      raise RuntimeError(errmsg)

# Now seeing new L1 containers of differing types. These types
# are explicit in the C++ JetMatcher algorithm, and correspond
# top different attributes of that algorithm.
#
# l1Coll2MatcherKey supplies the python name of
# C++ component attribute.

l1Coll2MatcherKey = {
  'LVL1JetRoIs': 'L1JetContainerName1',
  'L1_jFexSRJetRoI': 'L1jFexSRJetRoIContainerName',
  'L1_jFexLRJetRoI': 'L1jFexLRJetRoIContainerName',
  'L1_gFexSRJetRoI': 'L1gFexJetRoIContainerName',
  'L1_gFexLRJetRoI': 'L1gFexJetRoIContainerName',
}

for case in L1JetCollections.keys():
  for k, d in L1JetCollections[case].items():
    if d['MatchTo']:  # exists by previous checks. check if empty.
      if k not in l1Coll2MatcherKey:
        errmsg = 'Match(es) to an L1 container requested  entry '\
        '%s but no C++ MatcherAlg attribute name provided' % (str(k),)
        raise RuntimeError(errmsg)
      

# the values of Chain2L1JetCollDict are keys of L1JetCollections.
# the keys of Chain2L1JetCollDict are used to select events before histograms are filled

Chain2L1JetCollDict = dict()

Chain2L1JetCollDict['pp'] = { # set L1 jet collection name for L1 jet chains
  'L1_J15': ['LVL1JetRoIs'],
  'L1_J20': ['LVL1JetRoIs'],
  'L1_J100': ['LVL1JetRoIs'],
  
  'L1_jJ40': ['L1_jFexSRJetRoI'],
  'L1_jJ50': ['L1_jFexSRJetRoI'],
  'L1_jJ160': ['L1_jFexSRJetRoI'],

  'L1_gJ20': ['L1_gFexSRJetRoI'],
  'L1_gJ50': ['L1_gFexSRJetRoI'],
  'L1_gJ100': ['L1_gFexSRJetRoI'],

  'L1_gJ160': ['L1_gFexSRJetRoI'],

  'L1_jLJ40': ['L1_jFexLRJetRoI'],
  'L1_jLJ80': ['L1_jFexLRJetRoI'],
  'L1_jLJ120': ['L1_jFexLRJetRoI'],
  'L1_jLJ140': ['L1_jFexLRJetRoI'],

  'L1_gLJ80': ['L1_gFexLRJetRoI'],
  'L1_gLJ120': ['L1_gFexLRJetRoI'],
  'L1_gLJ140': ['L1_gFexLRJetRoI'],

  'L1_SC111-CjJ40': ['L1_jFexSRJetRoI'],
}

Chain2L1JetCollDict['HI'] = { 
  'L1_J15': ['LVL1JetRoIs'],
  'L1_J20': ['LVL1JetRoIs'],
  'L1_J100': ['LVL1JetRoIs'],
}


Legacy2PhaseIjJThresholdDict = {
  'J5'   : 'jJ20',
  'J12'  : 'jJ30',
  'J15'  : 'jJ40',
  '4J15' : '4jJ40',
  'J20'  : 'jJ50',
  'J25'  : 'jJ55',
  'J30'  : 'jJ60',
  'J35'  : 'jJ70',
  'J40'  : 'jJ80',
  'J45'  : 'jJ85',
  'J50'  : 'jJ90',
  'J75'  : 'jJ125',
  'J85'  : 'jJ140',
  'J100' : 'jJ160',
  'J120' : 'jJ180',
  'J400' : 'jJ500',
}
Legacy2PhaseIgJThresholdDict = {
  'J5'   : 'gJ20',
  'J12'  : 'gJ30',
  'J15'  : 'gJ40',
  '4J15' : '4gJ40',
  'J20'  : 'gJ50',
  'J25'  : 'gJ55',
  'J30'  : 'gJ60',
  'J35'  : 'gJ70',
  'J40'  : 'gJ80',
  'J45'  : 'gJ85',
  'J50'  : 'gJ90',
  'J75'  : 'gJ125',
  'J85'  : 'gJ140',
  'J100' : 'gJ160',
  'J120' : 'gJ180',
  'J400' : 'gJ500',
}
Legacy2PhaseIjLJThresholdDict = {
  'J100' : 'jLJ140'
}
Legacy2PhaseIgLJThresholdDict = {
  'J100' : 'gLJ140'
}

############################################
# HLT jet collections and chains to monitor
############################################

# List of HLT jet collections (stating
# which should be matched and to which offline jet collection

JetCollections = dict()

JetCollections['pp'] = {
  'HLT_AntiKt4EMTopoJets_subjesIS'                                : { 'MatchTo' : 'AntiKt4EMPFlowJets'}, # default small-R EM
  'HLT_AntiKt4EMTopoJets_subjesIS_fastftag'                       : { 'MatchTo' : 'NONE'}, # small-R EM jets with RoI tracking & fast flavour tagging
  'HLT_AntiKt4EMTopoJets_subresjesgscIS_ftf'                      : { 'MatchTo' : 'AntiKt4EMPFlowJets'}, # a4 calo jet w/ FTF
  'HLT_AntiKt4EMTopoJets_subjesgscIS_ftf'                         : { 'MatchTo' : 'AntiKt4EMPFlowJets'}, # a4 calo jet w/ calo+track GSC, reconstructed by MET
  'HLT_AntiKt4EMPFlowJets_subjesgscIS_ftf'                        : { 'MatchTo' : 'AntiKt4EMPFlowJets'}, # a4 pflow w/ calo+track GSC, reconstructed by MET
  'HLT_AntiKt4EMPFlowJets_subresjesgscIS_ftf'                     : { 'MatchTo' : 'AntiKt4EMPFlowJets'}, # a4 pflow w/ residual + calo+track GSC
  'HLT_AntiKt4EMPFlowJets_nojcalib_ftf'                           : { 'MatchTo' : 'NONE'},               # a4 pflow nojcalib
  'HLT_AntiKt10EMTopoRCJets_subjesIS'                             : { 'MatchTo' : 'NONE'},               # a10r
  'HLT_AntiKt10LCTopoJets_subjes'                                 : { 'MatchTo' : 'NONE'},               # a10
  'HLT_AntiKt10LCTopoTrimmedPtFrac4SmallR20Jets_jes'              : { 'MatchTo' : 'NONE'}, # a10t
  'HLT_AntiKt10EMPFlowCSSKSoftDropBeta100Zcut10Jets_nojcalib_ftf' : { 'MatchTo' : 'NONE'},               # a10sd pflow cssk nojcalib
  'HLT_AntiKt10EMPFlowCSSKSoftDropBeta100Zcut10Jets_jes_ftf'      : { 'MatchTo' : 'NONE'},               # a10sd pflow cssk jes
}

JetCollections['HI'] = {
  'HLT_AntiKt4HIJets'  : {'MatchTo': 'AntiKt4HIJets'},
  'HLT_AntiKt4EMTopoJets_subjesIS' : {'MatchTo': 'AntiKt4HIJets'},
}

# set HLT jet collection, reference chain and offline jet collection
# for turn-on curves 

Chains2Monitor  = dict()

Chains2Monitor['HI'] = {  # TODO: do it properly with monGroups

  'HLT_j60_ion_L1J15': {'HLTColl': 'HLT_AntiKt4HIJets',
                        'RefChain': 'NONE',
                        'OfflineColl': 'AntiKt4HIJets'},

  'HLT_j75_ion_L1J30': {'HLTColl': 'HLT_AntiKt4HIJets',
                        'RefChain': 'NONE',
                        'OfflineColl': 'AntiKt4HIJets'},

  'HLT_j60_ion_L1jJ40': {'HLTColl': 'HLT_AntiKt4HIJets',
                         'RefChain': 'NONE',
                         'OfflineColl': 'AntiKt4HIJets'},
                        
  'HLT_j75_ion_L1jJ60': {'HLTColl': 'HLT_AntiKt4HIJets',
                         'RefChain': 'NONE',
                         'OfflineColl': 'AntiKt4HIJets'},

  'HLT_j85_ion_L1J30': {'HLTColl': 'HLT_AntiKt4HIJets',
                        'RefChain': 'NONE',
                        'OfflineColl': 'AntiKt4HIJets'},

  'HLT_j150_ion_L1J50': {'HLTColl': 'HLT_AntiKt4HIJets',
                         'RefChain': 'NONE',
                         'OfflineColl': 'AntiKt4HIJets'},
<<<<<<< HEAD
                        
=======

  'HLT_j200_ion_L1J50': {'HLTColl': 'HLT_AntiKt4HIJets',
                         'RefChain': 'NONE',
                         'OfflineColl': 'AntiKt4HIJets'},

>>>>>>> 070c3c1b
  'HLT_j50f_ion_L1J15p31ETA49': {'HLTColl': 'HLT_AntiKt4HIJets',
                                 'RefChain': 'NONE', 
                                 'OfflineColl': 'AntiKt4HIJets'},

  'HLT_j60f_ion_L1J15p31ETA49': {'HLTColl': 'HLT_AntiKt4HIJets',
                                 'RefChain': 'NONE', 
                                 'OfflineColl': 'AntiKt4HIJets'},
                        
  'HLT_j50f_ion_L1jJ40p31ETA49': {'HLTColl': 'HLT_AntiKt4HIJets',
                                  'RefChain': 'NONE',
                                  'OfflineColl': 'AntiKt4HIJets'},
                        
  'HLT_j60f_ion_L1jJ40p31ETA49': {'HLTColl': 'HLT_AntiKt4HIJets',
                                  'RefChain': 'NONE',
                                  'OfflineColl': 'AntiKt4HIJets'},
                        
  'HLT_j20a_L1VZDC_A_VZDC_C_TE5_VTE200': {'HLTColl': 'HLT_AntiKt4EMTopoJets_subjesIS',
                                          'RefChain': 'NONE',
                                          'OfflineColl': 'AntiKt4EMPFlowJets'},

  'HLT_j20a_L1ZDC_XOR_TE5_VTE200': {'HLTColl': 'HLT_AntiKt4EMTopoJets_subjesIS',
                                    'RefChain': 'NONE',
                                    'OfflineColl': 'AntiKt4EMPFlowJets'},
                        
                        
  'HLT_j20a_L11ZDC_NZDC_TE5_VTE200': {'HLTColl': 'HLT_AntiKt4EMTopoJets_subjesIS',
                                      'RefChain': 'NONE',
                                      'OfflineColl': 'AntiKt4EMPFlowJets'},

}

Chains2Monitor['pp'] = {
  # perf chain (runs no hypo)
  'HLT_j0_perf_L1J12_EMPTY': {'HLTColl': 'HLT_AntiKt4EMTopoJets_subjesIS',
                              'RefChain': 'NONE',
                              'OfflineColl': 'NONE'},
    
  # Small-R EMTopo chains
  'HLT_j45_L1J15'  : { 'HLTColl' : 'HLT_AntiKt4EMTopoJets_subjesIS',
                       'RefChain' : 'NONE',
                       'OfflineColl' : 'AntiKt4EMPFlowJets' },

  'HLT_j45_ftf_preselj20_L1J15'  : { 'HLTColl' : 'HLT_AntiKt4EMTopoJets_subresjesgscIS_ftf',
                       'RefChain' : 'NONE',
                       'OfflineColl' : 'AntiKt4EMPFlowJets' },

  'HLT_j420_L1J100': {'HLTColl': 'HLT_AntiKt4EMTopoJets_subjesIS',
                      'RefChain': 'HLT_j85_L1J20',
                      'OfflineColl': 'AntiKt4EMPFlowJets'},
  
  'HLT_3j200_L1J100': {'HLTColl': 'HLT_AntiKt4EMTopoJets_subjesIS',
                       'RefChain': 'HLT_j85_L1J20',
                       'OfflineColl': 'AntiKt4EMPFlowJets'},
  
  'HLT_4j120_L13J50': {'HLTColl': 'HLT_AntiKt4EMTopoJets_subjesIS',
                       'RefChain': 'HLT_j85_L1J20',
                       'OfflineColl': 'AntiKt4EMPFlowJets'},
  
  'HLT_j45_320eta490_L1J15p31ETA49': {'HLTColl': 'HLT_AntiKt4EMTopoJets_subjesIS',
                                      'RefChain': 'NONE',
                                      'OfflineColl': 'NONE'},
  
  # Small-R PFlow chains
  'HLT_j45_pf_ftf_preselj20_L1J15': {'HLTColl': 'HLT_AntiKt4EMPFlowJets_subresjesgscIS_ftf',
                                     'RefChain': 'NONE',
                                     'OfflineColl': 'NONE'},
  
  'HLT_5j85_pf_ftf_presel5j50_L14J15': {'HLTColl': 'HLT_AntiKt4EMPFlowJets_subresjesgscIS_ftf',
                                        'RefChain': 'HLT_j45_pf_ftf_preselj20_L1J15',
                                        'OfflineColl': 'AntiKt4EMPFlowJets'},
  
  'HLT_j420_pf_ftf_L1J100': {'HLTColl': 'HLT_AntiKt4EMPFlowJets_subresjesgscIS_ftf',
                             'RefChain': 'HLT_j85_pf_ftf_preselj50_L1J20',
                             'OfflineColl': 'AntiKt4EMPFlowJets'},
  
  'HLT_j420_pf_ftf_preselj225_L1J100': {'HLTColl': 'HLT_AntiKt4EMPFlowJets_subresjesgscIS_ftf',
                                        'RefChain': 'HLT_j85_pf_ftf_preselj50_L1J20',
                                        'OfflineColl': 'AntiKt4EMPFlowJets'},

  'HLT_6j35c_pf_ftf_presel6c25_L14J15' : { 'HLTColl' : 'HLT_AntiKt4EMPFlowJets_subresjesgscIS_ftf',
                                           'RefChain': 'NONE',
                                           'OfflineColl': 'NONE'},

  'HLT_6j35c_020jvt_pf_ftf_presel6c25_L14J15' : { 'HLTColl' : 'HLT_AntiKt4EMPFlowJets_subresjesgscIS_ftf',
                                                  'RefChain': 'NONE',
                                                  'OfflineColl': 'NONE'},

  'HLT_3j200_pf_ftf_L1J100'         : { 'HLTColl' : 'HLT_AntiKt4EMPFlowJets_subresjesgscIS_ftf',
                                        'RefChain': 'NONE',
                                        'OfflineColl': 'NONE'},
  
  'HLT_j0_HT1000_L1HT190-J15s5pETA21': {'HLTColl': 'HLT_AntiKt4EMTopoJets_subjesIS',
                                        'RefChain': 'NONE',
                                        'OfflineColl': 'NONE'},
  
  # Large-R reclustered chains
  'HLT_j460_a10r_L1J100': {'HLTColl': 'HLT_AntiKt10EMTopoRCJets_subjesIS',
                           'RefChain': 'NONE',
                           'OfflineColl': 'NONE'},
  
  # Large-R LCTopo chains
  'HLT_j460_a10_lcw_subjes_L1J100': {'HLTColl': 'HLT_AntiKt10LCTopoJets_subjes',
                                     'RefChain': 'NONE',
                                     'OfflineColl': 'NONE'},
  
  # Large-R trimmed chains
  'HLT_j420_a10t_lcw_jes_L1J100': {'HLTColl': 'HLT_AntiKt10LCTopoTrimmedPtFrac4SmallR20Jets_jes',
                                   'RefChain': 'NONE',
                                   'OfflineColl': 'NONE'},
  
  'HLT_j420_35smcINF_a10t_lcw_jes_L1J100': {'HLTColl': 'HLT_AntiKt10LCTopoTrimmedPtFrac4SmallR20Jets_jes',
                                            'RefChain': 'NONE',
                                            'OfflineColl': 'NONE'},
  
  'HLT_j460_a10t_lcw_jes_L1J100': {'HLTColl': 'HLT_AntiKt10LCTopoTrimmedPtFrac4SmallR20Jets_jes',
                                   'RefChain': 'NONE',
                                   'OfflineColl': 'NONE'},

  'HLT_j460_a10t_lcw_jes_L1SC111-CJ15': {'HLTColl': 'HLT_AntiKt10LCTopoTrimmedPtFrac4SmallR20Jets_jes',
                                         'RefChain': 'NONE',
                                         'OfflineColl': 'NONE'},
  
  'HLT_j420_a10t_lcw_jes_35smcINF_L1SC111-CJ15': {'HLTColl': 'HLT_AntiKt10LCTopoTrimmedPtFrac4SmallR20Jets_jes',
                                                  'RefChain': 'NONE',
                                                  'OfflineColl': 'NONE'},

  'HLT_2j330_a10t_lcw_jes_L1J100':          {'HLTColl': 'HLT_AntiKt10LCTopoTrimmedPtFrac4SmallR20Jets_jes',
                                             'RefChain': 'NONE',
                                             'OfflineColl': 'NONE'},
  
  'HLT_2j330_35smcINF_a10t_lcw_jes_L1J100': {'HLTColl': 'HLT_AntiKt10LCTopoTrimmedPtFrac4SmallR20Jets_jes',
                                             'RefChain': 'NONE',
                                             'OfflineColl': 'NONE'},
  
  # Large-R SoftDrop chains
  'HLT_j420_a10sd_cssk_pf_jes_ftf_preselj225_L1J100': {'HLTColl': 'HLT_AntiKt10EMPFlowCSSKSoftDropBeta100Zcut10Jets_jes_ftf',
                                                       'RefChain': 'NONE',
                                                       'OfflineColl': 'NONE'},
  
  'HLT_j420_35smcINF_a10sd_cssk_pf_jes_ftf_preselj225_L1J100': {'HLTColl': 'HLT_AntiKt10EMPFlowCSSKSoftDropBeta100Zcut10Jets_jes_ftf',
                                                                'RefChain': 'NONE',
                                                                'OfflineColl': 'NONE'},
  
  'HLT_j460_a10sd_cssk_pf_jes_ftf_preselj225_L1J100': {'HLTColl': 'HLT_AntiKt10EMPFlowCSSKSoftDropBeta100Zcut10Jets_jes_ftf',
                                                       'RefChain': 'NONE',
                                                       'OfflineColl': 'NONE'},
  
  'HLT_2j330_a10sd_cssk_pf_jes_ftf_presel2j225_L1SC111-CJ15': {'HLTColl': 'HLT_AntiKt10EMPFlowCSSKSoftDropBeta100Zcut10Jets_jes_ftf',
                                                               'RefChain': 'NONE',
                                                               'OfflineColl': 'NONE'},
  
  'HLT_2j330_35smcINF_a10sd_cssk_pf_jes_ftf_presel2j225_L1SC111-CJ15': {'HLTColl': 'HLT_AntiKt10EMPFlowCSSKSoftDropBeta100Zcut10Jets_jes_ftf',
                                                                        'RefChain': 'NONE',
                                                                        'OfflineColl': 'NONE'},

  'HLT_2j330_a10sd_cssk_pf_jes_ftf_35smcINF_presel2j225_L1J100': {'HLTColl': 'HLT_AntiKt10EMPFlowCSSKSoftDropBeta100Zcut10Jets_jes_ftf',
                                                                  'RefChain': 'NONE',
                                                                  'OfflineColl': 'NONE'},

  'HLT_2j330_35smcINF_a10sd_cssk_pf_jes_ftf_presel2j225_L1J100': {'HLTColl': 'HLT_AntiKt10EMPFlowCSSKSoftDropBeta100Zcut10Jets_jes_ftf',
                                                                  'RefChain': 'NONE',
                                                                  'OfflineColl': 'NONE'},

  # HT and dijet scenarios
  'HLT_j0_HT1000_L1J100': {'HLTColl': 'HLT_AntiKt4EMTopoJets_subjesIS',
                           'RefChain': 'NONE',
                           'OfflineColl': 'NONE'},

  'HLT_j0_HT1000_pf_ftf_preselcHT450_L1HT190-J15s5pETA21': {'HLTColl': 'HLT_AntiKt4EMPFlowJets_subresjesgscIS_ftf',
                                                          'RefChain': 'NONE',
                                                          'OfflineColl': 'NONE'},

  # L1 turn-ons
  'HLT_noalg_L1J100'                     : { 'HLTColl' : 'HLT_AntiKt4EMPFlowJets_subresjesgscIS_ftf',                                              
                                             'RefChain' : 'HLT_j45_pf_ftf_preselj20_L1J15', 
                                             'OfflineColl' : 'AntiKt4EMPFlowJets' },
}


# Phase1: duplicate all relevant chains with jFex algos
temp_Phase1_chains = dict()
L1pattern = re.compile(r"L1([0-9]*[J][0-9]+)")
for chainName in Chains2Monitor['pp']:
  foundL1 = L1pattern.search(chainName)
  if foundL1:
    L1Legacy =  foundL1.group(1)
    if L1Legacy in Legacy2PhaseIjJThresholdDict:
        L1PhaseI = Legacy2PhaseIjJThresholdDict[L1Legacy]
        newChain = chainName.replace(L1Legacy,L1PhaseI)
        temp_Phase1_chains[newChain] = Chains2Monitor['pp'][chainName] #uses same reference chain, not phase1 variation!
    if L1Legacy in Legacy2PhaseIgJThresholdDict:
        L1PhaseI = Legacy2PhaseIgJThresholdDict[L1Legacy]
        newChain = chainName.replace(L1Legacy,L1PhaseI)
        temp_Phase1_chains[newChain] = Chains2Monitor['pp'][chainName] #uses same reference chain, not phase1 variation!
    if "a10" in chainName:
        if L1Legacy in Legacy2PhaseIjLJThresholdDict:   ## For now monitor a10 chains seeded by both jLJ and jJ items.
            L1PhaseI = Legacy2PhaseIjLJThresholdDict[L1Legacy]
            newChain = chainName.replace(L1Legacy,L1PhaseI)
            temp_Phase1_chains[newChain] = Chains2Monitor['pp'][chainName] #uses same reference chain, not phase1 variation!
        if L1Legacy in Legacy2PhaseIgLJThresholdDict:   ## For now monitor a10 chains seeded by both jLJ and jJ items.
            L1PhaseI = Legacy2PhaseIgLJThresholdDict[L1Legacy]
            newChain = chainName.replace(L1Legacy,L1PhaseI)
            temp_Phase1_chains[newChain] = Chains2Monitor['pp'][chainName] #uses same reference chain, not phase1 variation!
  if 'L1SC111-CJ15' in chainName:
    for largerSeed in ('L1SC111-CjJ40', 'L1jLJ140', 'L1jLJ160'):
      newChain = chainName.replace('L1SC111-CJ15', largerSeed)
      temp_Phase1_chains[newChain] = Chains2Monitor['pp'][chainName]      
      pass
    pass
temp_Phase1_chains.update({
  # Additional Phase I test chains (beyond the duplicated ones)
  'HLT_noalg_L1jJ80': {'HLTColl': 'HLT_AntiKt4EMPFlowJets_subresjesgscIS_ftf',
                    'RefChain': 'HLT_j25_pf_ftf_L1RD0_FILLED',
                    'OfflineColl': 'AntiKt4EMPFlowJets'},
  
  'HLT_noalg_L1jJ160': {'HLTColl': 'HLT_AntiKt4EMPFlowJets_subresjesgscIS_ftf',
                        'RefChain': 'HLT_j45_pf_ftf_preselj20_L1J15',
                        'OfflineColl': 'AntiKt4EMPFlowJets'},
  
  'HLT_noalg_L1jJ140': {'HLTColl': 'HLT_AntiKt10EMPFlowCSSKSoftDropBeta100Zcut10Jets_jes_ftf',
                        'RefChain': 'HLT_j45_pf_ftf_preselj20_L1J15',
                        'OfflineColl': 'AntiKt4EMPFlowJets'},
 
  # temporarily modify to using small-R jet in turn-on to fix tier0 jet mon crash ATR-25800!!
  'HLT_noalg_L1jLJ140': {'HLTColl': 'HLT_AntiKt10EMPFlowCSSKSoftDropBeta100Zcut10Jets_jes_ftf',
                         'RefChain': 'HLT_j45_pf_ftf_preselj20_L1J15',
                         'OfflineColl': 'AntiKt4EMPFlowJets'},
  
  'HLT_noalg_L1gJ100': {'HLTColl': 'HLT_AntiKt4EMPFlowJets_subresjesgscIS_ftf',
                        'RefChain': 'HLT_j45_pf_ftf_preselj20_L1J15',
                        'OfflineColl': 'AntiKt4EMPFlowJets'},
  
  'HLT_noalg_L1gJ160': {'HLTColl': 'HLT_AntiKt4EMPFlowJets_subresjesgscIS_ftf',
                        'RefChain': 'HLT_j45_pf_ftf_preselj20_L1J15',
                        'OfflineColl': 'AntiKt4EMPFlowJets'},
  
  # temporarily modify to using small-R jet in turn-on to fix tier0 jet mon crash ATR-25800!!
  'HLT_noalg_L1gLJ160': {'HLTColl': 'HLT_AntiKt10EMPFlowCSSKSoftDropBeta100Zcut10Jets_jes_ftf',
                         'RefChain': 'HLT_j45_pf_ftf_preselj20_L1J15',
                         'OfflineColl': 'AntiKt4EMPFlowJets'},

  'HLT_j60_pf_ftf_preselj50_L1jJ50': {'HLTColl': 'HLT_AntiKt4EMPFlowJets_subresjesgscIS_ftf',
                                      'RefChain': 'NONE',
                                      'OfflineColl': 'NONE'},
})

Chains2Monitor['pp'].update(temp_Phase1_chains)

#########################################################
# Protections
#########################################################

# Add missing jet collections to JetCollections dict
# (this can happen if a given chain uses a jet collection that is not listed in JetCollections) 
# TODO: make more general
for case in ['pp','HI']:
  for chain,chaindict in Chains2Monitor[case].items():
    if chaindict['HLTColl'] not in JetCollections[case]: # chain will not be monitored unless HLT collection is present in JetCollections
      JetCollections[case][chaindict['HLTColl']] = {'MatchTo': 'NONE'}

#########################################################
# Helpful functions
#########################################################

def getEtaRange(chain):
  etaMin,etaMax = 0,2.5 # central jets by default
  if 'eta' in chain:
    etaParts    = chain.split('eta')
    etaMinTemp  = etaParts[0].split('_')
    etaMin      = etaMinTemp[len(etaMinTemp)-1]
    etaMin      = int(etaMin)/10
    etaMax      = etaParts[1].split('_')[0]
    etaMax      = int(etaMax)/10
  return etaMin,etaMax

def getBinningFromThreshold(chain,varname):
  #default binning if nothing below applies
  xbins, xmin, xmax = 160,0.,800000.
  #pt and et binning based on threshold
  if varname == "pt" or varname == "et":
    if 'noalg' in chain:
        return 60,xmin,300000 # good enough for L1 jJ40 & jJ100
    else:
        threshold = int(chain.split("_")[1].split('j')[1])
    if threshold < 50:
      return 40, 0., 100000.
    if threshold < 120:
      return 36, 20000., 200000.

    xbins = 40
    xmin = 50000.+100000.*(int(threshold/100)-1) #example: threshold = 330 -> 250 to 450; threshold = 420 -> 350 to 550
    if threshold % 100 == 0: #gives enough low bins if threshold is an exact divider of 100 GeV such as 3j200
      xmin = 1000.*(threshold - 100.)
    xmax = xmin + 200000.
    if "a10" in chain: # efficiency curve broader for large-R jets
      xmin = xmin - 50000. 
      xmax = xmax + 50000. 
      if "pf" in chain:
        xmax = xmax + 50000. # needed to include efficiency plateau for large-R PFlow chains
        if "smc" in chain:
          xmax = xmax + 50000. # efficiency plateau even higher for a10 pdf smc chains due to imperfect calibration
  #mass binning for large-R smc chains
  elif varname == "m":
    xbins, xmin, xmax = 35, 30000., 100000.
  return xbins, xmin, xmax

def getHTBinning(chain,binwidth):
  parts = chain.split('HT')
  threshold = parts[1].split('_')[0]
  if 'XX' in threshold:
    threshold = threshold.split('XX')[0]
  xmin = int(0.9 * int(threshold))  # xmin to make the threshold visible
  xmax = xmin + 500
  xbins = int((xmax-xmin)/binwidth)-1
  return xbins, xmin, xmax

# Add fast flavour-tag monitoring.
# Adds a 20 GeV jet pT cut to avoid FPE WARNINGS from jets below min jet pT for RoI track association
def addFlavourTagVariables(conf, network_prefix):
    cutname='pt20'
    fillerTools = []
    for f in "cub":
      xvar = f"{network_prefix}_p{f}"
      varname = f"ftag_p{f}"
      fillerTools += [HistoSpec(varname, xvar=xvar, bins=(70, -0.2, 1.2), title=f"{varname};{varname};;Entries")]
    fastDipsSelectSpec = SelectSpec(f"{network_prefix}_{cutname}", '20<pt:GeV&|eta|<3.2', path='NoTriggerSelection/'+cutname, FillerTools=fillerTools)
    conf.appendHistos(fastDipsSelectSpec)

#########################################################
# Schedule more histograms for dedicated jet collections
#########################################################
from JetMonitoring.JetMonitoringConfig import JetMonAlgSpec, HistoSpec, EventHistoSpec, SelectSpec, ToolSpec #VarSpec can be added to define specific/custom variables
from AthenaConfiguration.ComponentFactory import CompFactory

# All offline jet collections
ExtraOfflineHists = [
  "EMFrac",
  "HECFrac",
  "Jvt",
  "JVFCorr",
  "JvtRpt",
  "NumTrkPt1000[0]",
  "TrackWidthPt1000[0]",
  "SumPtTrkPt500[0]",
]

# All online small-R jet collections
ExtraSmallROnlineHists = [
  HistoSpec('et:GeV;eta',  (100,0,750, 50,-5,5) , title='#eta vs E_{T};E_{T} [GeV];#eta;Entries'),
  "EMFrac",
  "HECFrac",
  "DetectorEta",
  "ActiveArea", 
  "EM3Frac",
  "Tile0Frac",
  "LooseBad",
]

# All online large-R jet collections
ExtraLargeROnlineHists = [
]

ExtraOnlineNJetHists = [
  "njets",
  "njetsEt20Eta0_32",
  "njetsEt30Eta0_32", 
  "njetsEt50Eta0_32",
  "njetsEt80Eta0_32",
  "njetsPt20Eta0_32",
  "njetsPt30Eta0_32",
  "njetsPt50Eta0_32",
  "njetsPt80Eta0_32",
]

# Kinematics at different scales for offline and small-R online jet collections
OfflineScaleMomenta = [ "ConstitScale", "EMScale", "PileupScale", "EtaJESScale"]
OnlineScaleMomenta  = [ "ConstitScale" ]
for var in [ "pt", "eta", "m" ]:
  for offlinescale in OfflineScaleMomenta:
    ExtraOfflineHists.append("Jet"+offlinescale+"Momentum_"+var)
  for onlinescale in OnlineScaleMomenta:
    ExtraSmallROnlineHists.append("Jet"+onlinescale+"Momentum_"+var)

OnlineScaleMomenta.append("") #Adding this for convenience in the jet matching loop below
OfflineScaleMomenta.append("")


def getJetCopyAlg(injets,outjets):
    '''
      Schedules JetCopier tool to make a shallow copy of
      the original offline/HLT jet container, for the JetMatcherAlg to decorate.
      This prevents our jet monitoring from decorating
      the original jet containers, which may end up being
      persistified in AOD/ESD (ATLASRECTS-7168,ATR-27980,ATR-26076)
    '''
    jcopy = CompFactory.JetCopier(
        "copier",
        InputJets = injets,
        DecorDeps=[],
        ShallowCopy=True,
        ShallowIO=True)

    jprovider = CompFactory.JetRecAlg(
        "jetalg_copy_"+outjets,
        Provider = jcopy,
        Modifiers = [],
        OutputContainer = outjets,
        MonTool = None)

    return jprovider

def getL1JetCopyAlg(injets,outjets):
    '''
      Schedules L1JetCopyAlgorithm to make a shallow copy of
      the original L1 jet container, for the JetMatcherAlg to decorate.
      This prevents our jet monitoring from decorating
      the original jet containers, which may end up being
      persistified in AOD/ESD (ATLASRECTS-7168,ATR-27980,ATR-26076).
      The L1JetCopyAlgorithm is a templated class (e.g. L1JetCopyAlgorithm<JTM_JetRoIContainer>).
      The python class name is what is generated by Athena during build time.
      The template types are defined in JTMContainers.h.
    '''
    jcopy_alg = None
    jcopy_alg_name = "l1jetcopy_alg_"+injets
    if injets == "LVL1JetRoIs":
        jcopy_alg = CompFactory.L1JetCopyAlgorithm_JTM_JetRoIContainer_(jcopy_alg_name)    
    elif injets == "L1_jFexSRJetRoI":
        jcopy_alg = CompFactory.L1JetCopyAlgorithm_JTM_jFexSRJetRoIContainer_(jcopy_alg_name)    
    elif injets == "L1_jFexLRJetRoI":
        jcopy_alg = CompFactory.L1JetCopyAlgorithm_JTM_jFexLRJetRoIContainer_(jcopy_alg_name)    
    elif injets in ["L1_gFexSRJetRoI", "L1_gFexLRJetRoI"]:
        jcopy_alg = CompFactory.L1JetCopyAlgorithm_JTM_gFexJetRoIContainer_(jcopy_alg_name)    
    else:
        raise ValueError(f"L1 jet container {injets} not recognised")
    jcopy_alg.JetInContainerName = injets
    jcopy_alg.JetOutContainerName = outjets

    return jcopy_alg

def TrigJetMonConfig(inputFlags):

  from AthenaConfiguration.ComponentAccumulator import ComponentAccumulator
  cfg = ComponentAccumulator()

  monMode = 'pp'
  if inputFlags.Reco.EnableHI: monMode = 'HI'

  # Match HLT jets to offline jets
  CopiedJetCollections = copy.deepcopy(JetCollections)
  for hltColl,collDict in JetCollections[monMode].items():
    if collDict['MatchTo'] != 'NONE':
      copiedhltColl = f'{hltColl}_{copySuffix}'
      CopiedJetCollections[monMode][copiedhltColl] = CopiedJetCollections[monMode].pop(hltColl)
      jetcopyalg = getJetCopyAlg(hltColl,copiedhltColl)
      jetcopyalg.ExtraInputs += [('xAOD::TrigCompositeContainer',
                             'StoreGateSvc+%s' % getRun3NavigationContainerFromInput(inputFlags))]
      cfg.addEventAlgo(jetcopyalg)
      for jetcalibscale in OnlineScaleMomenta:
        scalestring = "_"+jetcalibscale if jetcalibscale != "" else ""
        name = 'Matching_{}{}_{}'.format(hltColl,scalestring,collDict['MatchTo'])
        alg = CompFactory.JetMatcherAlg(name,
                                        JetContainerName1=copiedhltColl,
                                        JetContainerName2=collDict['MatchTo'],
                                        JetCalibScale=jetcalibscale)
        
        alg.ExtraInputs += [('xAOD::TrigCompositeContainer',
                             'StoreGateSvc+%s' % getRun3NavigationContainerFromInput(inputFlags))]
        cfg.addEventAlgo(alg)

  # Match offline to offline jets
  CopiedOfflineJetCollections = copy.deepcopy(OfflineJetCollections)
  for offjetColl,collDict in OfflineJetCollections[monMode].items():
    if collDict['MatchTo'] != 'NONE':
      copiedjetcoll = f'{offjetColl}_{copySuffix}'
      CopiedOfflineJetCollections[monMode][copiedjetcoll] = CopiedOfflineJetCollections[monMode].pop(offjetColl)
      jetcopyalg = getJetCopyAlg(offjetColl,copiedjetcoll)
      cfg.addEventAlgo(jetcopyalg)
      for jetcalibscale in OfflineScaleMomenta:
        scalestring = "_"+jetcalibscale if jetcalibscale != "" else ""
        name = 'Matching_{}{}_{}'.format(offjetColl,scalestring,collDict['MatchTo'])
        alg = CompFactory.JetMatcherAlg(name,
                                        JetContainerName1=copiedjetcoll,
                                        JetContainerName2=collDict['MatchTo'],
                                        JetCalibScale=jetcalibscale)
        
        alg.ExtraInputs += [('xAOD::TrigCompositeContainer',
                             'StoreGateSvc+%s' % getRun3NavigationContainerFromInput(inputFlags))]
        cfg.addEventAlgo(alg)

  # Make copy of every L1 jet collection
  # Then match L1 to offline as well as HLT jets
  CopiedL1JetCollections = copy.deepcopy(L1JetCollections)
  for l1jetColl,collDict in L1JetCollections[monMode].items():
    copiedl1jetColl = f'{l1jetColl}_{copySuffix}'
    CopiedL1JetCollections[monMode][copiedl1jetColl] = CopiedL1JetCollections[monMode].pop(l1jetColl)
    l1jetcopyalg = getL1JetCopyAlg(l1jetColl,copiedl1jetColl)
    l1jetcopyalg.ExtraInputs += [('xAOD::TrigCompositeContainer',
                             'StoreGateSvc+%s' % getRun3NavigationContainerFromInput(inputFlags))]
    cfg.addEventAlgo(l1jetcopyalg)
    for matchjetcoll in collDict['MatchTo']:

      kwds = {'name': 'Matching_{}_{}'.format(l1jetColl,matchjetcoll),
              l1Coll2MatcherKey[l1jetColl]: copiedl1jetColl,
              'JetContainerName2': matchjetcoll,
              'MatchL1': True
             }
              
      alg = CompFactory.JetMatcherAlg(**kwds)
      alg.ExtraInputs += [('xAOD::TrigCompositeContainer',
                           'StoreGateSvc+%s' % getRun3NavigationContainerFromInput(inputFlags))]
      cfg.addEventAlgo(alg)

  # The following class will make a sequence, configure algorithms, and link
  # them to GenericMonitoringTools
  from AthenaMonitoring import AthMonitorCfgHelper
  helper = AthMonitorCfgHelper(inputFlags,'TrigJetMonitorAlgorithm')

  # Loop over L1 jet collections
  for jetcoll in CopiedL1JetCollections[monMode]:
    l1jetconf = l1JetMonitoringConfig(inputFlags,jetcoll,CopiedL1JetCollections,monMode,'',True)
    l1jetconf.toAlg(helper)

  # Loop over L1 jet chains
  for chain,jetcolls in Chain2L1JetCollDict[monMode].items():
    for jetcoll in jetcolls:
      l1chainconf = l1JetMonitoringConfig(inputFlags,jetcoll,L1JetCollections,monMode,chain)
      l1chainconf.toAlg(helper)

  # Loop over offline jet collections
  for jetcoll in CopiedOfflineJetCollections[monMode]:
    offlineMonitorConf = jetMonitoringConfig(inputFlags,jetcoll,CopiedOfflineJetCollections,monMode)
    offlineMonitorConf.toAlg(helper)

  # Loop over HLT jet collections
  for jetcoll in CopiedJetCollections[monMode]:
    monitorConf = jetMonitoringConfig(inputFlags,jetcoll,CopiedJetCollections,monMode)
    # then we turn the full specification into properly configured algorithm and tools.
    # we use the method 'toAlg()' defined for the specialized dictionnary 'JetMonAlgSpec'
    monitorConf.toAlg(helper)

  # Loop over HLT jet chains
  for chain,chainDict in Chains2Monitor[monMode].items():
    jetcoll = chainDict['HLTColl']
    # kinematic plots
    # only use passing jets
    chainMonitorConfT = jetChainMonitoringConfig(inputFlags,jetcoll,chain,True)
    chainMonitorConfT.toAlg(helper)
    # all jets
    chainMonitorConfF = jetChainMonitoringConfig(inputFlags,jetcoll,chain,False)
    chainMonitorConfF.toAlg(helper)
    # efficiency plots
    if chainDict['RefChain'] != 'NONE' and chainDict['OfflineColl'] != 'NONE':
      effMonitorConf = jetEfficiencyMonitoringConfig(inputFlags,jetcoll,chainDict['OfflineColl'],chain,chainDict['RefChain'])
      effMonitorConf.toAlg(helper)

  cfg.merge(helper.result())
  return cfg


# Basic selection of histograms common for online and offline jets
def basicJetMonAlgSpec(jetcoll,isOnline):
  # we use a specialized dictionnary (JetMonAlgSpec) which will be translated into the final C++ tool
  path = 'NoTriggerSelection' if isOnline else 'standardHistos/'
  minNjetBin = 1 if isOnline else 0

  TopLevelDir  = 'HLT/JetMon/'
  TopLevelDir += 'Online/' if isOnline else 'Offline/'

  jetcollFolder = jetcoll
  jetcollFolder=jetcoll.replace(f"_{copySuffix}","")
  Conf = JetMonAlgSpec(jetcoll+"Mon",JetContainerName = jetcoll, defaultPath = path, topLevelDir=TopLevelDir, bottomLevelDir=jetcollFolder, failureOnMissingContainer=False)

  # Now start filling the histo spec list
  knownHistos['phi_tight'] = HistoSpec('phi_tight',
                                       (50,-math.pi,math.pi),
                                       title='#phi;#phi;Entries',
                                       xvar='phi')
  Conf.appendHistos(
    # See knownHistos in JetStandardHistoSpecs.py
    # for the list of standard specification.
    "pt",  
    "m",
    "eta",
    "phi",
    "phi_tight",
    "e",
    "et",
    # or we can directly add our custom histo specification in the form of a HistoSpec:
    # the basic call is : HistoSpec( variable, histobins, title='histotile;xtitle,ytitle')
    
    # Say we want a 2nd 'pt' plot but with a different binning than in the standard spec.
    # WARNING : we can not re-use the same spec name in a given JetMonitoringAlg !!!
    # so we give a new name AND we specify the actual variable with the argument 'xvar'
    #   (the ':GeV' means the variable is to be set at GeV scale)
    #HistoSpec( 'lowpt',  (100,0,150) , title='p_{T};p_{T} [GeV];', xvar='pt:GeV'),            
    # An equivalent solution would have been to clone the existing spec like in :
    # knownHistos.pt.clone('lowpt',bins= (100,0,200) ),

    # 2D histos are usually refered to by concatenating vars with a ';' as in 'varx;vary' 
    # if the 'vax;vary' alias doesn't exist in knownHistos but 'varx' and 'vary'
    # do exist, then a spec fot 'vax;vary' will be automatically generated.
    "pt;m",    # mass vs pt
    "eta;phi", # phi vs eta
    "eta;e",   # energy vs eta
    "phi;e",   # energy vs phi
    "phi_tight;e", # energy vs phi

    SelectSpec( 'central', '|eta|<3.2', path, FillerTools = ["pt","et","m"] ),
    SelectSpec( 'forward', '3.2<|eta|', path, FillerTools = ["pt","et","m"] ),
    SelectSpec( 'lowmu', 'avgMu<30', path, isEventVariable=True, FillerTools = ["pt","et","m","phi","eta"]),
    SelectSpec( 'highmu', '30<avgMu', path, isEventVariable=True, FillerTools = ["pt","et","m","phi","eta"]),
    # To select on multiple variables simultaneously, simply combine the selection strings via &
    # Example below to select on ET > 100 GeV and |eta| > 3.2:
    # SelectSpec( 'ETeta', '100<et:GeV&|eta|<3.2', path, FillerTools = ["pt","et","m","eta"] )
    EventHistoSpec('njets', (25,minNjetBin,25), title='NJets;NJets;Entries' ),
    EventHistoSpec('njetsPt20', (25,minNjetBin,25), title='NJetsPt20;NJetsPt20;Entries' ),
    EventHistoSpec('njetsPt50', (25,minNjetBin,25), title='NJetsPt50;NJetsPt50;Entries' ),
    # Jet multiplicity histograms can be added by using an EventHistoSpec
    # Their specifications (pT cut, ET cut, eta cuts) must be defined in the knownEventVar dictionary within JetStandardHistoSpecs.py
    # The following line is an example for a jet multiplicity histogram with ET>40 GeV, 1.0<|eta|<2.0, and binning of (10,0,10):
    # EventHistoSpec('njetsEt40Eta1_2', (10,0,10), title='NJetsEt40Eta1_2;NJetsEt40Eta1_2;Entries' ),

    # TProfile2D : just use 3 variables. For now the sytem will automatically
    #  interpret it as a TProfile2D (the 3rd variable being profiled)
    #"phi;eta;e", # --> Average Energy vs pt and eta
     
    # another possible selections : only sub-leading jets and highJVF
    #SelectSpec( 'subleading',
    #            '', # no selection on variables
    #            SelectedIndex=1, # force 2nd (sub-leading) jet (we would set 0 for leading jets)
    #            path='standardHistos', # force the path where the histos are saved in the final ROOT file
    #            FillerTools = [
    #                "pt",
    #                "m",
    #            ] ),
    #SelectSpec( 'highJVF',
    #            '0.3<JVF[0]', # JVF is a vector<float> for each jets. Here we cut on the 0th entry of this vector
    #            FillerTools = [
    #                "pt",
    #            ] ),
  )

  return Conf

def jetMonitoringConfig(inputFlags,jetcoll,jetCollDict,monMode):
   '''Function to configures some algorithms in the monitoring system.'''

   isOnline  = True if 'HLT' in jetcoll else False
   conf      = basicJetMonAlgSpec(jetcoll,isOnline)

   jetCollMonDetails = jetCollDict[monMode][jetcoll]

   # Declare a configuration dictionnary for a JetContainer
   if isOnline:
     if 'AntiKt4' in jetcoll or 'a4tcem' in jetcoll:
       for hist in ExtraSmallROnlineHists: conf.appendHistos(hist)
       if 'ftf' in jetcoll: # dedicated histograms for FTF chains
         conf.appendHistos("Jvt")
         conf.appendHistos("JVFCorr")
         conf.appendHistos("JvtRpt")
         conf.appendHistos("SumPtTrkPt500[0]")
         conf.appendHistos("NumTrkPt1000[0]")
         conf.appendHistos("TrackWidthPt1000[0]")
         if 'PF' in jetcoll: # dedicated histograms for online PFlow jets
           conf.appendHistos("SumPtChargedPFOPt500[0]")
           conf.appendHistos("fCharged")
           if "subresjesgscIS" in jetcoll:
               addFlavourTagVariables(conf,"fastDIPS20211215")
               addFlavourTagVariables(conf,"GN120230331")
       if 'fastftag' in jetcoll:
           addFlavourTagVariables(conf,"fastDips")
           addFlavourTagVariables(conf, "fastGN120230327")
       if 'EMTopo' in jetcoll: #dedicated histograms for online EMTopo jets
           conf.appendHistos("Timing")
     else:
       for hist in ExtraLargeROnlineHists: conf.appendHistos(hist)
     # Add matched jets plots
     if jetCollMonDetails['MatchTo'] != 'NONE':
       def defineHistoForHLTJetMatch(conf, parentAlg, monhelper , path):
           # create a monitoring group with the histo path starting from the parentAlg
           group = monhelper.addGroup(parentAlg, conf.Group, conf.topLevelDir+'/'+conf.bottomLevelDir+'/NoTriggerSelection/')
           # define the histograms
           for histname in [ 'ptdiff', 'energydiff', 'massdiff' ]: #defines which variable difference will be plotted
             group.defineHistogram(histname,title=histname, type="TH1F",
                                   path='MatchedJets_{}'.format(jetCollMonDetails['MatchTo']),
                                   xbins=100 , xmin=-100000., xmax=100000. ,)
             
           for histname in [ 'ptresp', 'energyresp', 'massresp' ]:
             group.defineHistogram(histname,title=histname, type="TH1F",
                                   path='MatchedJets_{}'.format(jetCollMonDetails['MatchTo']),
                                   xbins=100 , xmin=-2., xmax=2. ,)
             
           group.defineHistogram('ptresp,ptref;ptresp_vs_ptRef',title='ptresponse vs ptRef', type="TH2F",
                                 path='MatchedJets_{}'.format(jetCollMonDetails['MatchTo']),
                                 xbins=10 , xmin=-2., xmax=2., ybins=10, ymin=0., ymax=500000.,)
           
           group.defineHistogram('ptresp,etaref;ptresp_vs_etaRef',title='ptresponse vs etaRef', type="TH2F",
                                 path='MatchedJets_{}'.format(jetCollMonDetails['MatchTo']),
                                 xbins=10 , xmin=-2., xmax=2., ybins=10, ymin=-5., ymax=5.,)
           
       matchedJetColl   = jetCollMonDetails['MatchTo']

       # we can get specific calibration scales by adding e.g. '_EtaJESScale' to the strings
       jetmatchKey      = '{}.matched_{}'.format(jetcoll,matchedJetColl)
       jetptdiffKey     = '{}.ptdiff_{}'.format(jetcoll,matchedJetColl)
       jetenergydiffKey = '{}.energydiff_{}'.format(jetcoll,matchedJetColl)
       jetmassdiffKey   = '{}.massdiff_{}'.format(jetcoll,matchedJetColl)
       jetptrespKey     = '{}.ptresp_{}'.format(jetcoll,matchedJetColl)
       jetenergyrespKey = '{}.energyresp_{}'.format(jetcoll,matchedJetColl)
       jetmassrespKey   = '{}.massresp_{}'.format(jetcoll,matchedJetColl)
       jetptrefKey      = '{}.ptRef_{}'.format(jetcoll,matchedJetColl)
       jetetarefKey     = '{}.etaRef_{}'.format(jetcoll,matchedJetColl)
       name = 'jetMatched_{}_{}'.format(jetcoll,matchedJetColl)
       conf.appendHistos(ToolSpec('JetHistoMatchedFiller', name,
                                  JetMatchedKey=jetmatchKey, JetPtDiffKey=jetptdiffKey,
                                  JetEnergyDiffKey=jetenergydiffKey,
                                  JetMassDiffKey=jetmassdiffKey, JetPtRespKey=jetptrespKey,
                                  JetEnergyRespKey=jetenergyrespKey, JetMassRespKey=jetmassrespKey,
                                  JetPtRefKey=jetptrefKey,JetEtaRefKey=jetetarefKey,
                                  defineHistoFunc=defineHistoForHLTJetMatch,Group='matchedJets_'+jetcoll)
       )
   else: # offline
     for hist in ExtraOfflineHists: conf.appendHistos(hist)
     if 'AntiKt4' in jetcoll and monMode=="pp":
         conf.appendHistos(SelectSpec('LooseBadFailedJets', 'LooseBad',
                                      InverseJetSel=True,
                                      FillerTools = ["pt",
                                                     "phi",
                                                     "phi_tight",
                                                     "eta"])) #cleaning variables not applicable for large-R collections
     
         if 'PF' in jetcoll: # dedicated histograms for offline PFlow jets
             conf.appendHistos("SumPtChargedPFOPt500[0]")
             conf.appendHistos("fCharged")
         elif 'EMTopo' in jetcoll:
             conf.appendHistos("Timing")
     if jetCollMonDetails['MatchTo'] != 'NONE':
       def defineHistoForOfflineJetMatch(conf, parentAlg, monhelper , path):
         # create a monitoring group with the histo path starting from the parentAlg
         group = monhelper.addGroup(parentAlg, conf.Group, conf.topLevelDir+'/'+conf.bottomLevelDir+'/standardHistos/')
         # define the histograms
         for histname in [ 'ptdiff', 'energydiff', 'massdiff' ]: #defines which variable difference will be plotted
           group.defineHistogram(histname,title=histname, type="TH1F",
                                 path='MatchedJets_{}'.format(jetCollMonDetails['MatchTo']),
                                 xbins=100 , xmin=-100000., xmax=100000. ,)
           
         for histname in [ 'ptresp', 'energyresp', 'massresp' ]:
           group.defineHistogram(histname,title=histname, type="TH1F",
                                 path='MatchedJets_{}'.format(jetCollMonDetails['MatchTo']),
                                 xbins=100 , xmin=-2., xmax=2. ,)
           
         group.defineHistogram('ptresp,ptref;ptresp_vs_ptRef',title='ptresp vs ptRef', type="TH2F",
                               path='MatchedJets_{}'.format(jetCollMonDetails['MatchTo']),
                               xbins=10 , xmin=-2., xmax=2., ybins=10, ymin=0., ymax=500000.,)
         
         group.defineHistogram('ptresp,etaref;ptresp_vs_etaRef',title='ptresp vs etaRef', type="TH2F",
                               path='MatchedJets_{}'.format(jetCollMonDetails['MatchTo']),
                               xbins=10 , xmin=-2., xmax=2., ybins=10, ymin=-5., ymax=5.,)
         
       matchedJetColl   = jetCollMonDetails['MatchTo']
       jetmatchKey      = '{}.matched_{}'.format(jetcoll,matchedJetColl)
       jetptdiffKey     = '{}.ptdiff_{}'.format(jetcoll,matchedJetColl)
       jetenergydiffKey = '{}.energydiff_{}'.format(jetcoll,matchedJetColl)
       jetmassdiffKey   = '{}.massdiff_{}'.format(jetcoll,matchedJetColl)
       jetptrespKey     = '{}.ptresp_{}'.format(jetcoll,matchedJetColl)
       jetenergyrespKey = '{}.energyresp_{}'.format(jetcoll,matchedJetColl)
       jetmassrespKey   = '{}.massresp_{}'.format(jetcoll,matchedJetColl)
       jetptrefKey      = '{}.ptRef_{}'.format(jetcoll,matchedJetColl)
       jetetarefKey     = '{}.etaRef_{}'.format(jetcoll,matchedJetColl)
       name = 'jetMatched_{}_{}'.format(jetcoll,matchedJetColl)
       conf.appendHistos(ToolSpec('JetHistoMatchedFiller',name,
                                  JetMatchedKey=jetmatchKey, JetPtDiffKey=jetptdiffKey,
                                  JetEnergyDiffKey=jetenergydiffKey,
                                  JetMassDiffKey=jetmassdiffKey, JetPtRespKey=jetptrespKey,
                                  JetEnergyRespKey=jetenergyrespKey,
                                  JetMassRespKey=jetmassrespKey,
                                  JetPtRefKey=jetptrefKey, JetEtaRefKey=jetetarefKey,
                                  defineHistoFunc=defineHistoForOfflineJetMatch,Group='matchedJets_'+jetcoll)
       )

   return conf

def l1JetMonitoringConfig(inputFlags,jetColl, jetDict, monMode,chain='',matched=False):

  from TrigJetMonitoring.L1JetMonitoringConfig import L1JetMonAlg
  name = jetColl if chain=='' else jetColl+'_'+chain

  jetCollKey = jetColl
  jetColl = jetColl.replace(f"_{copySuffix}","")

  if not jetDict[monMode][jetCollKey]['MatchTo']:
    conf = L1JetMonAlg(name,jetColl,jetCollKey,chain)
  else:
    assert  len(jetDict[monMode][jetCollKey]['MatchTo']) == 2
    
    conf = L1JetMonAlg(name,jetColl,jetCollKey,chain,
                       matched,jetDict[monMode][jetCollKey]['MatchTo'][0],
                       jetDict[monMode][jetCollKey]['MatchTo'][1])

  return conf

def jetChainMonitoringConfig(inputFlags,jetcoll,chain,onlyUsePassingJets=True):
   '''Function to configures some algorithms in the monitoring system.'''

   jetcollFolder = jetcoll
   chainFolder = chain

   #if not athenaMT:
   #  onlyUsePassingJets = False #does not work for legacy samples yet
   jetMonAlgSpecName = chain+"TrigMon"
   if not onlyUsePassingJets:
     chainFolder = chainFolder + "/ExpertHistos"
     jetMonAlgSpecName = jetMonAlgSpecName + "_ExpertHistos"

   # Define helper functions to automatize ET & eta selection strings for NJet histograms of chains
   def getThreshold(parts):
     return parts[1].split('_')[0]

   def getEtaRangeString(chain):
     etaMin, etaMax = 0, 32
     if 'eta' in chain:
       etaParts    = chain.split('eta')
       etaMinTemp  = etaParts[0].split('_')
       etaMin      = etaMinTemp[len(etaMinTemp)-1]
       etaMax      = etaParts[1].split('_')[0]
       if int(etaMin) > 0 : etaMin = str(int(int(etaMin)/10))
       if int(etaMax) > 0 : etaMax = str(int(int(etaMax)/10))
     return 'Eta{}_{}'.format(etaMin,etaMax)

   def getNjetHistName(chain):
     NjetHistName = 'NONE'
     parts         = chain.split('j')
     # check if it is a multi-threshold multijet chain or a single-threshold multijet chain
     multiplicity  = parts[0].split('_')[1] # for single-threshold multijet chains
     if (chain.count('_j')-chain.count('_jes')) > 1  or multiplicity != '':
       NjetHistName = 'njetsEt{}{}'.format(getThreshold(parts),getEtaRangeString(chain))
     return NjetHistName


   trigConf = JetMonAlgSpec( # the usual JetMonAlgSpec 
     jetMonAlgSpecName,
     JetContainerName = jetcoll,
     TriggerChain = chain,
     defaultPath = chainFolder,
     topLevelDir="HLT/JetMon/Online/",
     bottomLevelDir=jetcollFolder,
     failureOnMissingContainer=True,
     onlyPassingJets=onlyUsePassingJets,
     isExpressStreamJob=inputFlags.Common.doExpressProcessing,
   )
   
   trigConf.appendHistos(
           "pt",
           "m",
           "eta",
           "et",
           "phi",
           "phi_tight",
     
   )
   for hist in ExtraOnlineNJetHists: trigConf.appendHistos(EventHistoSpec(hist, (20,0,25), title=hist+';'+hist+';Entries'))
   # Add NjetEt and NjetPt histograms for simple scenarios
   if 'ht' not in chain and 'HT' not in chain and 'dijet' not in chain and 'DIJET' not in chain and 'fbdj' not in chain and 'noalg' not in chain:
     NjetHistName = getNjetHistName(chain)
     from JetMonitoring.JetStandardHistoSpecs import knownEventVar
     if knownEventVar.get(NjetHistName,None) is not None and NjetHistName not in ExtraOnlineNJetHists: #avoids duplication warnings for some chains
       trigConf.appendHistos(
         EventHistoSpec(NjetHistName, (25,0,25), title=NjetHistName+';'+NjetHistName+';Entries' ),
       )
     NjetHistName = NjetHistName.replace('Et','Pt')
     if knownEventVar.get(NjetHistName,None) is not None and NjetHistName not in ExtraOnlineNJetHists:
       trigConf.appendHistos(
         EventHistoSpec(NjetHistName, (25,0,25), title=NjetHistName+';'+NjetHistName+';Entries' ),
       )
   if 'ftf' in chain and 'a10' not in chain: # track-based JVT variables for FTF chains
     trigConf.appendHistos("Jvt")
     trigConf.appendHistos("JVFCorr")
     trigConf.appendHistos("JvtRpt")

   if 'ht' in chain or 'HT' in chain:
     def defineHistoForHTChain(conf, parentAlg, monhelper , path):
         # create a monitoring group with the histo path starting from the parentAlg
         group = monhelper.addGroup(parentAlg, conf.Group, conf.topLevelDir+jetcollFolder+'/')
         # define the histograms
         xbins, xmin, xmax = getHTBinning(chain,25) # bin width in GeV
         group.defineHistogram("jetHT;HT",title="Jet HT;H_{T} [GeV];Entries", type="TH1F", path=chainFolder, xbins=xbins , xmin=xmin, xmax=xmax ,)
     trigConf.appendHistos(ToolSpec('JetHistoHTFiller','JetHistoHTFiller_'+chain,MinPt=30.,MaxEta=3.2,FailureOnMissingContainer=False,
                                  defineHistoFunc=defineHistoForHTChain,Group='jetHT_'+jetcoll))

   return trigConf

def jetEfficiencyMonitoringConfig(inputFlags,onlinejetcoll,offlinejetcoll,chain,refChain):
   '''Function to configures some algorithms in the monitoring system.'''

   jetcollFolder = onlinejetcoll
   chainFolder = chain

   # We schedule a new JetAlg which will be acting only when a TriggerChain fired (using the TriggerChain from the base classes).
   # We'll plot 1 histo build by a dedicated JetHistoTriggEfficiency tool.
   # So we'll have to explicitely give a specification via the generic dicionnary 'ToolSpec'
   # This implies defining a little function which declares to the monitoring framework which variables to histogram and how.
   #  this is done here.
   def defineHistoForJetTrigg(conf, parentAlg, monhelper , path):
       # create a monitoring group with the histo path starting from the parentAlg
       group = monhelper.addGroup(parentAlg, conf.Group, conf.topLevelDir+jetcollFolder+'/')
       # define the histogram, give them individual names so they don't overwrite each other
       append = "offlineCut_"+conf.name.split("_")[-1] if "offlineCut" in conf.name else "noOfflineCut"
       histname = "trigEff_vs_"+conf.Var.Name+"_"+append
       xbins, xmin, xmax = getBinningFromThreshold(chain,conf.Var.Name)
       group.defineHistogram('trigPassed,jetVar;'+histname, title=histname, type="TEfficiency",
                             path=chainFolder,
                             xbins=xbins , xmin=xmin, xmax=xmax,)
       
   # Get jet index and eta selection for offline jets
   validchain = chain.replace('noalg','j0') 
   parts        = validchain.split('j')
   multiplicity = parts[0].split('_')[1]
   if multiplicity != '': index = int(multiplicity) - 1 # single-threhold multijet chains
   else: index = 0 # single-jet chain
   etaMin,etaMax = getEtaRange(chain)

   from JetMonitoring.JetMonitoringConfig import retrieveVarToolConf
   trigConf = JetMonAlgSpec( # the usual JetMonAlgSpec 
       chain+"TrigEffMon",
       JetContainerName          = offlinejetcoll,
       TriggerChain              = refChain, # reference chain
       defaultPath               = chainFolder,
       topLevelDir               = "HLT/JetMon/Online/",
       bottomLevelDir            = jetcollFolder,
       failureOnMissingContainer = True,
       onlyPassingJets           = False,
       )
   trigConf.appendHistos(
       SelectSpec( 'eff', '{}<|eta|<{}'.format(etaMin,etaMax), chainFolder, SelectedIndex=index, FillerTools = [
           # we pass directly the ToolSpec
           ToolSpec('JetHistoTriggEfficiency', chain,
                    # below we pass the Properties of this JetHistoTriggEfficiency tool :
                    Group='jetTrigGroup_'+chain,
                    Var=retrieveVarToolConf("pt"), # In this context we can not just pass a str alias to describe a histo variable
                                                   # so we use retrieveVarToolConf("pt") which returns a full specification for the "pt" histo variable.
                    ProbeTrigChain=chain,defineHistoFunc=defineHistoForJetTrigg),
       ] ),
   )

   if 'smc' in chain:
     trigConf.appendHistos(
             SelectSpec( 'm50', '50<m:GeV&{}<|eta|<{}'.format(etaMin,etaMax), chainFolder, SelectedIndex=index, FillerTools = [
               ToolSpec('JetHistoTriggEfficiency', chain+'_offlineCut_m50',
                 Group='jetTrigGroup_'+chain+'_m50',
                 Var=retrieveVarToolConf("pt"), # In this context we can not just pass a str alias to describe a histo variable
                 ProbeTrigChain=chain,defineHistoFunc=defineHistoForJetTrigg
               ),
             ] ),
             SelectSpec( 'et500', '500<et:GeV&{}<|eta|<{}'.format(etaMin,etaMax), chainFolder, SelectedIndex=index, FillerTools = [
               ToolSpec('JetHistoTriggEfficiency', chain+'_offlineCut_et500',
                 Group='jetTrigGroup_'+chain+'_et500',
                 Var=retrieveVarToolConf("m"), # In this context we can not just pass a str alias to describe a histo variable
                 SortJets=True,
                 ProbeTrigChain=chain,defineHistoFunc=defineHistoForJetTrigg
               ),
             ] ),
     )

   return trigConf

if __name__=='__main__':

  import sys,argparse

  # Read arguments
  parser = argparse.ArgumentParser()
  parser.add_argument('--runTruthReco',        action='store_true', dest='runTruthReco',        default=False)
  parser.add_argument('--genOfflineR10PF',     action='store_true', dest='genOfflineR10PF',     default=False)
  parser.add_argument('--printDetailedConfig', action='store_true', dest='printDetailedConfig', default=False)
  parser.add_argument('--input',               action='store',      dest='inputFile')
  args                = parser.parse_args()
  RunTruth            = args.runTruthReco
  GenOfflineR10PF     = args.genOfflineR10PF
  PrintDetailedConfig = args.printDetailedConfig

  # Input file
  if args.inputFile is not None: inputFile = args.inputFile
  else:
    logger.error('ERROR: No input file provided, exiting')
    sys.exit(0)

  # Setup logs
  from AthenaCommon.Logging import log
  from AthenaCommon.Constants import INFO #,DEBUG 
  log.setLevel(INFO)

  # Set the Athena configuration flags
  from AthenaConfiguration.AllConfigFlags import initConfigFlags
  flags = initConfigFlags()
  flags.Input.Files = [inputFile]
  flags.Input.isMC = True
  flags.Output.HISTFileName = 'AthenaMTMonitorOutput.root' 
  flags.lock()

  monMode = 'pp'
  if flags.Reco.EnableHI: monMode = 'HI'

  # Initialize configuration object, add accumulator, merge, and run.
  from AthenaConfiguration.MainServicesConfig import MainServicesCfg 
  from AthenaPoolCnvSvc.PoolReadConfig import PoolReadCfg
  cfg = MainServicesCfg(flags)

  # Define the output list
  outputlist = ["xAOD::EventInfo#*","xAOD::VertexContainer#*","xAOD::JetContainer#AntiKt4*Jets","xAOD::JetAuxContainer#AntiKt4*JetsAux.-PseudoJet","xAOD::JetContainer#HLT_*","xAOD::JetAuxContainer#HLT_*Aux.-PseudoJet","xAOD::ShallowAuxContainer#HLT_*Aux.-PseudoJet"]
  # Reconstruct small-R truth jets
  if RunTruth:
    from JetRecConfig.StandardSmallRJets import AntiKt4Truth # import the standard definitions
    # Add the components from our jet reconstruction job
    from JetRecConfig.JetRecConfig import JetRecCfg
    comp = JetRecCfg(AntiKt4Truth,flags)
    cfg.merge(comp)
    # add jets to the output list
    key = "{0}Jets".format(AntiKt4Truth.basename)
    outputlist += ["xAOD::JetContainer#"+key,"xAOD::JetAuxContainer#"+key+"Aux.-PseudoJet"]

  # Reconstruct offline large-R PFlow CSSK+SD jets
  if GenOfflineR10PF:
    from JetRecConfig.JetDefinition import JetConstitSeq, JetDefinition, xAODType
    EMPFlowCSSK         = JetConstitSeq("EMPFlowCSSK", xAODType.ParticleFlow, ["CorrectPFO","CS","SK","CHS"], "JetETMissParticleFlowObjects", "CSSKParticleFlowObjects", label="EMPFlowCSSK")
    AntiKt10EMPFlowCSSK = JetDefinition("AntiKt",1.0,EMPFlowCSSK,ptmin=2e3,)
    AntiKt10EMPFlowCSSK.modifiers = ["ConstitFourMom","Sort","Filter:2000"]
    from JetRecConfig.JetGrooming import JetSoftDrop
    from JetRecConfig.StandardLargeRJets import standardrecomods,substrmods
    AntiKt10EMPFlowCSSKSoftDrop = JetSoftDrop(AntiKt10EMPFlowCSSK,modifiers=standardrecomods+substrmods,ZCut=0.1,Beta=1.0) # standard SoftDrop
    # Add the components from our jet reconstruction job
    from JetRecConfig.JetRecConfig import JetRecCfg
    comp = JetRecCfg(AntiKt10EMPFlowCSSKSoftDrop,flags)
    cfg.merge(comp)
    # add jets to the output list
    key = "{0}Jets".format(AntiKt10EMPFlowCSSKSoftDrop.basename)
    outputlist += ["xAOD::JetContainer#"+key,"xAOD::JetAuxContainer#"+key+"Aux.-PseudoJet"]

  # Write new jet collections to AOD
  if RunTruth or GenOfflineR10PF:
    # Get the output stream components
    from OutputStreamAthenaPool.OutputStreamConfig import OutputStreamCfg
    cfg.merge(OutputStreamCfg(flags,"xAOD",ItemList=outputlist))

  cfg.merge(PoolReadCfg(flags))

  # The following class will make a sequence, configure algorithms, and link
  # them to GenericMonitoringTools
  from AthenaMonitoring import AthMonitorCfgHelper
  helper = AthMonitorCfgHelper(flags,'TrigJetMonitorAlgorithm')
  cfg.merge(helper.result()) # merge it to add the sequence needed to add matchers

  # Match HLT jets to offline jets
  for hltColl,collDict in JetCollections[monMode].items():
    if collDict['MatchTo'] != 'NONE':
      for jetcalibscale in OnlineScaleMomenta:
        scalestring = "_"+jetcalibscale if jetcalibscale != "" else ""
        name = 'Matching_{}{}_{}'.format(hltColl,scalestring,collDict['MatchTo'])
        alg = CompFactory.JetMatcherAlg(name, JetContainerName1=hltColl,JetContainerName2=collDict['MatchTo'],JetCalibScale=jetcalibscale)
        alg.ExtraInputs += [('xAOD::TrigCompositeContainer','StoreGateSvc+%s' % getRun3NavigationContainerFromInput(flags))]
        cfg.addEventAlgo(alg,sequenceName='AthMonSeq_TrigJetMonitorAlgorithm') # Add matchers to monitoring alg sequence

  # Match offline to offline jets
  for offjetColl,collDict in OfflineJetCollections[monMode].items():
    if collDict['MatchTo'] != 'NONE':
      for jetcalibscale in OfflineScaleMomenta:
        scalestring = "_"+jetcalibscale if jetcalibscale != "" else ""
        name = 'Matching_{}{}_{}'.format(offjetColl,scalestring,collDict['MatchTo'])
        alg = CompFactory.JetMatcherAlg(name, JetContainerName1=offjetColl,JetContainerName2=collDict['MatchTo'],JetCalibScale=jetcalibscale)
        alg.ExtraInputs += [('xAOD::TrigCompositeContainer','StoreGateSvc+%s' % getRun3NavigationContainerFromInput(flags))]
        cfg.addEventAlgo(alg,sequenceName='AthMonSeq_TrigJetMonitorAlgorithm')

  # Match L1 to offline as well as HLT jets
  for l1jetColl,collDict in L1JetCollections[monMode].items():
    for matchjetcoll in collDict['MatchTo']:
      if matchjetcoll != 'NONE':
        name = 'Matching_{}_{}'.format(l1jetColl,matchjetcoll)
        alg = CompFactory.JetMatcherAlg(name, L1JetContainerName1=l1jetColl,JetContainerName2=matchjetcoll,MatchL1=True)
        alg.ExtraInputs += [('xAOD::TrigCompositeContainer','StoreGateSvc+%s' % getRun3NavigationContainerFromInput(flags))]
        cfg.addEventAlgo(alg,sequenceName='AthMonSeq_TrigJetMonitorAlgorithm')
  
  # Loop over L1 jet collectoins
  for jetcoll in L1JetCollections[monMode]:
    l1jetconf = l1JetMonitoringConfig(flags,jetcoll,L1JetCollections,monMode,'',True)
    l1jetconf.toAlg(helper)

  # Loop over L1 jet chains
  for chain,jetcoll in Chain2L1JetCollDict[monMode].items():
    l1chainconf = l1JetMonitoringConfig(flags,jetcoll,L1JetCollections,monMode,chain)
    l1chainconf.toAlg(helper)

  # Loop over offline jet collections
  for jetcoll in OfflineJetCollections[monMode]:
    offlineMonitorConf = jetMonitoringConfig(flags,jetcoll,OfflineJetCollections,monMode)
    offlineMonitorConf.toAlg(helper)

  # Loop over HLT jet collections
  for jetcoll in JetCollections[monMode]:
    monitorConf = jetMonitoringConfig(flags,jetcoll,JetCollections,monMode)
    # then we turn the full specification into properly configured algorithm and tools.
    # we use the method 'toAlg()' defined for the specialized dictionnary 'JetMonAlgSpec'
    monitorConf.toAlg(helper)

  # Loop over HLT jet chains
  for chain,chainDict in Chains2Monitor[monMode].items():
    jetcoll = chainDict['HLTColl']
    # kinematic plots
    # only passing jets
    chainMonitorConfT = jetChainMonitoringConfig(flags,jetcoll,chain,True)
    chainMonitorConfT.toAlg(helper)
    # all jets
    chainMonitorConfF = jetChainMonitoringConfig(flags,jetcoll,chain,False)
    chainMonitorConfF.toAlg(helper)
    # efficiency plots
    if chainDict['RefChain'] != 'NONE' and chainDict['OfflineColl'] != 'NONE':
      effMonitorConf = jetEfficiencyMonitoringConfig(flags, jetcoll,
                                                     chainDict['OfflineColl'], chain,
                                                     chainDict['RefChain'])
      effMonitorConf.toAlg(helper)

  cfg.merge(helper.result())
  
  # Print config
  cfg.printConfig(withDetails=PrintDetailedConfig)

  cfg.run()<|MERGE_RESOLUTION|>--- conflicted
+++ resolved
@@ -260,15 +260,11 @@
   'HLT_j150_ion_L1J50': {'HLTColl': 'HLT_AntiKt4HIJets',
                          'RefChain': 'NONE',
                          'OfflineColl': 'AntiKt4HIJets'},
-<<<<<<< HEAD
-                        
-=======
 
   'HLT_j200_ion_L1J50': {'HLTColl': 'HLT_AntiKt4HIJets',
                          'RefChain': 'NONE',
                          'OfflineColl': 'AntiKt4HIJets'},
 
->>>>>>> 070c3c1b
   'HLT_j50f_ion_L1J15p31ETA49': {'HLTColl': 'HLT_AntiKt4HIJets',
                                  'RefChain': 'NONE', 
                                  'OfflineColl': 'AntiKt4HIJets'},
