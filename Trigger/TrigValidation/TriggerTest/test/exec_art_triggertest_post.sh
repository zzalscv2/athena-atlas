#!/bin/bash

echo  "Execute TriggerTest post processing"

### DEFAULTS

if [ -z ${JOB_LOG} ]; then
  export JOB_LOG="athena.log"
fi

if [ -z ${TEST} ]; then
  export TEST="TriggerTest"
fi

if [ -z ${REF_FOLDER} ]; then
  export REF_FOLDER="/cvmfs/atlas-nightlies.cern.ch/repo/data/data-art/${TEST}/ref/${AtlasBuildBranch}/${NAME}"
fi

###

echo "Running checklog"
timeout 1m check_log.pl --config checklogTriggerTest.conf --showexcludestats ${JOB_LOG} | tee checklog.log
<<<<<<< HEAD
echo "art-result: ${PIPESTATUS[0]} CheckLog"
=======
echo "art-result: ${PIPESTATUS[0]}"
>>>>>>> aeb78098

# this is RTT and will need some moving
#timeout 1m PerfMonRunner.py --fileName=ntuple.pmon.gz --options="-f 0.90"

echo "Running chainDump"
timeout 1m chainDump.py -S --rootFile=expert-monitoring.root

export JOB_LOG_TAIL=${JOB_LOG%%.*}.tail.${JOB_LOG#*.}
tail -10000  ${JOB_LOG} > ${JOB_LOG_TAIL}

if [ -f ${REF_FOLDER}/athena.regtest ]; then
  echo "Running regtest"
  grep REGTEST athena.log > athena.regtest
  timeout 1m regtest.pl --inputfile athena.regtest --reffile ${REF_FOLDER}/athena.regtest | tee regtest.log
<<<<<<< HEAD
  echo "art-result: ${PIPESTATUS[0]} RegTest"
=======
  echo "art-result: ${PIPESTATUS[0]}"
>>>>>>> aeb78098
else
  echo "No reference athena.regtest found in ${REF_FOLDER}"
fi

if [ -f ${REF_FOLDER}/expert-monitoring.root ]; then
  echo "Running rootcomp"
  timeout 10m rootcomp.py ${REF_FOLDER}/expert-monitoring.root | tee rootcompout.log
<<<<<<< HEAD
  echo "art-result: ${PIPESTATUS[0]} RootComp"
  echo "Running checkcounts"
  timeout 10m trigtest_checkcounts.sh 0 expert-monitoring.root ${REF_FOLDER}/expert-monitoring.root HLT | tee checkcountout.log
  echo "art-result: ${PIPESTATUS[0]} CheckCounts"
=======
  echo "art-result: ${PIPESTATUS[0]}"
  echo "Running checkcounts"
  timeout 10m trigtest_checkcounts.sh 0 expert-monitoring.root ${REF_FOLDER}/expert-monitoring.root HLT | tee checkcountout.log
  echo "art-result: ${PIPESTATUS[0]}"
>>>>>>> aeb78098
else
  echo "No reference expert-monitoring.root found in ${REF_FOLDER}"
fi

if [ -f trig_cost.root ]; then 
  echo "Running CostMon"
  timeout 2h RunTrigCostD3PD -f trig_cost.root --outputTagFromAthena --costMode > costMon.log 2>&1
else 
  echo "file trig_cost.root does not exist thus RunTrigCostD3PD will not be run"
fi

echo "Running check for zero L1, HLT or TE counts"
export COUNT_EXIT=0
if [[ `sed 's|.*\(.* \)|\1|' L1AV.txt | sed 's/^[ \t]*//' |  sed '/^0/'d | wc -l` == 0 ]]; then 
  echo "L1 counts   ERROR  : all entires are ZERO please consult L1AV.txt"
  (( COUNT_EXIT = COUNT_EXIT || 1 ))
fi
if [[ `sed 's|.*\(.* \)|\1|' HLTChain.txt | sed 's/^[ \t]*//' |  sed '/^0/'d | wc -l` == 0 ]]; then 
  echo "HLTChain counts   ERROR  : all entires are ZERO please consult HLTChain.txt"
  (( COUNT_EXIT = COUNT_EXIT || 1 ))
fi
if [[ `sed 's|.*\(.* \)|\1|' HLTTE.txt | sed 's/^[ \t]*//' |  sed '/^0/'d | wc -l` == 0 ]]; then 
  echo "HLTTE counts   ERROR  : all entires are ZERO please consult HLTTE.txt"
  (( COUNT_EXIT = COUNT_EXIT || 1 ))
fi
echo "art-result: ${COUNT_EXIT} ZeroCounts"


if [ -f ESD.pool.root ]; then 
  echo "Running CheckFile on ESD"
  timeout 10m checkFile.py ESD.pool.root | tee ESD.pool.root.checkFile
<<<<<<< HEAD
  echo "art-result: ${PIPESTATUS[0]} CheckFileESD"
=======
  echo "art-result: ${PIPESTATUS[0]}"
>>>>>>> aeb78098
else 
  echo "No ESD.pool.root to check"
fi

if [ -f AOD.pool.root ]; then 
  echo "Running CheckFile on AOD"
  timeout 10m checkFile.py AOD.pool.root | tee AOD.pool.root.checkFile
<<<<<<< HEAD
  echo "art-result: ${PIPESTATUS[0]} CheckFileAOD"
  echo "Running CheckxAOD AOD"
  timeout 10m checkxAOD.py AOD.pool.root | tee AOD.pool.root.checkxAODFile
  echo "art-result: ${PIPESTATUS[0]} CheckXAOD"
=======
  echo "art-result: ${PIPESTATUS[0]}"
  echo "Running CheckxAOD AOD"
  timeout 10m checkxAOD.py AOD.pool.root | tee AOD.pool.root.checkxAODFile
  echo "art-result: ${PIPESTATUS[0]}"
>>>>>>> aeb78098
else 
  echo "No AOD.pool.root to check"
fi

echo  "Finished TriggerTest post processing"<|MERGE_RESOLUTION|>--- conflicted
+++ resolved
@@ -20,11 +20,8 @@
 
 echo "Running checklog"
 timeout 1m check_log.pl --config checklogTriggerTest.conf --showexcludestats ${JOB_LOG} | tee checklog.log
-<<<<<<< HEAD
+
 echo "art-result: ${PIPESTATUS[0]} CheckLog"
-=======
-echo "art-result: ${PIPESTATUS[0]}"
->>>>>>> aeb78098
 
 # this is RTT and will need some moving
 #timeout 1m PerfMonRunner.py --fileName=ntuple.pmon.gz --options="-f 0.90"
@@ -39,11 +36,7 @@
   echo "Running regtest"
   grep REGTEST athena.log > athena.regtest
   timeout 1m regtest.pl --inputfile athena.regtest --reffile ${REF_FOLDER}/athena.regtest | tee regtest.log
-<<<<<<< HEAD
   echo "art-result: ${PIPESTATUS[0]} RegTest"
-=======
-  echo "art-result: ${PIPESTATUS[0]}"
->>>>>>> aeb78098
 else
   echo "No reference athena.regtest found in ${REF_FOLDER}"
 fi
@@ -51,17 +44,10 @@
 if [ -f ${REF_FOLDER}/expert-monitoring.root ]; then
   echo "Running rootcomp"
   timeout 10m rootcomp.py ${REF_FOLDER}/expert-monitoring.root | tee rootcompout.log
-<<<<<<< HEAD
   echo "art-result: ${PIPESTATUS[0]} RootComp"
   echo "Running checkcounts"
   timeout 10m trigtest_checkcounts.sh 0 expert-monitoring.root ${REF_FOLDER}/expert-monitoring.root HLT | tee checkcountout.log
   echo "art-result: ${PIPESTATUS[0]} CheckCounts"
-=======
-  echo "art-result: ${PIPESTATUS[0]}"
-  echo "Running checkcounts"
-  timeout 10m trigtest_checkcounts.sh 0 expert-monitoring.root ${REF_FOLDER}/expert-monitoring.root HLT | tee checkcountout.log
-  echo "art-result: ${PIPESTATUS[0]}"
->>>>>>> aeb78098
 else
   echo "No reference expert-monitoring.root found in ${REF_FOLDER}"
 fi
@@ -93,11 +79,7 @@
 if [ -f ESD.pool.root ]; then 
   echo "Running CheckFile on ESD"
   timeout 10m checkFile.py ESD.pool.root | tee ESD.pool.root.checkFile
-<<<<<<< HEAD
   echo "art-result: ${PIPESTATUS[0]} CheckFileESD"
-=======
-  echo "art-result: ${PIPESTATUS[0]}"
->>>>>>> aeb78098
 else 
   echo "No ESD.pool.root to check"
 fi
@@ -105,17 +87,10 @@
 if [ -f AOD.pool.root ]; then 
   echo "Running CheckFile on AOD"
   timeout 10m checkFile.py AOD.pool.root | tee AOD.pool.root.checkFile
-<<<<<<< HEAD
   echo "art-result: ${PIPESTATUS[0]} CheckFileAOD"
   echo "Running CheckxAOD AOD"
   timeout 10m checkxAOD.py AOD.pool.root | tee AOD.pool.root.checkxAODFile
   echo "art-result: ${PIPESTATUS[0]} CheckXAOD"
-=======
-  echo "art-result: ${PIPESTATUS[0]}"
-  echo "Running CheckxAOD AOD"
-  timeout 10m checkxAOD.py AOD.pool.root | tee AOD.pool.root.checkxAODFile
-  echo "art-result: ${PIPESTATUS[0]}"
->>>>>>> aeb78098
 else 
   echo "No AOD.pool.root to check"
 fi
