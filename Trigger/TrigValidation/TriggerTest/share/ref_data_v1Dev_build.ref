TrigSignatureMoniMT                                 INFO HLT_2e17_etcut_L12EM15VH #3136730292
TrigSignatureMoniMT                                 INFO -- #3136730292 Events         0          0          0          0          0          -          -          -          -          -          -          -          -          -          0          
TrigSignatureMoniMT                                 INFO -- #3136730292 Features                             0          0          0          -          -          -          -          -          -          -          -          -          
TrigSignatureMoniMT                                 INFO HLT_2e17_lhvloose_L12EM15VH #2280638160
TrigSignatureMoniMT                                 INFO -- #2280638160 Events         0          0          0          0          0          0          -          -          -          -          -          -          -          -          0          
TrigSignatureMoniMT                                 INFO -- #2280638160 Features                             0          0          0          0          -          -          -          -          -          -          -          -          
TrigSignatureMoniMT                                 INFO HLT_2e17_lhvloose_L12EM3 #1767768251
TrigSignatureMoniMT                                 INFO -- #1767768251 Events         0          0          0          0          0          0          -          -          -          -          -          -          -          -          0          
TrigSignatureMoniMT                                 INFO -- #1767768251 Features                             0          0          0          0          -          -          -          -          -          -          -          -          
TrigSignatureMoniMT                                 INFO HLT_2e3_etcut_L12EM3 #2613484113
TrigSignatureMoniMT                                 INFO -- #2613484113 Events         0          0          0          0          0          -          -          -          -          -          -          -          -          -          0          
TrigSignatureMoniMT                                 INFO -- #2613484113 Features                             0          0          0          -          -          -          -          -          -          -          -          -          
TrigSignatureMoniMT                                 INFO HLT_2g20_tight_L12EM15VH #3837353071
TrigSignatureMoniMT                                 INFO -- #3837353071 Events         0          0          0          0          0          0          -          -          -          -          -          -          -          -          0          
TrigSignatureMoniMT                                 INFO -- #3837353071 Features                             0          0          0          0          -          -          -          -          -          -          -          -          
TrigSignatureMoniMT                                 INFO HLT_2g35_etcut_L12EM20VH #58053304
TrigSignatureMoniMT                                 INFO -- #58053304 Events           0          0          0          0          0          -          -          -          -          -          -          -          -          -          0          
TrigSignatureMoniMT                                 INFO -- #58053304 Features                               0          0          0          -          -          -          -          -          -          -          -          -          
TrigSignatureMoniMT                                 INFO HLT_2g35_medium_L12EM20VH #3965466087
TrigSignatureMoniMT                                 INFO -- #3965466087 Events         0          0          0          0          0          0          -          -          -          -          -          -          -          -          0          
TrigSignatureMoniMT                                 INFO -- #3965466087 Features                             0          0          0          0          -          -          -          -          -          -          -          -          
TrigSignatureMoniMT                                 INFO HLT_2j330_a10t_lcw_jes_35smcINF_L1J100 #1295975955
TrigSignatureMoniMT                                 INFO -- #1295975955 Events         0          0          0          0          0          0          0          0          0          0          0          0          0          -          0          
TrigSignatureMoniMT                                 INFO -- #1295975955 Features                             0          0          0          0          0          0          0          0          0          0          0          -          
TrigSignatureMoniMT                                 INFO HLT_2j60_L1J15 #927735533
TrigSignatureMoniMT                                 INFO -- #927735533 Events          0          0          0          0          0          0          0          0          0          0          0          0          0          -          0          
TrigSignatureMoniMT                                 INFO -- #927735533 Features                              0          0          0          0          0          0          0          0          0          0          0          -          
TrigSignatureMoniMT                                 INFO HLT_2mu10_bJpsimumu_L12MU10 #3498558358
TrigSignatureMoniMT                                 INFO -- #3498558358 Events         0          0          0          0          0          0          0          0          0          0          -          -          -          -          0          
TrigSignatureMoniMT                                 INFO -- #3498558358 Features                             0          0          0          0          0          0          0          0          -          -          -          -          
TrigSignatureMoniMT                                 INFO HLT_2mu10_bUpsimumu_L12MU10 #234102568
TrigSignatureMoniMT                                 INFO -- #234102568 Events          0          0          0          0          0          0          0          0          0          0          -          -          -          -          0          
TrigSignatureMoniMT                                 INFO -- #234102568 Features                              0          0          0          0          0          0          0          0          -          -          -          -          
TrigSignatureMoniMT                                 INFO HLT_2mu14_L12MU10 #2619091790
TrigSignatureMoniMT                                 INFO -- #2619091790 Events         0          0          0          0          0          0          0          0          0          0          -          -          -          -          0          
TrigSignatureMoniMT                                 INFO -- #2619091790 Features                             0          0          0          0          0          0          0          0          -          -          -          -          
TrigSignatureMoniMT                                 INFO HLT_2mu15_L12MU10 #557204938
TrigSignatureMoniMT                                 INFO -- #557204938 Events          0          0          0          0          0          0          0          0          0          0          -          -          -          -          0          
TrigSignatureMoniMT                                 INFO -- #557204938 Features                              0          0          0          0          0          0          0          0          -          -          -          -          
TrigSignatureMoniMT                                 INFO HLT_2mu4_L12MU4 #2999632714
TrigSignatureMoniMT                                 INFO -- #2999632714 Events         0          0          0          0          0          0          0          0          0          0          -          -          -          -          0          
TrigSignatureMoniMT                                 INFO -- #2999632714 Features                             0          0          0          0          0          0          0          0          -          -          -          -          
TrigSignatureMoniMT                                 INFO HLT_2mu4_bDimu_L12MU4 #1730084172
TrigSignatureMoniMT                                 INFO -- #1730084172 Events         0          0          0          0          0          0          0          0          0          0          -          -          -          -          0          
TrigSignatureMoniMT                                 INFO -- #1730084172 Features                             0          0          0          0          0          0          0          0          -          -          -          -          
TrigSignatureMoniMT                                 INFO HLT_2mu4_bJpsimumu_L12MU4 #4276347155
TrigSignatureMoniMT                                 INFO -- #4276347155 Events         0          0          0          0          0          0          0          0          0          0          -          -          -          -          0          
TrigSignatureMoniMT                                 INFO -- #4276347155 Features                             0          0          0          0          0          0          0          0          -          -          -          -          
TrigSignatureMoniMT                                 INFO HLT_2mu4_bUpsimumu_L12MU4 #4008168535
TrigSignatureMoniMT                                 INFO -- #4008168535 Events         0          0          0          0          0          0          0          0          0          0          -          -          -          -          0          
TrigSignatureMoniMT                                 INFO -- #4008168535 Features                             0          0          0          0          0          0          0          0          -          -          -          -          
TrigSignatureMoniMT                                 INFO HLT_2mu4_muonqual_L12MU4 #1584776935
TrigSignatureMoniMT                                 INFO -- #1584776935 Events         0          0          0          0          0          0          0          0          0          0          -          -          -          -          0          
TrigSignatureMoniMT                                 INFO -- #1584776935 Features                             0          0          0          0          0          0          0          0          -          -          -          -          
TrigSignatureMoniMT                                 INFO HLT_2mu6Comb_L12MU6 #2046267508
TrigSignatureMoniMT                                 INFO -- #2046267508 Events         0          0          0          0          0          0          0          0          -          -          -          -          -          -          0          
TrigSignatureMoniMT                                 INFO -- #2046267508 Features                             0          0          0          0          0          0          -          -          -          -          -          -          
TrigSignatureMoniMT                                 INFO HLT_2mu6_10invm70_L1MU6 #1316992871
TrigSignatureMoniMT                                 INFO -- #1316992871 Events         0          0          0          0          0          0          0          0          0          0          -          -          -          -          0          
TrigSignatureMoniMT                                 INFO -- #1316992871 Features                             0          0          0          0          0          0          0          0          -          -          -          -          
TrigSignatureMoniMT                                 INFO HLT_2mu6_Dr_L12MU4 #3304584056
TrigSignatureMoniMT                                 INFO -- #3304584056 Events         0          0          0          0          0          0          0          0          -          -          -          -          -          -          0          
TrigSignatureMoniMT                                 INFO -- #3304584056 Features                             0          0          0          0          0          0          -          -          -          -          -          -          
TrigSignatureMoniMT                                 INFO HLT_2mu6_L12MU6 #1747073535
TrigSignatureMoniMT                                 INFO -- #1747073535 Events         0          0          0          0          0          0          0          0          0          0          -          -          -          -          0          
TrigSignatureMoniMT                                 INFO -- #1747073535 Features                             0          0          0          0          0          0          0          0          -          -          -          -          
TrigSignatureMoniMT                                 INFO HLT_2mu6_muonqual_L12MU6 #2398136098
TrigSignatureMoniMT                                 INFO -- #2398136098 Events         0          0          0          0          0          0          0          0          0          0          -          -          -          -          0          
TrigSignatureMoniMT                                 INFO -- #2398136098 Features                             0          0          0          0          0          0          0          0          -          -          -          -          
TrigSignatureMoniMT                                 INFO HLT_3j200_L1J100 #2199422919
TrigSignatureMoniMT                                 INFO -- #2199422919 Events         0          0          0          0          0          0          0          0          0          0          0          0          0          -          0          
TrigSignatureMoniMT                                 INFO -- #2199422919 Features                             0          0          0          0          0          0          0          0          0          0          0          -          
TrigSignatureMoniMT                                 INFO HLT_3j200_L1J20 #493765146
TrigSignatureMoniMT                                 INFO -- #493765146 Events          0          0          0          0          0          0          0          0          0          0          0          0          0          -          0          
TrigSignatureMoniMT                                 INFO -- #493765146 Features                              0          0          0          0          0          0          0          0          0          0          0          -          
TrigSignatureMoniMT                                 INFO HLT_3mu6_L13MU6 #1832399408
TrigSignatureMoniMT                                 INFO -- #1832399408 Events         0          0          0          0          0          0          0          0          0          0          -          -          -          -          0          
TrigSignatureMoniMT                                 INFO -- #1832399408 Features                             0          0          0          0          0          0          0          0          -          -          -          -          
TrigSignatureMoniMT                                 INFO HLT_3mu6_msonly_L13MU6 #1199773318
TrigSignatureMoniMT                                 INFO -- #1199773318 Events         0          0          0          0          0          0          0          0          0          -          -          -          -          -          0          
TrigSignatureMoniMT                                 INFO -- #1199773318 Features                             0          0          0          0          0          0          0          -          -          -          -          -          
TrigSignatureMoniMT                                 INFO HLT_3mu8_msonly_L13MU6 #424835335
TrigSignatureMoniMT                                 INFO -- #424835335 Events          0          0          0          0          0          0          0          0          0          -          -          -          -          -          0          
TrigSignatureMoniMT                                 INFO -- #424835335 Features                              0          0          0          0          0          0          0          -          -          -          -          -          
TrigSignatureMoniMT                                 INFO HLT_4mu4_L14MU4 #1834383636
TrigSignatureMoniMT                                 INFO -- #1834383636 Events         0          0          0          0          0          0          0          0          0          0          -          -          -          -          0          
TrigSignatureMoniMT                                 INFO -- #1834383636 Features                             0          0          0          0          0          0          0          0          -          -          -          -          
TrigSignatureMoniMT                                 INFO HLT_5j70_0eta240_L14J20 #1175391812
TrigSignatureMoniMT                                 INFO -- #1175391812 Events         0          0          0          0          0          0          0          0          0          0          0          0          0          -          0          
TrigSignatureMoniMT                                 INFO -- #1175391812 Features                             0          0          0          0          0          0          0          0          0          0          0          -          
TrigSignatureMoniMT                                 INFO HLT_beamspot_allTE_trkfast_BeamSpotPEB_L1J15 #3989372080
TrigSignatureMoniMT                                 INFO -- #3989372080 Events         0          0          0          0          -          -          -          -          -          -          -          -          -          -          0          
TrigSignatureMoniMT                                 INFO -- #3989372080 Features                             0          0          -          -          -          -          -          -          -          -          -          -          
TrigSignatureMoniMT                                 INFO HLT_beamspot_trkFS_trkfast_BeamSpotPEB_L1J15 #628534730
TrigSignatureMoniMT                                 INFO -- #628534730 Events          0          0          0          0          -          -          -          -          -          -          -          -          -          -          0          
TrigSignatureMoniMT                                 INFO -- #628534730 Features                              0          0          -          -          -          -          -          -          -          -          -          -          
TrigSignatureMoniMT                                 INFO HLT_costmonitor_CostMonDS_L1All #843341480
TrigSignatureMoniMT                                 INFO -- #843341480 Events          0          0          0          -          -          -          -          -          -          -          -          -          -          -          0          
TrigSignatureMoniMT                                 INFO -- #843341480 Features                              0          -          -          -          -          -          -          -          -          -          -          -          
TrigSignatureMoniMT                                 INFO HLT_e140_lhloose_L1EM22VHI #3471067710
TrigSignatureMoniMT                                 INFO -- #3471067710 Events         0          0          0          0          0          0          -          -          -          -          -          -          -          -          0          
TrigSignatureMoniMT                                 INFO -- #3471067710 Features                             0          0          0          0          -          -          -          -          -          -          -          -          
TrigSignatureMoniMT                                 INFO HLT_e140_lhloose_nod0_L1EM22VHI #4128870680
TrigSignatureMoniMT                                 INFO -- #4128870680 Events         0          0          0          0          0          0          -          -          -          -          -          -          -          -          0          
TrigSignatureMoniMT                                 INFO -- #4128870680 Features                             0          0          0          0          -          -          -          -          -          -          -          -          
TrigSignatureMoniMT                                 INFO HLT_e17_lhloose_mu14_L1EM15VH_MU10 #899946230
TrigSignatureMoniMT                                 INFO -- #899946230 Events          0          0          0          0          0          0          0          0          0          0          -          -          -          -          0          
TrigSignatureMoniMT                                 INFO -- #899946230 Features                              0          0          0          0          0          0          0          0          -          -          -          -          
TrigSignatureMoniMT                                 INFO HLT_e17_lhvloose_nod0_L1EM15VH #140779220
TrigSignatureMoniMT                                 INFO -- #140779220 Events          0          0          0          0          0          0          -          -          -          -          -          -          -          -          0          
TrigSignatureMoniMT                                 INFO -- #140779220 Features                              0          0          0          0          -          -          -          -          -          -          -          -          
TrigSignatureMoniMT                                 INFO HLT_e20_lhmedium_e15_lhmedium_Zee_L12EM3 #1784800924
TrigSignatureMoniMT                                 INFO -- #1784800924 Events         0          0          0          0          0          0          -          -          -          -          -          -          -          -          0          
TrigSignatureMoniMT                                 INFO -- #1784800924 Features                             0          0          0          0          -          -          -          -          -          -          -          -          
TrigSignatureMoniMT                                 INFO HLT_e26_etcut_L1EM22VHI #1703681121
TrigSignatureMoniMT                                 INFO -- #1703681121 Events         0          0          0          0          0          -          -          -          -          -          -          -          -          -          0          
TrigSignatureMoniMT                                 INFO -- #1703681121 Features                             0          0          0          -          -          -          -          -          -          -          -          -          
TrigSignatureMoniMT                                 INFO HLT_e26_lhtight_L1EM22VHI #1995263521
TrigSignatureMoniMT                                 INFO -- #1995263521 Events         0          0          0          0          0          0          -          -          -          -          -          -          -          -          0          
TrigSignatureMoniMT                                 INFO -- #1995263521 Features                             0          0          0          0          -          -          -          -          -          -          -          -          
TrigSignatureMoniMT                                 INFO HLT_e26_lhtight_nod0_L1EM22VHI #939763520
TrigSignatureMoniMT                                 INFO -- #939763520 Events          0          0          0          0          0          0          -          -          -          -          -          -          -          -          0          
TrigSignatureMoniMT                                 INFO -- #939763520 Features                              0          0          0          0          -          -          -          -          -          -          -          -          
TrigSignatureMoniMT                                 INFO HLT_e26_lhtight_nod0_L1EM24VHI #4227411116
TrigSignatureMoniMT                                 INFO -- #4227411116 Events         0          0          0          0          0          0          -          -          -          -          -          -          -          -          0          
TrigSignatureMoniMT                                 INFO -- #4227411116 Features                             0          0          0          0          -          -          -          -          -          -          -          -          
TrigSignatureMoniMT                                 INFO HLT_e300_etcut_L1EM22VHI #2128128255
TrigSignatureMoniMT                                 INFO -- #2128128255 Events         0          0          0          0          0          -          -          -          -          -          -          -          -          -          0          
TrigSignatureMoniMT                                 INFO -- #2128128255 Features                             0          0          0          -          -          -          -          -          -          -          -          -          
TrigSignatureMoniMT                                 INFO HLT_e3_etcut1step_g5_etcut_L12EM3 #1745513164
TrigSignatureMoniMT                                 INFO -- #1745513164 Events         0          0          0          0          0          -          -          -          -          -          -          -          -          -          0          
TrigSignatureMoniMT                                 INFO -- #1745513164 Features                             0          0          0          -          -          -          -          -          -          -          -          -          
TrigSignatureMoniMT                                 INFO HLT_e3_etcut_L1EM3 #683953566
TrigSignatureMoniMT                                 INFO -- #683953566 Events          0          0          0          0          0          -          -          -          -          -          -          -          -          -          0          
TrigSignatureMoniMT                                 INFO -- #683953566 Features                              0          0          0          -          -          -          -          -          -          -          -          -          
TrigSignatureMoniMT                                 INFO HLT_e5_etcut_L1EM3 #324908483
TrigSignatureMoniMT                                 INFO -- #324908483 Events          0          0          0          0          0          -          -          -          -          -          -          -          -          -          0          
TrigSignatureMoniMT                                 INFO -- #324908483 Features                              0          0          0          -          -          -          -          -          -          -          -          -          
TrigSignatureMoniMT                                 INFO HLT_e5_lhloose_L1EM3 #736648247
TrigSignatureMoniMT                                 INFO -- #736648247 Events          0          0          0          0          0          0          -          -          -          -          -          -          -          -          0          
TrigSignatureMoniMT                                 INFO -- #736648247 Features                              0          0          0          0          -          -          -          -          -          -          -          -          
TrigSignatureMoniMT                                 INFO HLT_e5_lhloose_noringer_L1EM3 #1053337356
TrigSignatureMoniMT                                 INFO -- #1053337356 Events         0          0          0          0          0          0          -          -          -          -          -          -          -          -          0          
TrigSignatureMoniMT                                 INFO -- #1053337356 Features                             0          0          0          0          -          -          -          -          -          -          -          -          
TrigSignatureMoniMT                                 INFO HLT_e5_lhmedium_L1EM3 #2713915187
TrigSignatureMoniMT                                 INFO -- #2713915187 Events         0          0          0          0          0          0          -          -          -          -          -          -          -          -          0          
TrigSignatureMoniMT                                 INFO -- #2713915187 Features                             0          0          0          0          -          -          -          -          -          -          -          -          
TrigSignatureMoniMT                                 INFO HLT_e5_lhmedium_noringer_L1EM3 #176627878
TrigSignatureMoniMT                                 INFO -- #176627878 Events          0          0          0          0          0          0          -          -          -          -          -          -          -          -          0          
TrigSignatureMoniMT                                 INFO -- #176627878 Features                              0          0          0          0          -          -          -          -          -          -          -          -          
TrigSignatureMoniMT                                 INFO HLT_e5_lhtight_L1EM3 #2070133824
TrigSignatureMoniMT                                 INFO -- #2070133824 Events         0          0          0          0          0          0          -          -          -          -          -          -          -          -          0          
TrigSignatureMoniMT                                 INFO -- #2070133824 Features                             0          0          0          0          -          -          -          -          -          -          -          -          
TrigSignatureMoniMT                                 INFO HLT_e5_lhtight_nod0_L1EM3 #3303895627
TrigSignatureMoniMT                                 INFO -- #3303895627 Events         0          0          0          0          0          0          -          -          -          -          -          -          -          -          0          
TrigSignatureMoniMT                                 INFO -- #3303895627 Features                             0          0          0          0          -          -          -          -          -          -          -          -          
TrigSignatureMoniMT                                 INFO HLT_e5_lhtight_noringer_L1EM3 #2758326765
TrigSignatureMoniMT                                 INFO -- #2758326765 Events         0          0          0          0          0          0          -          -          -          -          -          -          -          -          0          
TrigSignatureMoniMT                                 INFO -- #2758326765 Features                             0          0          0          0          -          -          -          -          -          -          -          -          
TrigSignatureMoniMT                                 INFO HLT_e5_lhtight_noringer_nod0_L1EM3 #1690619419
TrigSignatureMoniMT                                 INFO -- #1690619419 Events         0          0          0          0          0          0          -          -          -          -          -          -          -          -          0          
TrigSignatureMoniMT                                 INFO -- #1690619419 Features                             0          0          0          0          -          -          -          -          -          -          -          -          
TrigSignatureMoniMT                                 INFO HLT_e60_lhmedium_L1EM22VHI #298591874
TrigSignatureMoniMT                                 INFO -- #298591874 Events          0          0          0          0          0          0          -          -          -          -          -          -          -          -          0          
TrigSignatureMoniMT                                 INFO -- #298591874 Features                              0          0          0          0          -          -          -          -          -          -          -          -          
TrigSignatureMoniMT                                 INFO HLT_e60_lhmedium_nod0_L1EM22VHI #4115486024
TrigSignatureMoniMT                                 INFO -- #4115486024 Events         0          0          0          0          0          0          -          -          -          -          -          -          -          -          0          
TrigSignatureMoniMT                                 INFO -- #4115486024 Features                             0          0          0          0          -          -          -          -          -          -          -          -          
TrigSignatureMoniMT                                 INFO HLT_e7_etcut_L1EM3 #1959043579
TrigSignatureMoniMT                                 INFO -- #1959043579 Events         0          0          0          0          0          -          -          -          -          -          -          -          -          -          0          
TrigSignatureMoniMT                                 INFO -- #1959043579 Features                             0          0          0          -          -          -          -          -          -          -          -          -          
TrigSignatureMoniMT                                 INFO HLT_e7_lhmedium_mu24_L1MU20 #2970063918
TrigSignatureMoniMT                                 INFO -- #2970063918 Events         0          0          0          0          0          0          0          0          0          0          -          -          -          -          0          
TrigSignatureMoniMT                                 INFO -- #2970063918 Features                             0          0          0          0          0          0          0          0          -          -          -          -          
TrigSignatureMoniMT                                 INFO HLT_g140_etcut_L1EM22VHI #3879926061
TrigSignatureMoniMT                                 INFO -- #3879926061 Events         0          0          0          0          0          -          -          -          -          -          -          -          -          -          0          
TrigSignatureMoniMT                                 INFO -- #3879926061 Features                             0          0          0          -          -          -          -          -          -          -          -          -          
TrigSignatureMoniMT                                 INFO HLT_g140_etcut_L1EM24VHI #1045486446
TrigSignatureMoniMT                                 INFO -- #1045486446 Events         0          0          0          0          0          -          -          -          -          -          -          -          -          -          0          
TrigSignatureMoniMT                                 INFO -- #1045486446 Features                             0          0          0          -          -          -          -          -          -          -          -          -          
TrigSignatureMoniMT                                 INFO HLT_g140_loose_L1EM22VHI #1776910226
TrigSignatureMoniMT                                 INFO -- #1776910226 Events         0          0          0          0          0          0          -          -          -          -          -          -          -          -          0          
TrigSignatureMoniMT                                 INFO -- #1776910226 Features                             0          0          0          0          -          -          -          -          -          -          -          -          
TrigSignatureMoniMT                                 INFO HLT_g20_etcut_LArPEB_L1EM15 #2706532790
<<<<<<< HEAD
TrigSignatureMoniMT                                 INFO -- #2706532790 Events         0          0          0          0          0          0          -          -          -          -          -          -          -          -          0          
TrigSignatureMoniMT                                 INFO -- #2706532790 Features                             0          0          0          0          -          -          -          -          -          -          -          -          
TrigSignatureMoniMT                                 INFO HLT_g25_loose_L1EM15VH #531040386
TrigSignatureMoniMT                                 INFO -- #531040386 Events          0          0          0          0          0          0          -          -          -          -          -          -          -          -          0          
TrigSignatureMoniMT                                 INFO -- #531040386 Features                              0          0          0          0          -          -          -          -          -          -          -          -          
TrigSignatureMoniMT                                 INFO HLT_g25_medium_L1EM15VH #3776886359
TrigSignatureMoniMT                                 INFO -- #3776886359 Events         0          0          0          0          0          0          -          -          -          -          -          -          -          -          0          
TrigSignatureMoniMT                                 INFO -- #3776886359 Features                             0          0          0          0          -          -          -          -          -          -          -          -          
=======
TrigSignatureMoniMT                                 INFO -- #2706532790 Events         20         20         4          4          3          3          -          -          -          -          -          -          -          -          3          
TrigSignatureMoniMT                                 INFO -- #2706532790 Features                             5          5          4          4          -          -          -          -          -          -          -          -          
TrigSignatureMoniMT                                 INFO HLT_g25_etcut_L1EM20VH #1417839619
TrigSignatureMoniMT                                 INFO -- #1417839619 Events         20         20         3          3          2          -          -          -          -          -          -          -          -          -          2          
TrigSignatureMoniMT                                 INFO -- #1417839619 Features                             3          3          2          -          -          -          -          -          -          -          -          -          
TrigSignatureMoniMT                                 INFO HLT_g25_loose_L1EM20VH #3476696431
TrigSignatureMoniMT                                 INFO -- #3476696431 Events         20         20         2          2          2          0          -          -          -          -          -          -          -          -          0          
TrigSignatureMoniMT                                 INFO -- #3476696431 Features                             2          2          6          0          -          -          -          -          -          -          -          -          
TrigSignatureMoniMT                                 INFO HLT_g25_medium_L1EM20VH #1519793981
TrigSignatureMoniMT                                 INFO -- #1519793981 Events         20         20         0          0          0          0          -          -          -          -          -          -          -          -          0          
TrigSignatureMoniMT                                 INFO -- #1519793981 Features                             0          0          0          0          -          -          -          -          -          -          -          -          
>>>>>>> c1468b61
TrigSignatureMoniMT                                 INFO HLT_g25_medium_mu24_ivarmedium_L1MU20 #1007052793
TrigSignatureMoniMT                                 INFO -- #1007052793 Events         0          0          0          0          0          0          0          0          0          0          0          -          -          -          0          
TrigSignatureMoniMT                                 INFO -- #1007052793 Features                             0          0          0          0          0          0          0          0          0          -          -          -          
<<<<<<< HEAD
TrigSignatureMoniMT                                 INFO HLT_g25_tight_L1EM15VH #3691147775
TrigSignatureMoniMT                                 INFO -- #3691147775 Events         0          0          0          0          0          0          -          -          -          -          -          -          -          -          0          
TrigSignatureMoniMT                                 INFO -- #3691147775 Features                             0          0          0          0          -          -          -          -          -          -          -          -          
=======
TrigSignatureMoniMT                                 INFO HLT_g25_tight_L1EM20VH #3370790749
TrigSignatureMoniMT                                 INFO -- #3370790749 Events         20         20         0          0          0          0          -          -          -          -          -          -          -          -          0          
TrigSignatureMoniMT                                 INFO -- #3370790749 Features                             0          0          0          0          -          -          -          -          -          -          -          -          
>>>>>>> c1468b61
TrigSignatureMoniMT                                 INFO HLT_g35_medium_g25_medium_L12EM20VH #1158879722
TrigSignatureMoniMT                                 INFO -- #1158879722 Events         0          0          0          0          0          0          -          -          -          -          -          -          -          -          0          
TrigSignatureMoniMT                                 INFO -- #1158879722 Features                             0          0          0          0          -          -          -          -          -          -          -          -          
TrigSignatureMoniMT                                 INFO HLT_g5_etcut_L1EM3 #471243435
TrigSignatureMoniMT                                 INFO -- #471243435 Events          0          0          0          0          0          -          -          -          -          -          -          -          -          -          0          
TrigSignatureMoniMT                                 INFO -- #471243435 Features                              0          0          0          -          -          -          -          -          -          -          -          -          
TrigSignatureMoniMT                                 INFO HLT_g5_etcut_LArPEB_L1EM3 #3486231698
TrigSignatureMoniMT                                 INFO -- #3486231698 Events         0          0          0          0          0          0          -          -          -          -          -          -          -          -          0          
TrigSignatureMoniMT                                 INFO -- #3486231698 Features                             0          0          0          0          -          -          -          -          -          -          -          -          
TrigSignatureMoniMT                                 INFO HLT_g5_loose_L1EM3 #3230088967
TrigSignatureMoniMT                                 INFO -- #3230088967 Events         0          0          0          0          0          0          -          -          -          -          -          -          -          -          0          
TrigSignatureMoniMT                                 INFO -- #3230088967 Features                             0          0          0          0          -          -          -          -          -          -          -          -          
TrigSignatureMoniMT                                 INFO HLT_g5_medium_L1EM3 #385248610
TrigSignatureMoniMT                                 INFO -- #385248610 Events          0          0          0          0          0          0          -          -          -          -          -          -          -          -          0          
TrigSignatureMoniMT                                 INFO -- #385248610 Features                              0          0          0          0          -          -          -          -          -          -          -          -          
TrigSignatureMoniMT                                 INFO HLT_g5_tight_L1EM3 #3280865118
TrigSignatureMoniMT                                 INFO -- #3280865118 Events         0          0          0          0          0          0          -          -          -          -          -          -          -          -          0          
TrigSignatureMoniMT                                 INFO -- #3280865118 Features                             0          0          0          0          -          -          -          -          -          -          -          -          
TrigSignatureMoniMT                                 INFO HLT_j0_perf_L1J12_EMPTY #1341875780
TrigSignatureMoniMT                                 INFO -- #1341875780 Events         0          0          0          0          0          0          0          0          0          0          0          0          0          -          0          
TrigSignatureMoniMT                                 INFO -- #1341875780 Features                             0          0          0          0          0          0          0          0          0          0          0          -          
TrigSignatureMoniMT                                 INFO HLT_j0_vbenfSEP30etSEP34mass35SEP50fbet_L1J20 #4034799151
TrigSignatureMoniMT                                 INFO -- #4034799151 Events         0          0          0          0          0          0          0          0          0          0          0          0          0          -          0          
TrigSignatureMoniMT                                 INFO -- #4034799151 Features                             0          0          0          0          0          0          0          0          0          0          0          -          
TrigSignatureMoniMT                                 INFO HLT_j225_ftf_subjesgscIS_bmv2c1040_split_L1J100 #3992507557
TrigSignatureMoniMT                                 INFO -- #3992507557 Events         0          0          0          0          0          0          0          0          0          0          0          0          0          0          0          
TrigSignatureMoniMT                                 INFO -- #3992507557 Features                             0          0          0          0          0          0          0          0          0          0          0          0          
TrigSignatureMoniMT                                 INFO HLT_j260_320eta490_L1J20 #3084792704
TrigSignatureMoniMT                                 INFO -- #3084792704 Events         0          0          0          0          0          0          0          0          0          0          0          0          0          -          0          
TrigSignatureMoniMT                                 INFO -- #3084792704 Features                             0          0          0          0          0          0          0          0          0          0          0          -          
TrigSignatureMoniMT                                 INFO HLT_j260_320eta490_L1J75_31ETA49 #3769257182
TrigSignatureMoniMT                                 INFO -- #3769257182 Events         0          0          0          0          0          0          0          0          0          0          0          0          0          -          0          
TrigSignatureMoniMT                                 INFO -- #3769257182 Features                             0          0          0          0          0          0          0          0          0          0          0          -          
TrigSignatureMoniMT                                 INFO HLT_j275_ftf_subjesgscIS_bmv2c1060_split_L1J100 #1211559599
TrigSignatureMoniMT                                 INFO -- #1211559599 Events         0          0          0          0          0          0          0          0          0          0          0          0          0          0          0          
TrigSignatureMoniMT                                 INFO -- #1211559599 Features                             0          0          0          0          0          0          0          0          0          0          0          0          
TrigSignatureMoniMT                                 INFO HLT_j300_ftf_subjesgscIS_bmv2c1070_split_L1J100 #3706723666
TrigSignatureMoniMT                                 INFO -- #3706723666 Events         0          0          0          0          0          0          0          0          0          0          0          0          0          0          0          
TrigSignatureMoniMT                                 INFO -- #3706723666 Features                             0          0          0          0          0          0          0          0          0          0          0          0          
TrigSignatureMoniMT                                 INFO HLT_j360_ftf_subjesgscIS_bmv2c1077_split_L1J100 #1837565816
TrigSignatureMoniMT                                 INFO -- #1837565816 Events         0          0          0          0          0          0          0          0          0          0          0          0          0          0          0          
TrigSignatureMoniMT                                 INFO -- #1837565816 Features                             0          0          0          0          0          0          0          0          0          0          0          0          
TrigSignatureMoniMT                                 INFO HLT_j420_L1J100 #2659902019
TrigSignatureMoniMT                                 INFO -- #2659902019 Events         0          0          0          0          0          0          0          0          0          0          0          0          0          -          0          
TrigSignatureMoniMT                                 INFO -- #2659902019 Features                             0          0          0          0          0          0          0          0          0          0          0          -          
TrigSignatureMoniMT                                 INFO HLT_j420_L1J20 #2205518067
TrigSignatureMoniMT                                 INFO -- #2205518067 Events         0          0          0          0          0          0          0          0          0          0          0          0          0          -          0          
TrigSignatureMoniMT                                 INFO -- #2205518067 Features                             0          0          0          0          0          0          0          0          0          0          0          -          
TrigSignatureMoniMT                                 INFO HLT_j420_ftf_subjesgscIS_L1J20 #4179085188
TrigSignatureMoniMT                                 INFO -- #4179085188 Events         0          0          0          0          0          0          0          0          0          0          0          0          0          -          0          
TrigSignatureMoniMT                                 INFO -- #4179085188 Features                             0          0          0          0          0          0          0          0          0          0          0          -          
TrigSignatureMoniMT                                 INFO HLT_j45_L1J15 #1364976160
TrigSignatureMoniMT                                 INFO -- #1364976160 Events         0          0          0          0          0          0          0          0          0          0          0          0          0          -          0          
TrigSignatureMoniMT                                 INFO -- #1364976160 Features                             0          0          0          0          0          0          0          0          0          0          0          -          
TrigSignatureMoniMT                                 INFO HLT_j45_cssktc_nojcalib_L1J20 #3295122398
TrigSignatureMoniMT                                 INFO -- #3295122398 Events         0          0          0          0          0          0          0          0          0          0          0          0          0          -          0          
TrigSignatureMoniMT                                 INFO -- #3295122398 Features                             0          0          0          0          0          0          0          0          0          0          0          -          
TrigSignatureMoniMT                                 INFO HLT_j45_ftf_L1J15 #868405538
TrigSignatureMoniMT                                 INFO -- #868405538 Events          0          0          0          0          0          0          0          0          0          0          0          0          0          -          0          
TrigSignatureMoniMT                                 INFO -- #868405538 Features                              0          0          0          0          0          0          0          0          0          0          0          -          
TrigSignatureMoniMT                                 INFO HLT_j45_ftf_csskpf_nojcalib_L1J20 #3533281867
TrigSignatureMoniMT                                 INFO -- #3533281867 Events         0          0          0          0          0          0          0          0          0          0          0          0          0          -          0          
TrigSignatureMoniMT                                 INFO -- #3533281867 Features                             0          0          0          0          0          0          0          0          0          0          0          -          
TrigSignatureMoniMT                                 INFO HLT_j45_ftf_pf_L1J20 #1335156103
TrigSignatureMoniMT                                 INFO -- #1335156103 Events         0          0          0          0          0          0          0          0          0          0          0          0          0          -          0          
TrigSignatureMoniMT                                 INFO -- #1335156103 Features                             0          0          0          0          0          0          0          0          0          0          0          -          
TrigSignatureMoniMT                                 INFO HLT_j45_ftf_pf_nojcalib_L1J20 #3658890913
TrigSignatureMoniMT                                 INFO -- #3658890913 Events         0          0          0          0          0          0          0          0          0          0          0          0          0          -          0          
TrigSignatureMoniMT                                 INFO -- #3658890913 Features                             0          0          0          0          0          0          0          0          0          0          0          -          
TrigSignatureMoniMT                                 INFO HLT_j45_ftf_subjesgscIS_011jvt_L1J15 #2857031468
TrigSignatureMoniMT                                 INFO -- #2857031468 Events         0          0          0          0          0          0          0          0          0          0          0          0          0          -          0          
TrigSignatureMoniMT                                 INFO -- #2857031468 Features                             0          0          0          0          0          0          0          0          0          0          0          -          
TrigSignatureMoniMT                                 INFO HLT_j45_ftf_subjesgscIS_015jvt_L1J15 #2938374624
TrigSignatureMoniMT                                 INFO -- #2938374624 Events         0          0          0          0          0          0          0          0          0          0          0          0          0          -          0          
TrigSignatureMoniMT                                 INFO -- #2938374624 Features                             0          0          0          0          0          0          0          0          0          0          0          -          
TrigSignatureMoniMT                                 INFO HLT_j45_ftf_subjesgscIS_059jvt_L1J15 #1593009344
TrigSignatureMoniMT                                 INFO -- #1593009344 Events         0          0          0          0          0          0          0          0          0          0          0          0          0          -          0          
TrigSignatureMoniMT                                 INFO -- #1593009344 Features                             0          0          0          0          0          0          0          0          0          0          0          -          
TrigSignatureMoniMT                                 INFO HLT_j45_ftf_subjesgscIS_L1J15 #3341539267
TrigSignatureMoniMT                                 INFO -- #3341539267 Events         0          0          0          0          0          0          0          0          0          0          0          0          0          -          0          
TrigSignatureMoniMT                                 INFO -- #3341539267 Features                             0          0          0          0          0          0          0          0          0          0          0          -          
TrigSignatureMoniMT                                 INFO HLT_j45_ftf_subjesgscIS_bmv2c1070_split_L1J20 #991419339
TrigSignatureMoniMT                                 INFO -- #991419339 Events          0          0          0          0          0          0          0          0          0          0          0          0          0          0          0          
TrigSignatureMoniMT                                 INFO -- #991419339 Features                              0          0          0          0          0          0          0          0          0          0          0          0          
TrigSignatureMoniMT                                 INFO HLT_j45_ftf_subjesgscIS_boffperf_split_L1J20 #1961149049
TrigSignatureMoniMT                                 INFO -- #1961149049 Events         0          0          0          0          0          0          0          0          0          0          0          0          0          0          0          
TrigSignatureMoniMT                                 INFO -- #1961149049 Features                             0          0          0          0          0          0          0          0          0          0          0          0          
TrigSignatureMoniMT                                 INFO HLT_j45_ftf_subjesgscIS_pf_L1J20 #761060030
TrigSignatureMoniMT                                 INFO -- #761060030 Events          0          0          0          0          0          0          0          0          0          0          0          0          0          -          0          
TrigSignatureMoniMT                                 INFO -- #761060030 Features                              0          0          0          0          0          0          0          0          0          0          0          -          
TrigSignatureMoniMT                                 INFO HLT_j45_ftf_subresjesgscIS_L1J15 #1509925407
TrigSignatureMoniMT                                 INFO -- #1509925407 Events         0          0          0          0          0          0          0          0          0          0          0          0          0          -          0          
TrigSignatureMoniMT                                 INFO -- #1509925407 Features                             0          0          0          0          0          0          0          0          0          0          0          -          
TrigSignatureMoniMT                                 INFO HLT_j45_ftf_subresjesgscIS_pf_L1J20 #4012311417
TrigSignatureMoniMT                                 INFO -- #4012311417 Events         0          0          0          0          0          0          0          0          0          0          0          0          0          -          0          
TrigSignatureMoniMT                                 INFO -- #4012311417 Features                             0          0          0          0          0          0          0          0          0          0          0          -          
TrigSignatureMoniMT                                 INFO HLT_j45_nojcalib_L1J20 #2042444294
TrigSignatureMoniMT                                 INFO -- #2042444294 Events         0          0          0          0          0          0          0          0          0          0          0          0          0          -          0          
TrigSignatureMoniMT                                 INFO -- #2042444294 Features                             0          0          0          0          0          0          0          0          0          0          0          -          
TrigSignatureMoniMT                                 INFO HLT_j45_sktc_nojcalib_L1J20 #1542468090
TrigSignatureMoniMT                                 INFO -- #1542468090 Events         0          0          0          0          0          0          0          0          0          0          0          0          0          -          0          
TrigSignatureMoniMT                                 INFO -- #1542468090 Features                             0          0          0          0          0          0          0          0          0          0          0          -          
TrigSignatureMoniMT                                 INFO HLT_j460_a10_lcw_subjes_L1J100 #3327656707
TrigSignatureMoniMT                                 INFO -- #3327656707 Events         0          0          0          0          0          0          0          0          0          0          0          0          0          -          0          
TrigSignatureMoniMT                                 INFO -- #3327656707 Features                             0          0          0          0          0          0          0          0          0          0          0          -          
TrigSignatureMoniMT                                 INFO HLT_j460_a10_lcw_subjes_L1J20 #215408633
TrigSignatureMoniMT                                 INFO -- #215408633 Events          0          0          0          0          0          0          0          0          0          0          0          0          0          -          0          
TrigSignatureMoniMT                                 INFO -- #215408633 Features                              0          0          0          0          0          0          0          0          0          0          0          -          
TrigSignatureMoniMT                                 INFO HLT_j460_a10r_L1J100 #1151767619
TrigSignatureMoniMT                                 INFO -- #1151767619 Events         0          0          0          0          0          0          0          0          0          0          0          0          0          -          0          
TrigSignatureMoniMT                                 INFO -- #1151767619 Features                             0          0          0          0          0          0          0          0          0          0          0          -          
TrigSignatureMoniMT                                 INFO HLT_j460_a10r_L1J20 #3875082669
TrigSignatureMoniMT                                 INFO -- #3875082669 Events         0          0          0          0          0          0          0          0          0          0          0          0          0          -          0          
TrigSignatureMoniMT                                 INFO -- #3875082669 Features                             0          0          0          0          0          0          0          0          0          0          0          -          
TrigSignatureMoniMT                                 INFO HLT_j460_a10t_lcw_jes_30smcINF_L1J100 #2296827117
TrigSignatureMoniMT                                 INFO -- #2296827117 Events         0          0          0          0          0          0          0          0          0          0          0          0          0          -          0          
TrigSignatureMoniMT                                 INFO -- #2296827117 Features                             0          0          0          0          0          0          0          0          0          0          0          -          
TrigSignatureMoniMT                                 INFO HLT_j460_a10t_lcw_jes_L1J100 #436385969
TrigSignatureMoniMT                                 INFO -- #436385969 Events          0          0          0          0          0          0          0          0          0          0          0          0          0          -          0          
TrigSignatureMoniMT                                 INFO -- #436385969 Features                              0          0          0          0          0          0          0          0          0          0          0          -          
TrigSignatureMoniMT                                 INFO HLT_j80_0eta240_2j60_320eta490_j0_dijetSEP80j1etSEP0j1eta240SEP80j2etSEP0j2eta240SEP700djmass_L1J20 #3634067472
TrigSignatureMoniMT                                 INFO -- #3634067472 Events         0          0          0          0          0          0          0          0          0          0          0          0          0          -          0          
TrigSignatureMoniMT                                 INFO -- #3634067472 Features                             0          0          0          0          0          0          0          0          0          0          0          -          
TrigSignatureMoniMT                                 INFO HLT_j80_L1J15 #2440872308
TrigSignatureMoniMT                                 INFO -- #2440872308 Events         0          0          0          0          0          0          0          0          0          0          0          0          0          -          0          
TrigSignatureMoniMT                                 INFO -- #2440872308 Features                             0          0          0          0          0          0          0          0          0          0          0          -          
TrigSignatureMoniMT                                 INFO HLT_j80_j60_L1J15 #582699527
TrigSignatureMoniMT                                 INFO -- #582699527 Events          0          0          0          0          0          0          0          0          0          0          0          0          0          -          0          
TrigSignatureMoniMT                                 INFO -- #582699527 Features                              0          0          0          0          0          0          0          0          0          0          0          -          
TrigSignatureMoniMT                                 INFO HLT_j85_L1J20 #510475538
TrigSignatureMoniMT                                 INFO -- #510475538 Events          0          0          0          0          0          0          0          0          0          0          0          0          0          -          0          
TrigSignatureMoniMT                                 INFO -- #510475538 Features                              0          0          0          0          0          0          0          0          0          0          0          -          
TrigSignatureMoniMT                                 INFO HLT_j85_ftf_L1J20 #877042532
TrigSignatureMoniMT                                 INFO -- #877042532 Events          0          0          0          0          0          0          0          0          0          0          0          0          0          -          0          
TrigSignatureMoniMT                                 INFO -- #877042532 Features                              0          0          0          0          0          0          0          0          0          0          0          -          
TrigSignatureMoniMT                                 INFO HLT_j85_ftf_pf_L1J20 #1538535401
TrigSignatureMoniMT                                 INFO -- #1538535401 Events         0          0          0          0          0          0          0          0          0          0          0          0          0          -          0          
TrigSignatureMoniMT                                 INFO -- #1538535401 Features                             0          0          0          0          0          0          0          0          0          0          0          -          
TrigSignatureMoniMT                                 INFO HLT_mb_sptrk_L1RD0_FILLED #4097312640
TrigSignatureMoniMT                                 INFO -- #4097312640 Events         0          0          0          0          -          -          -          -          -          -          -          -          -          -          0          
TrigSignatureMoniMT                                 INFO -- #4097312640 Features                             0          0          -          -          -          -          -          -          -          -          -          -          
TrigSignatureMoniMT                                 INFO HLT_mu0_muoncalib_L1MU20 #997163309
TrigSignatureMoniMT                                 INFO -- #997163309 Events          0          0          0          0          0          0          0          -          -          -          -          -          -          -          0          
TrigSignatureMoniMT                                 INFO -- #997163309 Features                              0          0          0          0          0          -          -          -          -          -          -          -          
TrigSignatureMoniMT                                 INFO HLT_mu0_muoncalib_L1MU4_EMPTY #782182242
TrigSignatureMoniMT                                 INFO -- #782182242 Events          0          0          0          0          0          0          0          -          -          -          -          -          -          -          0          
TrigSignatureMoniMT                                 INFO -- #782182242 Features                              0          0          0          0          0          -          -          -          -          -          -          -          
TrigSignatureMoniMT                                 INFO HLT_mu10_L1MU10 #209090273
TrigSignatureMoniMT                                 INFO -- #209090273 Events          0          0          0          0          0          0          0          0          0          0          -          -          -          -          0          
TrigSignatureMoniMT                                 INFO -- #209090273 Features                              0          0          0          0          0          0          0          0          -          -          -          -          
TrigSignatureMoniMT                                 INFO HLT_mu10_ivarmedium_mu10_10invm70_L12MU10 #2386882549
TrigSignatureMoniMT                                 INFO -- #2386882549 Events         0          0          0          0          0          0          0          0          0          0          0          -          -          -          0          
TrigSignatureMoniMT                                 INFO -- #2386882549 Features                             0          0          0          0          0          0          0          0          0          -          -          -          
TrigSignatureMoniMT                                 INFO HLT_mu10_lateMu_L1MU10 #48780310
TrigSignatureMoniMT                                 INFO -- #48780310 Events           0          0          0          0          0          0          0          0          -          -          -          -          -          -          0          
TrigSignatureMoniMT                                 INFO -- #48780310 Features                               0          0          0          0          0          0          -          -          -          -          -          -          
TrigSignatureMoniMT                                 INFO HLT_mu11_mu6_bJpsimumu_L1MU11_2MU6 #2504965945
TrigSignatureMoniMT                                 INFO -- #2504965945 Events         0          0          0          0          0          0          0          0          0          0          -          -          -          -          0          
TrigSignatureMoniMT                                 INFO -- #2504965945 Features                             0          0          0          0          0          0          0          0          -          -          -          -          
TrigSignatureMoniMT                                 INFO HLT_mu11_mu6_bUpsimumu_L1MU11_2MU6 #1171632195
TrigSignatureMoniMT                                 INFO -- #1171632195 Events         0          0          0          0          0          0          0          0          0          0          -          -          -          -          0          
TrigSignatureMoniMT                                 INFO -- #1171632195 Features                             0          0          0          0          0          0          0          0          -          -          -          -          
TrigSignatureMoniMT                                 INFO HLT_mu14_L1MU10 #1696906927
TrigSignatureMoniMT                                 INFO -- #1696906927 Events         0          0          0          0          0          0          0          0          0          0          -          -          -          -          0          
TrigSignatureMoniMT                                 INFO -- #1696906927 Features                             0          0          0          0          0          0          0          0          -          -          -          -          
TrigSignatureMoniMT                                 INFO HLT_mu20_2mu4noL1_L1MU20 #1029128679
TrigSignatureMoniMT                                 INFO -- #1029128679 Events         0          0          0          0          0          0          0          0          0          0          0          0          -          -          0          
TrigSignatureMoniMT                                 INFO -- #1029128679 Features                             0          0          0          0          0          0          0          0          0          0          -          -          
TrigSignatureMoniMT                                 INFO HLT_mu20_ivar_L1MU6 #2083734526
TrigSignatureMoniMT                                 INFO -- #2083734526 Events         0          0          0          0          0          0          0          0          0          -          -          -          -          -          0          
TrigSignatureMoniMT                                 INFO -- #2083734526 Features                             0          0          0          0          0          0          0          -          -          -          -          -          
TrigSignatureMoniMT                                 INFO HLT_mu22_2mu4noL1_L1MU20 #3427670100
TrigSignatureMoniMT                                 INFO -- #3427670100 Events         0          0          0          0          0          0          0          0          0          0          0          0          -          -          0          
TrigSignatureMoniMT                                 INFO -- #3427670100 Features                             0          0          0          0          0          0          0          0          0          0          -          -          
TrigSignatureMoniMT                                 INFO HLT_mu22_mu8noL1_L1MU20 #3165652409
TrigSignatureMoniMT                                 INFO -- #3165652409 Events         0          0          0          0          0          0          0          0          0          0          0          0          -          -          0          
TrigSignatureMoniMT                                 INFO -- #3165652409 Features                             0          0          0          0          0          0          0          0          0          0          -          -          
TrigSignatureMoniMT                                 INFO HLT_mu24_2mu4noL1_L1MU20 #3233544630
TrigSignatureMoniMT                                 INFO -- #3233544630 Events         0          0          0          0          0          0          0          0          0          0          0          0          -          -          0          
TrigSignatureMoniMT                                 INFO -- #3233544630 Features                             0          0          0          0          0          0          0          0          0          0          -          -          
TrigSignatureMoniMT                                 INFO HLT_mu24_L1MU20 #417425162
TrigSignatureMoniMT                                 INFO -- #417425162 Events          0          0          0          0          0          0          0          0          0          0          -          -          -          -          0          
TrigSignatureMoniMT                                 INFO -- #417425162 Features                              0          0          0          0          0          0          0          0          -          -          -          -          
TrigSignatureMoniMT                                 INFO HLT_mu24_idperf_L1MU20 #677658909
TrigSignatureMoniMT                                 INFO -- #677658909 Events          0          0          0          0          0          0          0          0          0          0          -          -          -          -          0          
TrigSignatureMoniMT                                 INFO -- #677658909 Features                              0          0          0          0          0          0          0          0          -          -          -          -          
TrigSignatureMoniMT                                 INFO HLT_mu24_ivarmedium_L1MU20 #737407430
TrigSignatureMoniMT                                 INFO -- #737407430 Events          0          0          0          0          0          0          0          0          0          0          0          -          -          -          0          
TrigSignatureMoniMT                                 INFO -- #737407430 Features                              0          0          0          0          0          0          0          0          0          -          -          -          
TrigSignatureMoniMT                                 INFO HLT_mu24_mu10noL1_L1MU20 #2563354236
TrigSignatureMoniMT                                 INFO -- #2563354236 Events         0          0          0          0          0          0          0          0          0          0          0          0          -          -          0          
TrigSignatureMoniMT                                 INFO -- #2563354236 Features                             0          0          0          0          0          0          0          0          0          0          -          -          
TrigSignatureMoniMT                                 INFO HLT_mu26_L1MU20 #311138376
TrigSignatureMoniMT                                 INFO -- #311138376 Events          0          0          0          0          0          0          0          0          0          0          -          -          -          -          0          
TrigSignatureMoniMT                                 INFO -- #311138376 Features                              0          0          0          0          0          0          0          0          -          -          -          -          
TrigSignatureMoniMT                                 INFO HLT_mu26_ivarmedium_L1MU20 #3411723090
TrigSignatureMoniMT                                 INFO -- #3411723090 Events         0          0          0          0          0          0          0          0          0          0          0          -          -          -          0          
TrigSignatureMoniMT                                 INFO -- #3411723090 Features                             0          0          0          0          0          0          0          0          0          -          -          -          
TrigSignatureMoniMT                                 INFO HLT_mu26_mu10noL1_L1MU20 #2318302287
TrigSignatureMoniMT                                 INFO -- #2318302287 Events         0          0          0          0          0          0          0          0          0          0          0          0          -          -          0          
TrigSignatureMoniMT                                 INFO -- #2318302287 Features                             0          0          0          0          0          0          0          0          0          0          -          -          
TrigSignatureMoniMT                                 INFO HLT_mu26_mu8noL1_L1MU20 #2233067926
TrigSignatureMoniMT                                 INFO -- #2233067926 Events         0          0          0          0          0          0          0          0          0          0          0          0          -          -          0          
TrigSignatureMoniMT                                 INFO -- #2233067926 Features                             0          0          0          0          0          0          0          0          0          0          -          -          
TrigSignatureMoniMT                                 INFO HLT_mu28_ivarmedium_L1MU20 #1963262787
TrigSignatureMoniMT                                 INFO -- #1963262787 Events         0          0          0          0          0          0          0          0          0          0          0          -          -          -          0          
TrigSignatureMoniMT                                 INFO -- #1963262787 Features                             0          0          0          0          0          0          0          0          0          -          -          -          
TrigSignatureMoniMT                                 INFO HLT_mu28_mu8noL1_L1MU20 #86648125
TrigSignatureMoniMT                                 INFO -- #86648125 Events           0          0          0          0          0          0          0          0          0          0          0          0          -          -          0          
TrigSignatureMoniMT                                 INFO -- #86648125 Features                               0          0          0          0          0          0          0          0          0          0          -          -          
TrigSignatureMoniMT                                 INFO HLT_mu35_ivarmedium_L1MU20 #597064890
TrigSignatureMoniMT                                 INFO -- #597064890 Events          0          0          0          0          0          0          0          0          0          0          0          -          -          -          0          
TrigSignatureMoniMT                                 INFO -- #597064890 Features                              0          0          0          0          0          0          0          0          0          -          -          -          
TrigSignatureMoniMT                                 INFO HLT_mu50_L1MU20 #3657158931
TrigSignatureMoniMT                                 INFO -- #3657158931 Events         0          0          0          0          0          0          0          0          0          0          -          -          -          -          0          
TrigSignatureMoniMT                                 INFO -- #3657158931 Features                             0          0          0          0          0          0          0          0          -          -          -          -          
TrigSignatureMoniMT                                 INFO HLT_mu50_RPCPEBSecondaryReadout_L1MU20 #827327262
TrigSignatureMoniMT                                 INFO -- #827327262 Events          0          0          0          0          0          0          0          0          0          0          0          -          -          -          0          
TrigSignatureMoniMT                                 INFO -- #827327262 Features                              0          0          0          0          0          0          0          0          0          -          -          -          
TrigSignatureMoniMT                                 INFO HLT_mu60_0eta105_msonly_L1MU20 #1642591450
TrigSignatureMoniMT                                 INFO -- #1642591450 Events         0          0          0          0          0          0          0          0          0          -          -          -          -          -          0          
TrigSignatureMoniMT                                 INFO -- #1642591450 Features                             0          0          0          0          0          0          0          -          -          -          -          -          
TrigSignatureMoniMT                                 INFO HLT_mu60_L1MU20 #2871837722
TrigSignatureMoniMT                                 INFO -- #2871837722 Events         0          0          0          0          0          0          0          0          0          0          -          -          -          -          0          
TrigSignatureMoniMT                                 INFO -- #2871837722 Features                             0          0          0          0          0          0          0          0          -          -          -          -          
TrigSignatureMoniMT                                 INFO HLT_mu6Comb_L1MU6 #996392590
TrigSignatureMoniMT                                 INFO -- #996392590 Events          0          0          0          0          0          0          0          0          -          -          -          -          -          -          0          
TrigSignatureMoniMT                                 INFO -- #996392590 Features                              0          0          0          0          0          0          -          -          -          -          -          -          
TrigSignatureMoniMT                                 INFO HLT_mu6_L1MU6 #2560542253
TrigSignatureMoniMT                                 INFO -- #2560542253 Events         0          0          0          0          0          0          0          0          0          0          -          -          -          -          0          
TrigSignatureMoniMT                                 INFO -- #2560542253 Features                             0          0          0          0          0          0          0          0          -          -          -          -          
TrigSignatureMoniMT                                 INFO HLT_mu6_idperf_L1MU6 #934918532
TrigSignatureMoniMT                                 INFO -- #934918532 Events          0          0          0          0          0          0          0          0          0          0          -          -          -          -          0          
TrigSignatureMoniMT                                 INFO -- #934918532 Features                              0          0          0          0          0          0          0          0          -          -          -          -          
TrigSignatureMoniMT                                 INFO HLT_mu6_ivarmedium_L1MU6 #1012713062
TrigSignatureMoniMT                                 INFO -- #1012713062 Events         0          0          0          0          0          0          0          0          0          0          0          -          -          -          0          
TrigSignatureMoniMT                                 INFO -- #1012713062 Features                             0          0          0          0          0          0          0          0          0          -          -          -          
TrigSignatureMoniMT                                 INFO HLT_mu6_msonly_L1MU6 #3895421032
TrigSignatureMoniMT                                 INFO -- #3895421032 Events         0          0          0          0          0          0          0          0          0          -          -          -          -          -          0          
TrigSignatureMoniMT                                 INFO -- #3895421032 Features                             0          0          0          0          0          0          0          -          -          -          -          -          
TrigSignatureMoniMT                                 INFO HLT_mu6_mu4_L12MU4 #1713982776
TrigSignatureMoniMT                                 INFO -- #1713982776 Events         0          0          0          0          0          0          0          0          0          0          -          -          -          -          0          
TrigSignatureMoniMT                                 INFO -- #1713982776 Features                             0          0          0          0          0          0          0          0          -          -          -          -          
TrigSignatureMoniMT                                 INFO HLT_mu6_mu6noL1_L1MU6 #451489897
TrigSignatureMoniMT                                 INFO -- #451489897 Events          0          0          0          0          0          0          0          0          0          0          0          0          -          -          0          
TrigSignatureMoniMT                                 INFO -- #451489897 Features                              0          0          0          0          0          0          0          0          0          0          -          -          
TrigSignatureMoniMT                                 INFO HLT_mu6fast_L1MU6 #3518031697
TrigSignatureMoniMT                                 INFO -- #3518031697 Events         0          0          0          0          0          0          0          -          -          -          -          -          -          -          0          
TrigSignatureMoniMT                                 INFO -- #3518031697 Features                             0          0          0          0          0          -          -          -          -          -          -          -          
TrigSignatureMoniMT                                 INFO HLT_mu6fast_j45_nojcalib_L1J20 #1776326110
TrigSignatureMoniMT                                 INFO -- #1776326110 Events         0          0          0          0          0          0          0          0          0          0          0          0          0          -          0          
TrigSignatureMoniMT                                 INFO -- #1776326110 Features                             0          0          0          0          0          0          0          0          0          0          0          -          
TrigSignatureMoniMT                                 INFO HLT_mu6fast_xe30_mht_L1XE10 #1876869651
TrigSignatureMoniMT                                 INFO -- #1876869651 Events         0          0          0          0          0          0          0          0          0          0          0          0          0          -          0          
TrigSignatureMoniMT                                 INFO -- #1876869651 Features                             0          0          0          0          0          0          0          0          0          0          0          -          
TrigSignatureMoniMT                                 INFO HLT_mu80_L1MU20 #387900377
TrigSignatureMoniMT                                 INFO -- #387900377 Events          0          0          0          0          0          0          0          0          0          0          -          -          -          -          0          
TrigSignatureMoniMT                                 INFO -- #387900377 Features                              0          0          0          0          0          0          0          0          -          -          -          -          
TrigSignatureMoniMT                                 INFO HLT_mu80_msonly_3layersEC_L1MU20 #761101109
TrigSignatureMoniMT                                 INFO -- #761101109 Events          0          0          0          0          0          0          0          0          0          -          -          -          -          -          0          
TrigSignatureMoniMT                                 INFO -- #761101109 Features                              0          0          0          0          0          0          0          -          -          -          -          -          
TrigSignatureMoniMT                                 INFO HLT_mu8_L1MU6 #1467711434
TrigSignatureMoniMT                                 INFO -- #1467711434 Events         0          0          0          0          0          0          0          0          0          0          -          -          -          -          0          
TrigSignatureMoniMT                                 INFO -- #1467711434 Features                             0          0          0          0          0          0          0          0          -          -          -          -          
TrigSignatureMoniMT                                 INFO HLT_noalg_L1Calo #355689512
TrigSignatureMoniMT                                 INFO -- #355689512 Events          0          0          -          -          -          -          -          -          -          -          -          -          -          -          0          
TrigSignatureMoniMT                                 INFO -- #355689512 Features                              -          -          -          -          -          -          -          -          -          -          -          -          
TrigSignatureMoniMT                                 INFO HLT_noalg_L1Calo_EMPTY #3717801557
TrigSignatureMoniMT                                 INFO -- #3717801557 Events         0          0          -          -          -          -          -          -          -          -          -          -          -          -          0          
TrigSignatureMoniMT                                 INFO -- #3717801557 Features                             -          -          -          -          -          -          -          -          -          -          -          -          
TrigSignatureMoniMT                                 INFO HLT_noalg_L1EM10VH #314199913
TrigSignatureMoniMT                                 INFO -- #314199913 Events          0          0          -          -          -          -          -          -          -          -          -          -          -          -          0          
TrigSignatureMoniMT                                 INFO -- #314199913 Features                              -          -          -          -          -          -          -          -          -          -          -          -          
TrigSignatureMoniMT                                 INFO HLT_noalg_L1EM12 #3885916609
TrigSignatureMoniMT                                 INFO -- #3885916609 Events         0          0          -          -          -          -          -          -          -          -          -          -          -          -          0          
TrigSignatureMoniMT                                 INFO -- #3885916609 Features                             -          -          -          -          -          -          -          -          -          -          -          -          
TrigSignatureMoniMT                                 INFO HLT_noalg_L1EM15 #480733925
TrigSignatureMoniMT                                 INFO -- #480733925 Events          0          0          -          -          -          -          -          -          -          -          -          -          -          -          0          
TrigSignatureMoniMT                                 INFO -- #480733925 Features                              -          -          -          -          -          -          -          -          -          -          -          -          
TrigSignatureMoniMT                                 INFO HLT_noalg_L1EM15VH #2374865899
TrigSignatureMoniMT                                 INFO -- #2374865899 Events         0          0          -          -          -          -          -          -          -          -          -          -          -          -          0          
TrigSignatureMoniMT                                 INFO -- #2374865899 Features                             -          -          -          -          -          -          -          -          -          -          -          -          
TrigSignatureMoniMT                                 INFO HLT_noalg_L1EM20VH #3719542824
TrigSignatureMoniMT                                 INFO -- #3719542824 Events         0          0          -          -          -          -          -          -          -          -          -          -          -          -          0          
TrigSignatureMoniMT                                 INFO -- #3719542824 Features                             -          -          -          -          -          -          -          -          -          -          -          -          
TrigSignatureMoniMT                                 INFO HLT_noalg_L1EM22VHI #1723589313
TrigSignatureMoniMT                                 INFO -- #1723589313 Events         0          0          -          -          -          -          -          -          -          -          -          -          -          -          0          
TrigSignatureMoniMT                                 INFO -- #1723589313 Features                             -          -          -          -          -          -          -          -          -          -          -          -          
TrigSignatureMoniMT                                 INFO HLT_noalg_L1EM3 #4169267792
TrigSignatureMoniMT                                 INFO -- #4169267792 Events         0          0          -          -          -          -          -          -          -          -          -          -          -          -          0          
TrigSignatureMoniMT                                 INFO -- #4169267792 Features                             -          -          -          -          -          -          -          -          -          -          -          -          
TrigSignatureMoniMT                                 INFO HLT_noalg_L1EM7 #3226970354
TrigSignatureMoniMT                                 INFO -- #3226970354 Events         0          0          -          -          -          -          -          -          -          -          -          -          -          -          0          
TrigSignatureMoniMT                                 INFO -- #3226970354 Features                             -          -          -          -          -          -          -          -          -          -          -          -          
TrigSignatureMoniMT                                 INFO HLT_noalg_L1EM8VH #4065285611
TrigSignatureMoniMT                                 INFO -- #4065285611 Events         0          0          -          -          -          -          -          -          -          -          -          -          -          -          0          
TrigSignatureMoniMT                                 INFO -- #4065285611 Features                             -          -          -          -          -          -          -          -          -          -          -          -          
TrigSignatureMoniMT                                 INFO HLT_noalg_L1J100 #1026959128
TrigSignatureMoniMT                                 INFO -- #1026959128 Events         0          0          -          -          -          -          -          -          -          -          -          -          -          -          0          
TrigSignatureMoniMT                                 INFO -- #1026959128 Features                             -          -          -          -          -          -          -          -          -          -          -          -          
TrigSignatureMoniMT                                 INFO HLT_noalg_L1J15 #1976430774
TrigSignatureMoniMT                                 INFO -- #1976430774 Events         0          0          -          -          -          -          -          -          -          -          -          -          -          -          0          
TrigSignatureMoniMT                                 INFO -- #1976430774 Features                             -          -          -          -          -          -          -          -          -          -          -          -          
TrigSignatureMoniMT                                 INFO HLT_noalg_L1J20 #2241112369
TrigSignatureMoniMT                                 INFO -- #2241112369 Events         0          0          -          -          -          -          -          -          -          -          -          -          -          -          0          
TrigSignatureMoniMT                                 INFO -- #2241112369 Features                             -          -          -          -          -          -          -          -          -          -          -          -          
TrigSignatureMoniMT                                 INFO HLT_noalg_L1J25 #39428635
TrigSignatureMoniMT                                 INFO -- #39428635 Events           0          0          -          -          -          -          -          -          -          -          -          -          -          -          0          
TrigSignatureMoniMT                                 INFO -- #39428635 Features                               -          -          -          -          -          -          -          -          -          -          -          -          
TrigSignatureMoniMT                                 INFO HLT_noalg_L1J30 #3523994129
TrigSignatureMoniMT                                 INFO -- #3523994129 Events         0          0          -          -          -          -          -          -          -          -          -          -          -          -          0          
TrigSignatureMoniMT                                 INFO -- #3523994129 Features                             -          -          -          -          -          -          -          -          -          -          -          -          
TrigSignatureMoniMT                                 INFO HLT_noalg_L1J40 #1497591431
TrigSignatureMoniMT                                 INFO -- #1497591431 Events         0          0          -          -          -          -          -          -          -          -          -          -          -          -          0          
TrigSignatureMoniMT                                 INFO -- #1497591431 Features                             -          -          -          -          -          -          -          -          -          -          -          -          
TrigSignatureMoniMT                                 INFO HLT_noalg_L1J400 #2494874701
TrigSignatureMoniMT                                 INFO -- #2494874701 Events         0          0          -          -          -          -          -          -          -          -          -          -          -          -          0          
TrigSignatureMoniMT                                 INFO -- #2494874701 Features                             -          -          -          -          -          -          -          -          -          -          -          -          
TrigSignatureMoniMT                                 INFO HLT_noalg_L1J50 #3346352675
TrigSignatureMoniMT                                 INFO -- #3346352675 Events         0          0          -          -          -          -          -          -          -          -          -          -          -          -          0          
TrigSignatureMoniMT                                 INFO -- #3346352675 Features                             -          -          -          -          -          -          -          -          -          -          -          -          
TrigSignatureMoniMT                                 INFO HLT_noalg_L1J75 #1651897827
TrigSignatureMoniMT                                 INFO -- #1651897827 Events         0          0          -          -          -          -          -          -          -          -          -          -          -          -          0          
TrigSignatureMoniMT                                 INFO -- #1651897827 Features                             -          -          -          -          -          -          -          -          -          -          -          -          
TrigSignatureMoniMT                                 INFO HLT_noalg_L1J85 #166231461
TrigSignatureMoniMT                                 INFO -- #166231461 Events          0          0          -          -          -          -          -          -          -          -          -          -          -          -          0          
TrigSignatureMoniMT                                 INFO -- #166231461 Features                              -          -          -          -          -          -          -          -          -          -          -          -          
TrigSignatureMoniMT                                 INFO HLT_noalg_L1MBTS_1_EMPTY #4174355886
<<<<<<< HEAD
TrigSignatureMoniMT                                 INFO -- #4174355886 Events         0          0          -          -          -          -          -          -          -          -          -          -          -          -          0          
=======
TrigSignatureMoniMT                                 INFO -- #4174355886 Events         20         20         -          -          -          -          -          -          -          -          -          -          -          -          20         
>>>>>>> c1468b61
TrigSignatureMoniMT                                 INFO -- #4174355886 Features                             -          -          -          -          -          -          -          -          -          -          -          -          
TrigSignatureMoniMT                                 INFO HLT_noalg_L1RD0_EMPTY #914660695
TrigSignatureMoniMT                                 INFO -- #914660695 Events          0          0          -          -          -          -          -          -          -          -          -          -          -          -          0          
TrigSignatureMoniMT                                 INFO -- #914660695 Features                              -          -          -          -          -          -          -          -          -          -          -          -          
TrigSignatureMoniMT                                 INFO HLT_noalg_L1RD0_FILLED #211699639
TrigSignatureMoniMT                                 INFO -- #211699639 Events          0          0          -          -          -          -          -          -          -          -          -          -          -          -          0          
TrigSignatureMoniMT                                 INFO -- #211699639 Features                              -          -          -          -          -          -          -          -          -          -          -          -          
TrigSignatureMoniMT                                 INFO HLT_noalg_L1Standby #420861540
TrigSignatureMoniMT                                 INFO -- #420861540 Events          0          0          -          -          -          -          -          -          -          -          -          -          -          -          0          
TrigSignatureMoniMT                                 INFO -- #420861540 Features                              -          -          -          -          -          -          -          -          -          -          -          -          
TrigSignatureMoniMT                                 INFO HLT_noalg_L1TAU12 #4248050338
TrigSignatureMoniMT                                 INFO -- #4248050338 Events         0          0          -          -          -          -          -          -          -          -          -          -          -          -          0          
TrigSignatureMoniMT                                 INFO -- #4248050338 Features                             -          -          -          -          -          -          -          -          -          -          -          -          
TrigSignatureMoniMT                                 INFO HLT_noalg_L1TAU12IM #357557968
TrigSignatureMoniMT                                 INFO -- #357557968 Events          0          0          -          -          -          -          -          -          -          -          -          -          -          -          0          
TrigSignatureMoniMT                                 INFO -- #357557968 Features                              -          -          -          -          -          -          -          -          -          -          -          -          
TrigSignatureMoniMT                                 INFO HLT_noalg_L1TAU20IM #1931583332
TrigSignatureMoniMT                                 INFO -- #1931583332 Events         0          0          -          -          -          -          -          -          -          -          -          -          -          -          0          
TrigSignatureMoniMT                                 INFO -- #1931583332 Features                             -          -          -          -          -          -          -          -          -          -          -          -          
TrigSignatureMoniMT                                 INFO HLT_noalg_L1TAU30 #1944789678
TrigSignatureMoniMT                                 INFO -- #1944789678 Events         0          0          -          -          -          -          -          -          -          -          -          -          -          -          0          
TrigSignatureMoniMT                                 INFO -- #1944789678 Features                             -          -          -          -          -          -          -          -          -          -          -          -          
TrigSignatureMoniMT                                 INFO HLT_noalg_L1TAU40 #1394621652
TrigSignatureMoniMT                                 INFO -- #1394621652 Events         0          0          -          -          -          -          -          -          -          -          -          -          -          -          0          
TrigSignatureMoniMT                                 INFO -- #1394621652 Features                             -          -          -          -          -          -          -          -          -          -          -          -          
TrigSignatureMoniMT                                 INFO HLT_noalg_L1TAU60 #3332424451
TrigSignatureMoniMT                                 INFO -- #3332424451 Events         0          0          -          -          -          -          -          -          -          -          -          -          -          -          0          
TrigSignatureMoniMT                                 INFO -- #3332424451 Features                             -          -          -          -          -          -          -          -          -          -          -          -          
TrigSignatureMoniMT                                 INFO HLT_noalg_L1XE10 #1583053368
TrigSignatureMoniMT                                 INFO -- #1583053368 Events         0          0          -          -          -          -          -          -          -          -          -          -          -          -          0          
TrigSignatureMoniMT                                 INFO -- #1583053368 Features                             -          -          -          -          -          -          -          -          -          -          -          -          
TrigSignatureMoniMT                                 INFO HLT_noalg_L1XE30 #2047368922
TrigSignatureMoniMT                                 INFO -- #2047368922 Events         0          0          -          -          -          -          -          -          -          -          -          -          -          -          0          
TrigSignatureMoniMT                                 INFO -- #2047368922 Features                             -          -          -          -          -          -          -          -          -          -          -          -          
TrigSignatureMoniMT                                 INFO HLT_noalg_L1XE300 #1315853555
TrigSignatureMoniMT                                 INFO -- #1315853555 Events         0          0          -          -          -          -          -          -          -          -          -          -          -          -          0          
TrigSignatureMoniMT                                 INFO -- #1315853555 Features                             -          -          -          -          -          -          -          -          -          -          -          -          
TrigSignatureMoniMT                                 INFO HLT_noalg_L1XE35 #2313039014
TrigSignatureMoniMT                                 INFO -- #2313039014 Events         0          0          -          -          -          -          -          -          -          -          -          -          -          -          0          
TrigSignatureMoniMT                                 INFO -- #2313039014 Features                             -          -          -          -          -          -          -          -          -          -          -          -          
TrigSignatureMoniMT                                 INFO HLT_noalg_L1XE40 #4293469116
TrigSignatureMoniMT                                 INFO -- #4293469116 Events         0          0          -          -          -          -          -          -          -          -          -          -          -          -          0          
TrigSignatureMoniMT                                 INFO -- #4293469116 Features                             -          -          -          -          -          -          -          -          -          -          -          -          
TrigSignatureMoniMT                                 INFO HLT_noalg_L1XE45 #2365048177
TrigSignatureMoniMT                                 INFO -- #2365048177 Events         0          0          -          -          -          -          -          -          -          -          -          -          -          -          0          
TrigSignatureMoniMT                                 INFO -- #2365048177 Features                             -          -          -          -          -          -          -          -          -          -          -          -          
TrigSignatureMoniMT                                 INFO HLT_noalg_L1XE50 #1168752081
TrigSignatureMoniMT                                 INFO -- #1168752081 Events         0          0          -          -          -          -          -          -          -          -          -          -          -          -          0          
TrigSignatureMoniMT                                 INFO -- #1168752081 Features                             -          -          -          -          -          -          -          -          -          -          -          -          
TrigSignatureMoniMT                                 INFO HLT_noalg_L1XE55 #268928384
TrigSignatureMoniMT                                 INFO -- #268928384 Events          0          0          -          -          -          -          -          -          -          -          -          -          -          -          0          
TrigSignatureMoniMT                                 INFO -- #268928384 Features                              -          -          -          -          -          -          -          -          -          -          -          -          
TrigSignatureMoniMT                                 INFO HLT_noalg_L1XE60 #4154240531
TrigSignatureMoniMT                                 INFO -- #4154240531 Events         0          0          -          -          -          -          -          -          -          -          -          -          -          -          0          
TrigSignatureMoniMT                                 INFO -- #4154240531 Features                             -          -          -          -          -          -          -          -          -          -          -          -          
TrigSignatureMoniMT                                 INFO HLT_noalg_L1XE70 #3765216228
TrigSignatureMoniMT                                 INFO -- #3765216228 Events         0          0          -          -          -          -          -          -          -          -          -          -          -          -          0          
TrigSignatureMoniMT                                 INFO -- #3765216228 Features                             -          -          -          -          -          -          -          -          -          -          -          -          
TrigSignatureMoniMT                                 INFO HLT_noalg_L1XE80 #2742079961
TrigSignatureMoniMT                                 INFO -- #2742079961 Events         0          0          -          -          -          -          -          -          -          -          -          -          -          -          0          
TrigSignatureMoniMT                                 INFO -- #2742079961 Features                             -          -          -          -          -          -          -          -          -          -          -          -          
TrigSignatureMoniMT                                 INFO HLT_noalg_bkg_L1Bkg #2032528907
TrigSignatureMoniMT                                 INFO -- #2032528907 Events         0          0          -          -          -          -          -          -          -          -          -          -          -          -          0          
TrigSignatureMoniMT                                 INFO -- #2032528907 Features                             -          -          -          -          -          -          -          -          -          -          -          -          
TrigSignatureMoniMT                                 INFO HLT_noalg_cosmiccalo_L1EM3_EMPTY #2458124284
TrigSignatureMoniMT                                 INFO -- #2458124284 Events         0          0          -          -          -          -          -          -          -          -          -          -          -          -          0          
TrigSignatureMoniMT                                 INFO -- #2458124284 Features                             -          -          -          -          -          -          -          -          -          -          -          -          
TrigSignatureMoniMT                                 INFO HLT_noalg_cosmiccalo_L1EM7_EMPTY #299938202
TrigSignatureMoniMT                                 INFO -- #299938202 Events          0          0          -          -          -          -          -          -          -          -          -          -          -          -          0          
TrigSignatureMoniMT                                 INFO -- #299938202 Features                              -          -          -          -          -          -          -          -          -          -          -          -          
TrigSignatureMoniMT                                 INFO HLT_noalg_cosmiccalo_L1J12_EMPTY #3144024902
TrigSignatureMoniMT                                 INFO -- #3144024902 Events         0          0          -          -          -          -          -          -          -          -          -          -          -          -          0          
TrigSignatureMoniMT                                 INFO -- #3144024902 Features                             -          -          -          -          -          -          -          -          -          -          -          -          
TrigSignatureMoniMT                                 INFO HLT_noalg_cosmiccalo_L1J12_FIRSTEMPTY #3840098930
TrigSignatureMoniMT                                 INFO -- #3840098930 Events         0          0          -          -          -          -          -          -          -          -          -          -          -          -          0          
TrigSignatureMoniMT                                 INFO -- #3840098930 Features                             -          -          -          -          -          -          -          -          -          -          -          -          
TrigSignatureMoniMT                                 INFO HLT_noalg_cosmiccalo_L1J30_31ETA49_EMPTY #4143623058
TrigSignatureMoniMT                                 INFO -- #4143623058 Events         0          0          -          -          -          -          -          -          -          -          -          -          -          -          0          
TrigSignatureMoniMT                                 INFO -- #4143623058 Features                             -          -          -          -          -          -          -          -          -          -          -          -          
TrigSignatureMoniMT                                 INFO HLT_noalg_cosmiccalo_L1J30_EMPTY #2991490897
TrigSignatureMoniMT                                 INFO -- #2991490897 Events         0          0          -          -          -          -          -          -          -          -          -          -          -          -          0          
TrigSignatureMoniMT                                 INFO -- #2991490897 Features                             -          -          -          -          -          -          -          -          -          -          -          -          
TrigSignatureMoniMT                                 INFO HLT_noalg_cosmiccalo_L1J30_FIRSTEMPTY #2214697960
TrigSignatureMoniMT                                 INFO -- #2214697960 Events         0          0          -          -          -          -          -          -          -          -          -          -          -          -          0          
TrigSignatureMoniMT                                 INFO -- #2214697960 Features                             -          -          -          -          -          -          -          -          -          -          -          -          
TrigSignatureMoniMT                                 INFO HLT_noalg_cosmiccalo_L1RD1_EMPTY #3925252528
TrigSignatureMoniMT                                 INFO -- #3925252528 Events         0          0          -          -          -          -          -          -          -          -          -          -          -          -          0          
TrigSignatureMoniMT                                 INFO -- #3925252528 Features                             -          -          -          -          -          -          -          -          -          -          -          -          
TrigSignatureMoniMT                                 INFO HLT_noalg_idmon_L1RD0_EMPTY #56818284
TrigSignatureMoniMT                                 INFO -- #56818284 Events           0          0          -          -          -          -          -          -          -          -          -          -          -          -          0          
TrigSignatureMoniMT                                 INFO -- #56818284 Features                               -          -          -          -          -          -          -          -          -          -          -          -          
TrigSignatureMoniMT                                 INFO HLT_noalg_idmon_L1RD0_FILLED #1198298874
TrigSignatureMoniMT                                 INFO -- #1198298874 Events         0          0          -          -          -          -          -          -          -          -          -          -          -          -          0          
TrigSignatureMoniMT                                 INFO -- #1198298874 Features                             -          -          -          -          -          -          -          -          -          -          -          -          
TrigSignatureMoniMT                                 INFO HLT_noalg_idmon_L1RD0_UNPAIRED_ISO #2536676873
TrigSignatureMoniMT                                 INFO -- #2536676873 Events         0          0          -          -          -          -          -          -          -          -          -          -          -          -          0          
TrigSignatureMoniMT                                 INFO -- #2536676873 Features                             -          -          -          -          -          -          -          -          -          -          -          -          
TrigSignatureMoniMT                                 INFO HLT_noalg_l1calo_L1J400 #1694511185
TrigSignatureMoniMT                                 INFO -- #1694511185 Events         0          0          -          -          -          -          -          -          -          -          -          -          -          -          0          
TrigSignatureMoniMT                                 INFO -- #1694511185 Features                             -          -          -          -          -          -          -          -          -          -          -          -          
TrigSignatureMoniMT                                 INFO HLT_noalg_mb_L1RD2_EMPTY #3788962163
TrigSignatureMoniMT                                 INFO -- #3788962163 Events         0          0          -          -          -          -          -          -          -          -          -          -          -          -          0          
TrigSignatureMoniMT                                 INFO -- #3788962163 Features                             -          -          -          -          -          -          -          -          -          -          -          -          
TrigSignatureMoniMT                                 INFO HLT_noalg_zb_L1ZB #1289992951
TrigSignatureMoniMT                                 INFO -- #1289992951 Events         0          0          -          -          -          -          -          -          -          -          -          -          -          -          0          
TrigSignatureMoniMT                                 INFO -- #1289992951 Features                             -          -          -          -          -          -          -          -          -          -          -          -          
TrigSignatureMoniMT                                 INFO HLT_sct_noise_SCTPEB_L1RD0_EMPTY #3024203296
TrigSignatureMoniMT                                 INFO -- #3024203296 Events         0          0          0          -          -          -          -          -          -          -          -          -          -          -          0          
TrigSignatureMoniMT                                 INFO -- #3024203296 Features                             0          -          -          -          -          -          -          -          -          -          -          -          
TrigSignatureMoniMT                                 INFO HLT_tau0_perf_ptonly_L1TAU100 #2342716369
TrigSignatureMoniMT                                 INFO -- #2342716369 Events         0          0          0          0          -          -          -          -          -          -          -          -          -          -          0          
TrigSignatureMoniMT                                 INFO -- #2342716369 Features                             0          0          -          -          -          -          -          -          -          -          -          -          
TrigSignatureMoniMT                                 INFO HLT_tau0_perf_ptonly_L1TAU12 #372992233
TrigSignatureMoniMT                                 INFO -- #372992233 Events          0          0          0          0          -          -          -          -          -          -          -          -          -          -          0          
TrigSignatureMoniMT                                 INFO -- #372992233 Features                              0          0          -          -          -          -          -          -          -          -          -          -          
TrigSignatureMoniMT                                 INFO HLT_tau0_perf_ptonly_L1TAU60 #1376650121
TrigSignatureMoniMT                                 INFO -- #1376650121 Events         0          0          0          0          -          -          -          -          -          -          -          -          -          -          0          
TrigSignatureMoniMT                                 INFO -- #1376650121 Features                             0          0          -          -          -          -          -          -          -          -          -          -          
TrigSignatureMoniMT                                 INFO HLT_tau160_idperf_track_L1TAU100 #714660857
TrigSignatureMoniMT                                 INFO -- #714660857 Events          0          0          0          0          -          -          -          -          -          -          -          -          -          -          0          
TrigSignatureMoniMT                                 INFO -- #714660857 Features                              0          0          -          -          -          -          -          -          -          -          -          -          
TrigSignatureMoniMT                                 INFO HLT_tau160_idperf_tracktwoMVA_L1TAU100 #2725693236
TrigSignatureMoniMT                                 INFO -- #2725693236 Events         0          0          0          0          0          -          -          -          -          -          -          -          -          -          0          
TrigSignatureMoniMT                                 INFO -- #2725693236 Features                             0          0          0          -          -          -          -          -          -          -          -          -          
TrigSignatureMoniMT                                 INFO HLT_tau160_idperf_tracktwo_L1TAU100 #886074432
TrigSignatureMoniMT                                 INFO -- #886074432 Events          0          0          0          0          0          -          -          -          -          -          -          -          -          -          0          
TrigSignatureMoniMT                                 INFO -- #886074432 Features                              0          0          0          -          -          -          -          -          -          -          -          -          
TrigSignatureMoniMT                                 INFO HLT_tau160_medium1_tracktwoEF_L1TAU100 #1720193283
TrigSignatureMoniMT                                 INFO -- #1720193283 Events         0          0          0          0          0          -          -          -          -          -          -          -          -          -          0          
TrigSignatureMoniMT                                 INFO -- #1720193283 Features                             0          0          0          -          -          -          -          -          -          -          -          -          
TrigSignatureMoniMT                                 INFO HLT_tau160_medium1_tracktwo_L1TAU100 #4069120574
TrigSignatureMoniMT                                 INFO -- #4069120574 Events         0          0          0          0          0          -          -          -          -          -          -          -          -          -          0          
TrigSignatureMoniMT                                 INFO -- #4069120574 Features                             0          0          0          -          -          -          -          -          -          -          -          -          
TrigSignatureMoniMT                                 INFO HLT_tau160_mediumRNN_tracktwoMVA_L1TAU100 #1747754287
TrigSignatureMoniMT                                 INFO -- #1747754287 Events         0          0          0          0          0          -          -          -          -          -          -          -          -          -          0          
TrigSignatureMoniMT                                 INFO -- #1747754287 Features                             0          0          0          -          -          -          -          -          -          -          -          -          
TrigSignatureMoniMT                                 INFO HLT_tau160_perf_tracktwoMVA_L1TAU100 #2334140248
TrigSignatureMoniMT                                 INFO -- #2334140248 Events         0          0          0          0          0          -          -          -          -          -          -          -          -          -          0          
TrigSignatureMoniMT                                 INFO -- #2334140248 Features                             0          0          0          -          -          -          -          -          -          -          -          -          
TrigSignatureMoniMT                                 INFO HLT_tau160_perf_tracktwo_L1TAU100 #1799096347
TrigSignatureMoniMT                                 INFO -- #1799096347 Events         0          0          0          0          0          -          -          -          -          -          -          -          -          -          0          
TrigSignatureMoniMT                                 INFO -- #1799096347 Features                             0          0          0          -          -          -          -          -          -          -          -          -          
TrigSignatureMoniMT                                 INFO HLT_tau200_medium1_tracktwoEF_L1TAU100 #4203471951
TrigSignatureMoniMT                                 INFO -- #4203471951 Events         0          0          0          0          0          -          -          -          -          -          -          -          -          -          0          
TrigSignatureMoniMT                                 INFO -- #4203471951 Features                             0          0          0          -          -          -          -          -          -          -          -          -          
TrigSignatureMoniMT                                 INFO HLT_tau200_mediumRNN_tracktwoMVA_L1TAU100 #1468926272
TrigSignatureMoniMT                                 INFO -- #1468926272 Events         0          0          0          0          0          -          -          -          -          -          -          -          -          -          0          
TrigSignatureMoniMT                                 INFO -- #1468926272 Features                             0          0          0          -          -          -          -          -          -          -          -          -          
TrigSignatureMoniMT                                 INFO HLT_tau25_idperf_track_L1TAU12IM #554271976
TrigSignatureMoniMT                                 INFO -- #554271976 Events          0          0          0          0          -          -          -          -          -          -          -          -          -          -          0          
TrigSignatureMoniMT                                 INFO -- #554271976 Features                              0          0          -          -          -          -          -          -          -          -          -          -          
TrigSignatureMoniMT                                 INFO HLT_tau25_idperf_tracktwoMVA_L1TAU12IM #988149859
TrigSignatureMoniMT                                 INFO -- #988149859 Events          0          0          0          0          0          -          -          -          -          -          -          -          -          -          0          
TrigSignatureMoniMT                                 INFO -- #988149859 Features                              0          0          0          -          -          -          -          -          -          -          -          -          
TrigSignatureMoniMT                                 INFO HLT_tau25_idperf_tracktwo_L1TAU12IM #3346942453
TrigSignatureMoniMT                                 INFO -- #3346942453 Events         0          0          0          0          0          -          -          -          -          -          -          -          -          -          0          
TrigSignatureMoniMT                                 INFO -- #3346942453 Features                             0          0          0          -          -          -          -          -          -          -          -          -          
TrigSignatureMoniMT                                 INFO HLT_tau25_looseRNN_tracktwoMVA_L1TAU12IM #169452969
TrigSignatureMoniMT                                 INFO -- #169452969 Events          0          0          0          0          0          -          -          -          -          -          -          -          -          -          0          
TrigSignatureMoniMT                                 INFO -- #169452969 Features                              0          0          0          -          -          -          -          -          -          -          -          -          
TrigSignatureMoniMT                                 INFO HLT_tau25_looseRNN_tracktwo_L1TAU12IM #2490017573
TrigSignatureMoniMT                                 INFO -- #2490017573 Events         0          0          0          0          0          -          -          -          -          -          -          -          -          -          0          
TrigSignatureMoniMT                                 INFO -- #2490017573 Features                             0          0          0          -          -          -          -          -          -          -          -          -          
TrigSignatureMoniMT                                 INFO HLT_tau25_medium1_tracktwoEF_L1TAU12IM #506456080
TrigSignatureMoniMT                                 INFO -- #506456080 Events          0          0          0          0          0          -          -          -          -          -          -          -          -          -          0          
TrigSignatureMoniMT                                 INFO -- #506456080 Features                              0          0          0          -          -          -          -          -          -          -          -          -          
TrigSignatureMoniMT                                 INFO HLT_tau25_medium1_tracktwoMVA_L1TAU12IM #4055280067
TrigSignatureMoniMT                                 INFO -- #4055280067 Events         0          0          0          0          0          -          -          -          -          -          -          -          -          -          0          
TrigSignatureMoniMT                                 INFO -- #4055280067 Features                             0          0          0          -          -          -          -          -          -          -          -          -          
TrigSignatureMoniMT                                 INFO HLT_tau25_medium1_tracktwo_L1TAU12IM #1433975745
TrigSignatureMoniMT                                 INFO -- #1433975745 Events         0          0          0          0          0          -          -          -          -          -          -          -          -          -          0          
TrigSignatureMoniMT                                 INFO -- #1433975745 Features                             0          0          0          -          -          -          -          -          -          -          -          -          
TrigSignatureMoniMT                                 INFO HLT_tau25_mediumRNN_tracktwoMVA_L1TAU12IM #2222894847
TrigSignatureMoniMT                                 INFO -- #2222894847 Events         0          0          0          0          0          -          -          -          -          -          -          -          -          -          0          
TrigSignatureMoniMT                                 INFO -- #2222894847 Features                             0          0          0          -          -          -          -          -          -          -          -          -          
TrigSignatureMoniMT                                 INFO HLT_tau25_mediumRNN_tracktwo_L1TAU12IM #698603885
TrigSignatureMoniMT                                 INFO -- #698603885 Events          0          0          0          0          0          -          -          -          -          -          -          -          -          -          0          
TrigSignatureMoniMT                                 INFO -- #698603885 Features                              0          0          0          -          -          -          -          -          -          -          -          -          
TrigSignatureMoniMT                                 INFO HLT_tau25_perf_tracktwoMVA_L1TAU12IM #112814536
TrigSignatureMoniMT                                 INFO -- #112814536 Events          0          0          0          0          0          -          -          -          -          -          -          -          -          -          0          
TrigSignatureMoniMT                                 INFO -- #112814536 Features                              0          0          0          -          -          -          -          -          -          -          -          -          
TrigSignatureMoniMT                                 INFO HLT_tau25_perf_tracktwo_L1TAU12IM #1129072492
TrigSignatureMoniMT                                 INFO -- #1129072492 Events         0          0          0          0          0          -          -          -          -          -          -          -          -          -          0          
TrigSignatureMoniMT                                 INFO -- #1129072492 Features                             0          0          0          -          -          -          -          -          -          -          -          -          
TrigSignatureMoniMT                                 INFO HLT_tau25_tightRNN_tracktwoMVA_L1TAU12IM #2472860683
TrigSignatureMoniMT                                 INFO -- #2472860683 Events         0          0          0          0          0          -          -          -          -          -          -          -          -          -          0          
TrigSignatureMoniMT                                 INFO -- #2472860683 Features                             0          0          0          -          -          -          -          -          -          -          -          -          
TrigSignatureMoniMT                                 INFO HLT_tau25_tightRNN_tracktwo_L1TAU12IM #2537544560
TrigSignatureMoniMT                                 INFO -- #2537544560 Events         0          0          0          0          0          -          -          -          -          -          -          -          -          -          0          
TrigSignatureMoniMT                                 INFO -- #2537544560 Features                             0          0          0          -          -          -          -          -          -          -          -          -          
TrigSignatureMoniMT                                 INFO HLT_tau25_verylooseRNN_tracktwoMVA_L1TAU12IM #2992830434
TrigSignatureMoniMT                                 INFO -- #2992830434 Events         0          0          0          0          0          -          -          -          -          -          -          -          -          -          0          
TrigSignatureMoniMT                                 INFO -- #2992830434 Features                             0          0          0          -          -          -          -          -          -          -          -          -          
TrigSignatureMoniMT                                 INFO HLT_tau25_verylooseRNN_tracktwo_L1TAU12IM #1275052132
TrigSignatureMoniMT                                 INFO -- #1275052132 Events         0          0          0          0          0          -          -          -          -          -          -          -          -          -          0          
TrigSignatureMoniMT                                 INFO -- #1275052132 Features                             0          0          0          -          -          -          -          -          -          -          -          -          
TrigSignatureMoniMT                                 INFO HLT_tau35_mediumRNN_tracktwoMVA_L1TAU12IM #2456480859
TrigSignatureMoniMT                                 INFO -- #2456480859 Events         0          0          0          0          0          -          -          -          -          -          -          -          -          -          0          
TrigSignatureMoniMT                                 INFO -- #2456480859 Features                             0          0          0          -          -          -          -          -          -          -          -          -          
TrigSignatureMoniMT                                 INFO HLT_tau35_mediumRNN_tracktwoMVA_tau25_mediumRNN_tracktwoMVA_L1DR-TAU20ITAU12I-J25 #1794354861
TrigSignatureMoniMT                                 INFO -- #1794354861 Events         0          0          0          0          0          -          -          -          -          -          -          -          -          -          0          
TrigSignatureMoniMT                                 INFO -- #1794354861 Features                             0          0          0          -          -          -          -          -          -          -          -          -          
TrigSignatureMoniMT                                 INFO HLT_tau80_medium1_tracktwo_L1TAU60 #598963338
TrigSignatureMoniMT                                 INFO -- #598963338 Events          0          0          0          0          0          -          -          -          -          -          -          -          -          -          0          
TrigSignatureMoniMT                                 INFO -- #598963338 Features                              0          0          0          -          -          -          -          -          -          -          -          -          
TrigSignatureMoniMT                                 INFO HLT_tau80_mediumRNN_tracktwoMVA_tau35_mediumRNN_tracktwoMVA_L1TAU60_DR-TAU20ITAU12I #1075975502
TrigSignatureMoniMT                                 INFO -- #1075975502 Events         0          0          0          0          0          -          -          -          -          -          -          -          -          -          0          
TrigSignatureMoniMT                                 INFO -- #1075975502 Features                             0          0          0          -          -          -          -          -          -          -          -          -          
TrigSignatureMoniMT                                 INFO HLT_tau80_mediumRNN_tracktwoMVA_tau60_mediumRNN_tracktwoMVA_L1TAU60_2TAU40 #400305971
TrigSignatureMoniMT                                 INFO -- #400305971 Events          0          0          0          0          0          -          -          -          -          -          -          -          -          -          0          
TrigSignatureMoniMT                                 INFO -- #400305971 Features                              0          0          0          -          -          -          -          -          -          -          -          -          
TrigSignatureMoniMT                                 INFO HLT_tilecalib_laser_TilePEB_L1CALREQ2 #1063154655
TrigSignatureMoniMT                                 INFO -- #1063154655 Events         0          0          0          -          -          -          -          -          -          -          -          -          -          -          0          
TrigSignatureMoniMT                                 INFO -- #1063154655 Features                             0          -          -          -          -          -          -          -          -          -          -          -          
TrigSignatureMoniMT                                 INFO HLT_timeburner_L1All #819160059
TrigSignatureMoniMT                                 INFO -- #819160059 Events          0          0          0          -          -          -          -          -          -          -          -          -          -          -          0          
TrigSignatureMoniMT                                 INFO -- #819160059 Features                              0          -          -          -          -          -          -          -          -          -          -          -          
TrigSignatureMoniMT                                 INFO HLT_xe100_mht_L1XE50 #532175988
TrigSignatureMoniMT                                 INFO -- #532175988 Events          0          0          0          0          0          0          0          0          0          0          0          0          0          -          0          
TrigSignatureMoniMT                                 INFO -- #532175988 Features                              0          0          0          0          0          0          0          0          0          0          0          -          
TrigSignatureMoniMT                                 INFO HLT_xe100_pfsum_L1XE50 #1890237897
TrigSignatureMoniMT                                 INFO -- #1890237897 Events         0          0          0          0          0          0          0          0          0          0          0          0          0          -          0          
TrigSignatureMoniMT                                 INFO -- #1890237897 Features                             0          0          0          0          0          0          0          0          0          0          0          -          
TrigSignatureMoniMT                                 INFO HLT_xe100_tcpufit_L1XE50 #2803198799
TrigSignatureMoniMT                                 INFO -- #2803198799 Events         0          0          0          0          0          0          0          0          0          0          0          0          0          -          0          
TrigSignatureMoniMT                                 INFO -- #2803198799 Features                             0          0          0          0          0          0          0          0          0          0          0          -          
TrigSignatureMoniMT                                 INFO HLT_xe100_trkmht_L1XE50 #1055916731
TrigSignatureMoniMT                                 INFO -- #1055916731 Events         0          0          0          0          0          0          0          0          0          0          0          0          0          -          0          
TrigSignatureMoniMT                                 INFO -- #1055916731 Features                             0          0          0          0          0          0          0          0          0          0          0          -          
TrigSignatureMoniMT                                 INFO HLT_xe110_mht_L1XE50 #3030733259
TrigSignatureMoniMT                                 INFO -- #3030733259 Events         0          0          0          0          0          0          0          0          0          0          0          0          0          -          0          
TrigSignatureMoniMT                                 INFO -- #3030733259 Features                             0          0          0          0          0          0          0          0          0          0          0          -          
TrigSignatureMoniMT                                 INFO HLT_xe110_tc_em_L1XE50 #607113828
TrigSignatureMoniMT                                 INFO -- #607113828 Events          0          0          0          0          0          0          0          0          0          0          0          0          0          -          0          
TrigSignatureMoniMT                                 INFO -- #607113828 Features                              0          0          0          0          0          0          0          0          0          0          0          -          
TrigSignatureMoniMT                                 INFO HLT_xe110_tcpufit_L1XE50 #892853397
TrigSignatureMoniMT                                 INFO -- #892853397 Events          0          0          0          0          0          0          0          0          0          0          0          0          0          -          0          
TrigSignatureMoniMT                                 INFO -- #892853397 Features                              0          0          0          0          0          0          0          0          0          0          0          -          
TrigSignatureMoniMT                                 INFO HLT_xe30_cell_L1XE10 #1649696554
TrigSignatureMoniMT                                 INFO -- #1649696554 Events         0          0          0          0          0          0          0          0          0          0          0          0          0          -          0          
TrigSignatureMoniMT                                 INFO -- #1649696554 Features                             0          0          0          0          0          0          0          0          0          0          0          -          
TrigSignatureMoniMT                                 INFO HLT_xe30_cell_xe30_tcpufit_L1XE10 #3768353779
TrigSignatureMoniMT                                 INFO -- #3768353779 Events         0          0          0          0          0          0          0          0          0          0          0          0          0          -          0          
TrigSignatureMoniMT                                 INFO -- #3768353779 Features                             0          0          0          0          0          0          0          0          0          0          0          -          
TrigSignatureMoniMT                                 INFO HLT_xe30_mht_L1XE10 #3626903018
TrigSignatureMoniMT                                 INFO -- #3626903018 Events         0          0          0          0          0          0          0          0          0          0          0          0          0          -          0          
TrigSignatureMoniMT                                 INFO -- #3626903018 Features                             0          0          0          0          0          0          0          0          0          0          0          -          
TrigSignatureMoniMT                                 INFO HLT_xe30_pfsum_L1XE10 #998713382
TrigSignatureMoniMT                                 INFO -- #998713382 Events          0          0          0          0          0          0          0          0          0          0          0          0          0          -          0          
TrigSignatureMoniMT                                 INFO -- #998713382 Features                              0          0          0          0          0          0          0          0          0          0          0          -          
TrigSignatureMoniMT                                 INFO HLT_xe30_tcpufit_L1XE10 #1583719916
TrigSignatureMoniMT                                 INFO -- #1583719916 Events         0          0          0          0          0          0          0          0          0          0          0          0          0          -          0          
TrigSignatureMoniMT                                 INFO -- #1583719916 Features                             0          0          0          0          0          0          0          0          0          0          0          -          
TrigSignatureMoniMT                                 INFO HLT_xe30_trkmht_L1XE10 #2468872349
TrigSignatureMoniMT                                 INFO -- #2468872349 Events         0          0          0          0          0          0          0          0          0          0          0          0          0          -          0          
TrigSignatureMoniMT                                 INFO -- #2468872349 Features                             0          0          0          0          0          0          0          0          0          0          0          -          
TrigSignatureMoniMT                                 INFO HLT_xe65_cell_L1XE50 #531141817
TrigSignatureMoniMT                                 INFO -- #531141817 Events          0          0          0          0          0          0          0          0          0          0          0          0          0          -          0          
TrigSignatureMoniMT                                 INFO -- #531141817 Features                              0          0          0          0          0          0          0          0          0          0          0          -          
TrigSignatureMoniMT                                 INFO HLT_xe65_cell_xe110_tcpufit_L1XE50 #115518400
TrigSignatureMoniMT                                 INFO -- #115518400 Events          0          0          0          0          0          0          0          0          0          0          0          0          0          -          0          
TrigSignatureMoniMT                                 INFO -- #115518400 Features                              0          0          0          0          0          0          0          0          0          0          0          -          <|MERGE_RESOLUTION|>--- conflicted
+++ resolved
@@ -182,16 +182,6 @@
 TrigSignatureMoniMT                                 INFO -- #1776910226 Events         0          0          0          0          0          0          -          -          -          -          -          -          -          -          0          
 TrigSignatureMoniMT                                 INFO -- #1776910226 Features                             0          0          0          0          -          -          -          -          -          -          -          -          
 TrigSignatureMoniMT                                 INFO HLT_g20_etcut_LArPEB_L1EM15 #2706532790
-<<<<<<< HEAD
-TrigSignatureMoniMT                                 INFO -- #2706532790 Events         0          0          0          0          0          0          -          -          -          -          -          -          -          -          0          
-TrigSignatureMoniMT                                 INFO -- #2706532790 Features                             0          0          0          0          -          -          -          -          -          -          -          -          
-TrigSignatureMoniMT                                 INFO HLT_g25_loose_L1EM15VH #531040386
-TrigSignatureMoniMT                                 INFO -- #531040386 Events          0          0          0          0          0          0          -          -          -          -          -          -          -          -          0          
-TrigSignatureMoniMT                                 INFO -- #531040386 Features                              0          0          0          0          -          -          -          -          -          -          -          -          
-TrigSignatureMoniMT                                 INFO HLT_g25_medium_L1EM15VH #3776886359
-TrigSignatureMoniMT                                 INFO -- #3776886359 Events         0          0          0          0          0          0          -          -          -          -          -          -          -          -          0          
-TrigSignatureMoniMT                                 INFO -- #3776886359 Features                             0          0          0          0          -          -          -          -          -          -          -          -          
-=======
 TrigSignatureMoniMT                                 INFO -- #2706532790 Events         20         20         4          4          3          3          -          -          -          -          -          -          -          -          3          
 TrigSignatureMoniMT                                 INFO -- #2706532790 Features                             5          5          4          4          -          -          -          -          -          -          -          -          
 TrigSignatureMoniMT                                 INFO HLT_g25_etcut_L1EM20VH #1417839619
@@ -203,19 +193,12 @@
 TrigSignatureMoniMT                                 INFO HLT_g25_medium_L1EM20VH #1519793981
 TrigSignatureMoniMT                                 INFO -- #1519793981 Events         20         20         0          0          0          0          -          -          -          -          -          -          -          -          0          
 TrigSignatureMoniMT                                 INFO -- #1519793981 Features                             0          0          0          0          -          -          -          -          -          -          -          -          
->>>>>>> c1468b61
 TrigSignatureMoniMT                                 INFO HLT_g25_medium_mu24_ivarmedium_L1MU20 #1007052793
 TrigSignatureMoniMT                                 INFO -- #1007052793 Events         0          0          0          0          0          0          0          0          0          0          0          -          -          -          0          
 TrigSignatureMoniMT                                 INFO -- #1007052793 Features                             0          0          0          0          0          0          0          0          0          -          -          -          
-<<<<<<< HEAD
-TrigSignatureMoniMT                                 INFO HLT_g25_tight_L1EM15VH #3691147775
-TrigSignatureMoniMT                                 INFO -- #3691147775 Events         0          0          0          0          0          0          -          -          -          -          -          -          -          -          0          
-TrigSignatureMoniMT                                 INFO -- #3691147775 Features                             0          0          0          0          -          -          -          -          -          -          -          -          
-=======
 TrigSignatureMoniMT                                 INFO HLT_g25_tight_L1EM20VH #3370790749
 TrigSignatureMoniMT                                 INFO -- #3370790749 Events         20         20         0          0          0          0          -          -          -          -          -          -          -          -          0          
 TrigSignatureMoniMT                                 INFO -- #3370790749 Features                             0          0          0          0          -          -          -          -          -          -          -          -          
->>>>>>> c1468b61
 TrigSignatureMoniMT                                 INFO HLT_g35_medium_g25_medium_L12EM20VH #1158879722
 TrigSignatureMoniMT                                 INFO -- #1158879722 Events         0          0          0          0          0          0          -          -          -          -          -          -          -          -          0          
 TrigSignatureMoniMT                                 INFO -- #1158879722 Features                             0          0          0          0          -          -          -          -          -          -          -          -          
@@ -544,11 +527,7 @@
 TrigSignatureMoniMT                                 INFO -- #166231461 Events          0          0          -          -          -          -          -          -          -          -          -          -          -          -          0          
 TrigSignatureMoniMT                                 INFO -- #166231461 Features                              -          -          -          -          -          -          -          -          -          -          -          -          
 TrigSignatureMoniMT                                 INFO HLT_noalg_L1MBTS_1_EMPTY #4174355886
-<<<<<<< HEAD
-TrigSignatureMoniMT                                 INFO -- #4174355886 Events         0          0          -          -          -          -          -          -          -          -          -          -          -          -          0          
-=======
 TrigSignatureMoniMT                                 INFO -- #4174355886 Events         20         20         -          -          -          -          -          -          -          -          -          -          -          -          20         
->>>>>>> c1468b61
 TrigSignatureMoniMT                                 INFO -- #4174355886 Features                             -          -          -          -          -          -          -          -          -          -          -          -          
 TrigSignatureMoniMT                                 INFO HLT_noalg_L1RD0_EMPTY #914660695
 TrigSignatureMoniMT                                 INFO -- #914660695 Events          0          0          -          -          -          -          -          -          -          -          -          -          -          -          0          
