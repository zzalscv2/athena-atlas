HLT_10j40_pf_subresjesgscIS_ftf_L14J15:
  eventCount: 0
  stepCounts:
    0: 7
  stepFeatures:
    0: 7
HLT_10j40_subjesIS_L14J15:
  eventCount: 0
HLT_10j40_subresjesgscIS_ftf_L14J15:
  eventCount: 0
  stepCounts:
    0: 7
  stepFeatures:
    0: 7
HLT_2e12_lhloose_mu10_L12EM8VH_MU10:
  eventCount: 0
  stepFeatures:
    0: 2
HLT_2e17_etcut_L12EM15VH:
  eventCount: 0
  stepFeatures:
    0: 4
HLT_2e17_lhvloose_L12EM15VH:
  eventCount: 0
HLT_2e17_lhvloose_L12EM15VHI:
  eventCount: 0
HLT_2e17_lhvloose_L12EM3:
  eventCount: 0
HLT_2e24_lhvloose_L12EM20VH:
  eventCount: 0
HLT_2e3_etcut_L12EM3:
  eventCount: 9
  stepCounts:
    0: 13
    1: 9
    2: 9
    3: 9
  stepFeatures:
    0: 48
    1: 57
    2: 71
    3: 27
HLT_2g10_loose_mu20_L1MU20:
  eventCount: 0
  stepFeatures:
    0: 4
HLT_2g15_tight_dPhi15_L1DPHI-M70-2EM12I:
  eventCount: 0
HLT_2g20_tight_L12EM15VH:
  eventCount: 0
HLT_2g20_tight_L12EM15VHI:
  eventCount: 0
HLT_2g20_tight_icaloloose_L12EM15VH:
  eventCount: 0
HLT_2g20_tight_icaloloose_L12EM15VHI:
  eventCount: 0
HLT_2g22_tight_L12EM15VH:
  eventCount: 0
HLT_2g22_tight_L12EM15VHI:
  eventCount: 0
HLT_2g25_loose_g15_loose_L12EM20VH:
  eventCount: 0
  stepFeatures:
    0: 2
HLT_2g35_etcut_L12EM20VH:
  eventCount: 0
  stepFeatures:
    0: 1
HLT_2g35_medium_L12EM20VH:
  eventCount: 0
HLT_2g50_loose_L12EM20VH:
  eventCount: 0
HLT_2j330_a10sd_cssk_pf_jes_ftf_35smcINF_L1J100:
  eventCount: 0
HLT_2j330_a10sd_cssk_pf_nojcalib_ftf_35smcINF_L1J100:
  eventCount: 0
HLT_2j330_a10t_lcw_jes_35smcINF_L1J100:
  eventCount: 0
HLT_2j330_a10t_lcw_nojcalib_35smcINF_L1J100:
  eventCount: 0
HLT_2j60_L1J15:
  eventCount: 0
HLT_2mu10_bJpsimumu_L12MU10:
  eventCount: 0
HLT_2mu10_bUpsimumu_L12MU10:
  eventCount: 0
HLT_2mu14_L12MU10:
  eventCount: 0
HLT_2mu14_l2io_L12MU10:
  eventCount: 0
HLT_2mu15_L12MU10:
  eventCount: 0
HLT_2mu4_L12MU4:
  eventCount: 0
  stepCounts:
    0: 1
  stepFeatures:
    0: 2
HLT_2mu4_bBmumux_BcmumuPi_L12MU4:
  eventCount: 0
  stepCounts:
    0: 1
  stepFeatures:
    0: 2
    1: 2
HLT_2mu4_bBmumux_BdmumuKst_L12MU4:
  eventCount: 0
  stepCounts:
    0: 1
  stepFeatures:
    0: 2
    1: 2
HLT_2mu4_bBmumux_BpmumuKp_L12MU4:
  eventCount: 0
  stepCounts:
    0: 1
  stepFeatures:
    0: 2
    1: 2
HLT_2mu4_bBmumux_BsmumuPhi_L12MU4:
  eventCount: 0
  stepCounts:
    0: 1
  stepFeatures:
    0: 2
    1: 2
HLT_2mu4_bBmumux_LbPqKm_L12MU4:
  eventCount: 0
  stepCounts:
    0: 1
  stepFeatures:
    0: 2
    1: 2
HLT_2mu4_bDimu_L12MU4:
  eventCount: 0
  stepCounts:
    0: 1
  stepFeatures:
    0: 2
    1: 2
HLT_2mu4_bJpsimumu_L12MU4:
  eventCount: 0
  stepCounts:
    0: 1
  stepFeatures:
    0: 2
    1: 2
HLT_2mu4_bUpsimumu_L12MU4:
  eventCount: 0
  stepCounts:
    0: 1
  stepFeatures:
    0: 2
    1: 2
HLT_2mu4_muonqual_L12MU4:
  eventCount: 0
  stepCounts:
    0: 1
  stepFeatures:
    0: 2
HLT_2mu6_10invm70_L1MU6:
  eventCount: 0
HLT_2mu6_2j50_0eta490_dijetSEP50j1etSEP50j2etSEP900djmass_L1MJJ-500-NFF:
  eventCount: 0
HLT_2mu6_Dr_L12MU4:
  eventCount: 0
  stepCounts:
    0: 1
  stepFeatures:
    0: 2
HLT_2mu6_L12MU6:
  eventCount: 0
HLT_2mu6_bJpsimumu_L12MU6:
  eventCount: 0
HLT_2mu6_bJpsimumul2io_L12MU6:
  eventCount: 0
HLT_2mu6_l2io_L12MU6:
  eventCount: 0
HLT_2mu6_muonqual_L12MU6:
  eventCount: 0
HLT_3j200_L1J100:
  eventCount: 0
HLT_3j200_pf_subresjesgscIS_ftf_L1J100:
  eventCount: 0
HLT_3j200_subresjesgscIS_ftf_L1J100:
  eventCount: 0
HLT_3mu4_bJpsi_L13MU4:
  eventCount: 0
HLT_3mu4_bPhi_L13MU4:
  eventCount: 0
HLT_3mu4_bTau_L13MU4:
  eventCount: 0
HLT_3mu4_bUpsi_L13MU4:
  eventCount: 0
HLT_3mu6_L13MU6:
  eventCount: 0
HLT_3mu6_bDimu_L13MU6:
  eventCount: 0
HLT_3mu6_msonly_L13MU6:
  eventCount: 0
HLT_3mu8_msonly_L13MU6:
  eventCount: 0
HLT_4j120_pf_subresjesgscIS_ftf_L13J50:
  eventCount: 0
  stepCounts:
    0: 2
  stepFeatures:
    0: 2
HLT_4j120_subjesIS_L13J50:
  eventCount: 0
HLT_4j120_subresjesgscIS_ftf_L13J50:
  eventCount: 0
  stepCounts:
    0: 2
  stepFeatures:
    0: 2
HLT_4mu4_L14MU4:
  eventCount: 0
HLT_4mu4_bDimu6000_L14MU4:
  eventCount: 0
HLT_5j70_0eta240_L14J20:
  eventCount: 0
HLT_5j70_pf_subresjesgscIS_ftf_0eta240_L14J15:
  eventCount: 0
  stepCounts:
    0: 7
  stepFeatures:
    0: 7
HLT_5j70_subresjesgscIS_ftf_0eta240_L14J15:
  eventCount: 0
  stepCounts:
    0: 7
  stepFeatures:
    0: 7
HLT_5j85_pf_subresjesgscIS_ftf_L14J15:
  eventCount: 0
  stepCounts:
    0: 7
  stepFeatures:
    0: 7
HLT_5j85_subjesIS_L14J15:
  eventCount: 0
HLT_5j85_subresjesgscIS_ftf_L14J15:
  eventCount: 0
  stepCounts:
    0: 7
  stepFeatures:
    0: 7
HLT_6j55_pf_subresjesgscIS_ftf_0eta240_L14J15:
  eventCount: 0
  stepCounts:
    0: 7
  stepFeatures:
    0: 7
HLT_6j55_subjesIS_0eta240_L14J15:
  eventCount: 0
HLT_6j55_subresjesgscIS_ftf_0eta240_L14J15:
  eventCount: 0
  stepCounts:
    0: 7
  stepFeatures:
    0: 7
HLT_6j70_pf_subresjesgscIS_ftf_L14J15:
  eventCount: 0
  stepCounts:
    0: 7
  stepFeatures:
    0: 7
HLT_6j70_subjesIS_L14J15:
  eventCount: 0
HLT_6j70_subresjesgscIS_ftf_L14J15:
  eventCount: 0
  stepCounts:
    0: 7
  stepFeatures:
    0: 7
HLT_7j45_pf_subresjesgscIS_ftf_L14J15:
  eventCount: 0
  stepCounts:
    0: 7
  stepFeatures:
    0: 7
HLT_7j45_subjesIS_L14J15:
  eventCount: 0
HLT_7j45_subresjesgscIS_ftf_L14J15:
  eventCount: 0
  stepCounts:
    0: 7
  stepFeatures:
    0: 7
HLT_JetDS_j0_L1J100:
  eventCount: 0
HLT_alfacalib_AlfaPEB_L1ALFA_ANY:
  eventCount: 20
  stepCounts:
    0: 20
  stepFeatures:
    0: 20
HLT_beamspot_allTE_trkfast_BeamSpotPEB_L1J15:
  eventCount: 20
  stepCounts:
    0: 20
    1: 20
  stepFeatures:
    0: 20
    1: 20
HLT_beamspot_trkFS_trkfast_BeamSpotPEB_L1J15:
  eventCount: 20
  stepCounts:
    0: 20
    1: 20
  stepFeatures:
    0: 20
    1: 20
HLT_costmonitor_CostMonDS_L1All:
  eventCount: 20
  stepCounts:
    0: 20
  stepFeatures:
    0: 20
HLT_cscmon_CSCPEB_L1All:
  eventCount: 20
  stepCounts:
    0: 20
  stepFeatures:
    0: 20
HLT_e12_lhloose_2mu10_L12MU10:
  eventCount: 0
  stepFeatures:
    0: 2
HLT_e140_lhloose_L1EM22VHI:
  eventCount: 0
HLT_e140_lhloose_nod0_L1EM22VHI:
  eventCount: 0
HLT_e14_lhtight_e4_etcut_Jpsiee_L1JPSI-1M5-EM12:
  eventCount: 0
  stepFeatures:
    0: 47
HLT_e14_lhtight_noringer_e4_etcut_Jpsiee_L1JPSI-1M5-EM12:
  eventCount: 0
  stepFeatures:
    0: 47
HLT_e17_lhloose_mu14_L1EM15VH_MU10:
  eventCount: 0
HLT_e17_lhmedium_ivarloose_tau25_mediumRNN_tracktwoMVA_03dRtt_L1EM15VHI_2TAU12IM_4J12:
  eventCount: 0
HLT_e17_lhmedium_tau25_mediumRNN_tracktwoMVA_xe50_cell_L1EM15VHI_2TAU12IM_XE35:
  eventCount: 0
HLT_e17_lhvloose_L1EM15VH:
  eventCount: 0
HLT_e17_lhvloose_L1EM15VHI:
  eventCount: 0
HLT_e17_lhvloose_gsf_L1EM15VHI:
  eventCount: 0
HLT_e17_lhvloose_nod0_L1EM15VH:
  eventCount: 0
HLT_e17_lhvloose_nod0_L1EM15VHI:
  eventCount: 0
HLT_e20_lhmedium_e15_idperf_Zee_L12EM3:
  eventCount: 12
  stepCounts:
    0: 13
    1: 13
    2: 13
    3: 12
    4: 12
  stepFeatures:
    0: 98
    1: 106
    2: 138
    3: 69
HLT_e20_lhmedium_e15_lhmedium_Zee_L12EM3:
  eventCount: 0
  stepFeatures:
    0: 1
HLT_e24_lhmedium_2g12_loose_L1EM20VH_3EM10VH:
  eventCount: 0
HLT_e24_lhmedium_g25_medium_L12EM20VH:
  eventCount: 0
HLT_e24_lhmedium_ivarloose_tau20_mediumRNN_tracktwoMVA_03dRtt_L1EM22VHI:
  eventCount: 0
HLT_e24_lhvloose_2e12_lhvloose_L1EM20VH_3EM10VH:
  eventCount: 0
  stepFeatures:
    0: 2
HLT_e24_lhvloose_L1EM20VH:
  eventCount: 0
HLT_e24_lhvloose_gsf_L1EM20VH:
  eventCount: 0
HLT_e26_etcut_L1EM22VHI:
  eventCount: 1
  stepCounts:
    0: 1
    1: 1
    2: 1
    3: 1
  stepFeatures:
    0: 1
    1: 1
    2: 1
    3: 1
HLT_e26_idperf_L1EM24VHI:
  eventCount: 1
  stepCounts:
    0: 1
    1: 1
    2: 1
    3: 1
  stepFeatures:
    0: 1
    1: 1
    2: 4
    3: 1
HLT_e26_lhloose_L1EM15VH:
  eventCount: 0
HLT_e26_lhloose_L1EM22VHI:
  eventCount: 0
HLT_e26_lhmedium_L1EM15VH:
  eventCount: 0
HLT_e26_lhmedium_L1EM22VHI:
  eventCount: 0
HLT_e26_lhmedium_mu8noL1_L1EM22VHI:
  eventCount: 0
HLT_e26_lhtight_L1EM15VH:
  eventCount: 0
HLT_e26_lhtight_L1EM22VHI:
  eventCount: 0
HLT_e26_lhtight_e15_etcut_Zee_L1EM22VHI:
  eventCount: 0
HLT_e26_lhtight_e15_idperf_Zee_L1EM22VHI:
  eventCount: 0
  stepCounts:
    0: 1
    1: 1
  stepFeatures:
    0: 21
    1: 2
    2: 4
HLT_e26_lhtight_gsf_L1EM22VHI:
  eventCount: 0
HLT_e26_lhtight_gsf_ivarloose_L1EM22VHI:
  eventCount: 0
HLT_e26_lhtight_ivarloose_L1EM22VHI:
  eventCount: 0
HLT_e26_lhtight_ivarmedium_L1EM22VHI:
  eventCount: 0
HLT_e26_lhtight_ivartight_L1EM22VHI:
  eventCount: 0
HLT_e26_lhtight_nod0_L1EM22VHI:
  eventCount: 0
HLT_e26_lhtight_nod0_L1EM24VHI:
  eventCount: 0
HLT_e28_idperf_L1EM24VHI:
  eventCount: 1
  stepCounts:
    0: 1
    1: 1
    2: 1
    3: 1
  stepFeatures:
    0: 1
    1: 1
    2: 4
    3: 1
HLT_e300_etcut_L1EM22VHI:
  eventCount: 0
HLT_e3_etcut1step_g5_etcut_L12EM3:
  eventCount: 10
  stepCounts:
    0: 10
    1: 10
    2: 10
  stepFeatures:
    0: 68
    1: 34
    2: 43
HLT_e3_etcut_L1EM3:
  eventCount: 13
  stepCounts:
    0: 15
    1: 13
    2: 13
    3: 13
  stepFeatures:
    0: 48
    1: 62
    2: 77
    3: 31
HLT_e5_etcut_L1EM3:
  eventCount: 12
  stepCounts:
    0: 13
    1: 12
    2: 12
    3: 12
  stepFeatures:
    0: 41
    1: 54
    2: 41
    3: 27
HLT_e5_idperf_L1EM3:
  eventCount: 13
  stepCounts:
    0: 15
    1: 13
    2: 13
    3: 13
  stepFeatures:
    0: 49
    1: 40
    2: 74
    3: 38
HLT_e5_lhloose_L1EM3:
  eventCount: 0
  stepCounts:
    0: 10
    1: 8
    2: 7
    3: 7
  stepFeatures:
    0: 19
    1: 22
    2: 13
    3: 10
HLT_e5_lhloose_noringer_L1EM3:
  eventCount: 0
  stepCounts:
    0: 10
    1: 8
    2: 8
    3: 8
  stepFeatures:
    0: 15
    1: 22
    2: 22
    3: 12
HLT_e5_lhmedium_L1EM3:
  eventCount: 0
  stepCounts:
    0: 10
    1: 9
    2: 8
    3: 8
  stepFeatures:
    0: 21
    1: 24
    2: 16
    3: 12
HLT_e5_lhmedium_noringer_L1EM3:
  eventCount: 0
  stepCounts:
    0: 9
    1: 7
    2: 7
    3: 7
  stepFeatures:
    0: 13
    1: 20
    2: 21
    3: 10
HLT_e5_lhtight_L1EM3:
  eventCount: 0
  stepCounts:
    0: 9
    1: 7
    2: 6
    3: 6
  stepFeatures:
    0: 17
    1: 17
    2: 11
    3: 8
HLT_e5_lhtight_e14_etcut_Jpsiee_L1JPSI-1M5-EM12:
  eventCount: 0
  stepCounts:
    0: 1
  stepFeatures:
    0: 22
    1: 1
HLT_e5_lhtight_e9_etcut_Jpsiee_L1JPSI-1M5-EM7:
  eventCount: 0
  stepCounts:
    0: 2
    1: 1
  stepFeatures:
    0: 25
    1: 7
    2: 1
HLT_e5_lhtight_gsf_L1EM3:
  eventCount: 0
  stepCounts:
    0: 9
    1: 7
    2: 6
    3: 6
  stepFeatures:
    0: 17
    1: 17
    2: 11
    3: 8
HLT_e5_lhtight_nod0_L1EM3:
  eventCount: 0
  stepCounts:
    0: 9
    1: 7
    2: 6
    3: 6
  stepFeatures:
    0: 17
    1: 17
    2: 11
    3: 8
HLT_e5_lhtight_noringer_L1EM3:
  eventCount: 0
  stepCounts:
    0: 9
    1: 7
    2: 7
    3: 7
  stepFeatures:
    0: 13
    1: 20
    2: 21
    3: 10
HLT_e5_lhtight_noringer_e14_etcut_Jpsiee_L1JPSI-1M5-EM12:
  eventCount: 1
  stepCounts:
    0: 1
    1: 1
    2: 1
    3: 1
    4: 1
  stepFeatures:
    0: 18
    1: 5
    2: 5
    3: 2
HLT_e5_lhtight_noringer_e9_etcut_Jpsiee_L1JPSI-1M5-EM7:
  eventCount: 1
  stepCounts:
    0: 1
    1: 1
    2: 1
    3: 1
    4: 1
  stepFeatures:
    0: 21
    1: 8
    2: 6
    3: 3
HLT_e5_lhtight_noringer_nod0_L1EM3:
  eventCount: 0
  stepCounts:
    0: 9
    1: 7
    2: 7
    3: 7
  stepFeatures:
    0: 13
    1: 20
    2: 21
    3: 10
HLT_e60_lhmedium_L1EM22VHI:
  eventCount: 0
HLT_e60_lhmedium_nod0_L1EM22VHI:
  eventCount: 0
HLT_e70_lhloose_xe70_cell_L1EM22VHI:
  eventCount: 0
HLT_e7_etcut_L1EM3:
  eventCount: 11
  stepCounts:
    0: 13
    1: 12
    2: 11
    3: 11
  stepFeatures:
    0: 26
    1: 43
    2: 22
    3: 16
HLT_e7_lhmedium_mu24_L1MU20:
  eventCount: 0
  stepFeatures:
    0: 13
HLT_e9_lhtight_e4_etcut_Jpsiee_L1JPSI-1M5-EM7:
  eventCount: 0
  stepCounts:
    0: 1
    1: 1
  stepFeatures:
    0: 48
    1: 12
    2: 4
HLT_e9_lhtight_noringer_e4_etcut_Jpsiee_L1JPSI-1M5-EM7:
  eventCount: 2
  stepCounts:
    0: 2
    1: 2
    2: 2
    3: 2
    4: 2
  stepFeatures:
    0: 49
    1: 15
    2: 16
    3: 7
HLT_e9_lhvloose_mu20_mu8noL1_L1MU20:
  eventCount: 0
  stepFeatures:
    0: 4
HLT_eb_low_L1RD2_FILLED:
  eventCount: 10
  stepCounts:
    0: 10
  stepFeatures:
    0: 10
HLT_eb_medium_L1RD2_FILLED:
  eventCount: 7
  stepCounts:
    0: 7
  stepFeatures:
    0: 7
HLT_g120_loose_L1EM22VHI:
  eventCount: 0
HLT_g12_loose_LArPEBHLT_L1EM10VH:
  eventCount: 0
HLT_g140_etcut_L1EM22VHI:
  eventCount: 0
HLT_g140_etcut_L1EM24VHI:
  eventCount: 0
HLT_g140_loose_L1EM22VHI:
  eventCount: 0
HLT_g20_loose_L1EM15VH:
  eventCount: 0
HLT_g20_loose_L1EM15VHI:
  eventCount: 0
HLT_g20_loose_LArPEBHLT_L1EM15:
  eventCount: 0
HLT_g20_medium_L1EM15VH:
  eventCount: 0
HLT_g20_medium_L1EM15VHI:
  eventCount: 0
HLT_g20_tight_L1EM15VH:
  eventCount: 0
HLT_g20_tight_L1EM15VHI:
  eventCount: 0
HLT_g20_tight_icaloloose_L1EM15VH:
  eventCount: 0
HLT_g20_tight_icaloloose_L1EM15VHI:
  eventCount: 0
HLT_g20_tight_icalomedium_L1EM15VH:
  eventCount: 0
HLT_g20_tight_icalomedium_L1EM15VHI:
  eventCount: 0
HLT_g20_tight_icalotight_L1EM15VH:
  eventCount: 0
HLT_g20_tight_icalotight_L1EM15VHI:
  eventCount: 0
HLT_g22_tight_L1EM15VH:
  eventCount: 0
HLT_g25_etcut_L1EM20VH:
  eventCount: 2
  stepCounts:
    0: 3
    1: 3
    2: 2
  stepFeatures:
    0: 3
    1: 3
    2: 2
HLT_g25_loose_L1EM20VH:
  eventCount: 0
  stepCounts:
    0: 2
    1: 2
    2: 2
  stepFeatures:
    0: 2
    1: 2
    2: 5
HLT_g25_medium_4j35_0eta490_dijetSEP35j1etSEP35j2etSEP1000djmass_L1EM22VHI:
  eventCount: 0
HLT_g25_medium_L1EM20VH:
  eventCount: 0
HLT_g25_medium_mu24_L1MU20:
  eventCount: 0
HLT_g25_tight_L1EM20VH:
  eventCount: 0
HLT_g300_etcut_L1EM22VHI:
  eventCount: 0
HLT_g35_loose_mu15_mu2noL1_L1EM22VHI:
  eventCount: 0
HLT_g35_loose_mu18_L1EM24VHI:
  eventCount: 0
HLT_g35_medium_g25_medium_L12EM20VH:
  eventCount: 0
HLT_g35_tight_icalotight_mu15noL1_mu2noL1_L1EM22VHI:
  eventCount: 0
HLT_g35_tight_icalotight_mu18noL1_L1EM22VHI:
  eventCount: 0
HLT_g3_loose_LArPEBHLT_L1EM3:
  eventCount: 3
  stepCounts:
    0: 11
    1: 11
    2: 11
    3: 3
    4: 3
  stepFeatures:
    0: 17
    1: 17
    2: 30
    3: 3
    4: 3
HLT_g40_loose_LArPEBHLT_L1EM20VHI:
  eventCount: 0
HLT_g5_etcut_L1EM3:
  eventCount: 13
  stepCounts:
    0: 13
    1: 13
    2: 13
  stepFeatures:
    0: 41
    1: 41
    2: 53
HLT_g5_loose_L1EM3:
  eventCount: 3
  stepCounts:
    0: 10
    1: 10
    2: 10
    3: 3
  stepFeatures:
    0: 15
    1: 15
    2: 27
    3: 3
HLT_g5_medium_L1EM3:
  eventCount: 3
  stepCounts:
    0: 9
    1: 9
    2: 9
    3: 3
  stepFeatures:
    0: 13
    1: 13
    2: 26
    3: 3
HLT_g5_tight_L1EM3:
  eventCount: 1
  stepCounts:
    0: 9
    1: 9
    2: 9
    3: 1
  stepFeatures:
    0: 13
    1: 13
    2: 26
    3: 1
HLT_g60_loose_LArPEBHLT_L1EM20VHI:
  eventCount: 0
HLT_g80_loose_LArPEBHLT_L1EM20VHI:
  eventCount: 0
HLT_g85_tight_3j50_L1EM22VHI:
  eventCount: 0
HLT_g90_loose_xe90_cell_L1EM22VHI:
  eventCount: 0
HLT_j0_aggSEP1000htSEP30etSEP0eta320_L1J20:
  eventCount: 0
HLT_j0_aggSEP500htSEP30etSEP0eta320_L1J20:
  eventCount: 0
HLT_j0_fbdjnosharedSEP10etSEP20etSEP34massSEP50fbet_L1J20:
  eventCount: 1
  stepCounts:
    0: 1
  stepFeatures:
    0: 9
HLT_j0_fbdjshared_L1J20:
  eventCount: 1
  stepCounts:
    0: 1
  stepFeatures:
    0: 9
HLT_j0_perf_L1J12_EMPTY:
  eventCount: 8
  stepCounts:
    0: 8
  stepFeatures:
    0: 129
HLT_j140_320eta490_LArPEBHLT_L1J75_31ETA49:
  eventCount: 0
HLT_j165_LArPEBHLT_L1J100:
  eventCount: 0
HLT_j225_subjesgscIS_ftf_bmv2c1040_split_L1J100:
  eventCount: 0
HLT_j260_320eta490_L1J20:
  eventCount: 0
HLT_j260_320eta490_L1J75_31ETA49:
  eventCount: 0
HLT_j275_pf_subjesgscIS_ftf_bdl1r60_split_L1J100:
  eventCount: 0
HLT_j275_pf_subjesgscIS_ftf_boffperf_split_L1J100:
  eventCount: 0
HLT_j275_subjesgscIS_ftf_bdl1r60_split_L1J100:
  eventCount: 0
HLT_j275_subjesgscIS_ftf_bmv2c1060_split_L1J100:
  eventCount: 0
HLT_j275_subjesgscIS_ftf_boffperf_split_L1J100:
  eventCount: 0
HLT_j300_pf_subjesgscIS_ftf_bdl1r70_split_L1J100:
  eventCount: 0
HLT_j300_subjesgscIS_ftf_bdl1r70_split_L1J100:
  eventCount: 0
HLT_j300_subjesgscIS_ftf_bmv2c1070_split_L1J100:
  eventCount: 0
HLT_j360_pf_subjesgscIS_ftf_bdl1r77_split_L1J100:
  eventCount: 0
HLT_j360_subjesgscIS_ftf_bdl1r77_split_L1J100:
  eventCount: 0
HLT_j360_subjesgscIS_ftf_bmv2c1077_split_L1J100:
  eventCount: 0
HLT_j40_LArPEBHLT_L1J20:
  eventCount: 5
  stepCounts:
    0: 5
    1: 5
  stepFeatures:
    0: 6
    1: 5
HLT_j40_j0_aggSEP50htSEP10etSEP0eta320_L1J20:
  eventCount: 7
  stepCounts:
    0: 7
  stepFeatures:
    0: 220
HLT_j420_L1J100:
  eventCount: 0
HLT_j420_pf_subresjesgscIS_ftf_L1J100:
  eventCount: 0
HLT_j420_subresjesgscIS_ftf_L1J100:
  eventCount: 0
HLT_j45_L1J15:
  eventCount: 6
  stepCounts:
    0: 6
  stepFeatures:
    0: 6
HLT_j45_cssk_nojcalib_L1J15:
  eventCount: 3
  stepCounts:
    0: 3
  stepFeatures:
    0: 3
HLT_j45_cssk_pf_nojcalib_ftf_L1J15:
  eventCount: 3
  stepCounts:
    0: 7
    1: 3
  stepFeatures:
    0: 7
    1: 3
HLT_j45_ftf_L1J15:
  eventCount: 7
  stepCounts:
    0: 7
    1: 7
  stepFeatures:
    0: 7
    1: 7
HLT_j45_ftf_preselj20_L1J15:
  eventCount: 7
  stepCounts:
    0: 7
    1: 7
  stepFeatures:
    0: 7
    1: 7
HLT_j45_nojcalib_L1J15:
  eventCount: 3
  stepCounts:
    0: 3
  stepFeatures:
    0: 3
HLT_j45_pf_ftf_010jvt_L1J15:
  eventCount: 7
  stepCounts:
    0: 7
    1: 7
  stepFeatures:
    0: 7
    1: 7
HLT_j45_pf_ftf_020jvt_L1J15:
  eventCount: 7
  stepCounts:
    0: 7
    1: 7
  stepFeatures:
    0: 7
    1: 7
HLT_j45_pf_ftf_050jvt_L1J15:
  eventCount: 7
  stepCounts:
    0: 7
    1: 7
  stepFeatures:
    0: 7
    1: 7
HLT_j45_pf_ftf_L1J15:
  eventCount: 7
  stepCounts:
    0: 7
    1: 7
  stepFeatures:
    0: 7
    1: 7
HLT_j45_pf_ftf_preselj20_L1J15:
  eventCount: 7
  stepCounts:
    0: 7
    1: 7
  stepFeatures:
    0: 7
    1: 7
HLT_j45_pf_nojcalib_ftf_L1J15:
  eventCount: 4
  stepCounts:
    0: 7
    1: 4
  stepFeatures:
    0: 7
    1: 4
HLT_j45_pf_subjesgscIS_ftf_L1J15:
  eventCount: 7
  stepCounts:
    0: 7
    1: 7
  stepFeatures:
    0: 7
    1: 7
HLT_j45_pf_subjesgscIS_ftf_bdl1r70_split_L1J20:
  eventCount: 0
  stepCounts:
    0: 5
    1: 5
  stepFeatures:
    0: 5
    1: 5
HLT_j45_pf_subjesgscIS_ftf_boffperf_split_L1J20:
  eventCount: 5
  stepCounts:
    0: 5
    1: 5
    2: 5
  stepFeatures:
    0: 5
    1: 5
    2: 5
HLT_j45_sk_nojcalib_L1J15:
  eventCount: 3
  stepCounts:
    0: 3
  stepFeatures:
    0: 3
HLT_j45_subjesIS_ftf_preselj20_L1J15:
  eventCount: 6
  stepCounts:
    0: 7
    1: 6
  stepFeatures:
    0: 7
    1: 6
HLT_j45_subjesgscIS_ftf_011jvt_L1J15:
  eventCount: 6
  stepCounts:
    0: 7
    1: 6
  stepFeatures:
    0: 7
    1: 6
HLT_j45_subjesgscIS_ftf_015jvt_L1J15:
  eventCount: 6
  stepCounts:
    0: 7
    1: 6
  stepFeatures:
    0: 7
    1: 6
HLT_j45_subjesgscIS_ftf_059jvt_L1J15:
  eventCount: 6
  stepCounts:
    0: 7
    1: 6
  stepFeatures:
    0: 7
    1: 6
HLT_j45_subjesgscIS_ftf_L1J15:
  eventCount: 7
  stepCounts:
    0: 7
    1: 7
  stepFeatures:
    0: 7
    1: 7
HLT_j45_subjesgscIS_ftf_bdl1r70_split_L1J20:
  eventCount: 0
  stepCounts:
    0: 5
    1: 5
  stepFeatures:
    0: 5
    1: 5
HLT_j45_subjesgscIS_ftf_bmv2c1070_split_L1J20:
  eventCount: 2
  stepCounts:
    0: 5
    1: 5
    2: 2
  stepFeatures:
    0: 5
    1: 5
    2: 2
HLT_j45_subjesgscIS_ftf_boffperf_split_L1J20:
  eventCount: 5
  stepCounts:
    0: 5
    1: 5
    2: 5
  stepFeatures:
    0: 5
    1: 5
    2: 5
HLT_j45_subresjesgscIS_ftf_L1J15:
  eventCount: 7
  stepCounts:
    0: 7
    1: 7
  stepFeatures:
    0: 7
    1: 7
HLT_j460_a10_lcw_subjes_L1J100:
  eventCount: 0
HLT_j460_a10_lcw_subjes_L1J20:
  eventCount: 0
HLT_j460_a10r_L1J100:
  eventCount: 0
HLT_j460_a10r_L1J20:
  eventCount: 0
HLT_j460_a10sd_cssk_pf_jes_ftf_35smcINF_L1J100:
  eventCount: 0
HLT_j460_a10sd_cssk_pf_jes_ftf_L1J100:
  eventCount: 0
HLT_j460_a10sd_cssk_pf_nojcalib_ftf_35smcINF_L1J100:
  eventCount: 0
HLT_j460_a10sd_cssk_pf_nojcalib_ftf_L1J100:
  eventCount: 0
HLT_j460_a10sd_lcw_nojcalib_L1J100:
  eventCount: 0
HLT_j460_a10sd_pf_nojcalib_ftf_L1J100:
  eventCount: 0
HLT_j460_a10t_lcw_jes_30smcINF_L1J100:
  eventCount: 0
HLT_j460_a10t_lcw_jes_L1J100:
  eventCount: 0
HLT_j460_a10t_lcw_nojcalib_35smcINF_L1J100:
  eventCount: 0
HLT_j460_a10t_lcw_nojcalib_L1J100:
  eventCount: 0
HLT_j60_j0_fbdjshared_L1J20:
  eventCount: 1
  stepCounts:
    0: 1
  stepFeatures:
    0: 19
HLT_j75_320eta490_LArPEBHLT_L1J30_31ETA49:
  eventCount: 1
  stepCounts:
    0: 1
    1: 1
  stepFeatures:
    0: 1
    1: 1
HLT_j80_0eta240_2j60_320eta490_j0_dijetSEP80j1etSEP0j1eta240SEP80j2etSEP0j2eta240SEP700djmass_L1J20:
  eventCount: 0
HLT_j80_L1J15:
  eventCount: 3
  stepCounts:
    0: 3
  stepFeatures:
    0: 3
HLT_j80_j60_L1J15:
  eventCount: 0
HLT_j85_L1J20:
  eventCount: 3
  stepCounts:
    0: 3
  stepFeatures:
    0: 3
HLT_j85_ftf_L1J20:
  eventCount: 3
  stepCounts:
    0: 5
    1: 3
  stepFeatures:
    0: 5
    1: 3
HLT_j85_ftf_prefilterSEP300ceta210SEP300nphi10_L1J20:
  eventCount: 3
  stepCounts:
    0: 5
    1: 3
  stepFeatures:
    0: 5
    1: 3
HLT_j85_pf_ftf_L1J20:
  eventCount: 3
  stepCounts:
    0: 5
    1: 3
  stepFeatures:
    0: 5
    1: 3
HLT_larnoiseburst_L1XE60:
  eventCount: 0
<<<<<<< HEAD
HLT_mb_mbts_L1MBTS_1_EMPTY:
  eventCount: 9
  stepCounts:
    0: 9
  stepFeatures:
    0: 9
=======
HLT_larpebcalib_LArPEBCalib_L1RD0_BGRP11:
  eventCount: 20
  stepCounts:
    0: 20
  stepFeatures:
    0: 20
HLT_larpebcalib_LArPEBCalib_L1RD0_EMPTY:
  eventCount: 20
  stepCounts:
    0: 20
  stepFeatures:
    0: 20
>>>>>>> d073c3f9
HLT_mb_sp_L1RD0_FILLED:
  eventCount: 20
  stepCounts:
    0: 20
  stepFeatures:
    0: 20
HLT_mb_sptrk_L1RD0_FILLED:
  eventCount: 19
  stepCounts:
    0: 20
    1: 19
  stepFeatures:
    0: 20
    1: 19
HLT_mu0_muoncalib_L1MU20:
  eventCount: 0
HLT_mu0_muoncalib_L1MU4_EMPTY:
  eventCount: 0
HLT_mu10_L1MU10:
  eventCount: 0
  stepCounts:
    0: 1
    1: 1
  stepFeatures:
    0: 1
    1: 1
HLT_mu10_ivarmedium_mu10_10invm70_L12MU10:
  eventCount: 0
  stepFeatures:
    0: 2
HLT_mu10_lateMu_L1LATE-MU10_XE50:
  eventCount: 0
HLT_mu11_mu6_bBmumu_L1MU11_2MU6:
  eventCount: 0
  stepFeatures:
    0: 2
HLT_mu11_mu6_bDimu2700_L1MU11_2MU6:
  eventCount: 0
  stepFeatures:
    0: 2
HLT_mu11_mu6_bDimu_L1MU11_2MU6:
  eventCount: 0
  stepFeatures:
    0: 2
HLT_mu11_mu6_bJpsimumu_L1MU11_2MU6:
  eventCount: 0
  stepFeatures:
    0: 2
HLT_mu11_mu6_bPhi_L1MU11_2MU6:
  eventCount: 0
  stepFeatures:
    0: 2
HLT_mu11_mu6_bTau_L1MU11_2MU6:
  eventCount: 0
  stepFeatures:
    0: 2
HLT_mu11_mu6_bUpsimumu_L1MU11_2MU6:
  eventCount: 0
  stepFeatures:
    0: 2
HLT_mu14_L1MU10:
  eventCount: 0
  stepCounts:
    0: 1
    1: 1
  stepFeatures:
    0: 1
    1: 1
HLT_mu14_ivarloose_tau25_mediumRNN_tracktwoMVA_03dRtt_L1MU10_TAU12IM_3J12:
  eventCount: 0
  stepFeatures:
    0: 1
HLT_mu14_ivarloose_tau35_mediumRNN_tracktwoMVA_03dRtt_L1MU10_TAU20IM:
  eventCount: 0
  stepFeatures:
    0: 1
HLT_mu14_tau25_mediumRNN_tracktwoMVA_xe50_cell_L1MU10_TAU12IM_XE35:
  eventCount: 0
  stepFeatures:
    0: 1
HLT_mu20_2mu4noL1_L1MU20:
  eventCount: 0
  stepCounts:
    0: 1
    1: 1
  stepFeatures:
    0: 1
    1: 1
HLT_mu20_ivarloose_tau20_mediumRNN_tracktwoMVA_03dRtt_L1MU20:
  eventCount: 0
  stepFeatures:
    0: 1
HLT_mu20_ivarmedium_mu4noL1_10invm70_L1MU20:
  eventCount: 0
  stepCounts:
    0: 1
    1: 1
  stepFeatures:
    0: 1
    1: 1
HLT_mu20_ivarmedium_mu8noL1_L1MU20:
  eventCount: 0
  stepCounts:
    0: 1
    1: 1
  stepFeatures:
    0: 1
    1: 1
HLT_mu22_2mu4noL1_L1MU20:
  eventCount: 0
  stepCounts:
    0: 1
    1: 1
  stepFeatures:
    0: 1
    1: 1
HLT_mu22_mu10noL1_L1MU20:
  eventCount: 0
  stepCounts:
    0: 1
    1: 1
  stepFeatures:
    0: 1
    1: 1
HLT_mu22_mu8noL1_L1MU20:
  eventCount: 0
  stepCounts:
    0: 1
    1: 1
  stepFeatures:
    0: 1
    1: 1
HLT_mu24_L1MU20:
  eventCount: 0
  stepCounts:
    0: 1
    1: 1
  stepFeatures:
    0: 1
    1: 1
HLT_mu24_idperf_L1MU20:
  eventCount: 0
  stepCounts:
    0: 1
    1: 1
  stepFeatures:
    0: 1
    1: 1
HLT_mu24_ivarmedium_L1MU20:
  eventCount: 0
  stepCounts:
    0: 1
    1: 1
  stepFeatures:
    0: 1
    1: 1
HLT_mu24_mu10noL1_L1MU20:
  eventCount: 0
  stepCounts:
    0: 1
    1: 1
  stepFeatures:
    0: 1
    1: 1
HLT_mu24_mu8noL1_L1MU20:
  eventCount: 0
  stepCounts:
    0: 1
    1: 1
  stepFeatures:
    0: 1
    1: 1
HLT_mu26_L1MU20:
  eventCount: 0
  stepCounts:
    0: 1
    1: 1
  stepFeatures:
    0: 1
    1: 1
HLT_mu26_ivarmedium_L1MU20:
  eventCount: 0
  stepCounts:
    0: 1
    1: 1
  stepFeatures:
    0: 1
    1: 1
HLT_mu28_ivarmedium_L1MU20:
  eventCount: 0
  stepCounts:
    0: 1
    1: 1
  stepFeatures:
    0: 1
    1: 1
HLT_mu4_l2io_L1MU4:
  eventCount: 0
  stepCounts:
    0: 2
  stepFeatures:
    0: 3
HLT_mu50_L1MU20:
  eventCount: 0
  stepCounts:
    0: 1
    1: 1
  stepFeatures:
    0: 1
    1: 1
HLT_mu50_RPCPEBSecondaryReadout_L1MU20:
  eventCount: 0
  stepCounts:
    0: 1
    1: 1
  stepFeatures:
    0: 1
    1: 1
HLT_mu60_0eta105_msonly_L1MU20:
  eventCount: 0
HLT_mu60_L1MU20:
  eventCount: 0
  stepCounts:
    0: 1
    1: 1
  stepFeatures:
    0: 1
    1: 1
HLT_mu6_2mu4_bDimu2700_L1MU6_3MU4:
  eventCount: 0
  stepFeatures:
    0: 3
HLT_mu6_2mu4_bDimu6000_L1MU6_3MU4:
  eventCount: 0
  stepFeatures:
    0: 3
HLT_mu6_L1MU6:
  eventCount: 0
  stepCounts:
    0: 1
    1: 1
  stepFeatures:
    0: 1
    1: 1
HLT_mu6_LRT_idperf_l2lrt_L1MU6:
  eventCount: 1
  stepCounts:
    0: 1
    1: 1
  stepFeatures:
    0: 1
    1: 1
HLT_mu6_idperf_L1MU6:
  eventCount: 0
  stepCounts:
    0: 1
    1: 1
  stepFeatures:
    0: 1
    1: 1
HLT_mu6_ivarmedium_L1MU6:
  eventCount: 0
  stepCounts:
    0: 1
    1: 1
  stepFeatures:
    0: 1
    1: 1
HLT_mu6_j45_nojcalib_L1J20:
  eventCount: 0
  stepFeatures:
    0: 1
HLT_mu6_msonly_L1MU6:
  eventCount: 0
  stepCounts:
    0: 1
  stepFeatures:
    0: 1
HLT_mu6_mu4_L12MU4:
  eventCount: 0
  stepCounts:
    0: 1
  stepFeatures:
    0: 6
    1: 2
HLT_mu6_mu6noL1_L1MU6:
  eventCount: 0
  stepCounts:
    0: 1
    1: 1
  stepFeatures:
    0: 1
    1: 1
HLT_mu6_xe30_mht_L1XE10:
  eventCount: 0
  stepCounts:
    0: 1
    1: 1
  stepFeatures:
    0: 1
    1: 1
HLT_mu80_msonly_3layersEC_L1MU20:
  eventCount: 0
  stepCounts:
    0: 1
  stepFeatures:
    0: 1
HLT_mu8_L1MU6:
  eventCount: 0
  stepCounts:
    0: 1
    1: 1
  stepFeatures:
    0: 1
    1: 1
HLT_noalg_L1All:
  eventCount: 20
HLT_noalg_L1Calo:
  eventCount: 20
HLT_noalg_L1Calo_EMPTY:
  eventCount: 20
HLT_noalg_L1EM10VH:
  eventCount: 20
HLT_noalg_L1EM12:
  eventCount: 20
HLT_noalg_L1EM15:
  eventCount: 20
HLT_noalg_L1EM15VH:
  eventCount: 20
HLT_noalg_L1EM20VH:
  eventCount: 20
HLT_noalg_L1EM22VHI:
  eventCount: 20
HLT_noalg_L1EM3:
  eventCount: 20
HLT_noalg_L1EM7:
  eventCount: 20
HLT_noalg_L1EM8VH:
  eventCount: 20
HLT_noalg_L1J100:
  eventCount: 20
HLT_noalg_L1J15:
  eventCount: 20
HLT_noalg_L1J20:
  eventCount: 20
HLT_noalg_L1J25:
  eventCount: 20
HLT_noalg_L1J30:
  eventCount: 20
HLT_noalg_L1J40:
  eventCount: 20
HLT_noalg_L1J400:
  eventCount: 20
HLT_noalg_L1J50:
  eventCount: 20
HLT_noalg_L1J75:
  eventCount: 20
HLT_noalg_L1J85:
  eventCount: 20
HLT_noalg_L1MBTS_1_1_EMPTY:
  eventCount: 20
HLT_noalg_L1MBTS_1_EMPTY:
  eventCount: 20
HLT_noalg_L1MBTS_2_EMPTY:
  eventCount: 20
HLT_noalg_L1RD0_EMPTY:
  eventCount: 20
HLT_noalg_L1RD0_FILLED:
  eventCount: 20
HLT_noalg_L1Standby:
  eventCount: 20
HLT_noalg_L1TAU12:
  eventCount: 20
HLT_noalg_L1TAU12IM:
  eventCount: 20
HLT_noalg_L1TAU20IM:
  eventCount: 20
HLT_noalg_L1TAU30:
  eventCount: 20
HLT_noalg_L1TAU40:
  eventCount: 20
HLT_noalg_L1TAU60:
  eventCount: 20
HLT_noalg_L1XE10:
  eventCount: 20
HLT_noalg_L1XE30:
  eventCount: 20
HLT_noalg_L1XE300:
  eventCount: 20
HLT_noalg_L1XE35:
  eventCount: 20
HLT_noalg_L1XE40:
  eventCount: 20
HLT_noalg_L1XE45:
  eventCount: 20
HLT_noalg_L1XE50:
  eventCount: 20
HLT_noalg_L1XE55:
  eventCount: 20
HLT_noalg_L1XE60:
  eventCount: 20
HLT_noalg_L1XE70:
  eventCount: 20
HLT_noalg_L1XE80:
  eventCount: 20
HLT_noalg_bkg_L1Bkg:
  eventCount: 20
HLT_noalg_cosmiccalo_L1EM3_EMPTY:
  eventCount: 15
HLT_noalg_cosmiccalo_L1EM7_EMPTY:
  eventCount: 9
HLT_noalg_cosmiccalo_L1J12_EMPTY:
  eventCount: 8
HLT_noalg_cosmiccalo_L1J12_FIRSTEMPTY:
  eventCount: 8
HLT_noalg_cosmiccalo_L1J30_31ETA49_EMPTY:
  eventCount: 1
HLT_noalg_cosmiccalo_L1J30_EMPTY:
  eventCount: 4
HLT_noalg_cosmiccalo_L1J30_FIRSTEMPTY:
  eventCount: 4
HLT_noalg_cosmiccalo_L1RD0_FIRSTEMPTY:
  eventCount: 20
HLT_noalg_cosmiccalo_L1RD1_EMPTY:
  eventCount: 20
HLT_noalg_eb_L1ABORTGAPNOTCALIB_noPS:
  eventCount: 20
HLT_noalg_eb_L1EMPTY_noPS:
  eventCount: 20
HLT_noalg_eb_L1FIRSTEMPTY_noPS:
  eventCount: 20
HLT_noalg_eb_L1PhysicsHigh_noPS:
  eventCount: 20
HLT_noalg_eb_L1PhysicsVeryHigh_noPS:
  eventCount: 20
HLT_noalg_eb_L1RD3_EMPTY:
  eventCount: 20
HLT_noalg_eb_L1RD3_FILLED:
  eventCount: 20
HLT_noalg_eb_L1UNPAIRED_ISO_noPS:
  eventCount: 20
HLT_noalg_eb_L1UNPAIRED_NONISO_noPS:
  eventCount: 20
HLT_noalg_idmon_L1RD0_EMPTY:
  eventCount: 20
HLT_noalg_idmon_L1RD0_FILLED:
  eventCount: 20
HLT_noalg_idmon_L1RD0_UNPAIRED_ISO:
  eventCount: 20
HLT_noalg_l1calo_L1J400:
  eventCount: 20
HLT_noalg_mb_L1RD2_EMPTY:
  eventCount: 20
HLT_noalg_zb_L1ZB:
  eventCount: 20
HLT_sct_noise_SCTPEB_L1RD0_EMPTY:
  eventCount: 20
  stepCounts:
    0: 20
  stepFeatures:
    0: 20
HLT_tau0_perf_ptonly_L1TAU12:
  eventCount: 3
  stepCounts:
    0: 4
    1: 4
    2: 4
    3: 3
  stepFeatures:
    0: 5
    1: 4
    2: 4
    3: 3
HLT_tau0_perf_ptonly_L1TAU60:
  eventCount: 0
HLT_tau160_idperf_ptonly_L1TAU100:
  eventCount: 0
HLT_tau160_idperf_track_L1TAU100:
  eventCount: 0
HLT_tau160_idperf_tracktwoEF_L1TAU100:
  eventCount: 0
HLT_tau160_idperf_tracktwoMVABDT_L1TAU100:
  eventCount: 0
HLT_tau160_idperf_tracktwoMVA_L1TAU100:
  eventCount: 0
HLT_tau160_idperf_tracktwo_L1TAU100:
  eventCount: 0
HLT_tau160_medium1_track_L1TAU100:
  eventCount: 0
HLT_tau160_medium1_tracktwoEF_L1TAU100:
  eventCount: 0
HLT_tau160_medium1_tracktwoMVABDT_L1TAU100:
  eventCount: 0
HLT_tau160_medium1_tracktwoMVA_L1TAU100:
  eventCount: 0
HLT_tau160_medium1_tracktwo_L1TAU100:
  eventCount: 0
HLT_tau160_mediumRNN_track_L1TAU100:
  eventCount: 0
HLT_tau160_mediumRNN_tracktwoEF_L1TAU100:
  eventCount: 0
HLT_tau160_mediumRNN_tracktwoMVABDT_L1TAU100:
  eventCount: 0
HLT_tau160_mediumRNN_tracktwoMVA_L1TAU100:
  eventCount: 0
HLT_tau160_mediumRNN_tracktwo_L1TAU100:
  eventCount: 0
HLT_tau160_perf_track_L1TAU100:
  eventCount: 0
HLT_tau160_perf_tracktwoEF_L1TAU100:
  eventCount: 0
HLT_tau160_perf_tracktwoMVABDT_L1TAU100:
  eventCount: 0
HLT_tau160_perf_tracktwoMVA_L1TAU100:
  eventCount: 0
HLT_tau160_perf_tracktwo_L1TAU100:
  eventCount: 0
HLT_tau200_medium1_track_L1TAU100:
  eventCount: 0
HLT_tau200_medium1_tracktwoEF_L1TAU100:
  eventCount: 0
HLT_tau200_medium1_tracktwoMVABDT_L1TAU100:
  eventCount: 0
HLT_tau200_medium1_tracktwoMVA_L1TAU100:
  eventCount: 0
HLT_tau200_medium1_tracktwo_L1TAU100:
  eventCount: 0
HLT_tau200_mediumRNN_ptonly_L1TAU100:
  eventCount: 0
HLT_tau200_mediumRNN_track_L1TAU100:
  eventCount: 0
HLT_tau200_mediumRNN_tracktwoEF_L1TAU100:
  eventCount: 0
HLT_tau200_mediumRNN_tracktwoMVABDT_L1TAU100:
  eventCount: 0
HLT_tau200_mediumRNN_tracktwoMVA_L1TAU100:
  eventCount: 0
HLT_tau200_mediumRNN_tracktwo_L1TAU100:
  eventCount: 0
HLT_tau25_idperf_ptonly_L1TAU12IM:
  eventCount: 3
  stepCounts:
    0: 3
    1: 3
    2: 3
    3: 3
  stepFeatures:
    0: 4
    1: 3
    2: 3
    3: 3
HLT_tau25_idperf_track_L1TAU12IM:
  eventCount: 3
  stepCounts:
    0: 3
    1: 3
    2: 3
    3: 3
    4: 3
  stepFeatures:
    0: 4
    1: 3
    2: 3
    3: 3
    4: 3
HLT_tau25_idperf_tracktwoEF_L1TAU12IM:
  eventCount: 3
  stepCounts:
    0: 3
    1: 3
    2: 3
    3: 3
    4: 3
  stepFeatures:
    0: 4
    1: 3
    2: 3
    3: 3
    4: 3
HLT_tau25_idperf_tracktwoMVABDT_L1TAU12IM:
  eventCount: 3
  stepCounts:
    0: 3
    1: 3
    2: 3
    3: 3
    4: 3
  stepFeatures:
    0: 4
    1: 3
    2: 3
    3: 3
    4: 3
HLT_tau25_idperf_tracktwoMVA_L1TAU12IM:
  eventCount: 3
  stepCounts:
    0: 3
    1: 3
    2: 3
    3: 3
    4: 3
  stepFeatures:
    0: 4
    1: 3
    2: 3
    3: 3
    4: 3
HLT_tau25_idperf_tracktwo_L1TAU12IM:
  eventCount: 3
  stepCounts:
    0: 3
    1: 3
    2: 3
    3: 3
    4: 3
    5: 3
  stepFeatures:
    0: 4
    1: 3
    2: 3
    3: 3
    4: 3
    5: 3
HLT_tau25_looseRNN_track_L1TAU12IM:
  eventCount: 0
  stepCounts:
    0: 3
    1: 3
  stepFeatures:
    0: 4
    1: 3
HLT_tau25_looseRNN_tracktwoEF_L1TAU12IM:
  eventCount: 2
  stepCounts:
    0: 3
    1: 3
    2: 3
    3: 3
    4: 2
  stepFeatures:
    0: 4
    1: 3
    2: 3
    3: 3
    4: 2
HLT_tau25_looseRNN_tracktwoMVABDT_L1TAU12IM:
  eventCount: 2
  stepCounts:
    0: 3
    1: 3
    2: 3
    3: 3
    4: 2
  stepFeatures:
    0: 4
    1: 3
    2: 3
    3: 3
    4: 2
HLT_tau25_looseRNN_tracktwoMVA_L1TAU12IM:
  eventCount: 2
  stepCounts:
    0: 3
    1: 3
    2: 3
    3: 3
    4: 2
  stepFeatures:
    0: 4
    1: 3
    2: 3
    3: 3
    4: 2
HLT_tau25_looseRNN_tracktwo_L1TAU12IM:
  eventCount: 0
  stepCounts:
    0: 3
    1: 3
    2: 3
  stepFeatures:
    0: 4
    1: 3
    2: 3
HLT_tau25_medium1_track_L1TAU12IM:
  eventCount: 0
  stepCounts:
    0: 3
    1: 3
  stepFeatures:
    0: 4
    1: 3
HLT_tau25_medium1_tracktwoEF_L1TAU12IM:
  eventCount: 0
  stepCounts:
    0: 3
    1: 3
    2: 3
    3: 3
  stepFeatures:
    0: 4
    1: 3
    2: 3
    3: 3
HLT_tau25_medium1_tracktwoMVABDT_L1TAU12IM:
  eventCount: 0
  stepCounts:
    0: 3
    1: 3
    2: 3
    3: 3
  stepFeatures:
    0: 4
    1: 3
    2: 3
    3: 3
HLT_tau25_medium1_tracktwoMVA_L1TAU12IM:
  eventCount: 0
  stepCounts:
    0: 3
    1: 3
    2: 3
    3: 3
  stepFeatures:
    0: 4
    1: 3
    2: 3
    3: 3
HLT_tau25_medium1_tracktwo_L1TAU12IM:
  eventCount: 0
  stepCounts:
    0: 3
    1: 3
    2: 3
  stepFeatures:
    0: 4
    1: 3
    2: 3
HLT_tau25_mediumRNN_track_L1TAU12IM:
  eventCount: 0
  stepCounts:
    0: 3
    1: 3
  stepFeatures:
    0: 4
    1: 3
HLT_tau25_mediumRNN_tracktwoEF_L1TAU12IM:
  eventCount: 1
  stepCounts:
    0: 3
    1: 3
    2: 3
    3: 3
    4: 1
  stepFeatures:
    0: 4
    1: 3
    2: 3
    3: 3
    4: 1
HLT_tau25_mediumRNN_tracktwoMVABDT_L1TAU12IM:
  eventCount: 1
  stepCounts:
    0: 3
    1: 3
    2: 3
    3: 3
    4: 1
  stepFeatures:
    0: 4
    1: 3
    2: 3
    3: 3
    4: 1
HLT_tau25_mediumRNN_tracktwoMVA_L1TAU12IM:
  eventCount: 1
  stepCounts:
    0: 3
    1: 3
    2: 3
    3: 3
    4: 1
  stepFeatures:
    0: 4
    1: 3
    2: 3
    3: 3
    4: 1
HLT_tau25_mediumRNN_tracktwo_L1TAU12IM:
  eventCount: 0
  stepCounts:
    0: 3
    1: 3
    2: 3
  stepFeatures:
    0: 4
    1: 3
    2: 3
HLT_tau25_perf_track_L1TAU12IM:
  eventCount: 2
  stepCounts:
    0: 3
    1: 3
    2: 2
    3: 2
    4: 2
  stepFeatures:
    0: 4
    1: 3
    2: 2
    3: 2
    4: 2
HLT_tau25_perf_tracktwoEF_L1TAU12IM:
  eventCount: 2
  stepCounts:
    0: 3
    1: 3
    2: 3
    3: 3
    4: 2
  stepFeatures:
    0: 4
    1: 3
    2: 3
    3: 3
    4: 2
HLT_tau25_perf_tracktwoMVABDT_L1TAU12IM:
  eventCount: 2
  stepCounts:
    0: 3
    1: 3
    2: 3
    3: 3
    4: 2
  stepFeatures:
    0: 4
    1: 3
    2: 3
    3: 3
    4: 2
HLT_tau25_perf_tracktwoMVA_L1TAU12IM:
  eventCount: 2
  stepCounts:
    0: 3
    1: 3
    2: 3
    3: 3
    4: 2
  stepFeatures:
    0: 4
    1: 3
    2: 3
    3: 3
    4: 2
HLT_tau25_perf_tracktwo_L1TAU12IM:
  eventCount: 2
  stepCounts:
    0: 3
    1: 3
    2: 3
    3: 2
    4: 2
    5: 2
  stepFeatures:
    0: 4
    1: 3
    2: 3
    3: 2
    4: 2
    5: 2
HLT_tau25_tightRNN_track_L1TAU12IM:
  eventCount: 0
  stepCounts:
    0: 3
    1: 3
  stepFeatures:
    0: 4
    1: 3
HLT_tau25_tightRNN_tracktwoEF_L1TAU12IM:
  eventCount: 1
  stepCounts:
    0: 3
    1: 3
    2: 3
    3: 3
    4: 1
  stepFeatures:
    0: 4
    1: 3
    2: 3
    3: 3
    4: 1
HLT_tau25_tightRNN_tracktwoMVABDT_L1TAU12IM:
  eventCount: 1
  stepCounts:
    0: 3
    1: 3
    2: 3
    3: 3
    4: 1
  stepFeatures:
    0: 4
    1: 3
    2: 3
    3: 3
    4: 1
HLT_tau25_tightRNN_tracktwoMVA_L1TAU12IM:
  eventCount: 1
  stepCounts:
    0: 3
    1: 3
    2: 3
    3: 3
    4: 1
  stepFeatures:
    0: 4
    1: 3
    2: 3
    3: 3
    4: 1
HLT_tau25_tightRNN_tracktwo_L1TAU12IM:
  eventCount: 0
  stepCounts:
    0: 3
    1: 3
    2: 3
  stepFeatures:
    0: 4
    1: 3
    2: 3
HLT_tau35_idperf_ptonly_L1TAU12IM:
  eventCount: 3
  stepCounts:
    0: 3
    1: 3
    2: 3
    3: 3
  stepFeatures:
    0: 4
    1: 3
    2: 3
    3: 3
HLT_tau35_idperf_track_L1TAU12IM:
  eventCount: 3
  stepCounts:
    0: 3
    1: 3
    2: 3
    3: 3
    4: 3
  stepFeatures:
    0: 4
    1: 3
    2: 3
    3: 3
    4: 3
HLT_tau35_idperf_tracktwoEF_L1TAU12IM:
  eventCount: 3
  stepCounts:
    0: 3
    1: 3
    2: 3
    3: 3
    4: 3
  stepFeatures:
    0: 4
    1: 3
    2: 3
    3: 3
    4: 3
HLT_tau35_idperf_tracktwoMVABDT_L1TAU12IM:
  eventCount: 3
  stepCounts:
    0: 3
    1: 3
    2: 3
    3: 3
    4: 3
  stepFeatures:
    0: 4
    1: 3
    2: 3
    3: 3
    4: 3
HLT_tau35_idperf_tracktwoMVA_L1TAU12IM:
  eventCount: 3
  stepCounts:
    0: 3
    1: 3
    2: 3
    3: 3
    4: 3
  stepFeatures:
    0: 4
    1: 3
    2: 3
    3: 3
    4: 3
HLT_tau35_idperf_tracktwo_L1TAU12IM:
  eventCount: 3
  stepCounts:
    0: 3
    1: 3
    2: 3
    3: 3
    4: 3
    5: 3
  stepFeatures:
    0: 4
    1: 3
    2: 3
    3: 3
    4: 3
    5: 3
HLT_tau35_looseRNN_track_L1TAU12IM:
  eventCount: 0
  stepCounts:
    0: 3
    1: 3
  stepFeatures:
    0: 4
    1: 3
HLT_tau35_looseRNN_tracktwoEF_L1TAU12IM:
  eventCount: 2
  stepCounts:
    0: 3
    1: 3
    2: 3
    3: 3
    4: 2
  stepFeatures:
    0: 4
    1: 3
    2: 3
    3: 3
    4: 2
HLT_tau35_looseRNN_tracktwoMVABDT_L1TAU12IM:
  eventCount: 2
  stepCounts:
    0: 3
    1: 3
    2: 3
    3: 3
    4: 2
  stepFeatures:
    0: 4
    1: 3
    2: 3
    3: 3
    4: 2
HLT_tau35_looseRNN_tracktwoMVA_L1TAU12IM:
  eventCount: 2
  stepCounts:
    0: 3
    1: 3
    2: 3
    3: 3
    4: 2
  stepFeatures:
    0: 4
    1: 3
    2: 3
    3: 3
    4: 2
HLT_tau35_looseRNN_tracktwo_L1TAU12IM:
  eventCount: 0
  stepCounts:
    0: 3
    1: 3
    2: 3
  stepFeatures:
    0: 4
    1: 3
    2: 3
HLT_tau35_mediumRNN_track_L1TAU12IM:
  eventCount: 0
  stepCounts:
    0: 3
    1: 3
  stepFeatures:
    0: 4
    1: 3
HLT_tau35_mediumRNN_tracktwoEF_L1TAU12IM:
  eventCount: 1
  stepCounts:
    0: 3
    1: 3
    2: 3
    3: 3
    4: 1
  stepFeatures:
    0: 4
    1: 3
    2: 3
    3: 3
    4: 1
HLT_tau35_mediumRNN_tracktwoMVABDT_L1TAU12IM:
  eventCount: 1
  stepCounts:
    0: 3
    1: 3
    2: 3
    3: 3
    4: 1
  stepFeatures:
    0: 4
    1: 3
    2: 3
    3: 3
    4: 1
HLT_tau35_mediumRNN_tracktwoMVA_L1TAU12IM:
  eventCount: 1
  stepCounts:
    0: 3
    1: 3
    2: 3
    3: 3
    4: 1
  stepFeatures:
    0: 4
    1: 3
    2: 3
    3: 3
    4: 1
HLT_tau35_mediumRNN_tracktwoMVA_tau25_mediumRNN_tracktwoMVA_L1DR-TAU20ITAU12I-J25:
  eventCount: 0
  stepCounts:
    0: 1
  stepFeatures:
    0: 8
    1: 2
HLT_tau35_mediumRNN_tracktwo_L1TAU12IM:
  eventCount: 0
  stepCounts:
    0: 3
    1: 3
    2: 3
  stepFeatures:
    0: 4
    1: 3
    2: 3
HLT_tau35_perf_track_L1TAU12IM:
  eventCount: 2
  stepCounts:
    0: 3
    1: 3
    2: 2
    3: 2
    4: 2
  stepFeatures:
    0: 4
    1: 3
    2: 2
    3: 2
    4: 2
HLT_tau35_perf_tracktwoEF_L1TAU12IM:
  eventCount: 2
  stepCounts:
    0: 3
    1: 3
    2: 3
    3: 3
    4: 2
  stepFeatures:
    0: 4
    1: 3
    2: 3
    3: 3
    4: 2
HLT_tau35_perf_tracktwoMVABDT_L1TAU12IM:
  eventCount: 2
  stepCounts:
    0: 3
    1: 3
    2: 3
    3: 3
    4: 2
  stepFeatures:
    0: 4
    1: 3
    2: 3
    3: 3
    4: 2
HLT_tau35_perf_tracktwoMVA_L1TAU12IM:
  eventCount: 2
  stepCounts:
    0: 3
    1: 3
    2: 3
    3: 3
    4: 2
  stepFeatures:
    0: 4
    1: 3
    2: 3
    3: 3
    4: 2
HLT_tau35_perf_tracktwo_L1TAU12IM:
  eventCount: 2
  stepCounts:
    0: 3
    1: 3
    2: 3
    3: 2
    4: 2
    5: 2
  stepFeatures:
    0: 4
    1: 3
    2: 3
    3: 2
    4: 2
    5: 2
HLT_tau35_tightRNN_track_L1TAU12IM:
  eventCount: 0
  stepCounts:
    0: 3
    1: 3
  stepFeatures:
    0: 4
    1: 3
HLT_tau35_tightRNN_tracktwoEF_L1TAU12IM:
  eventCount: 1
  stepCounts:
    0: 3
    1: 3
    2: 3
    3: 3
    4: 1
  stepFeatures:
    0: 4
    1: 3
    2: 3
    3: 3
    4: 1
HLT_tau35_tightRNN_tracktwoMVABDT_L1TAU12IM:
  eventCount: 1
  stepCounts:
    0: 3
    1: 3
    2: 3
    3: 3
    4: 1
  stepFeatures:
    0: 4
    1: 3
    2: 3
    3: 3
    4: 1
HLT_tau35_tightRNN_tracktwoMVA_L1TAU12IM:
  eventCount: 1
  stepCounts:
    0: 3
    1: 3
    2: 3
    3: 3
    4: 1
  stepFeatures:
    0: 4
    1: 3
    2: 3
    3: 3
    4: 1
HLT_tau35_tightRNN_tracktwo_L1TAU12IM:
  eventCount: 0
  stepCounts:
    0: 3
    1: 3
    2: 3
  stepFeatures:
    0: 4
    1: 3
    2: 3
HLT_tau80_mediumRNN_tracktwoMVA_tau35_mediumRNN_tracktwoMVA_L1TAU60_DR-TAU20ITAU12I:
  eventCount: 0
  stepFeatures:
    0: 4
HLT_tau80_mediumRNN_tracktwoMVA_tau60_mediumRNN_tracktwoMVA_L1TAU60_2TAU40:
  eventCount: 0
HLT_tilecalib_CIS_TilePEB_L1CALREQ1:
  eventCount: 20
  stepCounts:
    0: 20
  stepFeatures:
    0: 20
HLT_tilecalib_laser_TilePEB_L1CALREQ2:
  eventCount: 20
  stepCounts:
    0: 20
  stepFeatures:
    0: 20
HLT_timeburner_L1All:
  eventCount: 20
HLT_unconvtrk120_isohpttrack_iaggrmedium_L1XE50:
  eventCount: 0
HLT_unconvtrk120_isohpttrack_imedium_L1XE50:
  eventCount: 0
HLT_xe100_cvfpufit_L1XE50:
  eventCount: 0
  stepCounts:
    0: 20
  stepFeatures:
    0: 20
HLT_xe100_mht_L1XE50:
  eventCount: 1
  stepCounts:
    0: 1
  stepFeatures:
    0: 1
HLT_xe100_mhtpufit_em_subjesgscIS_L1XE50:
  eventCount: 0
  stepCounts:
    0: 20
  stepFeatures:
    0: 20
HLT_xe100_mhtpufit_pf_subjesgscIS_L1XE50:
  eventCount: 0
  stepCounts:
    0: 20
  stepFeatures:
    0: 20
HLT_xe100_pfopufit_L1XE50:
  eventCount: 0
  stepCounts:
    0: 20
  stepFeatures:
    0: 20
HLT_xe100_pfsum_L1XE50:
  eventCount: 0
  stepCounts:
    0: 20
  stepFeatures:
    0: 20
HLT_xe100_tcpufit_L1XE50:
  eventCount: 0
HLT_xe100_trkmht_L1XE50:
  eventCount: 0
  stepCounts:
    0: 20
  stepFeatures:
    0: 20
HLT_xe100_trkmht_xe85_tcpufit_xe65_cell_L1XE50:
  eventCount: 0
  stepFeatures:
    0: 21
HLT_xe110_mht_L1XE50:
  eventCount: 1
  stepCounts:
    0: 1
  stepFeatures:
    0: 1
HLT_xe110_pfsum_L1XE50:
  eventCount: 0
  stepCounts:
    0: 20
  stepFeatures:
    0: 20
HLT_xe110_pfsum_cssk_L1XE50:
  eventCount: 0
  stepCounts:
    0: 20
  stepFeatures:
    0: 20
HLT_xe110_pfsum_vssk_L1XE50:
  eventCount: 0
  stepCounts:
    0: 20
  stepFeatures:
    0: 20
HLT_xe110_tc_em_L1XE50:
  eventCount: 0
HLT_xe110_tcpufit_L1XE50:
  eventCount: 0
HLT_xe30_cell_L1XE10:
  eventCount: 3
  stepCounts:
    0: 3
  stepFeatures:
    0: 3
HLT_xe30_cell_xe30_tcpufit_L1XE10:
  eventCount: 3
  stepCounts:
    0: 3
  stepFeatures:
    0: 9
HLT_xe30_cvfpufit_L1XE10:
  eventCount: 6
  stepCounts:
    0: 20
    1: 6
  stepFeatures:
    0: 20
    1: 6
HLT_xe30_mht_L1XE10:
  eventCount: 14
  stepCounts:
    0: 14
  stepFeatures:
    0: 14
HLT_xe30_mhtpufit_em_subjesgscIS_L1XE10:
  eventCount: 2
  stepCounts:
    0: 20
    1: 2
  stepFeatures:
    0: 20
    1: 2
HLT_xe30_mhtpufit_pf_subjesgscIS_L1XE10:
  eventCount: 3
  stepCounts:
    0: 20
    1: 3
  stepFeatures:
    0: 20
    1: 3
HLT_xe30_pfopufit_L1XE10:
  eventCount: 3
  stepCounts:
    0: 20
    1: 3
  stepFeatures:
    0: 20
    1: 3
HLT_xe30_pfsum_L1XE10:
  eventCount: 5
  stepCounts:
    0: 20
    1: 5
  stepFeatures:
    0: 20
    1: 5
HLT_xe30_pfsum_cssk_L1XE10:
  eventCount: 3
  stepCounts:
    0: 20
    1: 3
  stepFeatures:
    0: 20
    1: 3
HLT_xe30_pfsum_vssk_L1XE10:
  eventCount: 2
  stepCounts:
    0: 20
    1: 2
  stepFeatures:
    0: 20
    1: 2
HLT_xe30_tcpufit_L1XE10:
  eventCount: 6
  stepCounts:
    0: 6
  stepFeatures:
    0: 6
HLT_xe30_trkmht_L1XE10:
  eventCount: 6
  stepCounts:
    0: 20
    1: 6
  stepFeatures:
    0: 20
    1: 6
HLT_xe65_cell_L1XE50:
  eventCount: 0
HLT_xe65_cell_xe110_tcpufit_L1XE50:
  eventCount: 0
HLT_xe80_tcpufit_unconvtrk120_isohpttrack_iaggrloose_L1XE50:
  eventCount: 0
  stepFeatures:
    0: 1
HLT_xe80_tcpufit_unconvtrk120_isohpttrack_iaggrmedium_L1XE50:
  eventCount: 0
  stepFeatures:
    0: 1
HLT_xe80_tcpufit_unconvtrk120_isohpttrack_imedium_L1XE50:
  eventCount: 0
  stepFeatures:
    0: 1
HLT_xe80_tcpufit_unconvtrk80_isohpttrack_imedium_L1XE50:
  eventCount: 0
  stepFeatures:
    0: 1
HLT_xe95_trkmht_xe90_tcpufit_xe75_cell_L1XE50:
  eventCount: 0
  stepFeatures:
    0: 21<|MERGE_RESOLUTION|>--- conflicted
+++ resolved
@@ -1224,14 +1224,12 @@
     1: 3
 HLT_larnoiseburst_L1XE60:
   eventCount: 0
-<<<<<<< HEAD
 HLT_mb_mbts_L1MBTS_1_EMPTY:
   eventCount: 9
   stepCounts:
     0: 9
   stepFeatures:
     0: 9
-=======
 HLT_larpebcalib_LArPEBCalib_L1RD0_BGRP11:
   eventCount: 20
   stepCounts:
@@ -1244,7 +1242,6 @@
     0: 20
   stepFeatures:
     0: 20
->>>>>>> d073c3f9
 HLT_mb_sp_L1RD0_FILLED:
   eventCount: 20
   stepCounts:
