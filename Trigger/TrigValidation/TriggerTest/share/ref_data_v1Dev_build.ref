--- conflicted
+++ resolved
@@ -113,16 +113,8 @@
 TrigSignatureMoniMT                                 INFO -- #1834383636 Events         20         20         0          0          0          0          0          0          0          0          -          -          -          -          0          
 TrigSignatureMoniMT                                 INFO -- #1834383636 Features                             0          0          0          0          0          0          0          0          -          -          -          -          
 TrigSignatureMoniMT                                 INFO HLT_5j70_0eta240_L14J20 #1175391812
-<<<<<<< HEAD
-TrigSignatureMoniMT                                 INFO -- #1175391812 Events         20         20         0          0          0          0          0          0          0          0          0          0          0          -          0          
-TrigSignatureMoniMT                                 INFO -- #1175391812 Features                             0          0          0          0          0          0          0          0          0          0          0          -          
-TrigSignatureMoniMT                                 INFO HLT_alfacalib_AlfaPEB_L1ALFA_ANY #4094852824
-TrigSignatureMoniMT                                 INFO -- #4094852824 Events         20         20         20         -          -          -          -          -          -          -          -          -          -          -          20         
-TrigSignatureMoniMT                                 INFO -- #4094852824 Features                             20         -          -          -          -          -          -          -          -          -          -          -          
-=======
 TrigSignatureMoniMT                                 INFO -- #1175391812 Events         20         20         0          0          0          0          0          0          0          0          0          0          -          -          0          
 TrigSignatureMoniMT                                 INFO -- #1175391812 Features                             0          0          0          0          0          0          0          0          0          0          -          -          
->>>>>>> cbfb9e66
 TrigSignatureMoniMT                                 INFO HLT_beamspot_allTE_trkfast_BeamSpotPEB_L1J15 #3989372080
 TrigSignatureMoniMT                                 INFO -- #3989372080 Events         20         20         20         20         -          -          -          -          -          -          -          -          -          -          20         
 TrigSignatureMoniMT                                 INFO -- #3989372080 Features                             20         20         -          -          -          -          -          -          -          -          -          -          
