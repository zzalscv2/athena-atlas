TrigSignatureMoniMT                                 INFO HLT_2e12_lhloose_mu10_L12EM8VH_MU10 #2518246928
TrigSignatureMoniMT                                 INFO -- #2518246928 Events         20         20         0          0          0          0          0          0          0          0          -          -          -          -          0          
TrigSignatureMoniMT                                 INFO -- #2518246928 Features                             0          0          0          0          0          0          0          0          -          -          -          -          
TrigSignatureMoniMT                                 INFO HLT_2e17_etcut_L12EM15VH #3136730292
TrigSignatureMoniMT                                 INFO -- #3136730292 Events         20         20         0          0          0          -          -          -          -          -          -          -          -          -          0          
TrigSignatureMoniMT                                 INFO -- #3136730292 Features                             0          0          0          -          -          -          -          -          -          -          -          -          
TrigSignatureMoniMT                                 INFO HLT_2e17_lhvloose_L12EM15VH #2280638160
TrigSignatureMoniMT                                 INFO -- #2280638160 Events         20         20         0          0          0          0          -          -          -          -          -          -          -          -          0          
TrigSignatureMoniMT                                 INFO -- #2280638160 Features                             0          0          0          0          -          -          -          -          -          -          -          -          
TrigSignatureMoniMT                                 INFO HLT_2e17_lhvloose_L12EM3 #1767768251
TrigSignatureMoniMT                                 INFO -- #1767768251 Events         20         20         0          0          0          0          -          -          -          -          -          -          -          -          0          
TrigSignatureMoniMT                                 INFO -- #1767768251 Features                             0          0          0          0          -          -          -          -          -          -          -          -          
TrigSignatureMoniMT                                 INFO HLT_2e24_lhvloose_L12EM20VH #1796849979
TrigSignatureMoniMT                                 INFO -- #1796849979 Events         20         20         0          0          0          0          -          -          -          -          -          -          -          -          0          
TrigSignatureMoniMT                                 INFO -- #1796849979 Features                             0          0          0          0          -          -          -          -          -          -          -          -          
TrigSignatureMoniMT                                 INFO HLT_2e3_etcut_L12EM3 #2613484113
TrigSignatureMoniMT                                 INFO -- #2613484113 Events         20         20         13         13         13         -          -          -          -          -          -          -          -          -          13         
<<<<<<< HEAD
TrigSignatureMoniMT                                 INFO -- #2613484113 Features                             92         598        178        -          -          -          -          -          -          -          -          -          
=======
TrigSignatureMoniMT                                 INFO -- #2613484113 Features                             92         324        178        -          -          -          -          -          -          -          -          -          
TrigSignatureMoniMT                                 INFO HLT_2g10_loose_mu20_L1MU20 #3765708828
TrigSignatureMoniMT                                 INFO -- #3765708828 Events         20         20         0          0          0          0          0          0          0          0          -          -          -          -          0          
TrigSignatureMoniMT                                 INFO -- #3765708828 Features                             0          0          0          0          0          0          0          0          -          -          -          -          
>>>>>>> e06b270b
TrigSignatureMoniMT                                 INFO HLT_2g20_tight_L12EM15VH #3837353071
TrigSignatureMoniMT                                 INFO -- #3837353071 Events         20         20         0          0          0          0          -          -          -          -          -          -          -          -          0          
TrigSignatureMoniMT                                 INFO -- #3837353071 Features                             0          0          0          0          -          -          -          -          -          -          -          -          
TrigSignatureMoniMT                                 INFO HLT_2g22_tight_L12EM15VH #708421357
TrigSignatureMoniMT                                 INFO -- #708421357 Events          20         20         0          0          0          0          -          -          -          -          -          -          -          -          0          
TrigSignatureMoniMT                                 INFO -- #708421357 Features                              0          0          0          0          -          -          -          -          -          -          -          -          
TrigSignatureMoniMT                                 INFO HLT_2g25_loose_g15_loose_L12EM20VH #1367194755
TrigSignatureMoniMT                                 INFO -- #1367194755 Events         20         20         0          0          0          0          -          -          -          -          -          -          -          -          0          
TrigSignatureMoniMT                                 INFO -- #1367194755 Features                             0          0          0          0          -          -          -          -          -          -          -          -          
TrigSignatureMoniMT                                 INFO HLT_2g35_etcut_L12EM20VH #58053304
TrigSignatureMoniMT                                 INFO -- #58053304 Events           20         20         0          0          0          -          -          -          -          -          -          -          -          -          0          
TrigSignatureMoniMT                                 INFO -- #58053304 Features                               0          0          0          -          -          -          -          -          -          -          -          -          
TrigSignatureMoniMT                                 INFO HLT_2g35_medium_L12EM20VH #3965466087
TrigSignatureMoniMT                                 INFO -- #3965466087 Events         20         20         0          0          0          0          -          -          -          -          -          -          -          -          0          
TrigSignatureMoniMT                                 INFO -- #3965466087 Features                             0          0          0          0          -          -          -          -          -          -          -          -          
TrigSignatureMoniMT                                 INFO HLT_2g50_loose_L12EM20VH #3590373854
TrigSignatureMoniMT                                 INFO -- #3590373854 Events         20         20         0          0          0          0          -          -          -          -          -          -          -          -          0          
TrigSignatureMoniMT                                 INFO -- #3590373854 Features                             0          0          0          0          -          -          -          -          -          -          -          -          
TrigSignatureMoniMT                                 INFO HLT_2j330_a10t_lcw_jes_35smcINF_L1J100 #1295975955
TrigSignatureMoniMT                                 INFO -- #1295975955 Events         20         20         0          0          0          0          0          0          0          0          0          0          -          -          0          
TrigSignatureMoniMT                                 INFO -- #1295975955 Features                             0          0          0          0          0          0          0          0          0          0          -          -          
TrigSignatureMoniMT                                 INFO HLT_2j60_L1J15 #927735533
TrigSignatureMoniMT                                 INFO -- #927735533 Events          20         20         0          0          0          0          0          0          0          0          0          0          -          -          0          
TrigSignatureMoniMT                                 INFO -- #927735533 Features                              0          0          0          0          0          0          0          0          0          0          -          -          
TrigSignatureMoniMT                                 INFO HLT_2mu10_bJpsimumu_L12MU10 #3498558358
TrigSignatureMoniMT                                 INFO -- #3498558358 Events         20         20         0          0          0          0          0          0          0          0          -          -          -          -          0          
TrigSignatureMoniMT                                 INFO -- #3498558358 Features                             0          0          0          0          0          0          0          0          -          -          -          -          
TrigSignatureMoniMT                                 INFO HLT_2mu10_bUpsimumu_L12MU10 #234102568
TrigSignatureMoniMT                                 INFO -- #234102568 Events          20         20         0          0          0          0          0          0          0          0          -          -          -          -          0          
TrigSignatureMoniMT                                 INFO -- #234102568 Features                              0          0          0          0          0          0          0          0          -          -          -          -          
TrigSignatureMoniMT                                 INFO HLT_2mu14_L12MU10 #2619091790
TrigSignatureMoniMT                                 INFO -- #2619091790 Events         20         20         0          0          0          0          0          0          0          0          -          -          -          -          0          
TrigSignatureMoniMT                                 INFO -- #2619091790 Features                             0          0          0          0          0          0          0          0          -          -          -          -          
TrigSignatureMoniMT                                 INFO HLT_2mu15_L12MU10 #557204938
TrigSignatureMoniMT                                 INFO -- #557204938 Events          20         20         0          0          0          0          0          0          0          0          -          -          -          -          0          
TrigSignatureMoniMT                                 INFO -- #557204938 Features                              0          0          0          0          0          0          0          0          -          -          -          -          
TrigSignatureMoniMT                                 INFO HLT_2mu4_L12MU4 #2999632714
TrigSignatureMoniMT                                 INFO -- #2999632714 Events         20         20         0          0          0          0          1          0          0          0          -          -          -          -          0          
TrigSignatureMoniMT                                 INFO -- #2999632714 Features                             0          0          0          0          4          0          0          0          -          -          -          -          
TrigSignatureMoniMT                                 INFO HLT_2mu4_bDimu_L12MU4 #1730084172
TrigSignatureMoniMT                                 INFO -- #1730084172 Events         20         20         0          0          0          0          1          1          0          0          -          -          -          -          0          
TrigSignatureMoniMT                                 INFO -- #1730084172 Features                             0          0          0          0          4          2          0          0          -          -          -          -          
TrigSignatureMoniMT                                 INFO HLT_2mu4_bJpsimumu_L12MU4 #4276347155
TrigSignatureMoniMT                                 INFO -- #4276347155 Events         20         20         0          0          0          0          1          1          0          0          -          -          -          -          0          
TrigSignatureMoniMT                                 INFO -- #4276347155 Features                             0          0          0          0          4          2          0          0          -          -          -          -          
TrigSignatureMoniMT                                 INFO HLT_2mu4_bUpsimumu_L12MU4 #4008168535
TrigSignatureMoniMT                                 INFO -- #4008168535 Events         20         20         0          0          0          0          1          1          0          0          -          -          -          -          0          
TrigSignatureMoniMT                                 INFO -- #4008168535 Features                             0          0          0          0          4          2          0          0          -          -          -          -          
TrigSignatureMoniMT                                 INFO HLT_2mu4_muonqual_L12MU4 #1584776935
TrigSignatureMoniMT                                 INFO -- #1584776935 Events         20         20         0          0          0          0          1          0          0          0          -          -          -          -          0          
TrigSignatureMoniMT                                 INFO -- #1584776935 Features                             0          0          0          0          4          0          0          0          -          -          -          -          
TrigSignatureMoniMT                                 INFO HLT_2mu6Comb_L12MU6 #2046267508
TrigSignatureMoniMT                                 INFO -- #2046267508 Events         20         20         0          0          0          0          0          0          -          -          -          -          -          -          0          
TrigSignatureMoniMT                                 INFO -- #2046267508 Features                             0          0          0          0          0          0          -          -          -          -          -          -          
TrigSignatureMoniMT                                 INFO HLT_2mu6_10invm70_L1MU6 #1316992871
TrigSignatureMoniMT                                 INFO -- #1316992871 Events         20         20         0          0          0          0          0          0          0          0          -          -          -          -          0          
TrigSignatureMoniMT                                 INFO -- #1316992871 Features                             0          0          0          0          0          0          0          0          -          -          -          -          
TrigSignatureMoniMT                                 INFO HLT_2mu6_Dr_L12MU4 #3304584056
TrigSignatureMoniMT                                 INFO -- #3304584056 Events         20         20         0          0          0          0          1          0          -          -          -          -          -          -          0          
TrigSignatureMoniMT                                 INFO -- #3304584056 Features                             0          0          0          0          4          0          -          -          -          -          -          -          
TrigSignatureMoniMT                                 INFO HLT_2mu6_L12MU6 #1747073535
TrigSignatureMoniMT                                 INFO -- #1747073535 Events         20         20         0          0          0          0          0          0          0          0          -          -          -          -          0          
TrigSignatureMoniMT                                 INFO -- #1747073535 Features                             0          0          0          0          0          0          0          0          -          -          -          -          
TrigSignatureMoniMT                                 INFO HLT_2mu6_muonqual_L12MU6 #2398136098
TrigSignatureMoniMT                                 INFO -- #2398136098 Events         20         20         0          0          0          0          0          0          0          0          -          -          -          -          0          
TrigSignatureMoniMT                                 INFO -- #2398136098 Features                             0          0          0          0          0          0          0          0          -          -          -          -          
TrigSignatureMoniMT                                 INFO HLT_3j200_L1J100 #2199422919
TrigSignatureMoniMT                                 INFO -- #2199422919 Events         20         20         0          0          0          0          0          0          0          0          0          0          -          -          0          
TrigSignatureMoniMT                                 INFO -- #2199422919 Features                             0          0          0          0          0          0          0          0          0          0          -          -          
TrigSignatureMoniMT                                 INFO HLT_3j200_L1J20 #493765146
TrigSignatureMoniMT                                 INFO -- #493765146 Events          20         20         0          0          0          0          0          0          0          0          0          0          -          -          0          
TrigSignatureMoniMT                                 INFO -- #493765146 Features                              0          0          0          0          0          0          0          0          0          0          -          -          
TrigSignatureMoniMT                                 INFO HLT_3mu6_L13MU6 #1832399408
TrigSignatureMoniMT                                 INFO -- #1832399408 Events         20         20         0          0          0          0          0          0          0          0          -          -          -          -          0          
TrigSignatureMoniMT                                 INFO -- #1832399408 Features                             0          0          0          0          0          0          0          0          -          -          -          -          
TrigSignatureMoniMT                                 INFO HLT_3mu6_msonly_L13MU6 #1199773318
TrigSignatureMoniMT                                 INFO -- #1199773318 Events         20         20         0          0          0          0          0          0          0          -          -          -          -          -          0          
TrigSignatureMoniMT                                 INFO -- #1199773318 Features                             0          0          0          0          0          0          0          -          -          -          -          -          
TrigSignatureMoniMT                                 INFO HLT_3mu8_msonly_L13MU6 #424835335
TrigSignatureMoniMT                                 INFO -- #424835335 Events          20         20         0          0          0          0          0          0          0          -          -          -          -          -          0          
TrigSignatureMoniMT                                 INFO -- #424835335 Features                              0          0          0          0          0          0          0          -          -          -          -          -          
TrigSignatureMoniMT                                 INFO HLT_4mu4_L14MU4 #1834383636
TrigSignatureMoniMT                                 INFO -- #1834383636 Events         20         20         0          0          0          0          0          0          0          0          -          -          -          -          0          
TrigSignatureMoniMT                                 INFO -- #1834383636 Features                             0          0          0          0          0          0          0          0          -          -          -          -          
TrigSignatureMoniMT                                 INFO HLT_5j70_0eta240_L14J20 #1175391812
TrigSignatureMoniMT                                 INFO -- #1175391812 Events         20         20         0          0          0          0          0          0          0          0          0          0          -          -          0          
TrigSignatureMoniMT                                 INFO -- #1175391812 Features                             0          0          0          0          0          0          0          0          0          0          -          -          
TrigSignatureMoniMT                                 INFO HLT_beamspot_allTE_trkfast_BeamSpotPEB_L1J15 #3989372080
TrigSignatureMoniMT                                 INFO -- #3989372080 Events         20         20         20         20         -          -          -          -          -          -          -          -          -          -          20         
TrigSignatureMoniMT                                 INFO -- #3989372080 Features                             20         20         -          -          -          -          -          -          -          -          -          -          
TrigSignatureMoniMT                                 INFO HLT_beamspot_trkFS_trkfast_BeamSpotPEB_L1J15 #628534730
TrigSignatureMoniMT                                 INFO -- #628534730 Events          20         20         20         20         -          -          -          -          -          -          -          -          -          -          20         
TrigSignatureMoniMT                                 INFO -- #628534730 Features                              20         20         -          -          -          -          -          -          -          -          -          -          
TrigSignatureMoniMT                                 INFO HLT_costmonitor_CostMonDS_L1All #843341480
TrigSignatureMoniMT                                 INFO -- #843341480 Events          20         20         20         -          -          -          -          -          -          -          -          -          -          -          20         
TrigSignatureMoniMT                                 INFO -- #843341480 Features                              20         -          -          -          -          -          -          -          -          -          -          -          
TrigSignatureMoniMT                                 INFO HLT_cscmon_L1All #1000936179
TrigSignatureMoniMT                                 INFO -- #1000936179 Events         20         20         -          -          -          -          -          -          -          -          -          -          -          -          20         
TrigSignatureMoniMT                                 INFO -- #1000936179 Features                             -          -          -          -          -          -          -          -          -          -          -          -          
TrigSignatureMoniMT                                 INFO HLT_e12_lhloose_2mu10_L12MU10 #4167710884
TrigSignatureMoniMT                                 INFO -- #4167710884 Events         20         20         0          0          0          0          0          0          0          0          -          -          -          -          0          
TrigSignatureMoniMT                                 INFO -- #4167710884 Features                             0          0          0          0          0          0          0          0          -          -          -          -          
TrigSignatureMoniMT                                 INFO HLT_e140_lhloose_L1EM22VHI #3471067710
TrigSignatureMoniMT                                 INFO -- #3471067710 Events         20         20         0          0          0          0          -          -          -          -          -          -          -          -          0          
TrigSignatureMoniMT                                 INFO -- #3471067710 Features                             0          0          0          0          -          -          -          -          -          -          -          -          
TrigSignatureMoniMT                                 INFO HLT_e140_lhloose_nod0_L1EM22VHI #4128870680
TrigSignatureMoniMT                                 INFO -- #4128870680 Events         20         20         0          0          0          0          -          -          -          -          -          -          -          -          0          
TrigSignatureMoniMT                                 INFO -- #4128870680 Features                             0          0          0          0          -          -          -          -          -          -          -          -          
TrigSignatureMoniMT                                 INFO HLT_e17_lhloose_mu14_L1EM15VH_MU10 #899946230
TrigSignatureMoniMT                                 INFO -- #899946230 Events          20         20         0          0          0          0          0          0          0          0          -          -          -          -          0          
TrigSignatureMoniMT                                 INFO -- #899946230 Features                              0          0          0          0          0          0          0          0          -          -          -          -          
TrigSignatureMoniMT                                 INFO HLT_e17_lhvloose_nod0_L1EM15VH #140779220
TrigSignatureMoniMT                                 INFO -- #140779220 Events          20         20         0          0          0          0          -          -          -          -          -          -          -          -          0          
TrigSignatureMoniMT                                 INFO -- #140779220 Features                              0          0          0          0          -          -          -          -          -          -          -          -          
TrigSignatureMoniMT                                 INFO HLT_e20_lhmedium_e15_lhmedium_Zee_L12EM3 #1784800924
TrigSignatureMoniMT                                 INFO -- #1784800924 Events         20         20         0          0          0          0          -          -          -          -          -          -          -          -          0          
TrigSignatureMoniMT                                 INFO -- #1784800924 Features                             0          0          0          0          -          -          -          -          -          -          -          -          
TrigSignatureMoniMT                                 INFO HLT_e24_lhmedium_2g12_loose_L1EM20VH_3EM10VH #2668628593
TrigSignatureMoniMT                                 INFO -- #2668628593 Events         20         20         0          0          0          0          -          -          -          -          -          -          -          -          0          
TrigSignatureMoniMT                                 INFO -- #2668628593 Features                             0          0          0          0          -          -          -          -          -          -          -          -          
TrigSignatureMoniMT                                 INFO HLT_e24_lhmedium_g25_medium_L12EM20VH #2785977835
TrigSignatureMoniMT                                 INFO -- #2785977835 Events         20         20         0          0          0          0          -          -          -          -          -          -          -          -          0          
TrigSignatureMoniMT                                 INFO -- #2785977835 Features                             0          0          0          0          -          -          -          -          -          -          -          -          
TrigSignatureMoniMT                                 INFO HLT_e24_lhvloose_2e12_lhvloose_L1EM20VH_3EM10VH #9348946
TrigSignatureMoniMT                                 INFO -- #9348946 Events            20         20         0          0          0          0          -          -          -          -          -          -          -          -          0          
TrigSignatureMoniMT                                 INFO -- #9348946 Features                                0          0          0          0          -          -          -          -          -          -          -          -          
TrigSignatureMoniMT                                 INFO HLT_e26_etcut_L1EM22VHI #1703681121
TrigSignatureMoniMT                                 INFO -- #1703681121 Events         20         20         1          1          0          -          -          -          -          -          -          -          -          -          0          
TrigSignatureMoniMT                                 INFO -- #1703681121 Features                             1          2          0          -          -          -          -          -          -          -          -          -          
TrigSignatureMoniMT                                 INFO HLT_e26_lhtight_L1EM22VHI #1995263521
TrigSignatureMoniMT                                 INFO -- #1995263521 Events         20         20         0          0          0          0          -          -          -          -          -          -          -          -          0          
TrigSignatureMoniMT                                 INFO -- #1995263521 Features                             0          0          0          0          -          -          -          -          -          -          -          -          
TrigSignatureMoniMT                                 INFO HLT_e26_lhtight_nod0_L1EM22VHI #939763520
TrigSignatureMoniMT                                 INFO -- #939763520 Events          20         20         0          0          0          0          -          -          -          -          -          -          -          -          0          
TrigSignatureMoniMT                                 INFO -- #939763520 Features                              0          0          0          0          -          -          -          -          -          -          -          -          
TrigSignatureMoniMT                                 INFO HLT_e26_lhtight_nod0_L1EM24VHI #4227411116
TrigSignatureMoniMT                                 INFO -- #4227411116 Events         20         20         0          0          0          0          -          -          -          -          -          -          -          -          0          
TrigSignatureMoniMT                                 INFO -- #4227411116 Features                             0          0          0          0          -          -          -          -          -          -          -          -          
TrigSignatureMoniMT                                 INFO HLT_e300_etcut_L1EM22VHI #2128128255
TrigSignatureMoniMT                                 INFO -- #2128128255 Events         20         20         0          0          0          -          -          -          -          -          -          -          -          -          0          
TrigSignatureMoniMT                                 INFO -- #2128128255 Features                             0          0          0          -          -          -          -          -          -          -          -          -          
TrigSignatureMoniMT                                 INFO HLT_e3_etcut1step_g5_etcut_L12EM3 #1745513164
TrigSignatureMoniMT                                 INFO -- #1745513164 Events         20         20         10         10         10         -          -          -          -          -          -          -          -          -          10         
TrigSignatureMoniMT                                 INFO -- #1745513164 Features                             23         23         23         -          -          -          -          -          -          -          -          -          
TrigSignatureMoniMT                                 INFO HLT_e3_etcut_L1EM3 #683953566
TrigSignatureMoniMT                                 INFO -- #683953566 Events          20         20         15         14         14         -          -          -          -          -          -          -          -          -          14         
TrigSignatureMoniMT                                 INFO -- #683953566 Features                              48         300        90         -          -          -          -          -          -          -          -          -          
TrigSignatureMoniMT                                 INFO HLT_e5_etcut_L1EM3 #324908483
TrigSignatureMoniMT                                 INFO -- #324908483 Events          20         20         13         13         13         -          -          -          -          -          -          -          -          -          13         
TrigSignatureMoniMT                                 INFO -- #324908483 Features                              41         275        49         -          -          -          -          -          -          -          -          -          
TrigSignatureMoniMT                                 INFO HLT_e5_lhloose_L1EM3 #736648247
TrigSignatureMoniMT                                 INFO -- #736648247 Events          20         20         9          9          9          0          -          -          -          -          -          -          -          -          0          
TrigSignatureMoniMT                                 INFO -- #736648247 Features                              18         82         28         0          -          -          -          -          -          -          -          -          
TrigSignatureMoniMT                                 INFO HLT_e5_lhloose_noringer_L1EM3 #1053337356
TrigSignatureMoniMT                                 INFO -- #1053337356 Events         20         20         10         10         10         0          -          -          -          -          -          -          -          -          0          
TrigSignatureMoniMT                                 INFO -- #1053337356 Features                             15         86         31         0          -          -          -          -          -          -          -          -          
TrigSignatureMoniMT                                 INFO HLT_e5_lhmedium_L1EM3 #2713915187
TrigSignatureMoniMT                                 INFO -- #2713915187 Events         20         20         9          9          9          0          -          -          -          -          -          -          -          -          0          
TrigSignatureMoniMT                                 INFO -- #2713915187 Features                             19         91         28         0          -          -          -          -          -          -          -          -          
TrigSignatureMoniMT                                 INFO HLT_e5_lhmedium_noringer_L1EM3 #176627878
TrigSignatureMoniMT                                 INFO -- #176627878 Events          20         20         9          9          9          0          -          -          -          -          -          -          -          -          0          
TrigSignatureMoniMT                                 INFO -- #176627878 Features                              13         91         30         0          -          -          -          -          -          -          -          -          
TrigSignatureMoniMT                                 INFO HLT_e5_lhtight_L1EM3 #2070133824
TrigSignatureMoniMT                                 INFO -- #2070133824 Events         20         20         8          8          8          0          -          -          -          -          -          -          -          -          0          
TrigSignatureMoniMT                                 INFO -- #2070133824 Features                             16         64         25         0          -          -          -          -          -          -          -          -          
TrigSignatureMoniMT                                 INFO HLT_e5_lhtight_nod0_L1EM3 #3303895627
TrigSignatureMoniMT                                 INFO -- #3303895627 Events         20         20         8          8          8          0          -          -          -          -          -          -          -          -          0          
TrigSignatureMoniMT                                 INFO -- #3303895627 Features                             16         64         25         0          -          -          -          -          -          -          -          -          
TrigSignatureMoniMT                                 INFO HLT_e5_lhtight_noringer_L1EM3 #2758326765
TrigSignatureMoniMT                                 INFO -- #2758326765 Events         20         20         9          9          9          0          -          -          -          -          -          -          -          -          0          
TrigSignatureMoniMT                                 INFO -- #2758326765 Features                             13         91         30         0          -          -          -          -          -          -          -          -          
TrigSignatureMoniMT                                 INFO HLT_e5_lhtight_noringer_nod0_L1EM3 #1690619419
TrigSignatureMoniMT                                 INFO -- #1690619419 Events         20         20         9          9          9          0          -          -          -          -          -          -          -          -          0          
TrigSignatureMoniMT                                 INFO -- #1690619419 Features                             13         91         30         0          -          -          -          -          -          -          -          -          
TrigSignatureMoniMT                                 INFO HLT_e60_lhmedium_L1EM22VHI #298591874
TrigSignatureMoniMT                                 INFO -- #298591874 Events          20         20         0          0          0          0          -          -          -          -          -          -          -          -          0          
TrigSignatureMoniMT                                 INFO -- #298591874 Features                              0          0          0          0          -          -          -          -          -          -          -          -          
TrigSignatureMoniMT                                 INFO HLT_e60_lhmedium_nod0_L1EM22VHI #4115486024
TrigSignatureMoniMT                                 INFO -- #4115486024 Events         20         20         0          0          0          0          -          -          -          -          -          -          -          -          0          
TrigSignatureMoniMT                                 INFO -- #4115486024 Features                             0          0          0          0          -          -          -          -          -          -          -          -          
TrigSignatureMoniMT                                 INFO HLT_e7_etcut_L1EM3 #1959043579
TrigSignatureMoniMT                                 INFO -- #1959043579 Events         20         20         13         13         11         -          -          -          -          -          -          -          -          -          11         
TrigSignatureMoniMT                                 INFO -- #1959043579 Features                             26         198        21         -          -          -          -          -          -          -          -          -          
TrigSignatureMoniMT                                 INFO HLT_e7_lhmedium_mu24_L1MU20 #2970063918
TrigSignatureMoniMT                                 INFO -- #2970063918 Events         20         20         0          0          0          0          0          0          0          0          -          -          -          -          0          
TrigSignatureMoniMT                                 INFO -- #2970063918 Features                             0          0          0          0          0          0          0          0          -          -          -          -          
TrigSignatureMoniMT                                 INFO HLT_g140_etcut_L1EM22VHI #3879926061
TrigSignatureMoniMT                                 INFO -- #3879926061 Events         20         20         0          0          0          -          -          -          -          -          -          -          -          -          0          
TrigSignatureMoniMT                                 INFO -- #3879926061 Features                             0          0          0          -          -          -          -          -          -          -          -          -          
TrigSignatureMoniMT                                 INFO HLT_g140_etcut_L1EM24VHI #1045486446
TrigSignatureMoniMT                                 INFO -- #1045486446 Events         20         20         0          0          0          -          -          -          -          -          -          -          -          -          0          
TrigSignatureMoniMT                                 INFO -- #1045486446 Features                             0          0          0          -          -          -          -          -          -          -          -          -          
TrigSignatureMoniMT                                 INFO HLT_g140_loose_L1EM22VHI #1776910226
TrigSignatureMoniMT                                 INFO -- #1776910226 Events         20         20         0          0          0          0          -          -          -          -          -          -          -          -          0          
TrigSignatureMoniMT                                 INFO -- #1776910226 Features                             0          0          0          0          -          -          -          -          -          -          -          -          
TrigSignatureMoniMT                                 INFO HLT_g20_etcut_LArPEB_L1EM15 #2706532790
TrigSignatureMoniMT                                 INFO -- #2706532790 Events         20         20         4          4          3          3          -          -          -          -          -          -          -          -          3          
TrigSignatureMoniMT                                 INFO -- #2706532790 Features                             5          5          4          4          -          -          -          -          -          -          -          -          
TrigSignatureMoniMT                                 INFO HLT_g25_etcut_L1EM20VH #1417839619
TrigSignatureMoniMT                                 INFO -- #1417839619 Events         20         20         3          3          2          -          -          -          -          -          -          -          -          -          2          
TrigSignatureMoniMT                                 INFO -- #1417839619 Features                             3          3          2          -          -          -          -          -          -          -          -          -          
TrigSignatureMoniMT                                 INFO HLT_g25_loose_L1EM20VH #3476696431
TrigSignatureMoniMT                                 INFO -- #3476696431 Events         20         20         2          2          2          0          -          -          -          -          -          -          -          -          0          
TrigSignatureMoniMT                                 INFO -- #3476696431 Features                             2          2          6          0          -          -          -          -          -          -          -          -          
TrigSignatureMoniMT                                 INFO HLT_g25_medium_L1EM20VH #1519793981
TrigSignatureMoniMT                                 INFO -- #1519793981 Events         20         20         0          0          0          0          -          -          -          -          -          -          -          -          0          
TrigSignatureMoniMT                                 INFO -- #1519793981 Features                             0          0          0          0          -          -          -          -          -          -          -          -          
TrigSignatureMoniMT                                 INFO HLT_g25_medium_mu24_ivarmedium_L1MU20 #1007052793
TrigSignatureMoniMT                                 INFO -- #1007052793 Events         20         20         0          0          0          0          0          0          0          0          0          -          -          -          0          
TrigSignatureMoniMT                                 INFO -- #1007052793 Features                             0          0          0          0          0          0          0          0          0          -          -          -          
TrigSignatureMoniMT                                 INFO HLT_g25_tight_L1EM20VH #3370790749
TrigSignatureMoniMT                                 INFO -- #3370790749 Events         20         20         0          0          0          0          -          -          -          -          -          -          -          -          0          
TrigSignatureMoniMT                                 INFO -- #3370790749 Features                             0          0          0          0          -          -          -          -          -          -          -          -          
TrigSignatureMoniMT                                 INFO HLT_g300_etcut_L1EM22VHI #310189774
TrigSignatureMoniMT                                 INFO -- #310189774 Events          20         20         0          0          0          -          -          -          -          -          -          -          -          -          0          
TrigSignatureMoniMT                                 INFO -- #310189774 Features                              0          0          0          -          -          -          -          -          -          -          -          -          
TrigSignatureMoniMT                                 INFO HLT_g35_loose_mu18_L1EM24VHI #3939387897
TrigSignatureMoniMT                                 INFO -- #3939387897 Events         20         20         0          0          0          0          0          0          0          0          -          -          -          -          0          
TrigSignatureMoniMT                                 INFO -- #3939387897 Features                             0          0          0          0          0          0          0          0          -          -          -          -          
TrigSignatureMoniMT                                 INFO HLT_g35_medium_g25_medium_L12EM20VH #1158879722
TrigSignatureMoniMT                                 INFO -- #1158879722 Events         20         20         0          0          0          0          -          -          -          -          -          -          -          -          0          
TrigSignatureMoniMT                                 INFO -- #1158879722 Features                             0          0          0          0          -          -          -          -          -          -          -          -          
TrigSignatureMoniMT                                 INFO HLT_g5_etcut_L1EM3 #471243435
TrigSignatureMoniMT                                 INFO -- #471243435 Events          20         20         13         13         13         -          -          -          -          -          -          -          -          -          13         
TrigSignatureMoniMT                                 INFO -- #471243435 Features                              41         41         50         -          -          -          -          -          -          -          -          -          
TrigSignatureMoniMT                                 INFO HLT_g5_etcut_LArPEB_L1EM3 #3486231698
TrigSignatureMoniMT                                 INFO -- #3486231698 Events         20         20         13         13         13         13         -          -          -          -          -          -          -          -          13         
TrigSignatureMoniMT                                 INFO -- #3486231698 Features                             41         41         50         36         -          -          -          -          -          -          -          -          
TrigSignatureMoniMT                                 INFO HLT_g5_loose_L1EM3 #3230088967
TrigSignatureMoniMT                                 INFO -- #3230088967 Events         20         20         10         10         10         2          -          -          -          -          -          -          -          -          2          
TrigSignatureMoniMT                                 INFO -- #3230088967 Features                             15         15         31         2          -          -          -          -          -          -          -          -          
TrigSignatureMoniMT                                 INFO HLT_g5_medium_L1EM3 #385248610
TrigSignatureMoniMT                                 INFO -- #385248610 Events          20         20         9          9          9          2          -          -          -          -          -          -          -          -          2          
TrigSignatureMoniMT                                 INFO -- #385248610 Features                              13         13         30         2          -          -          -          -          -          -          -          -          
TrigSignatureMoniMT                                 INFO HLT_g5_tight_L1EM3 #3280865118
TrigSignatureMoniMT                                 INFO -- #3280865118 Events         20         20         9          9          9          1          -          -          -          -          -          -          -          -          1          
TrigSignatureMoniMT                                 INFO -- #3280865118 Features                             13         13         30         1          -          -          -          -          -          -          -          -          
TrigSignatureMoniMT                                 INFO HLT_j0_perf_L1J12_EMPTY #1341875780
TrigSignatureMoniMT                                 INFO -- #1341875780 Events         20         20         0          0          0          0          0          0          0          0          0          8          -          -          8          
TrigSignatureMoniMT                                 INFO -- #1341875780 Features                             0          0          0          0          0          0          0          0          0          117        -          -          
TrigSignatureMoniMT                                 INFO HLT_j0_vbenfSEP30etSEP34mass35SEP50fbet_L1J20 #4034799151
TrigSignatureMoniMT                                 INFO -- #4034799151 Events         20         20         0          0          0          0          0          0          0          0          0          2          -          -          2          
TrigSignatureMoniMT                                 INFO -- #4034799151 Features                             0          0          0          0          0          0          0          0          0          24         -          -          
TrigSignatureMoniMT                                 INFO HLT_j225_ftf_subjesgscIS_bmv2c1040_split_L1J100 #3992507557
TrigSignatureMoniMT                                 INFO -- #3992507557 Events         20         20         0          0          0          0          0          0          0          0          0          0          0          -          0          
TrigSignatureMoniMT                                 INFO -- #3992507557 Features                             0          0          0          0          0          0          0          0          0          0          0          -          
TrigSignatureMoniMT                                 INFO HLT_j260_320eta490_L1J20 #3084792704
TrigSignatureMoniMT                                 INFO -- #3084792704 Events         20         20         0          0          0          0          0          0          0          0          0          0          -          -          0          
TrigSignatureMoniMT                                 INFO -- #3084792704 Features                             0          0          0          0          0          0          0          0          0          0          -          -          
TrigSignatureMoniMT                                 INFO HLT_j260_320eta490_L1J75_31ETA49 #3769257182
TrigSignatureMoniMT                                 INFO -- #3769257182 Events         20         20         0          0          0          0          0          0          0          0          0          0          -          -          0          
TrigSignatureMoniMT                                 INFO -- #3769257182 Features                             0          0          0          0          0          0          0          0          0          0          -          -          
TrigSignatureMoniMT                                 INFO HLT_j275_ftf_subjesgscIS_bmv2c1060_split_L1J100 #1211559599
TrigSignatureMoniMT                                 INFO -- #1211559599 Events         20         20         0          0          0          0          0          0          0          0          0          0          0          -          0          
TrigSignatureMoniMT                                 INFO -- #1211559599 Features                             0          0          0          0          0          0          0          0          0          0          0          -          
TrigSignatureMoniMT                                 INFO HLT_j275_ftf_subjesgscIS_boffperf_split_L1J100 #588317894
TrigSignatureMoniMT                                 INFO -- #588317894 Events          20         20         0          0          0          0          0          0          0          0          0          0          0          -          0          
TrigSignatureMoniMT                                 INFO -- #588317894 Features                              0          0          0          0          0          0          0          0          0          0          0          -          
TrigSignatureMoniMT                                 INFO HLT_j300_ftf_subjesgscIS_bmv2c1070_split_L1J100 #3706723666
TrigSignatureMoniMT                                 INFO -- #3706723666 Events         20         20         0          0          0          0          0          0          0          0          0          0          0          -          0          
TrigSignatureMoniMT                                 INFO -- #3706723666 Features                             0          0          0          0          0          0          0          0          0          0          0          -          
TrigSignatureMoniMT                                 INFO HLT_j360_ftf_subjesgscIS_bmv2c1077_split_L1J100 #1837565816
TrigSignatureMoniMT                                 INFO -- #1837565816 Events         20         20         0          0          0          0          0          0          0          0          0          0          0          -          0          
TrigSignatureMoniMT                                 INFO -- #1837565816 Features                             0          0          0          0          0          0          0          0          0          0          0          -          
TrigSignatureMoniMT                                 INFO HLT_j420_L1J100 #2659902019
TrigSignatureMoniMT                                 INFO -- #2659902019 Events         20         20         0          0          0          0          0          0          0          0          0          0          -          -          0          
TrigSignatureMoniMT                                 INFO -- #2659902019 Features                             0          0          0          0          0          0          0          0          0          0          -          -          
TrigSignatureMoniMT                                 INFO HLT_j420_L1J20 #2205518067
TrigSignatureMoniMT                                 INFO -- #2205518067 Events         20         20         0          0          0          0          0          0          0          0          0          0          -          -          0          
TrigSignatureMoniMT                                 INFO -- #2205518067 Features                             0          0          0          0          0          0          0          0          0          0          -          -          
TrigSignatureMoniMT                                 INFO HLT_j420_ftf_subjesgscIS_L1J20 #4179085188
TrigSignatureMoniMT                                 INFO -- #4179085188 Events         20         20         0          0          0          0          0          0          0          0          0          0          -          -          0          
TrigSignatureMoniMT                                 INFO -- #4179085188 Features                             0          0          0          0          0          0          0          0          0          0          -          -          
TrigSignatureMoniMT                                 INFO HLT_j45_L1J15 #1364976160
TrigSignatureMoniMT                                 INFO -- #1364976160 Events         20         20         0          0          0          0          0          0          0          0          0          6          -          -          6          
TrigSignatureMoniMT                                 INFO -- #1364976160 Features                             0          0          0          0          0          0          0          0          0          6          -          -          
TrigSignatureMoniMT                                 INFO HLT_j45_cssktc_nojcalib_L1J20 #3295122398
TrigSignatureMoniMT                                 INFO -- #3295122398 Events         20         20         0          0          0          0          0          0          0          0          0          3          -          -          3          
TrigSignatureMoniMT                                 INFO -- #3295122398 Features                             0          0          0          0          0          0          0          0          0          3          -          -          
TrigSignatureMoniMT                                 INFO HLT_j45_ftf_L1J15 #868405538
TrigSignatureMoniMT                                 INFO -- #868405538 Events          20         20         0          0          0          0          0          0          0          0          0          6          -          -          6          
TrigSignatureMoniMT                                 INFO -- #868405538 Features                              0          0          0          0          0          0          0          0          0          6          -          -          
TrigSignatureMoniMT                                 INFO HLT_j45_ftf_csskpf_nojcalib_L1J20 #3533281867
TrigSignatureMoniMT                                 INFO -- #3533281867 Events         20         20         0          0          0          0          0          0          0          0          0          3          -          -          3          
TrigSignatureMoniMT                                 INFO -- #3533281867 Features                             0          0          0          0          0          0          0          0          0          3          -          -          
TrigSignatureMoniMT                                 INFO HLT_j45_ftf_pf_L1J20 #1335156103
TrigSignatureMoniMT                                 INFO -- #1335156103 Events         20         20         0          0          0          0          0          0          0          0          0          3          -          -          3          
TrigSignatureMoniMT                                 INFO -- #1335156103 Features                             0          0          0          0          0          0          0          0          0          3          -          -          
TrigSignatureMoniMT                                 INFO HLT_j45_ftf_pf_nojcalib_L1J20 #3658890913
TrigSignatureMoniMT                                 INFO -- #3658890913 Events         20         20         0          0          0          0          0          0          0          0          0          3          -          -          3          
TrigSignatureMoniMT                                 INFO -- #3658890913 Features                             0          0          0          0          0          0          0          0          0          3          -          -          
TrigSignatureMoniMT                                 INFO HLT_j45_ftf_subjesgscIS_011jvt_L1J15 #2857031468
TrigSignatureMoniMT                                 INFO -- #2857031468 Events         20         20         0          0          0          0          0          0          0          0          0          3          -          -          3          
TrigSignatureMoniMT                                 INFO -- #2857031468 Features                             0          0          0          0          0          0          0          0          0          3          -          -          
TrigSignatureMoniMT                                 INFO HLT_j45_ftf_subjesgscIS_015jvt_L1J15 #2938374624
TrigSignatureMoniMT                                 INFO -- #2938374624 Events         20         20         0          0          0          0          0          0          0          0          0          3          -          -          3          
TrigSignatureMoniMT                                 INFO -- #2938374624 Features                             0          0          0          0          0          0          0          0          0          3          -          -          
TrigSignatureMoniMT                                 INFO HLT_j45_ftf_subjesgscIS_059jvt_L1J15 #1593009344
TrigSignatureMoniMT                                 INFO -- #1593009344 Events         20         20         0          0          0          0          0          0          0          0          0          3          -          -          3          
TrigSignatureMoniMT                                 INFO -- #1593009344 Features                             0          0          0          0          0          0          0          0          0          3          -          -          
TrigSignatureMoniMT                                 INFO HLT_j45_ftf_subjesgscIS_L1J15 #3341539267
TrigSignatureMoniMT                                 INFO -- #3341539267 Events         20         20         0          0          0          0          0          0          0          0          0          7          -          -          7          
TrigSignatureMoniMT                                 INFO -- #3341539267 Features                             0          0          0          0          0          0          0          0          0          7          -          -          
TrigSignatureMoniMT                                 INFO HLT_j45_ftf_subjesgscIS_bmv2c1070_split_L1J20 #991419339
TrigSignatureMoniMT                                 INFO -- #991419339 Events          20         20         0          0          0          0          0          0          0          0          0          0          5          0          0          
TrigSignatureMoniMT                                 INFO -- #991419339 Features                              0          0          0          0          0          0          0          0          0          0          5          0          
TrigSignatureMoniMT                                 INFO HLT_j45_ftf_subjesgscIS_boffperf_split_L1J20 #1961149049
TrigSignatureMoniMT                                 INFO -- #1961149049 Events         20         20         0          0          0          0          0          0          0          0          0          5          5          -          5          
TrigSignatureMoniMT                                 INFO -- #1961149049 Features                             0          0          0          0          0          0          0          0          0          5          5          -          
TrigSignatureMoniMT                                 INFO HLT_j45_ftf_subjesgscIS_pf_L1J20 #761060030
TrigSignatureMoniMT                                 INFO -- #761060030 Events          20         20         0          0          0          0          0          0          0          0          0          3          -          -          3          
TrigSignatureMoniMT                                 INFO -- #761060030 Features                              0          0          0          0          0          0          0          0          0          3          -          -          
TrigSignatureMoniMT                                 INFO HLT_j45_ftf_subresjesgscIS_L1J15 #1509925407
TrigSignatureMoniMT                                 INFO -- #1509925407 Events         20         20         0          0          0          0          0          0          0          0          0          7          -          -          7          
TrigSignatureMoniMT                                 INFO -- #1509925407 Features                             0          0          0          0          0          0          0          0          0          7          -          -          
TrigSignatureMoniMT                                 INFO HLT_j45_ftf_subresjesgscIS_pf_L1J20 #4012311417
TrigSignatureMoniMT                                 INFO -- #4012311417 Events         20         20         0          0          0          0          0          0          0          0          0          3          -          -          3          
TrigSignatureMoniMT                                 INFO -- #4012311417 Features                             0          0          0          0          0          0          0          0          0          3          -          -          
TrigSignatureMoniMT                                 INFO HLT_j45_nojcalib_L1J20 #2042444294
TrigSignatureMoniMT                                 INFO -- #2042444294 Events         20         20         0          0          0          0          0          0          0          0          0          3          -          -          3          
TrigSignatureMoniMT                                 INFO -- #2042444294 Features                             0          0          0          0          0          0          0          0          0          3          -          -          
TrigSignatureMoniMT                                 INFO HLT_j45_sktc_nojcalib_L1J20 #1542468090
TrigSignatureMoniMT                                 INFO -- #1542468090 Events         20         20         0          0          0          0          0          0          0          0          0          3          -          -          3          
TrigSignatureMoniMT                                 INFO -- #1542468090 Features                             0          0          0          0          0          0          0          0          0          3          -          -          
TrigSignatureMoniMT                                 INFO HLT_j460_a10_lcw_subjes_L1J100 #3327656707
TrigSignatureMoniMT                                 INFO -- #3327656707 Events         20         20         0          0          0          0          0          0          0          0          0          0          -          -          0          
TrigSignatureMoniMT                                 INFO -- #3327656707 Features                             0          0          0          0          0          0          0          0          0          0          -          -          
TrigSignatureMoniMT                                 INFO HLT_j460_a10_lcw_subjes_L1J20 #215408633
TrigSignatureMoniMT                                 INFO -- #215408633 Events          20         20         0          0          0          0          0          0          0          0          0          0          -          -          0          
TrigSignatureMoniMT                                 INFO -- #215408633 Features                              0          0          0          0          0          0          0          0          0          0          -          -          
TrigSignatureMoniMT                                 INFO HLT_j460_a10r_L1J100 #1151767619
TrigSignatureMoniMT                                 INFO -- #1151767619 Events         20         20         0          0          0          0          0          0          0          0          0          0          -          -          0          
TrigSignatureMoniMT                                 INFO -- #1151767619 Features                             0          0          0          0          0          0          0          0          0          0          -          -          
TrigSignatureMoniMT                                 INFO HLT_j460_a10r_L1J20 #3875082669
TrigSignatureMoniMT                                 INFO -- #3875082669 Events         20         20         0          0          0          0          0          0          0          0          0          0          -          -          0          
TrigSignatureMoniMT                                 INFO -- #3875082669 Features                             0          0          0          0          0          0          0          0          0          0          -          -          
TrigSignatureMoniMT                                 INFO HLT_j460_a10sd_lcw_nojcalib_L1J100 #3093997295
TrigSignatureMoniMT                                 INFO -- #3093997295 Events         20         20         0          0          0          0          0          0          0          0          0          0          -          -          0          
TrigSignatureMoniMT                                 INFO -- #3093997295 Features                             0          0          0          0          0          0          0          0          0          0          -          -          
TrigSignatureMoniMT                                 INFO HLT_j460_a10t_lcw_jes_30smcINF_L1J100 #2296827117
TrigSignatureMoniMT                                 INFO -- #2296827117 Events         20         20         0          0          0          0          0          0          0          0          0          0          -          -          0          
TrigSignatureMoniMT                                 INFO -- #2296827117 Features                             0          0          0          0          0          0          0          0          0          0          -          -          
TrigSignatureMoniMT                                 INFO HLT_j460_a10t_lcw_jes_L1J100 #436385969
TrigSignatureMoniMT                                 INFO -- #436385969 Events          20         20         0          0          0          0          0          0          0          0          0          0          -          -          0          
TrigSignatureMoniMT                                 INFO -- #436385969 Features                              0          0          0          0          0          0          0          0          0          0          -          -          
TrigSignatureMoniMT                                 INFO HLT_j80_0eta240_2j60_320eta490_j0_dijetSEP80j1etSEP0j1eta240SEP80j2etSEP0j2eta240SEP700djmass_L1J20 #3634067472
TrigSignatureMoniMT                                 INFO -- #3634067472 Events         20         20         0          0          0          0          0          0          0          0          0          0          -          -          0          
TrigSignatureMoniMT                                 INFO -- #3634067472 Features                             0          0          0          0          0          0          0          0          0          0          -          -          
TrigSignatureMoniMT                                 INFO HLT_j80_L1J15 #2440872308
TrigSignatureMoniMT                                 INFO -- #2440872308 Events         20         20         0          0          0          0          0          0          0          0          0          3          -          -          3          
TrigSignatureMoniMT                                 INFO -- #2440872308 Features                             0          0          0          0          0          0          0          0          0          3          -          -          
TrigSignatureMoniMT                                 INFO HLT_j80_j60_L1J15 #582699527
TrigSignatureMoniMT                                 INFO -- #582699527 Events          20         20         0          0          0          0          0          0          0          0          0          0          -          -          0          
TrigSignatureMoniMT                                 INFO -- #582699527 Features                              0          0          0          0          0          0          0          0          0          0          -          -          
TrigSignatureMoniMT                                 INFO HLT_j85_L1J20 #510475538
TrigSignatureMoniMT                                 INFO -- #510475538 Events          20         20         0          0          0          0          0          0          0          0          0          3          -          -          3          
TrigSignatureMoniMT                                 INFO -- #510475538 Features                              0          0          0          0          0          0          0          0          0          3          -          -          
TrigSignatureMoniMT                                 INFO HLT_j85_ftf_L1J20 #877042532
TrigSignatureMoniMT                                 INFO -- #877042532 Events          20         20         0          0          0          0          0          0          0          0          0          3          -          -          3          
TrigSignatureMoniMT                                 INFO -- #877042532 Features                              0          0          0          0          0          0          0          0          0          3          -          -          
TrigSignatureMoniMT                                 INFO HLT_j85_ftf_pf_L1J20 #1538535401
TrigSignatureMoniMT                                 INFO -- #1538535401 Events         20         20         0          0          0          0          0          0          0          0          0          2          -          -          2          
TrigSignatureMoniMT                                 INFO -- #1538535401 Features                             0          0          0          0          0          0          0          0          0          2          -          -          
TrigSignatureMoniMT                                 INFO HLT_mb_sptrk_L1RD0_FILLED #4097312640
TrigSignatureMoniMT                                 INFO -- #4097312640 Events         20         20         20         19         -          -          -          -          -          -          -          -          -          -          19         
TrigSignatureMoniMT                                 INFO -- #4097312640 Features                             20         19         -          -          -          -          -          -          -          -          -          -          
TrigSignatureMoniMT                                 INFO HLT_mu0_muoncalib_L1MU20 #997163309
TrigSignatureMoniMT                                 INFO -- #997163309 Events          20         20         0          0          0          0          0          -          -          -          -          -          -          -          0          
TrigSignatureMoniMT                                 INFO -- #997163309 Features                              0          0          0          0          0          -          -          -          -          -          -          -          
TrigSignatureMoniMT                                 INFO HLT_mu0_muoncalib_L1MU4_EMPTY #782182242
TrigSignatureMoniMT                                 INFO -- #782182242 Events          20         20         0          0          0          0          0          -          -          -          -          -          -          -          0          
TrigSignatureMoniMT                                 INFO -- #782182242 Features                              0          0          0          0          0          -          -          -          -          -          -          -          
TrigSignatureMoniMT                                 INFO HLT_mu10_L1MU10 #209090273
TrigSignatureMoniMT                                 INFO -- #209090273 Events          20         20         0          0          0          0          1          1          0          0          -          -          -          -          0          
TrigSignatureMoniMT                                 INFO -- #209090273 Features                              0          0          0          0          1          1          0          0          -          -          -          -          
TrigSignatureMoniMT                                 INFO HLT_mu10_ivarmedium_mu10_10invm70_L12MU10 #2386882549
TrigSignatureMoniMT                                 INFO -- #2386882549 Events         20         20         0          0          0          0          0          0          0          0          0          -          -          -          0          
TrigSignatureMoniMT                                 INFO -- #2386882549 Features                             0          0          0          0          0          0          0          0          0          -          -          -          
TrigSignatureMoniMT                                 INFO HLT_mu10_lateMu_L1MU10 #48780310
TrigSignatureMoniMT                                 INFO -- #48780310 Events           20         20         0          0          0          0          0          0          -          -          -          -          -          -          0          
TrigSignatureMoniMT                                 INFO -- #48780310 Features                               0          0          0          0          0          0          -          -          -          -          -          -          
TrigSignatureMoniMT                                 INFO HLT_mu11_mu6_bBmumu_L1MU11_2MU6 #947854469
TrigSignatureMoniMT                                 INFO -- #947854469 Events          20         20         0          0          0          0          0          0          0          0          -          -          -          -          0          
TrigSignatureMoniMT                                 INFO -- #947854469 Features                              0          0          0          0          0          0          0          0          -          -          -          -          
TrigSignatureMoniMT                                 INFO HLT_mu11_mu6_bDimu2700_L1MU11_2MU6 #4293593869
TrigSignatureMoniMT                                 INFO -- #4293593869 Events         20         20         0          0          0          0          0          0          0          0          -          -          -          -          0          
TrigSignatureMoniMT                                 INFO -- #4293593869 Features                             0          0          0          0          0          0          0          0          -          -          -          -          
TrigSignatureMoniMT                                 INFO HLT_mu11_mu6_bDimu_L1MU11_2MU6 #2381335347
TrigSignatureMoniMT                                 INFO -- #2381335347 Events         20         20         0          0          0          0          0          0          0          0          -          -          -          -          0          
TrigSignatureMoniMT                                 INFO -- #2381335347 Features                             0          0          0          0          0          0          0          0          -          -          -          -          
TrigSignatureMoniMT                                 INFO HLT_mu11_mu6_bJpsimumu_L1MU11_2MU6 #2504965945
TrigSignatureMoniMT                                 INFO -- #2504965945 Events         20         20         0          0          0          0          0          0          0          0          -          -          -          -          0          
TrigSignatureMoniMT                                 INFO -- #2504965945 Features                             0          0          0          0          0          0          0          0          -          -          -          -          
TrigSignatureMoniMT                                 INFO HLT_mu11_mu6_bPhi_L1MU11_2MU6 #2079901197
TrigSignatureMoniMT                                 INFO -- #2079901197 Events         20         20         0          0          0          0          0          0          0          0          -          -          -          -          0          
TrigSignatureMoniMT                                 INFO -- #2079901197 Features                             0          0          0          0          0          0          0          0          -          -          -          -          
TrigSignatureMoniMT                                 INFO HLT_mu11_mu6_bTau_L1MU11_2MU6 #1292401093
TrigSignatureMoniMT                                 INFO -- #1292401093 Events         20         20         0          0          0          0          0          0          0          0          -          -          -          -          0          
TrigSignatureMoniMT                                 INFO -- #1292401093 Features                             0          0          0          0          0          0          0          0          -          -          -          -          
TrigSignatureMoniMT                                 INFO HLT_mu11_mu6_bUpsimumu_L1MU11_2MU6 #1171632195
TrigSignatureMoniMT                                 INFO -- #1171632195 Events         20         20         0          0          0          0          0          0          0          0          -          -          -          -          0          
TrigSignatureMoniMT                                 INFO -- #1171632195 Features                             0          0          0          0          0          0          0          0          -          -          -          -          
TrigSignatureMoniMT                                 INFO HLT_mu14_L1MU10 #1696906927
TrigSignatureMoniMT                                 INFO -- #1696906927 Events         20         20         0          0          0          0          1          1          0          0          -          -          -          -          0          
TrigSignatureMoniMT                                 INFO -- #1696906927 Features                             0          0          0          0          1          1          0          0          -          -          -          -          
TrigSignatureMoniMT                                 INFO HLT_mu20_2mu4noL1_L1MU20 #1029128679
TrigSignatureMoniMT                                 INFO -- #1029128679 Events         20         20         0          0          0          0          1          1          0          0          0          0          0          0          0          
TrigSignatureMoniMT                                 INFO -- #1029128679 Features                             0          0          0          0          1          1          0          0          0          0          0          0          
TrigSignatureMoniMT                                 INFO HLT_mu20_ivar_L1MU6 #2083734526
TrigSignatureMoniMT                                 INFO -- #2083734526 Events         20         20         0          0          0          0          1          1          1          -          -          -          -          -          1          
TrigSignatureMoniMT                                 INFO -- #2083734526 Features                             0          0          0          0          1          1          1          -          -          -          -          -          
TrigSignatureMoniMT                                 INFO HLT_mu20_ivarmedium_mu8noL1_L1MU20 #3249386942
TrigSignatureMoniMT                                 INFO -- #3249386942 Events         20         20         0          0          0          0          1          1          0          0          0          0          0          0          0          
TrigSignatureMoniMT                                 INFO -- #3249386942 Features                             0          0          0          0          1          1          0          0          0          0          0          0          
TrigSignatureMoniMT                                 INFO HLT_mu22_2mu4noL1_L1MU20 #3427670100
TrigSignatureMoniMT                                 INFO -- #3427670100 Events         20         20         0          0          0          0          1          1          0          0          0          0          0          0          0          
TrigSignatureMoniMT                                 INFO -- #3427670100 Features                             0          0          0          0          1          1          0          0          0          0          0          0          
TrigSignatureMoniMT                                 INFO HLT_mu22_mu8noL1_L1MU20 #3165652409
TrigSignatureMoniMT                                 INFO -- #3165652409 Events         20         20         0          0          0          0          1          1          0          0          0          0          0          0          0          
TrigSignatureMoniMT                                 INFO -- #3165652409 Features                             0          0          0          0          1          1          0          0          0          0          0          0          
TrigSignatureMoniMT                                 INFO HLT_mu24_2mu4noL1_L1MU20 #3233544630
TrigSignatureMoniMT                                 INFO -- #3233544630 Events         20         20         0          0          0          0          1          1          0          0          0          0          0          0          0          
TrigSignatureMoniMT                                 INFO -- #3233544630 Features                             0          0          0          0          1          1          0          0          0          0          0          0          
TrigSignatureMoniMT                                 INFO HLT_mu24_L1MU20 #417425162
TrigSignatureMoniMT                                 INFO -- #417425162 Events          20         20         0          0          0          0          1          1          0          0          -          -          -          -          0          
TrigSignatureMoniMT                                 INFO -- #417425162 Features                              0          0          0          0          1          1          0          0          -          -          -          -          
TrigSignatureMoniMT                                 INFO HLT_mu24_idperf_L1MU20 #677658909
TrigSignatureMoniMT                                 INFO -- #677658909 Events          20         20         0          0          0          0          1          1          0          0          -          -          -          -          0          
TrigSignatureMoniMT                                 INFO -- #677658909 Features                              0          0          0          0          1          1          0          0          -          -          -          -          
TrigSignatureMoniMT                                 INFO HLT_mu24_ivarmedium_L1MU20 #737407430
TrigSignatureMoniMT                                 INFO -- #737407430 Events          20         20         0          0          0          0          1          1          0          0          0          -          -          -          0          
TrigSignatureMoniMT                                 INFO -- #737407430 Features                              0          0          0          0          1          1          0          0          0          -          -          -          
TrigSignatureMoniMT                                 INFO HLT_mu24_mu10noL1_L1MU20 #2563354236
TrigSignatureMoniMT                                 INFO -- #2563354236 Events         20         20         0          0          0          0          1          1          0          0          0          0          0          0          0          
TrigSignatureMoniMT                                 INFO -- #2563354236 Features                             0          0          0          0          1          1          0          0          0          0          0          0          
TrigSignatureMoniMT                                 INFO HLT_mu26_L1MU20 #311138376
TrigSignatureMoniMT                                 INFO -- #311138376 Events          20         20         0          0          0          0          1          1          0          0          -          -          -          -          0          
TrigSignatureMoniMT                                 INFO -- #311138376 Features                              0          0          0          0          1          1          0          0          -          -          -          -          
TrigSignatureMoniMT                                 INFO HLT_mu26_ivarmedium_L1MU20 #3411723090
TrigSignatureMoniMT                                 INFO -- #3411723090 Events         20         20         0          0          0          0          1          1          0          0          0          -          -          -          0          
TrigSignatureMoniMT                                 INFO -- #3411723090 Features                             0          0          0          0          1          1          0          0          0          -          -          -          
TrigSignatureMoniMT                                 INFO HLT_mu26_mu10noL1_L1MU20 #2318302287
TrigSignatureMoniMT                                 INFO -- #2318302287 Events         20         20         0          0          0          0          1          1          0          0          0          0          0          0          0          
TrigSignatureMoniMT                                 INFO -- #2318302287 Features                             0          0          0          0          1          1          0          0          0          0          0          0          
TrigSignatureMoniMT                                 INFO HLT_mu26_mu8noL1_L1MU20 #2233067926
TrigSignatureMoniMT                                 INFO -- #2233067926 Events         20         20         0          0          0          0          1          1          0          0          0          0          0          0          0          
TrigSignatureMoniMT                                 INFO -- #2233067926 Features                             0          0          0          0          1          1          0          0          0          0          0          0          
TrigSignatureMoniMT                                 INFO HLT_mu28_ivarmedium_L1MU20 #1963262787
TrigSignatureMoniMT                                 INFO -- #1963262787 Events         20         20         0          0          0          0          1          1          0          0          0          -          -          -          0          
TrigSignatureMoniMT                                 INFO -- #1963262787 Features                             0          0          0          0          1          1          0          0          0          -          -          -          
TrigSignatureMoniMT                                 INFO HLT_mu28_mu8noL1_L1MU20 #86648125
TrigSignatureMoniMT                                 INFO -- #86648125 Events           20         20         0          0          0          0          1          1          0          0          0          0          0          0          0          
TrigSignatureMoniMT                                 INFO -- #86648125 Features                               0          0          0          0          1          1          0          0          0          0          0          0          
TrigSignatureMoniMT                                 INFO HLT_mu35_ivarmedium_L1MU20 #597064890
TrigSignatureMoniMT                                 INFO -- #597064890 Events          20         20         0          0          0          0          1          1          0          0          0          -          -          -          0          
TrigSignatureMoniMT                                 INFO -- #597064890 Features                              0          0          0          0          1          1          0          0          0          -          -          -          
TrigSignatureMoniMT                                 INFO HLT_mu50_L1MU20 #3657158931
TrigSignatureMoniMT                                 INFO -- #3657158931 Events         20         20         0          0          0          0          1          1          0          0          -          -          -          -          0          
TrigSignatureMoniMT                                 INFO -- #3657158931 Features                             0          0          0          0          1          1          0          0          -          -          -          -          
TrigSignatureMoniMT                                 INFO HLT_mu50_RPCPEBSecondaryReadout_L1MU20 #827327262
TrigSignatureMoniMT                                 INFO -- #827327262 Events          20         20         0          0          0          0          1          1          0          0          0          -          -          -          0          
TrigSignatureMoniMT                                 INFO -- #827327262 Features                              0          0          0          0          1          1          0          0          0          -          -          -          
TrigSignatureMoniMT                                 INFO HLT_mu60_0eta105_msonly_L1MU20 #1642591450
TrigSignatureMoniMT                                 INFO -- #1642591450 Events         20         20         0          0          0          0          0          0          0          -          -          -          -          -          0          
TrigSignatureMoniMT                                 INFO -- #1642591450 Features                             0          0          0          0          0          0          0          -          -          -          -          -          
TrigSignatureMoniMT                                 INFO HLT_mu60_L1MU20 #2871837722
TrigSignatureMoniMT                                 INFO -- #2871837722 Events         20         20         0          0          0          0          1          1          0          0          -          -          -          -          0          
TrigSignatureMoniMT                                 INFO -- #2871837722 Features                             0          0          0          0          1          1          0          0          -          -          -          -          
TrigSignatureMoniMT                                 INFO HLT_mu6Comb_L1MU6 #996392590
TrigSignatureMoniMT                                 INFO -- #996392590 Events          20         20         0          0          0          0          1          1          -          -          -          -          -          -          1          
TrigSignatureMoniMT                                 INFO -- #996392590 Features                              0          0          0          0          1          1          -          -          -          -          -          -          
TrigSignatureMoniMT                                 INFO HLT_mu6_L1MU6 #2560542253
TrigSignatureMoniMT                                 INFO -- #2560542253 Events         20         20         0          0          0          0          1          1          0          0          -          -          -          -          0          
TrigSignatureMoniMT                                 INFO -- #2560542253 Features                             0          0          0          0          1          1          0          0          -          -          -          -          
TrigSignatureMoniMT                                 INFO HLT_mu6_idperf_L1MU6 #934918532
TrigSignatureMoniMT                                 INFO -- #934918532 Events          20         20         0          0          0          0          1          1          0          0          -          -          -          -          0          
TrigSignatureMoniMT                                 INFO -- #934918532 Features                              0          0          0          0          1          1          0          0          -          -          -          -          
TrigSignatureMoniMT                                 INFO HLT_mu6_ivarmedium_L1MU6 #1012713062
TrigSignatureMoniMT                                 INFO -- #1012713062 Events         20         20         0          0          0          0          1          1          0          0          0          -          -          -          0          
TrigSignatureMoniMT                                 INFO -- #1012713062 Features                             0          0          0          0          1          1          0          0          0          -          -          -          
TrigSignatureMoniMT                                 INFO HLT_mu6_msonly_L1MU6 #3895421032
TrigSignatureMoniMT                                 INFO -- #3895421032 Events         20         20         0          0          0          0          1          0          0          -          -          -          -          -          0          
TrigSignatureMoniMT                                 INFO -- #3895421032 Features                             0          0          0          0          1          0          0          -          -          -          -          -          
TrigSignatureMoniMT                                 INFO HLT_mu6_mu4_L12MU4 #1713982776
TrigSignatureMoniMT                                 INFO -- #1713982776 Events         20         20         0          0          0          0          1          0          0          0          -          -          -          -          0          
TrigSignatureMoniMT                                 INFO -- #1713982776 Features                             0          0          0          0          2          0          0          0          -          -          -          -          
TrigSignatureMoniMT                                 INFO HLT_mu6_mu6noL1_L1MU6 #451489897
TrigSignatureMoniMT                                 INFO -- #451489897 Events          20         20         0          0          0          0          1          1          0          0          0          0          0          0          0          
TrigSignatureMoniMT                                 INFO -- #451489897 Features                              0          0          0          0          1          1          0          0          0          0          0          0          
TrigSignatureMoniMT                                 INFO HLT_mu6fast_L1MU6 #3518031697
TrigSignatureMoniMT                                 INFO -- #3518031697 Events         20         20         0          0          0          0          1          -          -          -          -          -          -          -          1          
TrigSignatureMoniMT                                 INFO -- #3518031697 Features                             0          0          0          0          1          -          -          -          -          -          -          -          
TrigSignatureMoniMT                                 INFO HLT_mu6fast_j45_nojcalib_L1J20 #1776326110
TrigSignatureMoniMT                                 INFO -- #1776326110 Events         20         20         0          0          0          0          0          0          0          0          0          0          -          -          0          
TrigSignatureMoniMT                                 INFO -- #1776326110 Features                             0          0          0          0          0          0          0          0          0          0          -          -          
TrigSignatureMoniMT                                 INFO HLT_mu6fast_xe30_mht_L1XE10 #1876869651
TrigSignatureMoniMT                                 INFO -- #1876869651 Events         20         20         0          0          0          0          0          0          0          0          0          0          -          -          0          
TrigSignatureMoniMT                                 INFO -- #1876869651 Features                             0          0          0          0          0          0          0          0          0          0          -          -          
TrigSignatureMoniMT                                 INFO HLT_mu80_L1MU20 #387900377
TrigSignatureMoniMT                                 INFO -- #387900377 Events          20         20         0          0          0          0          1          1          0          0          -          -          -          -          0          
TrigSignatureMoniMT                                 INFO -- #387900377 Features                              0          0          0          0          1          1          0          0          -          -          -          -          
TrigSignatureMoniMT                                 INFO HLT_mu80_msonly_3layersEC_L1MU20 #761101109
TrigSignatureMoniMT                                 INFO -- #761101109 Events          20         20         0          0          0          0          1          0          0          -          -          -          -          -          0          
TrigSignatureMoniMT                                 INFO -- #761101109 Features                              0          0          0          0          1          0          0          -          -          -          -          -          
TrigSignatureMoniMT                                 INFO HLT_mu8_L1MU6 #1467711434
TrigSignatureMoniMT                                 INFO -- #1467711434 Events         20         20         0          0          0          0          1          1          0          0          -          -          -          -          0          
TrigSignatureMoniMT                                 INFO -- #1467711434 Features                             0          0          0          0          1          1          0          0          -          -          -          -          
TrigSignatureMoniMT                                 INFO HLT_noalg_L1Calo #355689512
TrigSignatureMoniMT                                 INFO -- #355689512 Events          20         20         -          -          -          -          -          -          -          -          -          -          -          -          20         
TrigSignatureMoniMT                                 INFO -- #355689512 Features                              -          -          -          -          -          -          -          -          -          -          -          -          
TrigSignatureMoniMT                                 INFO HLT_noalg_L1Calo_EMPTY #3717801557
TrigSignatureMoniMT                                 INFO -- #3717801557 Events         20         20         -          -          -          -          -          -          -          -          -          -          -          -          20         
TrigSignatureMoniMT                                 INFO -- #3717801557 Features                             -          -          -          -          -          -          -          -          -          -          -          -          
TrigSignatureMoniMT                                 INFO HLT_noalg_L1EM10VH #314199913
TrigSignatureMoniMT                                 INFO -- #314199913 Events          20         20         -          -          -          -          -          -          -          -          -          -          -          -          20         
TrigSignatureMoniMT                                 INFO -- #314199913 Features                              -          -          -          -          -          -          -          -          -          -          -          -          
TrigSignatureMoniMT                                 INFO HLT_noalg_L1EM12 #3885916609
TrigSignatureMoniMT                                 INFO -- #3885916609 Events         20         20         -          -          -          -          -          -          -          -          -          -          -          -          20         
TrigSignatureMoniMT                                 INFO -- #3885916609 Features                             -          -          -          -          -          -          -          -          -          -          -          -          
TrigSignatureMoniMT                                 INFO HLT_noalg_L1EM15 #480733925
TrigSignatureMoniMT                                 INFO -- #480733925 Events          20         20         -          -          -          -          -          -          -          -          -          -          -          -          20         
TrigSignatureMoniMT                                 INFO -- #480733925 Features                              -          -          -          -          -          -          -          -          -          -          -          -          
TrigSignatureMoniMT                                 INFO HLT_noalg_L1EM15VH #2374865899
TrigSignatureMoniMT                                 INFO -- #2374865899 Events         20         20         -          -          -          -          -          -          -          -          -          -          -          -          20         
TrigSignatureMoniMT                                 INFO -- #2374865899 Features                             -          -          -          -          -          -          -          -          -          -          -          -          
TrigSignatureMoniMT                                 INFO HLT_noalg_L1EM20VH #3719542824
TrigSignatureMoniMT                                 INFO -- #3719542824 Events         20         20         -          -          -          -          -          -          -          -          -          -          -          -          20         
TrigSignatureMoniMT                                 INFO -- #3719542824 Features                             -          -          -          -          -          -          -          -          -          -          -          -          
TrigSignatureMoniMT                                 INFO HLT_noalg_L1EM22VHI #1723589313
TrigSignatureMoniMT                                 INFO -- #1723589313 Events         20         20         -          -          -          -          -          -          -          -          -          -          -          -          20         
TrigSignatureMoniMT                                 INFO -- #1723589313 Features                             -          -          -          -          -          -          -          -          -          -          -          -          
TrigSignatureMoniMT                                 INFO HLT_noalg_L1EM3 #4169267792
TrigSignatureMoniMT                                 INFO -- #4169267792 Events         20         20         -          -          -          -          -          -          -          -          -          -          -          -          20         
TrigSignatureMoniMT                                 INFO -- #4169267792 Features                             -          -          -          -          -          -          -          -          -          -          -          -          
TrigSignatureMoniMT                                 INFO HLT_noalg_L1EM7 #3226970354
TrigSignatureMoniMT                                 INFO -- #3226970354 Events         20         20         -          -          -          -          -          -          -          -          -          -          -          -          20         
TrigSignatureMoniMT                                 INFO -- #3226970354 Features                             -          -          -          -          -          -          -          -          -          -          -          -          
TrigSignatureMoniMT                                 INFO HLT_noalg_L1EM8VH #4065285611
TrigSignatureMoniMT                                 INFO -- #4065285611 Events         20         20         -          -          -          -          -          -          -          -          -          -          -          -          20         
TrigSignatureMoniMT                                 INFO -- #4065285611 Features                             -          -          -          -          -          -          -          -          -          -          -          -          
TrigSignatureMoniMT                                 INFO HLT_noalg_L1J100 #1026959128
TrigSignatureMoniMT                                 INFO -- #1026959128 Events         20         20         -          -          -          -          -          -          -          -          -          -          -          -          20         
TrigSignatureMoniMT                                 INFO -- #1026959128 Features                             -          -          -          -          -          -          -          -          -          -          -          -          
TrigSignatureMoniMT                                 INFO HLT_noalg_L1J15 #1976430774
TrigSignatureMoniMT                                 INFO -- #1976430774 Events         20         20         -          -          -          -          -          -          -          -          -          -          -          -          20         
TrigSignatureMoniMT                                 INFO -- #1976430774 Features                             -          -          -          -          -          -          -          -          -          -          -          -          
TrigSignatureMoniMT                                 INFO HLT_noalg_L1J20 #2241112369
TrigSignatureMoniMT                                 INFO -- #2241112369 Events         20         20         -          -          -          -          -          -          -          -          -          -          -          -          20         
TrigSignatureMoniMT                                 INFO -- #2241112369 Features                             -          -          -          -          -          -          -          -          -          -          -          -          
TrigSignatureMoniMT                                 INFO HLT_noalg_L1J25 #39428635
TrigSignatureMoniMT                                 INFO -- #39428635 Events           20         20         -          -          -          -          -          -          -          -          -          -          -          -          20         
TrigSignatureMoniMT                                 INFO -- #39428635 Features                               -          -          -          -          -          -          -          -          -          -          -          -          
TrigSignatureMoniMT                                 INFO HLT_noalg_L1J30 #3523994129
TrigSignatureMoniMT                                 INFO -- #3523994129 Events         20         20         -          -          -          -          -          -          -          -          -          -          -          -          20         
TrigSignatureMoniMT                                 INFO -- #3523994129 Features                             -          -          -          -          -          -          -          -          -          -          -          -          
TrigSignatureMoniMT                                 INFO HLT_noalg_L1J40 #1497591431
TrigSignatureMoniMT                                 INFO -- #1497591431 Events         20         20         -          -          -          -          -          -          -          -          -          -          -          -          20         
TrigSignatureMoniMT                                 INFO -- #1497591431 Features                             -          -          -          -          -          -          -          -          -          -          -          -          
TrigSignatureMoniMT                                 INFO HLT_noalg_L1J400 #2494874701
TrigSignatureMoniMT                                 INFO -- #2494874701 Events         20         20         -          -          -          -          -          -          -          -          -          -          -          -          20         
TrigSignatureMoniMT                                 INFO -- #2494874701 Features                             -          -          -          -          -          -          -          -          -          -          -          -          
TrigSignatureMoniMT                                 INFO HLT_noalg_L1J50 #3346352675
TrigSignatureMoniMT                                 INFO -- #3346352675 Events         20         20         -          -          -          -          -          -          -          -          -          -          -          -          20         
TrigSignatureMoniMT                                 INFO -- #3346352675 Features                             -          -          -          -          -          -          -          -          -          -          -          -          
TrigSignatureMoniMT                                 INFO HLT_noalg_L1J75 #1651897827
TrigSignatureMoniMT                                 INFO -- #1651897827 Events         20         20         -          -          -          -          -          -          -          -          -          -          -          -          20         
TrigSignatureMoniMT                                 INFO -- #1651897827 Features                             -          -          -          -          -          -          -          -          -          -          -          -          
TrigSignatureMoniMT                                 INFO HLT_noalg_L1J85 #166231461
TrigSignatureMoniMT                                 INFO -- #166231461 Events          20         20         -          -          -          -          -          -          -          -          -          -          -          -          20         
TrigSignatureMoniMT                                 INFO -- #166231461 Features                              -          -          -          -          -          -          -          -          -          -          -          -          
TrigSignatureMoniMT                                 INFO HLT_noalg_L1MBTS_1_1_EMPTY #3063661803
TrigSignatureMoniMT                                 INFO -- #3063661803 Events         20         20         -          -          -          -          -          -          -          -          -          -          -          -          20         
TrigSignatureMoniMT                                 INFO -- #3063661803 Features                             -          -          -          -          -          -          -          -          -          -          -          -          
TrigSignatureMoniMT                                 INFO HLT_noalg_L1MBTS_1_EMPTY #4174355886
TrigSignatureMoniMT                                 INFO -- #4174355886 Events         20         20         -          -          -          -          -          -          -          -          -          -          -          -          20         
TrigSignatureMoniMT                                 INFO -- #4174355886 Features                             -          -          -          -          -          -          -          -          -          -          -          -          
TrigSignatureMoniMT                                 INFO HLT_noalg_L1MBTS_2_EMPTY #2028932677
TrigSignatureMoniMT                                 INFO -- #2028932677 Events         20         20         -          -          -          -          -          -          -          -          -          -          -          -          20         
TrigSignatureMoniMT                                 INFO -- #2028932677 Features                             -          -          -          -          -          -          -          -          -          -          -          -          
TrigSignatureMoniMT                                 INFO HLT_noalg_L1RD0_EMPTY #914660695
TrigSignatureMoniMT                                 INFO -- #914660695 Events          20         20         -          -          -          -          -          -          -          -          -          -          -          -          20         
TrigSignatureMoniMT                                 INFO -- #914660695 Features                              -          -          -          -          -          -          -          -          -          -          -          -          
TrigSignatureMoniMT                                 INFO HLT_noalg_L1RD0_FILLED #211699639
TrigSignatureMoniMT                                 INFO -- #211699639 Events          20         20         -          -          -          -          -          -          -          -          -          -          -          -          20         
TrigSignatureMoniMT                                 INFO -- #211699639 Features                              -          -          -          -          -          -          -          -          -          -          -          -          
TrigSignatureMoniMT                                 INFO HLT_noalg_L1Standby #420861540
TrigSignatureMoniMT                                 INFO -- #420861540 Events          20         20         -          -          -          -          -          -          -          -          -          -          -          -          20         
TrigSignatureMoniMT                                 INFO -- #420861540 Features                              -          -          -          -          -          -          -          -          -          -          -          -          
TrigSignatureMoniMT                                 INFO HLT_noalg_L1TAU12 #4248050338
TrigSignatureMoniMT                                 INFO -- #4248050338 Events         20         20         -          -          -          -          -          -          -          -          -          -          -          -          20         
TrigSignatureMoniMT                                 INFO -- #4248050338 Features                             -          -          -          -          -          -          -          -          -          -          -          -          
TrigSignatureMoniMT                                 INFO HLT_noalg_L1TAU12IM #357557968
TrigSignatureMoniMT                                 INFO -- #357557968 Events          20         20         -          -          -          -          -          -          -          -          -          -          -          -          20         
TrigSignatureMoniMT                                 INFO -- #357557968 Features                              -          -          -          -          -          -          -          -          -          -          -          -          
TrigSignatureMoniMT                                 INFO HLT_noalg_L1TAU20IM #1931583332
TrigSignatureMoniMT                                 INFO -- #1931583332 Events         20         20         -          -          -          -          -          -          -          -          -          -          -          -          20         
TrigSignatureMoniMT                                 INFO -- #1931583332 Features                             -          -          -          -          -          -          -          -          -          -          -          -          
TrigSignatureMoniMT                                 INFO HLT_noalg_L1TAU30 #1944789678
TrigSignatureMoniMT                                 INFO -- #1944789678 Events         20         20         -          -          -          -          -          -          -          -          -          -          -          -          20         
TrigSignatureMoniMT                                 INFO -- #1944789678 Features                             -          -          -          -          -          -          -          -          -          -          -          -          
TrigSignatureMoniMT                                 INFO HLT_noalg_L1TAU40 #1394621652
TrigSignatureMoniMT                                 INFO -- #1394621652 Events         20         20         -          -          -          -          -          -          -          -          -          -          -          -          20         
TrigSignatureMoniMT                                 INFO -- #1394621652 Features                             -          -          -          -          -          -          -          -          -          -          -          -          
TrigSignatureMoniMT                                 INFO HLT_noalg_L1TAU60 #3332424451
TrigSignatureMoniMT                                 INFO -- #3332424451 Events         20         20         -          -          -          -          -          -          -          -          -          -          -          -          20         
TrigSignatureMoniMT                                 INFO -- #3332424451 Features                             -          -          -          -          -          -          -          -          -          -          -          -          
TrigSignatureMoniMT                                 INFO HLT_noalg_L1XE10 #1583053368
TrigSignatureMoniMT                                 INFO -- #1583053368 Events         20         20         -          -          -          -          -          -          -          -          -          -          -          -          20         
TrigSignatureMoniMT                                 INFO -- #1583053368 Features                             -          -          -          -          -          -          -          -          -          -          -          -          
TrigSignatureMoniMT                                 INFO HLT_noalg_L1XE30 #2047368922
TrigSignatureMoniMT                                 INFO -- #2047368922 Events         20         20         -          -          -          -          -          -          -          -          -          -          -          -          20         
TrigSignatureMoniMT                                 INFO -- #2047368922 Features                             -          -          -          -          -          -          -          -          -          -          -          -          
TrigSignatureMoniMT                                 INFO HLT_noalg_L1XE300 #1315853555
TrigSignatureMoniMT                                 INFO -- #1315853555 Events         20         20         -          -          -          -          -          -          -          -          -          -          -          -          20         
TrigSignatureMoniMT                                 INFO -- #1315853555 Features                             -          -          -          -          -          -          -          -          -          -          -          -          
TrigSignatureMoniMT                                 INFO HLT_noalg_L1XE35 #2313039014
TrigSignatureMoniMT                                 INFO -- #2313039014 Events         20         20         -          -          -          -          -          -          -          -          -          -          -          -          20         
TrigSignatureMoniMT                                 INFO -- #2313039014 Features                             -          -          -          -          -          -          -          -          -          -          -          -          
TrigSignatureMoniMT                                 INFO HLT_noalg_L1XE40 #4293469116
TrigSignatureMoniMT                                 INFO -- #4293469116 Events         20         20         -          -          -          -          -          -          -          -          -          -          -          -          20         
TrigSignatureMoniMT                                 INFO -- #4293469116 Features                             -          -          -          -          -          -          -          -          -          -          -          -          
TrigSignatureMoniMT                                 INFO HLT_noalg_L1XE45 #2365048177
TrigSignatureMoniMT                                 INFO -- #2365048177 Events         20         20         -          -          -          -          -          -          -          -          -          -          -          -          20         
TrigSignatureMoniMT                                 INFO -- #2365048177 Features                             -          -          -          -          -          -          -          -          -          -          -          -          
TrigSignatureMoniMT                                 INFO HLT_noalg_L1XE50 #1168752081
TrigSignatureMoniMT                                 INFO -- #1168752081 Events         20         20         -          -          -          -          -          -          -          -          -          -          -          -          20         
TrigSignatureMoniMT                                 INFO -- #1168752081 Features                             -          -          -          -          -          -          -          -          -          -          -          -          
TrigSignatureMoniMT                                 INFO HLT_noalg_L1XE55 #268928384
TrigSignatureMoniMT                                 INFO -- #268928384 Events          20         20         -          -          -          -          -          -          -          -          -          -          -          -          20         
TrigSignatureMoniMT                                 INFO -- #268928384 Features                              -          -          -          -          -          -          -          -          -          -          -          -          
TrigSignatureMoniMT                                 INFO HLT_noalg_L1XE60 #4154240531
TrigSignatureMoniMT                                 INFO -- #4154240531 Events         20         20         -          -          -          -          -          -          -          -          -          -          -          -          20         
TrigSignatureMoniMT                                 INFO -- #4154240531 Features                             -          -          -          -          -          -          -          -          -          -          -          -          
TrigSignatureMoniMT                                 INFO HLT_noalg_L1XE70 #3765216228
TrigSignatureMoniMT                                 INFO -- #3765216228 Events         20         20         -          -          -          -          -          -          -          -          -          -          -          -          20         
TrigSignatureMoniMT                                 INFO -- #3765216228 Features                             -          -          -          -          -          -          -          -          -          -          -          -          
TrigSignatureMoniMT                                 INFO HLT_noalg_L1XE80 #2742079961
TrigSignatureMoniMT                                 INFO -- #2742079961 Events         20         20         -          -          -          -          -          -          -          -          -          -          -          -          20         
TrigSignatureMoniMT                                 INFO -- #2742079961 Features                             -          -          -          -          -          -          -          -          -          -          -          -          
TrigSignatureMoniMT                                 INFO HLT_noalg_bkg_L1Bkg #2032528907
TrigSignatureMoniMT                                 INFO -- #2032528907 Events         20         20         -          -          -          -          -          -          -          -          -          -          -          -          20         
TrigSignatureMoniMT                                 INFO -- #2032528907 Features                             -          -          -          -          -          -          -          -          -          -          -          -          
TrigSignatureMoniMT                                 INFO HLT_noalg_cosmiccalo_L1EM3_EMPTY #2458124284
TrigSignatureMoniMT                                 INFO -- #2458124284 Events         20         20         -          -          -          -          -          -          -          -          -          -          -          -          15         
TrigSignatureMoniMT                                 INFO -- #2458124284 Features                             -          -          -          -          -          -          -          -          -          -          -          -          
TrigSignatureMoniMT                                 INFO HLT_noalg_cosmiccalo_L1EM7_EMPTY #299938202
TrigSignatureMoniMT                                 INFO -- #299938202 Events          20         20         -          -          -          -          -          -          -          -          -          -          -          -          9          
TrigSignatureMoniMT                                 INFO -- #299938202 Features                              -          -          -          -          -          -          -          -          -          -          -          -          
TrigSignatureMoniMT                                 INFO HLT_noalg_cosmiccalo_L1J12_EMPTY #3144024902
TrigSignatureMoniMT                                 INFO -- #3144024902 Events         20         20         -          -          -          -          -          -          -          -          -          -          -          -          8          
TrigSignatureMoniMT                                 INFO -- #3144024902 Features                             -          -          -          -          -          -          -          -          -          -          -          -          
TrigSignatureMoniMT                                 INFO HLT_noalg_cosmiccalo_L1J12_FIRSTEMPTY #3840098930
TrigSignatureMoniMT                                 INFO -- #3840098930 Events         20         20         -          -          -          -          -          -          -          -          -          -          -          -          8          
TrigSignatureMoniMT                                 INFO -- #3840098930 Features                             -          -          -          -          -          -          -          -          -          -          -          -          
TrigSignatureMoniMT                                 INFO HLT_noalg_cosmiccalo_L1J30_31ETA49_EMPTY #4143623058
TrigSignatureMoniMT                                 INFO -- #4143623058 Events         20         20         -          -          -          -          -          -          -          -          -          -          -          -          1          
TrigSignatureMoniMT                                 INFO -- #4143623058 Features                             -          -          -          -          -          -          -          -          -          -          -          -          
TrigSignatureMoniMT                                 INFO HLT_noalg_cosmiccalo_L1J30_EMPTY #2991490897
TrigSignatureMoniMT                                 INFO -- #2991490897 Events         20         20         -          -          -          -          -          -          -          -          -          -          -          -          4          
TrigSignatureMoniMT                                 INFO -- #2991490897 Features                             -          -          -          -          -          -          -          -          -          -          -          -          
TrigSignatureMoniMT                                 INFO HLT_noalg_cosmiccalo_L1J30_FIRSTEMPTY #2214697960
TrigSignatureMoniMT                                 INFO -- #2214697960 Events         20         20         -          -          -          -          -          -          -          -          -          -          -          -          4          
TrigSignatureMoniMT                                 INFO -- #2214697960 Features                             -          -          -          -          -          -          -          -          -          -          -          -          
TrigSignatureMoniMT                                 INFO HLT_noalg_cosmiccalo_L1RD1_EMPTY #3925252528
TrigSignatureMoniMT                                 INFO -- #3925252528 Events         20         20         -          -          -          -          -          -          -          -          -          -          -          -          20         
TrigSignatureMoniMT                                 INFO -- #3925252528 Features                             -          -          -          -          -          -          -          -          -          -          -          -          
TrigSignatureMoniMT                                 INFO HLT_noalg_idmon_L1RD0_EMPTY #56818284
TrigSignatureMoniMT                                 INFO -- #56818284 Events           20         20         -          -          -          -          -          -          -          -          -          -          -          -          20         
TrigSignatureMoniMT                                 INFO -- #56818284 Features                               -          -          -          -          -          -          -          -          -          -          -          -          
TrigSignatureMoniMT                                 INFO HLT_noalg_idmon_L1RD0_FILLED #1198298874
TrigSignatureMoniMT                                 INFO -- #1198298874 Events         20         20         -          -          -          -          -          -          -          -          -          -          -          -          20         
TrigSignatureMoniMT                                 INFO -- #1198298874 Features                             -          -          -          -          -          -          -          -          -          -          -          -          
TrigSignatureMoniMT                                 INFO HLT_noalg_idmon_L1RD0_UNPAIRED_ISO #2536676873
TrigSignatureMoniMT                                 INFO -- #2536676873 Events         20         20         -          -          -          -          -          -          -          -          -          -          -          -          20         
TrigSignatureMoniMT                                 INFO -- #2536676873 Features                             -          -          -          -          -          -          -          -          -          -          -          -          
TrigSignatureMoniMT                                 INFO HLT_noalg_l1calo_L1J400 #1694511185
TrigSignatureMoniMT                                 INFO -- #1694511185 Events         20         20         -          -          -          -          -          -          -          -          -          -          -          -          20         
TrigSignatureMoniMT                                 INFO -- #1694511185 Features                             -          -          -          -          -          -          -          -          -          -          -          -          
TrigSignatureMoniMT                                 INFO HLT_noalg_mb_L1RD2_EMPTY #3788962163
TrigSignatureMoniMT                                 INFO -- #3788962163 Events         20         20         -          -          -          -          -          -          -          -          -          -          -          -          20         
TrigSignatureMoniMT                                 INFO -- #3788962163 Features                             -          -          -          -          -          -          -          -          -          -          -          -          
TrigSignatureMoniMT                                 INFO HLT_noalg_zb_L1ZB #1289992951
TrigSignatureMoniMT                                 INFO -- #1289992951 Events         20         20         -          -          -          -          -          -          -          -          -          -          -          -          20         
TrigSignatureMoniMT                                 INFO -- #1289992951 Features                             -          -          -          -          -          -          -          -          -          -          -          -          
TrigSignatureMoniMT                                 INFO HLT_sct_noise_SCTPEB_L1RD0_EMPTY #3024203296
TrigSignatureMoniMT                                 INFO -- #3024203296 Events         20         20         20         -          -          -          -          -          -          -          -          -          -          -          20         
TrigSignatureMoniMT                                 INFO -- #3024203296 Features                             20         -          -          -          -          -          -          -          -          -          -          -          
TrigSignatureMoniMT                                 INFO HLT_tau0_perf_ptonly_L1TAU100 #2342716369
TrigSignatureMoniMT                                 INFO -- #2342716369 Events         20         20         0          0          -          -          -          -          -          -          -          -          -          -          0          
TrigSignatureMoniMT                                 INFO -- #2342716369 Features                             0          0          -          -          -          -          -          -          -          -          -          -          
TrigSignatureMoniMT                                 INFO HLT_tau0_perf_ptonly_L1TAU12 #372992233
TrigSignatureMoniMT                                 INFO -- #372992233 Events          20         20         4          4          -          -          -          -          -          -          -          -          -          -          4          
TrigSignatureMoniMT                                 INFO -- #372992233 Features                              5          5          -          -          -          -          -          -          -          -          -          -          
TrigSignatureMoniMT                                 INFO HLT_tau0_perf_ptonly_L1TAU60 #1376650121
TrigSignatureMoniMT                                 INFO -- #1376650121 Events         20         20         0          0          -          -          -          -          -          -          -          -          -          -          0          
TrigSignatureMoniMT                                 INFO -- #1376650121 Features                             0          0          -          -          -          -          -          -          -          -          -          -          
TrigSignatureMoniMT                                 INFO HLT_tau160_idperf_track_L1TAU100 #714660857
TrigSignatureMoniMT                                 INFO -- #714660857 Events          20         20         0          0          -          -          -          -          -          -          -          -          -          -          0          
TrigSignatureMoniMT                                 INFO -- #714660857 Features                              0          0          -          -          -          -          -          -          -          -          -          -          
TrigSignatureMoniMT                                 INFO HLT_tau160_idperf_tracktwoMVA_L1TAU100 #2725693236
TrigSignatureMoniMT                                 INFO -- #2725693236 Events         20         20         0          0          0          -          -          -          -          -          -          -          -          -          0          
TrigSignatureMoniMT                                 INFO -- #2725693236 Features                             0          0          0          -          -          -          -          -          -          -          -          -          
TrigSignatureMoniMT                                 INFO HLT_tau160_idperf_tracktwo_L1TAU100 #886074432
TrigSignatureMoniMT                                 INFO -- #886074432 Events          20         20         0          0          0          -          -          -          -          -          -          -          -          -          0          
TrigSignatureMoniMT                                 INFO -- #886074432 Features                              0          0          0          -          -          -          -          -          -          -          -          -          
TrigSignatureMoniMT                                 INFO HLT_tau160_medium1_tracktwoEF_L1TAU100 #1720193283
TrigSignatureMoniMT                                 INFO -- #1720193283 Events         20         20         0          0          0          -          -          -          -          -          -          -          -          -          0          
TrigSignatureMoniMT                                 INFO -- #1720193283 Features                             0          0          0          -          -          -          -          -          -          -          -          -          
TrigSignatureMoniMT                                 INFO HLT_tau160_medium1_tracktwo_L1TAU100 #4069120574
TrigSignatureMoniMT                                 INFO -- #4069120574 Events         20         20         0          0          0          -          -          -          -          -          -          -          -          -          0          
TrigSignatureMoniMT                                 INFO -- #4069120574 Features                             0          0          0          -          -          -          -          -          -          -          -          -          
TrigSignatureMoniMT                                 INFO HLT_tau160_mediumRNN_tracktwoMVA_L1TAU100 #1747754287
TrigSignatureMoniMT                                 INFO -- #1747754287 Events         20         20         0          0          0          -          -          -          -          -          -          -          -          -          0          
TrigSignatureMoniMT                                 INFO -- #1747754287 Features                             0          0          0          -          -          -          -          -          -          -          -          -          
TrigSignatureMoniMT                                 INFO HLT_tau160_perf_tracktwoMVA_L1TAU100 #2334140248
TrigSignatureMoniMT                                 INFO -- #2334140248 Events         20         20         0          0          0          -          -          -          -          -          -          -          -          -          0          
TrigSignatureMoniMT                                 INFO -- #2334140248 Features                             0          0          0          -          -          -          -          -          -          -          -          -          
TrigSignatureMoniMT                                 INFO HLT_tau160_perf_tracktwo_L1TAU100 #1799096347
TrigSignatureMoniMT                                 INFO -- #1799096347 Events         20         20         0          0          0          -          -          -          -          -          -          -          -          -          0          
TrigSignatureMoniMT                                 INFO -- #1799096347 Features                             0          0          0          -          -          -          -          -          -          -          -          -          
TrigSignatureMoniMT                                 INFO HLT_tau200_medium1_tracktwoEF_L1TAU100 #4203471951
TrigSignatureMoniMT                                 INFO -- #4203471951 Events         20         20         0          0          0          -          -          -          -          -          -          -          -          -          0          
TrigSignatureMoniMT                                 INFO -- #4203471951 Features                             0          0          0          -          -          -          -          -          -          -          -          -          
TrigSignatureMoniMT                                 INFO HLT_tau200_mediumRNN_tracktwoMVA_L1TAU100 #1468926272
TrigSignatureMoniMT                                 INFO -- #1468926272 Events         20         20         0          0          0          -          -          -          -          -          -          -          -          -          0          
TrigSignatureMoniMT                                 INFO -- #1468926272 Features                             0          0          0          -          -          -          -          -          -          -          -          -          
TrigSignatureMoniMT                                 INFO HLT_tau25_idperf_track_L1TAU12IM #554271976
TrigSignatureMoniMT                                 INFO -- #554271976 Events          20         20         3          3          -          -          -          -          -          -          -          -          -          -          3          
TrigSignatureMoniMT                                 INFO -- #554271976 Features                              4          4          -          -          -          -          -          -          -          -          -          -          
TrigSignatureMoniMT                                 INFO HLT_tau25_idperf_tracktwoMVA_L1TAU12IM #988149859
TrigSignatureMoniMT                                 INFO -- #988149859 Events          20         20         3          3          3          -          -          -          -          -          -          -          -          -          3          
TrigSignatureMoniMT                                 INFO -- #988149859 Features                              4          4          4          -          -          -          -          -          -          -          -          -          
TrigSignatureMoniMT                                 INFO HLT_tau25_idperf_tracktwo_L1TAU12IM #3346942453
TrigSignatureMoniMT                                 INFO -- #3346942453 Events         20         20         3          3          3          -          -          -          -          -          -          -          -          -          3          
TrigSignatureMoniMT                                 INFO -- #3346942453 Features                             4          4          4          -          -          -          -          -          -          -          -          -          
TrigSignatureMoniMT                                 INFO HLT_tau25_looseRNN_tracktwoMVA_L1TAU12IM #169452969
TrigSignatureMoniMT                                 INFO -- #169452969 Events          20         20         3          3          2          -          -          -          -          -          -          -          -          -          2          
TrigSignatureMoniMT                                 INFO -- #169452969 Features                              4          4          3          -          -          -          -          -          -          -          -          -          
TrigSignatureMoniMT                                 INFO HLT_tau25_looseRNN_tracktwo_L1TAU12IM #2490017573
TrigSignatureMoniMT                                 INFO -- #2490017573 Events         20         20         3          3          0          -          -          -          -          -          -          -          -          -          0          
TrigSignatureMoniMT                                 INFO -- #2490017573 Features                             4          4          0          -          -          -          -          -          -          -          -          -          
TrigSignatureMoniMT                                 INFO HLT_tau25_medium1_tracktwoEF_L1TAU12IM #506456080
TrigSignatureMoniMT                                 INFO -- #506456080 Events          20         20         3          3          0          -          -          -          -          -          -          -          -          -          0          
TrigSignatureMoniMT                                 INFO -- #506456080 Features                              4          4          0          -          -          -          -          -          -          -          -          -          
TrigSignatureMoniMT                                 INFO HLT_tau25_medium1_tracktwoMVA_L1TAU12IM #4055280067
TrigSignatureMoniMT                                 INFO -- #4055280067 Events         20         20         3          3          0          -          -          -          -          -          -          -          -          -          0          
TrigSignatureMoniMT                                 INFO -- #4055280067 Features                             4          4          0          -          -          -          -          -          -          -          -          -          
TrigSignatureMoniMT                                 INFO HLT_tau25_medium1_tracktwo_L1TAU12IM #1433975745
TrigSignatureMoniMT                                 INFO -- #1433975745 Events         20         20         3          3          2          -          -          -          -          -          -          -          -          -          2          
TrigSignatureMoniMT                                 INFO -- #1433975745 Features                             4          4          2          -          -          -          -          -          -          -          -          -          
TrigSignatureMoniMT                                 INFO HLT_tau25_mediumRNN_tracktwoMVA_L1TAU12IM #2222894847
TrigSignatureMoniMT                                 INFO -- #2222894847 Events         20         20         3          3          2          -          -          -          -          -          -          -          -          -          2          
TrigSignatureMoniMT                                 INFO -- #2222894847 Features                             4          4          2          -          -          -          -          -          -          -          -          -          
TrigSignatureMoniMT                                 INFO HLT_tau25_mediumRNN_tracktwo_L1TAU12IM #698603885
TrigSignatureMoniMT                                 INFO -- #698603885 Events          20         20         3          3          0          -          -          -          -          -          -          -          -          -          0          
TrigSignatureMoniMT                                 INFO -- #698603885 Features                              4          4          0          -          -          -          -          -          -          -          -          -          
TrigSignatureMoniMT                                 INFO HLT_tau25_perf_tracktwoMVA_L1TAU12IM #112814536
TrigSignatureMoniMT                                 INFO -- #112814536 Events          20         20         3          3          3          -          -          -          -          -          -          -          -          -          3          
TrigSignatureMoniMT                                 INFO -- #112814536 Features                              4          4          4          -          -          -          -          -          -          -          -          -          
TrigSignatureMoniMT                                 INFO HLT_tau25_perf_tracktwo_L1TAU12IM #1129072492
TrigSignatureMoniMT                                 INFO -- #1129072492 Events         20         20         3          3          3          -          -          -          -          -          -          -          -          -          3          
TrigSignatureMoniMT                                 INFO -- #1129072492 Features                             4          4          4          -          -          -          -          -          -          -          -          -          
TrigSignatureMoniMT                                 INFO HLT_tau25_tightRNN_tracktwoMVA_L1TAU12IM #2472860683
TrigSignatureMoniMT                                 INFO -- #2472860683 Events         20         20         3          3          2          -          -          -          -          -          -          -          -          -          2          
TrigSignatureMoniMT                                 INFO -- #2472860683 Features                             4          4          2          -          -          -          -          -          -          -          -          -          
TrigSignatureMoniMT                                 INFO HLT_tau25_tightRNN_tracktwo_L1TAU12IM #2537544560
TrigSignatureMoniMT                                 INFO -- #2537544560 Events         20         20         3          3          0          -          -          -          -          -          -          -          -          -          0          
TrigSignatureMoniMT                                 INFO -- #2537544560 Features                             4          4          0          -          -          -          -          -          -          -          -          -          
TrigSignatureMoniMT                                 INFO HLT_tau25_verylooseRNN_tracktwoMVA_L1TAU12IM #2992830434
TrigSignatureMoniMT                                 INFO -- #2992830434 Events         20         20         3          3          2          -          -          -          -          -          -          -          -          -          2          
TrigSignatureMoniMT                                 INFO -- #2992830434 Features                             4          4          3          -          -          -          -          -          -          -          -          -          
TrigSignatureMoniMT                                 INFO HLT_tau25_verylooseRNN_tracktwo_L1TAU12IM #1275052132
TrigSignatureMoniMT                                 INFO -- #1275052132 Events         20         20         3          3          0          -          -          -          -          -          -          -          -          -          0          
TrigSignatureMoniMT                                 INFO -- #1275052132 Features                             4          4          0          -          -          -          -          -          -          -          -          -          
TrigSignatureMoniMT                                 INFO HLT_tau35_mediumRNN_tracktwoMVA_L1TAU12IM #2456480859
TrigSignatureMoniMT                                 INFO -- #2456480859 Events         20         20         3          3          2          -          -          -          -          -          -          -          -          -          2          
TrigSignatureMoniMT                                 INFO -- #2456480859 Features                             4          4          2          -          -          -          -          -          -          -          -          -          
TrigSignatureMoniMT                                 INFO HLT_tau35_mediumRNN_tracktwoMVA_tau25_mediumRNN_tracktwoMVA_L1DR-TAU20ITAU12I-J25 #1794354861
TrigSignatureMoniMT                                 INFO -- #1794354861 Events         20         20         1          1          0          -          -          -          -          -          -          -          -          -          0          
TrigSignatureMoniMT                                 INFO -- #1794354861 Features                             2          2          0          -          -          -          -          -          -          -          -          -          
TrigSignatureMoniMT                                 INFO HLT_tau80_medium1_tracktwo_L1TAU60 #598963338
TrigSignatureMoniMT                                 INFO -- #598963338 Events          20         20         0          0          0          -          -          -          -          -          -          -          -          -          0          
TrigSignatureMoniMT                                 INFO -- #598963338 Features                              0          0          0          -          -          -          -          -          -          -          -          -          
TrigSignatureMoniMT                                 INFO HLT_tau80_mediumRNN_tracktwoMVA_tau35_mediumRNN_tracktwoMVA_L1TAU60_DR-TAU20ITAU12I #1075975502
TrigSignatureMoniMT                                 INFO -- #1075975502 Events         20         20         0          0          0          -          -          -          -          -          -          -          -          -          0          
TrigSignatureMoniMT                                 INFO -- #1075975502 Features                             0          0          0          -          -          -          -          -          -          -          -          -          
TrigSignatureMoniMT                                 INFO HLT_tau80_mediumRNN_tracktwoMVA_tau60_mediumRNN_tracktwoMVA_L1TAU60_2TAU40 #400305971
TrigSignatureMoniMT                                 INFO -- #400305971 Events          20         20         0          0          0          -          -          -          -          -          -          -          -          -          0          
TrigSignatureMoniMT                                 INFO -- #400305971 Features                              0          0          0          -          -          -          -          -          -          -          -          -          
TrigSignatureMoniMT                                 INFO HLT_tilecalib_laser_TilePEB_L1CALREQ2 #1063154655
TrigSignatureMoniMT                                 INFO -- #1063154655 Events         20         20         20         -          -          -          -          -          -          -          -          -          -          -          20         
TrigSignatureMoniMT                                 INFO -- #1063154655 Features                             20         -          -          -          -          -          -          -          -          -          -          -          
TrigSignatureMoniMT                                 INFO HLT_timeburner_L1All #819160059
TrigSignatureMoniMT                                 INFO -- #819160059 Events          20         20         0          -          -          -          -          -          -          -          -          -          -          -          0          
TrigSignatureMoniMT                                 INFO -- #819160059 Features                              0          -          -          -          -          -          -          -          -          -          -          -          
TrigSignatureMoniMT                                 INFO HLT_xe100_mht_L1XE50 #532175988
TrigSignatureMoniMT                                 INFO -- #532175988 Events          20         20         0          0          0          0          0          0          0          0          0          1          -          -          1          
TrigSignatureMoniMT                                 INFO -- #532175988 Features                              0          0          0          0          0          0          0          0          0          1          -          -          
TrigSignatureMoniMT                                 INFO HLT_xe100_pfsum_L1XE50 #1890237897
TrigSignatureMoniMT                                 INFO -- #1890237897 Events         20         20         0          0          0          0          0          0          0          0          0          1          -          -          1          
TrigSignatureMoniMT                                 INFO -- #1890237897 Features                             0          0          0          0          0          0          0          0          0          1          -          -          
TrigSignatureMoniMT                                 INFO HLT_xe100_tcpufit_L1XE50 #2803198799
TrigSignatureMoniMT                                 INFO -- #2803198799 Events         20         20         0          0          0          0          0          0          0          0          0          0          -          -          0          
TrigSignatureMoniMT                                 INFO -- #2803198799 Features                             0          0          0          0          0          0          0          0          0          0          -          -          
TrigSignatureMoniMT                                 INFO HLT_xe100_trkmht_L1XE50 #1055916731
TrigSignatureMoniMT                                 INFO -- #1055916731 Events         20         20         0          0          0          0          0          0          0          0          0          1          -          -          1          
TrigSignatureMoniMT                                 INFO -- #1055916731 Features                             0          0          0          0          0          0          0          0          0          1          -          -          
TrigSignatureMoniMT                                 INFO HLT_xe100_trkmht_xe85_tcpufit_xe65_cell_L1XE50 #451622546
TrigSignatureMoniMT                                 INFO -- #451622546 Events          20         20         0          0          0          0          0          0          0          0          0          0          -          -          0          
TrigSignatureMoniMT                                 INFO -- #451622546 Features                              0          0          0          0          0          0          0          0          0          0          -          -          
TrigSignatureMoniMT                                 INFO HLT_xe110_mht_L1XE50 #3030733259
TrigSignatureMoniMT                                 INFO -- #3030733259 Events         20         20         0          0          0          0          0          0          0          0          0          1          -          -          1          
TrigSignatureMoniMT                                 INFO -- #3030733259 Features                             0          0          0          0          0          0          0          0          0          1          -          -          
TrigSignatureMoniMT                                 INFO HLT_xe110_tc_em_L1XE50 #607113828
TrigSignatureMoniMT                                 INFO -- #607113828 Events          20         20         0          0          0          0          0          0          0          0          0          0          -          -          0          
TrigSignatureMoniMT                                 INFO -- #607113828 Features                              0          0          0          0          0          0          0          0          0          0          -          -          
TrigSignatureMoniMT                                 INFO HLT_xe110_tcpufit_L1XE50 #892853397
TrigSignatureMoniMT                                 INFO -- #892853397 Events          20         20         0          0          0          0          0          0          0          0          0          0          -          -          0          
TrigSignatureMoniMT                                 INFO -- #892853397 Features                              0          0          0          0          0          0          0          0          0          0          -          -          
TrigSignatureMoniMT                                 INFO HLT_xe30_cell_L1XE10 #1649696554
TrigSignatureMoniMT                                 INFO -- #1649696554 Events         20         20         0          0          0          0          0          0          0          0          0          3          -          -          3          
TrigSignatureMoniMT                                 INFO -- #1649696554 Features                             0          0          0          0          0          0          0          0          0          3          -          -          
TrigSignatureMoniMT                                 INFO HLT_xe30_cell_xe30_tcpufit_L1XE10 #3768353779
TrigSignatureMoniMT                                 INFO -- #3768353779 Events         20         20         0          0          0          0          0          0          0          0          0          3          -          -          3          
TrigSignatureMoniMT                                 INFO -- #3768353779 Features                             0          0          0          0          0          0          0          0          0          3          -          -          
TrigSignatureMoniMT                                 INFO HLT_xe30_cvfpufit_L1XE10 #3860749499
TrigSignatureMoniMT                                 INFO -- #3860749499 Events         20         20         0          0          0          0          0          0          0          0          0          6          -          -          6          
TrigSignatureMoniMT                                 INFO -- #3860749499 Features                             0          0          0          0          0          0          0          0          0          6          -          -          
TrigSignatureMoniMT                                 INFO HLT_xe30_mht_L1XE10 #3626903018
TrigSignatureMoniMT                                 INFO -- #3626903018 Events         20         20         0          0          0          0          0          0          0          0          0          14         -          -          14         
TrigSignatureMoniMT                                 INFO -- #3626903018 Features                             0          0          0          0          0          0          0          0          0          14         -          -          
TrigSignatureMoniMT                                 INFO HLT_xe30_mhtpufit_em_subjesgscIS_L1XE10 #689201557
TrigSignatureMoniMT                                 INFO -- #689201557 Events          20         20         0          0          0          0          0          0          0          0          0          5          -          -          5          
TrigSignatureMoniMT                                 INFO -- #689201557 Features                              0          0          0          0          0          0          0          0          0          5          -          -          
TrigSignatureMoniMT                                 INFO HLT_xe30_mhtpufit_pf_subjesgscIS_L1XE10 #1886909707
TrigSignatureMoniMT                                 INFO -- #1886909707 Events         20         20         0          0          0          0          0          0          0          0          0          4          -          -          4          
TrigSignatureMoniMT                                 INFO -- #1886909707 Features                             0          0          0          0          0          0          0          0          0          4          -          -          
TrigSignatureMoniMT                                 INFO HLT_xe30_pfopufit_L1XE10 #2252641537
TrigSignatureMoniMT                                 INFO -- #2252641537 Events         20         20         0          0          0          0          0          0          0          0          0          4          -          -          4          
TrigSignatureMoniMT                                 INFO -- #2252641537 Features                             0          0          0          0          0          0          0          0          0          4          -          -          
TrigSignatureMoniMT                                 INFO HLT_xe30_pfsum_L1XE10 #998713382
TrigSignatureMoniMT                                 INFO -- #998713382 Events          20         20         0          0          0          0          0          0          0          0          0          5          -          -          5          
TrigSignatureMoniMT                                 INFO -- #998713382 Features                              0          0          0          0          0          0          0          0          0          5          -          -          
TrigSignatureMoniMT                                 INFO HLT_xe30_tcpufit_L1XE10 #1583719916
TrigSignatureMoniMT                                 INFO -- #1583719916 Events         20         20         0          0          0          0          0          0          0          0          0          6          -          -          6          
TrigSignatureMoniMT                                 INFO -- #1583719916 Features                             0          0          0          0          0          0          0          0          0          6          -          -          
TrigSignatureMoniMT                                 INFO HLT_xe30_trkmht_L1XE10 #2468872349
TrigSignatureMoniMT                                 INFO -- #2468872349 Events         20         20         0          0          0          0          0          0          0          0          0          4          -          -          4          
TrigSignatureMoniMT                                 INFO -- #2468872349 Features                             0          0          0          0          0          0          0          0          0          4          -          -          
TrigSignatureMoniMT                                 INFO HLT_xe65_cell_L1XE50 #531141817
TrigSignatureMoniMT                                 INFO -- #531141817 Events          20         20         0          0          0          0          0          0          0          0          0          0          -          -          0          
TrigSignatureMoniMT                                 INFO -- #531141817 Features                              0          0          0          0          0          0          0          0          0          0          -          -          
TrigSignatureMoniMT                                 INFO HLT_xe65_cell_xe110_tcpufit_L1XE50 #115518400
TrigSignatureMoniMT                                 INFO -- #115518400 Events          20         20         0          0          0          0          0          0          0          0          0          0          -          -          0          
TrigSignatureMoniMT                                 INFO -- #115518400 Features                              0          0          0          0          0          0          0          0          0          0          -          -          
TrigSignatureMoniMT                                 INFO HLT_xe95_trkmht_xe90_tcpufit_xe75_cell_L1XE50 #302256132
TrigSignatureMoniMT                                 INFO -- #302256132 Events          20         20         0          0          0          0          0          0          0          0          0          0          -          -          0          
TrigSignatureMoniMT                                 INFO -- #302256132 Features                              0          0          0          0          0          0          0          0          0          0          -          -          <|MERGE_RESOLUTION|>--- conflicted
+++ resolved
@@ -1,3 +1,222 @@
+TrigSignatureMoniMT                                 INFO HLT_beamspot_trkFS_trkfast_BeamSpotPEB_L1J15 #628534730
+TrigSignatureMoniMT                                 INFO -- #628534730 Events          0          0          0          0          -          -          -          0          
+TrigSignatureMoniMT                                 INFO -- #628534730 Features                              0          0          -          -          -          
+TrigSignatureMoniMT                                 INFO HLT_costmonitor_CostMonDS_L1All #843341480
+TrigSignatureMoniMT                                 INFO -- #843341480 Events          20         20         20         -          -          -          -          20         
+TrigSignatureMoniMT                                 INFO -- #843341480 Features                              20         -          -          -          -          
+TrigSignatureMoniMT                                 INFO HLT_cscmon_L1All #1000936179
+TrigSignatureMoniMT                                 INFO -- #1000936179 Events         20         20         -          -          -          -          -          20         
+TrigSignatureMoniMT                                 INFO -- #1000936179 Features                             -          -          -          -          -          
+TrigSignatureMoniMT                                 INFO HLT_g20_etcut_LArPEB_L1EM15 #2706532790
+TrigSignatureMoniMT                                 INFO -- #2706532790 Events         0          0          0          0          0          0          -          0          
+TrigSignatureMoniMT                                 INFO -- #2706532790 Features                             0          0          0          0          -          
+TrigSignatureMoniMT                                 INFO HLT_g3_etcut_LArPEB_L1EM3 #283865772
+TrigSignatureMoniMT                                 INFO -- #283865772 Events          0          0          0          0          0          0          -          0          
+TrigSignatureMoniMT                                 INFO -- #283865772 Features                              0          0          0          0          -          
+TrigSignatureMoniMT                                 INFO HLT_mb_sptrk_L1RD0_FILLED #4097312640
+TrigSignatureMoniMT                                 INFO -- #4097312640 Events         0          0          0          0          -          -          -          0          
+TrigSignatureMoniMT                                 INFO -- #4097312640 Features                             0          0          -          -          -          
+TrigSignatureMoniMT                                 INFO HLT_mu4_cosmic_L1MU4_EMPTY #2754464445
+TrigSignatureMoniMT                                 INFO -- #2754464445 Events         18         18         13         0          0          0          -          0          
+TrigSignatureMoniMT                                 INFO -- #2754464445 Features                             13         0          0          0          -          
+TrigSignatureMoniMT                                 INFO HLT_mu4_msonly_cosmic_L1MU4_EMPTY #511972639
+TrigSignatureMoniMT                                 INFO -- #511972639 Events          18         18         13         0          6          -          -          6          
+TrigSignatureMoniMT                                 INFO -- #511972639 Features                              13         0          6          -          -          
+TrigSignatureMoniMT                                 INFO HLT_mu50_RPCPEBSecondaryReadout_L1MU20 #827327262
+TrigSignatureMoniMT                                 INFO -- #827327262 Events          1          1          0          0          0          0          0          0          
+TrigSignatureMoniMT                                 INFO -- #827327262 Features                              0          0          0          0          0          
+TrigSignatureMoniMT                                 INFO HLT_noalg_L1Calo #355689512
+TrigSignatureMoniMT                                 INFO -- #355689512 Events          2          2          -          -          -          -          -          2          
+TrigSignatureMoniMT                                 INFO -- #355689512 Features                              -          -          -          -          -          
+TrigSignatureMoniMT                                 INFO HLT_noalg_L1Calo_EMPTY #3717801557
+TrigSignatureMoniMT                                 INFO -- #3717801557 Events         3          3          -          -          -          -          -          3          
+TrigSignatureMoniMT                                 INFO -- #3717801557 Features                             -          -          -          -          -          
+TrigSignatureMoniMT                                 INFO HLT_noalg_L1EM10VH #314199913
+TrigSignatureMoniMT                                 INFO -- #314199913 Events          0          0          -          -          -          -          -          0          
+TrigSignatureMoniMT                                 INFO -- #314199913 Features                              -          -          -          -          -          
+TrigSignatureMoniMT                                 INFO HLT_noalg_L1EM12 #3885916609
+TrigSignatureMoniMT                                 INFO -- #3885916609 Events         0          0          -          -          -          -          -          0          
+TrigSignatureMoniMT                                 INFO -- #3885916609 Features                             -          -          -          -          -          
+TrigSignatureMoniMT                                 INFO HLT_noalg_L1EM15 #480733925
+TrigSignatureMoniMT                                 INFO -- #480733925 Events          0          0          -          -          -          -          -          0          
+TrigSignatureMoniMT                                 INFO -- #480733925 Features                              -          -          -          -          -          
+TrigSignatureMoniMT                                 INFO HLT_noalg_L1EM15VH #2374865899
+TrigSignatureMoniMT                                 INFO -- #2374865899 Events         0          0          -          -          -          -          -          0          
+TrigSignatureMoniMT                                 INFO -- #2374865899 Features                             -          -          -          -          -          
+TrigSignatureMoniMT                                 INFO HLT_noalg_L1EM20VH #3719542824
+TrigSignatureMoniMT                                 INFO -- #3719542824 Events         0          0          -          -          -          -          -          0          
+TrigSignatureMoniMT                                 INFO -- #3719542824 Features                             -          -          -          -          -          
+TrigSignatureMoniMT                                 INFO HLT_noalg_L1EM22VHI #1723589313
+TrigSignatureMoniMT                                 INFO -- #1723589313 Events         0          0          -          -          -          -          -          0          
+TrigSignatureMoniMT                                 INFO -- #1723589313 Features                             -          -          -          -          -          
+TrigSignatureMoniMT                                 INFO HLT_noalg_L1EM3 #4169267792
+TrigSignatureMoniMT                                 INFO -- #4169267792 Events         0          0          -          -          -          -          -          0          
+TrigSignatureMoniMT                                 INFO -- #4169267792 Features                             -          -          -          -          -          
+TrigSignatureMoniMT                                 INFO HLT_noalg_L1EM7 #3226970354
+TrigSignatureMoniMT                                 INFO -- #3226970354 Events         0          0          -          -          -          -          -          0          
+TrigSignatureMoniMT                                 INFO -- #3226970354 Features                             -          -          -          -          -          
+TrigSignatureMoniMT                                 INFO HLT_noalg_L1EM8VH #4065285611
+TrigSignatureMoniMT                                 INFO -- #4065285611 Events         0          0          -          -          -          -          -          0          
+TrigSignatureMoniMT                                 INFO -- #4065285611 Features                             -          -          -          -          -          
+TrigSignatureMoniMT                                 INFO HLT_noalg_L1J100 #1026959128
+TrigSignatureMoniMT                                 INFO -- #1026959128 Events         0          0          -          -          -          -          -          0          
+TrigSignatureMoniMT                                 INFO -- #1026959128 Features                             -          -          -          -          -          
+TrigSignatureMoniMT                                 INFO HLT_noalg_L1J15 #1976430774
+TrigSignatureMoniMT                                 INFO -- #1976430774 Events         0          0          -          -          -          -          -          0          
+TrigSignatureMoniMT                                 INFO -- #1976430774 Features                             -          -          -          -          -          
+TrigSignatureMoniMT                                 INFO HLT_noalg_L1J20 #2241112369
+TrigSignatureMoniMT                                 INFO -- #2241112369 Events         0          0          -          -          -          -          -          0          
+TrigSignatureMoniMT                                 INFO -- #2241112369 Features                             -          -          -          -          -          
+TrigSignatureMoniMT                                 INFO HLT_noalg_L1J25 #39428635
+TrigSignatureMoniMT                                 INFO -- #39428635 Events           0          0          -          -          -          -          -          0          
+TrigSignatureMoniMT                                 INFO -- #39428635 Features                               -          -          -          -          -          
+TrigSignatureMoniMT                                 INFO HLT_noalg_L1J30 #3523994129
+TrigSignatureMoniMT                                 INFO -- #3523994129 Events         0          0          -          -          -          -          -          0          
+TrigSignatureMoniMT                                 INFO -- #3523994129 Features                             -          -          -          -          -          
+TrigSignatureMoniMT                                 INFO HLT_noalg_L1J40 #1497591431
+TrigSignatureMoniMT                                 INFO -- #1497591431 Events         0          0          -          -          -          -          -          0          
+TrigSignatureMoniMT                                 INFO -- #1497591431 Features                             -          -          -          -          -          
+TrigSignatureMoniMT                                 INFO HLT_noalg_L1J400 #2494874701
+TrigSignatureMoniMT                                 INFO -- #2494874701 Events         0          0          -          -          -          -          -          0          
+TrigSignatureMoniMT                                 INFO -- #2494874701 Features                             -          -          -          -          -          
+TrigSignatureMoniMT                                 INFO HLT_noalg_L1J50 #3346352675
+TrigSignatureMoniMT                                 INFO -- #3346352675 Events         0          0          -          -          -          -          -          0          
+TrigSignatureMoniMT                                 INFO -- #3346352675 Features                             -          -          -          -          -          
+TrigSignatureMoniMT                                 INFO HLT_noalg_L1J75 #1651897827
+TrigSignatureMoniMT                                 INFO -- #1651897827 Events         0          0          -          -          -          -          -          0          
+TrigSignatureMoniMT                                 INFO -- #1651897827 Features                             -          -          -          -          -          
+TrigSignatureMoniMT                                 INFO HLT_noalg_L1J85 #166231461
+TrigSignatureMoniMT                                 INFO -- #166231461 Events          0          0          -          -          -          -          -          0          
+TrigSignatureMoniMT                                 INFO -- #166231461 Features                              -          -          -          -          -          
+TrigSignatureMoniMT                                 INFO HLT_noalg_L1MBTS_1_EMPTY #4174355886
+TrigSignatureMoniMT                                 INFO -- #4174355886 Events         0          0          -          -          -          -          -          0          
+TrigSignatureMoniMT                                 INFO -- #4174355886 Features                             -          -          -          -          -          
+TrigSignatureMoniMT                                 INFO HLT_noalg_L1RD0_EMPTY #914660695
+TrigSignatureMoniMT                                 INFO -- #914660695 Events          0          0          -          -          -          -          -          0          
+TrigSignatureMoniMT                                 INFO -- #914660695 Features                              -          -          -          -          -          
+TrigSignatureMoniMT                                 INFO HLT_noalg_L1RD0_FILLED #211699639
+TrigSignatureMoniMT                                 INFO -- #211699639 Events          0          0          -          -          -          -          -          0          
+TrigSignatureMoniMT                                 INFO -- #211699639 Features                              -          -          -          -          -          
+TrigSignatureMoniMT                                 INFO HLT_noalg_L1Standby #420861540
+TrigSignatureMoniMT                                 INFO -- #420861540 Events          19         19         -          -          -          -          -          19         
+TrigSignatureMoniMT                                 INFO -- #420861540 Features                              -          -          -          -          -          
+TrigSignatureMoniMT                                 INFO HLT_noalg_L1TAU12 #4248050338
+TrigSignatureMoniMT                                 INFO -- #4248050338 Events         0          0          -          -          -          -          -          0          
+TrigSignatureMoniMT                                 INFO -- #4248050338 Features                             -          -          -          -          -          
+TrigSignatureMoniMT                                 INFO HLT_noalg_L1TAU12IM #357557968
+TrigSignatureMoniMT                                 INFO -- #357557968 Events          0          0          -          -          -          -          -          0          
+TrigSignatureMoniMT                                 INFO -- #357557968 Features                              -          -          -          -          -          
+TrigSignatureMoniMT                                 INFO HLT_noalg_L1TAU20IM #1931583332
+TrigSignatureMoniMT                                 INFO -- #1931583332 Events         0          0          -          -          -          -          -          0          
+TrigSignatureMoniMT                                 INFO -- #1931583332 Features                             -          -          -          -          -          
+TrigSignatureMoniMT                                 INFO HLT_noalg_L1TAU30 #1944789678
+TrigSignatureMoniMT                                 INFO -- #1944789678 Events         0          0          -          -          -          -          -          0          
+TrigSignatureMoniMT                                 INFO -- #1944789678 Features                             -          -          -          -          -          
+TrigSignatureMoniMT                                 INFO HLT_noalg_L1TAU40 #1394621652
+TrigSignatureMoniMT                                 INFO -- #1394621652 Events         0          0          -          -          -          -          -          0          
+TrigSignatureMoniMT                                 INFO -- #1394621652 Features                             -          -          -          -          -          
+TrigSignatureMoniMT                                 INFO HLT_noalg_L1TAU60 #3332424451
+TrigSignatureMoniMT                                 INFO -- #3332424451 Events         0          0          -          -          -          -          -          0          
+TrigSignatureMoniMT                                 INFO -- #3332424451 Features                             -          -          -          -          -          
+TrigSignatureMoniMT                                 INFO HLT_noalg_L1XE10 #1583053368
+TrigSignatureMoniMT                                 INFO -- #1583053368 Events         0          0          -          -          -          -          -          0          
+TrigSignatureMoniMT                                 INFO -- #1583053368 Features                             -          -          -          -          -          
+TrigSignatureMoniMT                                 INFO HLT_noalg_L1XE30 #2047368922
+TrigSignatureMoniMT                                 INFO -- #2047368922 Events         0          0          -          -          -          -          -          0          
+TrigSignatureMoniMT                                 INFO -- #2047368922 Features                             -          -          -          -          -          
+TrigSignatureMoniMT                                 INFO HLT_noalg_L1XE300 #1315853555
+TrigSignatureMoniMT                                 INFO -- #1315853555 Events         0          0          -          -          -          -          -          0          
+TrigSignatureMoniMT                                 INFO -- #1315853555 Features                             -          -          -          -          -          
+TrigSignatureMoniMT                                 INFO HLT_noalg_L1XE35 #2313039014
+TrigSignatureMoniMT                                 INFO -- #2313039014 Events         0          0          -          -          -          -          -          0          
+TrigSignatureMoniMT                                 INFO -- #2313039014 Features                             -          -          -          -          -          
+TrigSignatureMoniMT                                 INFO HLT_noalg_L1XE40 #4293469116
+TrigSignatureMoniMT                                 INFO -- #4293469116 Events         0          0          -          -          -          -          -          0          
+TrigSignatureMoniMT                                 INFO -- #4293469116 Features                             -          -          -          -          -          
+TrigSignatureMoniMT                                 INFO HLT_noalg_L1XE45 #2365048177
+TrigSignatureMoniMT                                 INFO -- #2365048177 Events         0          0          -          -          -          -          -          0          
+TrigSignatureMoniMT                                 INFO -- #2365048177 Features                             -          -          -          -          -          
+TrigSignatureMoniMT                                 INFO HLT_noalg_L1XE50 #1168752081
+TrigSignatureMoniMT                                 INFO -- #1168752081 Events         0          0          -          -          -          -          -          0          
+TrigSignatureMoniMT                                 INFO -- #1168752081 Features                             -          -          -          -          -          
+TrigSignatureMoniMT                                 INFO HLT_noalg_L1XE55 #268928384
+TrigSignatureMoniMT                                 INFO -- #268928384 Events          0          0          -          -          -          -          -          0          
+TrigSignatureMoniMT                                 INFO -- #268928384 Features                              -          -          -          -          -          
+TrigSignatureMoniMT                                 INFO HLT_noalg_L1XE60 #4154240531
+TrigSignatureMoniMT                                 INFO -- #4154240531 Events         0          0          -          -          -          -          -          0          
+TrigSignatureMoniMT                                 INFO -- #4154240531 Features                             -          -          -          -          -          
+TrigSignatureMoniMT                                 INFO HLT_noalg_L1XE70 #3765216228
+TrigSignatureMoniMT                                 INFO -- #3765216228 Events         0          0          -          -          -          -          -          0          
+TrigSignatureMoniMT                                 INFO -- #3765216228 Features                             -          -          -          -          -          
+TrigSignatureMoniMT                                 INFO HLT_noalg_L1XE80 #2742079961
+TrigSignatureMoniMT                                 INFO -- #2742079961 Events         0          0          -          -          -          -          -          0          
+TrigSignatureMoniMT                                 INFO -- #2742079961 Features                             -          -          -          -          -          
+TrigSignatureMoniMT                                 INFO HLT_noalg_bkg_L1Bkg #2032528907
+TrigSignatureMoniMT                                 INFO -- #2032528907 Events         1          1          -          -          -          -          -          1          
+TrigSignatureMoniMT                                 INFO -- #2032528907 Features                             -          -          -          -          -          
+TrigSignatureMoniMT                                 INFO HLT_noalg_cosmiccalo_L1EM3_EMPTY #2458124284
+TrigSignatureMoniMT                                 INFO -- #2458124284 Events         0          0          -          -          -          -          -          0          
+TrigSignatureMoniMT                                 INFO -- #2458124284 Features                             -          -          -          -          -          
+TrigSignatureMoniMT                                 INFO HLT_noalg_cosmiccalo_L1EM7_EMPTY #299938202
+TrigSignatureMoniMT                                 INFO -- #299938202 Events          0          0          -          -          -          -          -          0          
+TrigSignatureMoniMT                                 INFO -- #299938202 Features                              -          -          -          -          -          
+TrigSignatureMoniMT                                 INFO HLT_noalg_cosmiccalo_L1J12_EMPTY #3144024902
+TrigSignatureMoniMT                                 INFO -- #3144024902 Events         1          1          -          -          -          -          -          1          
+TrigSignatureMoniMT                                 INFO -- #3144024902 Features                             -          -          -          -          -          
+TrigSignatureMoniMT                                 INFO HLT_noalg_cosmiccalo_L1J12_FIRSTEMPTY #3840098930
+TrigSignatureMoniMT                                 INFO -- #3840098930 Events         1          1          -          -          -          -          -          1          
+TrigSignatureMoniMT                                 INFO -- #3840098930 Features                             -          -          -          -          -          
+TrigSignatureMoniMT                                 INFO HLT_noalg_cosmiccalo_L1J30_31ETA49_EMPTY #4143623058
+TrigSignatureMoniMT                                 INFO -- #4143623058 Events         0          0          -          -          -          -          -          0          
+TrigSignatureMoniMT                                 INFO -- #4143623058 Features                             -          -          -          -          -          
+TrigSignatureMoniMT                                 INFO HLT_noalg_cosmiccalo_L1J30_EMPTY #2991490897
+TrigSignatureMoniMT                                 INFO -- #2991490897 Events         0          0          -          -          -          -          -          0          
+TrigSignatureMoniMT                                 INFO -- #2991490897 Features                             -          -          -          -          -          
+TrigSignatureMoniMT                                 INFO HLT_noalg_cosmiccalo_L1J30_FIRSTEMPTY #2214697960
+TrigSignatureMoniMT                                 INFO -- #2214697960 Events         0          0          -          -          -          -          -          0          
+TrigSignatureMoniMT                                 INFO -- #2214697960 Features                             -          -          -          -          -          
+TrigSignatureMoniMT                                 INFO HLT_noalg_cosmiccalo_L1MU11_EMPTY #1177202918
+TrigSignatureMoniMT                                 INFO -- #1177202918 Events         2          2          -          -          -          -          -          2          
+TrigSignatureMoniMT                                 INFO -- #1177202918 Features                             -          -          -          -          -          
+TrigSignatureMoniMT                                 INFO HLT_noalg_cosmiccalo_L1RD1_EMPTY #3925252528
+TrigSignatureMoniMT                                 INFO -- #3925252528 Events         0          0          -          -          -          -          -          0          
+TrigSignatureMoniMT                                 INFO -- #3925252528 Features                             -          -          -          -          -          
+TrigSignatureMoniMT                                 INFO HLT_noalg_cosmicmuons_L1MU4_EMPTY #2126613102
+TrigSignatureMoniMT                                 INFO -- #2126613102 Events         18         18         -          -          -          -          -          18         
+TrigSignatureMoniMT                                 INFO -- #2126613102 Features                             -          -          -          -          -          
+TrigSignatureMoniMT                                 INFO HLT_noalg_idcosmic_L1TRT_EMPTY #4074689911
+TrigSignatureMoniMT                                 INFO -- #4074689911 Events         0          0          -          -          -          -          -          0          
+TrigSignatureMoniMT                                 INFO -- #4074689911 Features                             -          -          -          -          -          
+TrigSignatureMoniMT                                 INFO HLT_noalg_idcosmic_L1TRT_FILLED #914451862
+TrigSignatureMoniMT                                 INFO -- #914451862 Events          0          0          -          -          -          -          -          0          
+TrigSignatureMoniMT                                 INFO -- #914451862 Features                              -          -          -          -          -          
+TrigSignatureMoniMT                                 INFO HLT_noalg_idmon_L1RD0_EMPTY #56818284
+TrigSignatureMoniMT                                 INFO -- #56818284 Events           0          0          -          -          -          -          -          0          
+TrigSignatureMoniMT                                 INFO -- #56818284 Features                               -          -          -          -          -          
+TrigSignatureMoniMT                                 INFO HLT_noalg_idmon_L1RD0_FILLED #1198298874
+TrigSignatureMoniMT                                 INFO -- #1198298874 Events         0          0          -          -          -          -          -          0          
+TrigSignatureMoniMT                                 INFO -- #1198298874 Features                             -          -          -          -          -          
+TrigSignatureMoniMT                                 INFO HLT_noalg_idmon_L1RD0_UNPAIRED_ISO #2536676873
+TrigSignatureMoniMT                                 INFO -- #2536676873 Events         0          0          -          -          -          -          -          0          
+TrigSignatureMoniMT                                 INFO -- #2536676873 Features                             -          -          -          -          -          
+TrigSignatureMoniMT                                 INFO HLT_noalg_l1calo_L1J400 #1694511185
+TrigSignatureMoniMT                                 INFO -- #1694511185 Events         0          0          -          -          -          -          -          0          
+TrigSignatureMoniMT                                 INFO -- #1694511185 Features                             -          -          -          -          -          
+TrigSignatureMoniMT                                 INFO HLT_noalg_mb_L1RD2_EMPTY #3788962163
+TrigSignatureMoniMT                                 INFO -- #3788962163 Events         0          0          -          -          -          -          -          0          
+TrigSignatureMoniMT                                 INFO -- #3788962163 Features                             -          -          -          -          -          
+TrigSignatureMoniMT                                 INFO HLT_noalg_zb_L1ZB #1289992951
+TrigSignatureMoniMT                                 INFO -- #1289992951 Events         0          0          -          -          -          -          -          0          
+TrigSignatureMoniMT                                 INFO -- #1289992951 Features                             -          -          -          -          -          
+TrigSignatureMoniMT                                 INFO HLT_sct_noise_SCTPEB_L1RD0_EMPTY #3024203296
+TrigSignatureMoniMT                                 INFO -- #3024203296 Events         0          0          0          -          -          -          -          0          
+TrigSignatureMoniMT                                 INFO -- #3024203296 Features                             0          -          -          -          -          
+TrigSignatureMoniMT                                 INFO HLT_tilecalib_laser_TilePEB_L1CALREQ2 #1063154655
+TrigSignatureMoniMT                                 INFO -- #1063154655 Events         0          0          0          -          -          -          -          0          
+TrigSignatureMoniMT                                 INFO -- #1063154655 Features                             0          -          -          -          -          
+TrigSignatureMoniMT                                 INFO HLT_timeburner_L1All #819160059
+TrigSignatureMoniMT                                 INFO -- #819160059 Events          20         20         0          -          -          -          -          0          
+TrigSignatureMoniMT                                 INFO -- #819160059 Features                              0          -          -          -          -          
 TrigSignatureMoniMT                                 INFO HLT_2e12_lhloose_mu10_L12EM8VH_MU10 #2518246928
 TrigSignatureMoniMT                                 INFO -- #2518246928 Events         20         20         0          0          0          0          0          0          0          0          -          -          -          -          0          
 TrigSignatureMoniMT                                 INFO -- #2518246928 Features                             0          0          0          0          0          0          0          0          -          -          -          -          
@@ -15,14 +234,10 @@
 TrigSignatureMoniMT                                 INFO -- #1796849979 Features                             0          0          0          0          -          -          -          -          -          -          -          -          
 TrigSignatureMoniMT                                 INFO HLT_2e3_etcut_L12EM3 #2613484113
 TrigSignatureMoniMT                                 INFO -- #2613484113 Events         20         20         13         13         13         -          -          -          -          -          -          -          -          -          13         
-<<<<<<< HEAD
 TrigSignatureMoniMT                                 INFO -- #2613484113 Features                             92         598        178        -          -          -          -          -          -          -          -          -          
-=======
-TrigSignatureMoniMT                                 INFO -- #2613484113 Features                             92         324        178        -          -          -          -          -          -          -          -          -          
 TrigSignatureMoniMT                                 INFO HLT_2g10_loose_mu20_L1MU20 #3765708828
 TrigSignatureMoniMT                                 INFO -- #3765708828 Events         20         20         0          0          0          0          0          0          0          0          -          -          -          -          0          
 TrigSignatureMoniMT                                 INFO -- #3765708828 Features                             0          0          0          0          0          0          0          0          -          -          -          -          
->>>>>>> e06b270b
 TrigSignatureMoniMT                                 INFO HLT_2g20_tight_L12EM15VH #3837353071
 TrigSignatureMoniMT                                 INFO -- #3837353071 Events         20         20         0          0          0          0          -          -          -          -          -          -          -          -          0          
 TrigSignatureMoniMT                                 INFO -- #3837353071 Features                             0          0          0          0          -          -          -          -          -          -          -          -          
@@ -327,8 +542,8 @@
 TrigSignatureMoniMT                                 INFO -- #3341539267 Events         20         20         0          0          0          0          0          0          0          0          0          7          -          -          7          
 TrigSignatureMoniMT                                 INFO -- #3341539267 Features                             0          0          0          0          0          0          0          0          0          7          -          -          
 TrigSignatureMoniMT                                 INFO HLT_j45_ftf_subjesgscIS_bmv2c1070_split_L1J20 #991419339
-TrigSignatureMoniMT                                 INFO -- #991419339 Events          20         20         0          0          0          0          0          0          0          0          0          0          5          0          0          
-TrigSignatureMoniMT                                 INFO -- #991419339 Features                              0          0          0          0          0          0          0          0          0          0          5          0          
+TrigSignatureMoniMT                                 INFO -- #991419339 Events          20         20         0          0          0          0          0          0          0          0          0          5          0          -          0          
+TrigSignatureMoniMT                                 INFO -- #991419339 Features                              0          0          0          0          0          0          0          0          0          5          0          -          
 TrigSignatureMoniMT                                 INFO HLT_j45_ftf_subjesgscIS_boffperf_split_L1J20 #1961149049
 TrigSignatureMoniMT                                 INFO -- #1961149049 Events         20         20         0          0          0          0          0          0          0          0          0          5          5          -          5          
 TrigSignatureMoniMT                                 INFO -- #1961149049 Features                             0          0          0          0          0          0          0          0          0          5          5          -          
