TrigSignatureMoniMT                                 INFO HLT_2e17_etcut_L12EM15VH #3136730292
TrigSignatureMoniMT                                 INFO -- #3136730292 Events         0          0          0          0          0          -          -          -          -          -          -          -          -          -          0          
TrigSignatureMoniMT                                 INFO -- #3136730292 Features                             0          0          0          -          -          -          -          -          -          -          -          -          
TrigSignatureMoniMT                                 INFO HLT_2e17_lhvloose_L12EM15VH #2280638160
TrigSignatureMoniMT                                 INFO -- #2280638160 Events         0          0          0          0          0          0          -          -          -          -          -          -          -          -          0          
TrigSignatureMoniMT                                 INFO -- #2280638160 Features                             0          0          0          0          -          -          -          -          -          -          -          -          
TrigSignatureMoniMT                                 INFO HLT_2e17_lhvloose_L12EM3 #1767768251
TrigSignatureMoniMT                                 INFO -- #1767768251 Events         0          0          0          0          0          0          -          -          -          -          -          -          -          -          0          
TrigSignatureMoniMT                                 INFO -- #1767768251 Features                             0          0          0          0          -          -          -          -          -          -          -          -          
TrigSignatureMoniMT                                 INFO HLT_2e3_etcut_L12EM3 #2613484113
TrigSignatureMoniMT                                 INFO -- #2613484113 Events         0          0          0          0          0          -          -          -          -          -          -          -          -          -          0          
TrigSignatureMoniMT                                 INFO -- #2613484113 Features                             0          0          0          -          -          -          -          -          -          -          -          -          
TrigSignatureMoniMT                                 INFO HLT_2g20_tight_L12EM15VH #3837353071
TrigSignatureMoniMT                                 INFO -- #3837353071 Events         0          0          0          0          0          0          -          -          -          -          -          -          -          -          0          
TrigSignatureMoniMT                                 INFO -- #3837353071 Features                             0          0          0          0          -          -          -          -          -          -          -          -          
TrigSignatureMoniMT                                 INFO HLT_2g35_etcut_L12EM20VH #58053304
TrigSignatureMoniMT                                 INFO -- #58053304 Events           0          0          0          0          0          -          -          -          -          -          -          -          -          -          0          
TrigSignatureMoniMT                                 INFO -- #58053304 Features                               0          0          0          -          -          -          -          -          -          -          -          -          
TrigSignatureMoniMT                                 INFO HLT_2g35_medium_L12EM20VH #3965466087
TrigSignatureMoniMT                                 INFO -- #3965466087 Events         0          0          0          0          0          0          -          -          -          -          -          -          -          -          0          
TrigSignatureMoniMT                                 INFO -- #3965466087 Features                             0          0          0          0          -          -          -          -          -          -          -          -          
TrigSignatureMoniMT                                 INFO HLT_2j330_a10t_lcw_jes_35smcINF_L1J100 #1295975955
TrigSignatureMoniMT                                 INFO -- #1295975955 Events         0          0          0          0          0          0          0          0          0          0          0          0          0          -          0          
TrigSignatureMoniMT                                 INFO -- #1295975955 Features                             0          0          0          0          0          0          0          0          0          0          0          -          
TrigSignatureMoniMT                                 INFO HLT_2j60_L1J15 #927735533
TrigSignatureMoniMT                                 INFO -- #927735533 Events          0          0          0          0          0          0          0          0          0          0          0          0          0          -          0          
TrigSignatureMoniMT                                 INFO -- #927735533 Features                              0          0          0          0          0          0          0          0          0          0          0          -          
TrigSignatureMoniMT                                 INFO HLT_2mu10_bJpsimumu_L12MU10 #3498558358
TrigSignatureMoniMT                                 INFO -- #3498558358 Events         0          0          0          0          0          0          0          0          0          0          -          -          -          -          0          
TrigSignatureMoniMT                                 INFO -- #3498558358 Features                             0          0          0          0          0          0          0          0          -          -          -          -          
TrigSignatureMoniMT                                 INFO HLT_2mu10_bUpsimumu_L12MU10 #234102568
TrigSignatureMoniMT                                 INFO -- #234102568 Events          0          0          0          0          0          0          0          0          0          0          -          -          -          -          0          
TrigSignatureMoniMT                                 INFO -- #234102568 Features                              0          0          0          0          0          0          0          0          -          -          -          -          
TrigSignatureMoniMT                                 INFO HLT_2mu14_L12MU10 #2619091790
TrigSignatureMoniMT                                 INFO -- #2619091790 Events         0          0          0          0          0          0          0          0          0          0          -          -          -          -          0          
TrigSignatureMoniMT                                 INFO -- #2619091790 Features                             0          0          0          0          0          0          0          0          -          -          -          -          
TrigSignatureMoniMT                                 INFO HLT_2mu15_L12MU10 #557204938
TrigSignatureMoniMT                                 INFO -- #557204938 Events          0          0          0          0          0          0          0          0          0          0          -          -          -          -          0          
TrigSignatureMoniMT                                 INFO -- #557204938 Features                              0          0          0          0          0          0          0          0          -          -          -          -          
TrigSignatureMoniMT                                 INFO HLT_2mu4_L12MU4 #2999632714
TrigSignatureMoniMT                                 INFO -- #2999632714 Events         0          0          0          0          0          0          0          0          0          0          -          -          -          -          0          
TrigSignatureMoniMT                                 INFO -- #2999632714 Features                             0          0          0          0          0          0          0          0          -          -          -          -          
TrigSignatureMoniMT                                 INFO HLT_2mu4_bDimu_L12MU4 #1730084172
TrigSignatureMoniMT                                 INFO -- #1730084172 Events         0          0          0          0          0          0          0          0          0          0          -          -          -          -          0          
TrigSignatureMoniMT                                 INFO -- #1730084172 Features                             0          0          0          0          0          0          0          0          -          -          -          -          
TrigSignatureMoniMT                                 INFO HLT_2mu4_bJpsimumu_L12MU4 #4276347155
TrigSignatureMoniMT                                 INFO -- #4276347155 Events         0          0          0          0          0          0          0          0          0          0          -          -          -          -          0          
TrigSignatureMoniMT                                 INFO -- #4276347155 Features                             0          0          0          0          0          0          0          0          -          -          -          -          
TrigSignatureMoniMT                                 INFO HLT_2mu4_bUpsimumu_L12MU4 #4008168535
TrigSignatureMoniMT                                 INFO -- #4008168535 Events         0          0          0          0          0          0          0          0          0          0          -          -          -          -          0          
TrigSignatureMoniMT                                 INFO -- #4008168535 Features                             0          0          0          0          0          0          0          0          -          -          -          -          
TrigSignatureMoniMT                                 INFO HLT_2mu4_muonqual_L12MU4 #1584776935
TrigSignatureMoniMT                                 INFO -- #1584776935 Events         0          0          0          0          0          0          0          0          0          0          -          -          -          -          0          
TrigSignatureMoniMT                                 INFO -- #1584776935 Features                             0          0          0          0          0          0          0          0          -          -          -          -          
TrigSignatureMoniMT                                 INFO HLT_2mu6Comb_L12MU6 #2046267508
TrigSignatureMoniMT                                 INFO -- #2046267508 Events         0          0          0          0          0          0          0          0          -          -          -          -          -          -          0          
TrigSignatureMoniMT                                 INFO -- #2046267508 Features                             0          0          0          0          0          0          -          -          -          -          -          -          
TrigSignatureMoniMT                                 INFO HLT_2mu6_10invm70_L1MU6 #1316992871
TrigSignatureMoniMT                                 INFO -- #1316992871 Events         0          0          0          0          0          0          0          0          0          0          -          -          -          -          0          
TrigSignatureMoniMT                                 INFO -- #1316992871 Features                             0          0          0          0          0          0          0          0          -          -          -          -          
TrigSignatureMoniMT                                 INFO HLT_2mu6_Dr_L12MU4 #3304584056
TrigSignatureMoniMT                                 INFO -- #3304584056 Events         0          0          0          0          0          0          0          0          -          -          -          -          -          -          0          
TrigSignatureMoniMT                                 INFO -- #3304584056 Features                             0          0          0          0          0          0          -          -          -          -          -          -          
TrigSignatureMoniMT                                 INFO HLT_2mu6_L12MU6 #1747073535
TrigSignatureMoniMT                                 INFO -- #1747073535 Events         0          0          0          0          0          0          0          0          0          0          -          -          -          -          0          
TrigSignatureMoniMT                                 INFO -- #1747073535 Features                             0          0          0          0          0          0          0          0          -          -          -          -          
TrigSignatureMoniMT                                 INFO HLT_2mu6_muonqual_L12MU6 #2398136098
TrigSignatureMoniMT                                 INFO -- #2398136098 Events         0          0          0          0          0          0          0          0          0          0          -          -          -          -          0          
TrigSignatureMoniMT                                 INFO -- #2398136098 Features                             0          0          0          0          0          0          0          0          -          -          -          -          
TrigSignatureMoniMT                                 INFO HLT_3j200_L1J100 #2199422919
TrigSignatureMoniMT                                 INFO -- #2199422919 Events         0          0          0          0          0          0          0          0          0          0          0          0          0          -          0          
TrigSignatureMoniMT                                 INFO -- #2199422919 Features                             0          0          0          0          0          0          0          0          0          0          0          -          
TrigSignatureMoniMT                                 INFO HLT_3j200_L1J20 #493765146
TrigSignatureMoniMT                                 INFO -- #493765146 Events          0          0          0          0          0          0          0          0          0          0          0          0          0          -          0          
TrigSignatureMoniMT                                 INFO -- #493765146 Features                              0          0          0          0          0          0          0          0          0          0          0          -          
TrigSignatureMoniMT                                 INFO HLT_3mu6_L13MU6 #1832399408
TrigSignatureMoniMT                                 INFO -- #1832399408 Events         0          0          0          0          0          0          0          0          0          0          -          -          -          -          0          
TrigSignatureMoniMT                                 INFO -- #1832399408 Features                             0          0          0          0          0          0          0          0          -          -          -          -          
TrigSignatureMoniMT                                 INFO HLT_3mu6_msonly_L13MU6 #1199773318
TrigSignatureMoniMT                                 INFO -- #1199773318 Events         0          0          0          0          0          0          0          0          0          -          -          -          -          -          0          
TrigSignatureMoniMT                                 INFO -- #1199773318 Features                             0          0          0          0          0          0          0          -          -          -          -          -          
TrigSignatureMoniMT                                 INFO HLT_3mu8_msonly_L13MU6 #424835335
TrigSignatureMoniMT                                 INFO -- #424835335 Events          0          0          0          0          0          0          0          0          0          -          -          -          -          -          0          
TrigSignatureMoniMT                                 INFO -- #424835335 Features                              0          0          0          0          0          0          0          -          -          -          -          -          
TrigSignatureMoniMT                                 INFO HLT_4mu4_L14MU4 #1834383636
TrigSignatureMoniMT                                 INFO -- #1834383636 Events         0          0          0          0          0          0          0          0          0          0          -          -          -          -          0          
TrigSignatureMoniMT                                 INFO -- #1834383636 Features                             0          0          0          0          0          0          0          0          -          -          -          -          
TrigSignatureMoniMT                                 INFO HLT_5j70_0eta240_L14J20 #1175391812
TrigSignatureMoniMT                                 INFO -- #1175391812 Events         0          0          0          0          0          0          0          0          0          0          0          0          0          -          0          
TrigSignatureMoniMT                                 INFO -- #1175391812 Features                             0          0          0          0          0          0          0          0          0          0          0          -          
TrigSignatureMoniMT                                 INFO HLT_beamspot_allTE_trkfast_BeamSpotPEB_L1J15 #3989372080
TrigSignatureMoniMT                                 INFO -- #3989372080 Events         0          0          0          0          -          -          -          -          -          -          -          -          -          -          0          
TrigSignatureMoniMT                                 INFO -- #3989372080 Features                             0          0          -          -          -          -          -          -          -          -          -          -          
TrigSignatureMoniMT                                 INFO HLT_beamspot_trkFS_trkfast_BeamSpotPEB_L1J15 #628534730
TrigSignatureMoniMT                                 INFO -- #628534730 Events          0          0          0          0          -          -          -          -          -          -          -          -          -          -          0          
TrigSignatureMoniMT                                 INFO -- #628534730 Features                              0          0          -          -          -          -          -          -          -          -          -          -          
TrigSignatureMoniMT                                 INFO HLT_costmonitor_CostMonDS_L1All #843341480
TrigSignatureMoniMT                                 INFO -- #843341480 Events          0          0          0          -          -          -          -          -          -          -          -          -          -          -          0          
TrigSignatureMoniMT                                 INFO -- #843341480 Features                              0          -          -          -          -          -          -          -          -          -          -          -          
TrigSignatureMoniMT                                 INFO HLT_e140_lhloose_L1EM22VHI #3471067710
TrigSignatureMoniMT                                 INFO -- #3471067710 Events         0          0          0          0          0          0          -          -          -          -          -          -          -          -          0          
TrigSignatureMoniMT                                 INFO -- #3471067710 Features                             0          0          0          0          -          -          -          -          -          -          -          -          
TrigSignatureMoniMT                                 INFO HLT_e140_lhloose_nod0_L1EM22VHI #4128870680
TrigSignatureMoniMT                                 INFO -- #4128870680 Events         0          0          0          0          0          0          -          -          -          -          -          -          -          -          0          
TrigSignatureMoniMT                                 INFO -- #4128870680 Features                             0          0          0          0          -          -          -          -          -          -          -          -          
TrigSignatureMoniMT                                 INFO HLT_e17_lhloose_mu14_L1EM15VH_MU10 #899946230
TrigSignatureMoniMT                                 INFO -- #899946230 Events          0          0          0          0          0          0          0          0          0          0          -          -          -          -          0          
TrigSignatureMoniMT                                 INFO -- #899946230 Features                              0          0          0          0          0          0          0          0          -          -          -          -          
TrigSignatureMoniMT                                 INFO HLT_e17_lhvloose_nod0_L1EM15VH #140779220
TrigSignatureMoniMT                                 INFO -- #140779220 Events          0          0          0          0          0          0          -          -          -          -          -          -          -          -          0          
TrigSignatureMoniMT                                 INFO -- #140779220 Features                              0          0          0          0          -          -          -          -          -          -          -          -          
TrigSignatureMoniMT                                 INFO HLT_e20_lhmedium_e15_lhmedium_Zee_L12EM3 #1784800924
TrigSignatureMoniMT                                 INFO -- #1784800924 Events         0          0          0          0          0          0          -          -          -          -          -          -          -          -          0          
TrigSignatureMoniMT                                 INFO -- #1784800924 Features                             0          0          0          0          -          -          -          -          -          -          -          -          
TrigSignatureMoniMT                                 INFO HLT_e26_etcut_L1EM22VHI #1703681121
TrigSignatureMoniMT                                 INFO -- #1703681121 Events         0          0          0          0          0          -          -          -          -          -          -          -          -          -          0          
TrigSignatureMoniMT                                 INFO -- #1703681121 Features                             0          0          0          -          -          -          -          -          -          -          -          -          
TrigSignatureMoniMT                                 INFO HLT_e26_lhtight_L1EM22VHI #1995263521
TrigSignatureMoniMT                                 INFO -- #1995263521 Events         0          0          0          0          0          0          -          -          -          -          -          -          -          -          0          
TrigSignatureMoniMT                                 INFO -- #1995263521 Features                             0          0          0          0          -          -          -          -          -          -          -          -          
TrigSignatureMoniMT                                 INFO HLT_e26_lhtight_nod0_L1EM22VHI #939763520
TrigSignatureMoniMT                                 INFO -- #939763520 Events          0          0          0          0          0          0          -          -          -          -          -          -          -          -          0          
TrigSignatureMoniMT                                 INFO -- #939763520 Features                              0          0          0          0          -          -          -          -          -          -          -          -          
TrigSignatureMoniMT                                 INFO HLT_e26_lhtight_nod0_L1EM24VHI #4227411116
TrigSignatureMoniMT                                 INFO -- #4227411116 Events         0          0          0          0          0          0          -          -          -          -          -          -          -          -          0          
TrigSignatureMoniMT                                 INFO -- #4227411116 Features                             0          0          0          0          -          -          -          -          -          -          -          -          
TrigSignatureMoniMT                                 INFO HLT_e300_etcut_L1EM22VHI #2128128255
TrigSignatureMoniMT                                 INFO -- #2128128255 Events         0          0          0          0          0          -          -          -          -          -          -          -          -          -          0          
TrigSignatureMoniMT                                 INFO -- #2128128255 Features                             0          0          0          -          -          -          -          -          -          -          -          -          
TrigSignatureMoniMT                                 INFO HLT_e3_etcut1step_g5_etcut_L12EM3 #1745513164
TrigSignatureMoniMT                                 INFO -- #1745513164 Events         0          0          0          0          0          -          -          -          -          -          -          -          -          -          0          
TrigSignatureMoniMT                                 INFO -- #1745513164 Features                             0          0          0          -          -          -          -          -          -          -          -          -          
TrigSignatureMoniMT                                 INFO HLT_e3_etcut_L1EM3 #683953566
TrigSignatureMoniMT                                 INFO -- #683953566 Events          0          0          0          0          0          -          -          -          -          -          -          -          -          -          0          
TrigSignatureMoniMT                                 INFO -- #683953566 Features                              0          0          0          -          -          -          -          -          -          -          -          -          
TrigSignatureMoniMT                                 INFO HLT_e5_etcut_L1EM3 #324908483
TrigSignatureMoniMT                                 INFO -- #324908483 Events          0          0          0          0          0          -          -          -          -          -          -          -          -          -          0          
TrigSignatureMoniMT                                 INFO -- #324908483 Features                              0          0          0          -          -          -          -          -          -          -          -          -          
TrigSignatureMoniMT                                 INFO HLT_e5_lhloose_noringer_L1EM3 #1053337356
TrigSignatureMoniMT                                 INFO -- #1053337356 Events         0          0          0          0          0          0          -          -          -          -          -          -          -          -          0          
TrigSignatureMoniMT                                 INFO -- #1053337356 Features                             0          0          0          0          -          -          -          -          -          -          -          -          
TrigSignatureMoniMT                                 INFO HLT_e5_lhmedium_noringer_L1EM3 #176627878
TrigSignatureMoniMT                                 INFO -- #176627878 Events          0          0          0          0          0          0          -          -          -          -          -          -          -          -          0          
TrigSignatureMoniMT                                 INFO -- #176627878 Features                              0          0          0          0          -          -          -          -          -          -          -          -          
TrigSignatureMoniMT                                 INFO HLT_e5_lhtight_noringer_L1EM3 #2758326765
TrigSignatureMoniMT                                 INFO -- #2758326765 Events         0          0          0          0          0          0          -          -          -          -          -          -          -          -          0          
TrigSignatureMoniMT                                 INFO -- #2758326765 Features                             0          0          0          0          -          -          -          -          -          -          -          -          
TrigSignatureMoniMT                                 INFO HLT_e5_lhtight_noringer_nod0_L1EM3 #1690619419
TrigSignatureMoniMT                                 INFO -- #1690619419 Events         0          0          0          0          0          0          -          -          -          -          -          -          -          -          0          
TrigSignatureMoniMT                                 INFO -- #1690619419 Features                             0          0          0          0          -          -          -          -          -          -          -          -          
TrigSignatureMoniMT                                 INFO HLT_e60_lhmedium_L1EM22VHI #298591874
TrigSignatureMoniMT                                 INFO -- #298591874 Events          0          0          0          0          0          0          -          -          -          -          -          -          -          -          0          
TrigSignatureMoniMT                                 INFO -- #298591874 Features                              0          0          0          0          -          -          -          -          -          -          -          -          
TrigSignatureMoniMT                                 INFO HLT_e60_lhmedium_nod0_L1EM22VHI #4115486024
TrigSignatureMoniMT                                 INFO -- #4115486024 Events         0          0          0          0          0          0          -          -          -          -          -          -          -          -          0          
TrigSignatureMoniMT                                 INFO -- #4115486024 Features                             0          0          0          0          -          -          -          -          -          -          -          -          
TrigSignatureMoniMT                                 INFO HLT_e7_etcut_L1EM3 #1959043579
TrigSignatureMoniMT                                 INFO -- #1959043579 Events         0          0          0          0          0          -          -          -          -          -          -          -          -          -          0          
TrigSignatureMoniMT                                 INFO -- #1959043579 Features                             0          0          0          -          -          -          -          -          -          -          -          -          
TrigSignatureMoniMT                                 INFO HLT_e7_lhmedium_mu24_L1MU20 #2970063918
TrigSignatureMoniMT                                 INFO -- #2970063918 Events         0          0          0          0          0          0          0          0          0          0          -          -          -          -          0          
TrigSignatureMoniMT                                 INFO -- #2970063918 Features                             0          0          0          0          0          0          0          0          -          -          -          -          
TrigSignatureMoniMT                                 INFO HLT_g140_etcut_L1EM22VHI #3879926061
TrigSignatureMoniMT                                 INFO -- #3879926061 Events         0          0          0          0          0          -          -          -          -          -          -          -          -          -          0          
TrigSignatureMoniMT                                 INFO -- #3879926061 Features                             0          0          0          -          -          -          -          -          -          -          -          -          
TrigSignatureMoniMT                                 INFO HLT_g140_etcut_L1EM24VHI #1045486446
TrigSignatureMoniMT                                 INFO -- #1045486446 Events         0          0          0          0          0          -          -          -          -          -          -          -          -          -          0          
TrigSignatureMoniMT                                 INFO -- #1045486446 Features                             0          0          0          -          -          -          -          -          -          -          -          -          
TrigSignatureMoniMT                                 INFO HLT_g140_loose_L1EM22VHI #1776910226
TrigSignatureMoniMT                                 INFO -- #1776910226 Events         0          0          0          0          0          0          -          -          -          -          -          -          -          -          0          
TrigSignatureMoniMT                                 INFO -- #1776910226 Features                             0          0          0          0          -          -          -          -          -          -          -          -          
TrigSignatureMoniMT                                 INFO HLT_g20_etcut_LArPEB_L1EM15 #2706532790
TrigSignatureMoniMT                                 INFO -- #2706532790 Events         0          0          0          0          0          0          -          -          -          -          -          -          -          -          0          
TrigSignatureMoniMT                                 INFO -- #2706532790 Features                             0          0          0          0          -          -          -          -          -          -          -          -          
TrigSignatureMoniMT                                 INFO HLT_g25_loose_L1EM15VH #531040386
TrigSignatureMoniMT                                 INFO -- #531040386 Events          0          0          0          0          0          0          -          -          -          -          -          -          -          -          0          
TrigSignatureMoniMT                                 INFO -- #531040386 Features                              0          0          0          0          -          -          -          -          -          -          -          -          
TrigSignatureMoniMT                                 INFO HLT_g25_medium_L1EM15VH #3776886359
TrigSignatureMoniMT                                 INFO -- #3776886359 Events         0          0          0          0          0          0          -          -          -          -          -          -          -          -          0          
TrigSignatureMoniMT                                 INFO -- #3776886359 Features                             0          0          0          0          -          -          -          -          -          -          -          -          
TrigSignatureMoniMT                                 INFO HLT_g25_medium_mu24_ivarmedium_L1MU20 #1007052793
TrigSignatureMoniMT                                 INFO -- #1007052793 Events         0          0          0          0          0          0          0          0          0          0          0          -          -          -          0          
TrigSignatureMoniMT                                 INFO -- #1007052793 Features                             0          0          0          0          0          0          0          0          0          -          -          -          
TrigSignatureMoniMT                                 INFO HLT_g25_tight_L1EM15VH #3691147775
TrigSignatureMoniMT                                 INFO -- #3691147775 Events         0          0          0          0          0          0          -          -          -          -          -          -          -          -          0          
TrigSignatureMoniMT                                 INFO -- #3691147775 Features                             0          0          0          0          -          -          -          -          -          -          -          -          
TrigSignatureMoniMT                                 INFO HLT_g35_medium_g25_medium_L12EM20VH #1158879722
TrigSignatureMoniMT                                 INFO -- #1158879722 Events         0          0          0          0          0          0          -          -          -          -          -          -          -          -          0          
TrigSignatureMoniMT                                 INFO -- #1158879722 Features                             0          0          0          0          -          -          -          -          -          -          -          -          
TrigSignatureMoniMT                                 INFO HLT_g5_etcut_L1EM3 #471243435
TrigSignatureMoniMT                                 INFO -- #471243435 Events          0          0          0          0          0          -          -          -          -          -          -          -          -          -          0          
TrigSignatureMoniMT                                 INFO -- #471243435 Features                              0          0          0          -          -          -          -          -          -          -          -          -          
TrigSignatureMoniMT                                 INFO HLT_g5_etcut_LArPEB_L1EM3 #3486231698
TrigSignatureMoniMT                                 INFO -- #3486231698 Events         0          0          0          0          0          0          -          -          -          -          -          -          -          -          0          
TrigSignatureMoniMT                                 INFO -- #3486231698 Features                             0          0          0          0          -          -          -          -          -          -          -          -          
TrigSignatureMoniMT                                 INFO HLT_g5_loose_L1EM3 #3230088967
TrigSignatureMoniMT                                 INFO -- #3230088967 Events         0          0          0          0          0          0          -          -          -          -          -          -          -          -          0          
TrigSignatureMoniMT                                 INFO -- #3230088967 Features                             0          0          0          0          -          -          -          -          -          -          -          -          
TrigSignatureMoniMT                                 INFO HLT_g5_medium_L1EM3 #385248610
TrigSignatureMoniMT                                 INFO -- #385248610 Events          0          0          0          0          0          0          -          -          -          -          -          -          -          -          0          
TrigSignatureMoniMT                                 INFO -- #385248610 Features                              0          0          0          0          -          -          -          -          -          -          -          -          
TrigSignatureMoniMT                                 INFO HLT_g5_tight_L1EM3 #3280865118
TrigSignatureMoniMT                                 INFO -- #3280865118 Events         0          0          0          0          0          0          -          -          -          -          -          -          -          -          0          
TrigSignatureMoniMT                                 INFO -- #3280865118 Features                             0          0          0          0          -          -          -          -          -          -          -          -          
TrigSignatureMoniMT                                 INFO HLT_j0_perf_L1J12_EMPTY #1341875780
TrigSignatureMoniMT                                 INFO -- #1341875780 Events         0          0          0          0          0          0          0          0          0          0          0          0          0          -          0          
TrigSignatureMoniMT                                 INFO -- #1341875780 Features                             0          0          0          0          0          0          0          0          0          0          0          -          
TrigSignatureMoniMT                                 INFO HLT_j0_vbenfSEP30etSEP34mass35SEP50fbet_L1J20 #4034799151
TrigSignatureMoniMT                                 INFO -- #4034799151 Events         0          0          0          0          0          0          0          0          0          0          0          0          0          -          0          
TrigSignatureMoniMT                                 INFO -- #4034799151 Features                             0          0          0          0          0          0          0          0          0          0          0          -          
TrigSignatureMoniMT                                 INFO HLT_j225_ftf_subjesgscIS_bmv2c1040_split_L1J100 #3992507557
TrigSignatureMoniMT                                 INFO -- #3992507557 Events         0          0          0          0          0          0          0          0          0          0          0          0          0          0          0          
TrigSignatureMoniMT                                 INFO -- #3992507557 Features                             0          0          0          0          0          0          0          0          0          0          0          0          
TrigSignatureMoniMT                                 INFO HLT_j260_320eta490_L1J20 #3084792704
TrigSignatureMoniMT                                 INFO -- #3084792704 Events         0          0          0          0          0          0          0          0          0          0          0          0          0          -          0          
TrigSignatureMoniMT                                 INFO -- #3084792704 Features                             0          0          0          0          0          0          0          0          0          0          0          -          
TrigSignatureMoniMT                                 INFO HLT_j260_320eta490_L1J75_31ETA49 #3769257182
TrigSignatureMoniMT                                 INFO -- #3769257182 Events         0          0          0          0          0          0          0          0          0          0          0          0          0          -          0          
TrigSignatureMoniMT                                 INFO -- #3769257182 Features                             0          0          0          0          0          0          0          0          0          0          0          -          
TrigSignatureMoniMT                                 INFO HLT_j275_ftf_subjesgscIS_bmv2c1060_split_L1J100 #1211559599
TrigSignatureMoniMT                                 INFO -- #1211559599 Events         0          0          0          0          0          0          0          0          0          0          0          0          0          0          0          
TrigSignatureMoniMT                                 INFO -- #1211559599 Features                             0          0          0          0          0          0          0          0          0          0          0          0          
TrigSignatureMoniMT                                 INFO HLT_j300_ftf_subjesgscIS_bmv2c1070_split_L1J100 #3706723666
TrigSignatureMoniMT                                 INFO -- #3706723666 Events         0          0          0          0          0          0          0          0          0          0          0          0          0          0          0          
TrigSignatureMoniMT                                 INFO -- #3706723666 Features                             0          0          0          0          0          0          0          0          0          0          0          0          
TrigSignatureMoniMT                                 INFO HLT_j360_ftf_subjesgscIS_bmv2c1077_split_L1J100 #1837565816
TrigSignatureMoniMT                                 INFO -- #1837565816 Events         0          0          0          0          0          0          0          0          0          0          0          0          0          0          0          
TrigSignatureMoniMT                                 INFO -- #1837565816 Features                             0          0          0          0          0          0          0          0          0          0          0          0          
TrigSignatureMoniMT                                 INFO HLT_j420_L1J100 #2659902019
TrigSignatureMoniMT                                 INFO -- #2659902019 Events         0          0          0          0          0          0          0          0          0          0          0          0          0          -          0          
TrigSignatureMoniMT                                 INFO -- #2659902019 Features                             0          0          0          0          0          0          0          0          0          0          0          -          
TrigSignatureMoniMT                                 INFO HLT_j420_L1J20 #2205518067
TrigSignatureMoniMT                                 INFO -- #2205518067 Events         0          0          0          0          0          0          0          0          0          0          0          0          0          -          0          
TrigSignatureMoniMT                                 INFO -- #2205518067 Features                             0          0          0          0          0          0          0          0          0          0          0          -          
TrigSignatureMoniMT                                 INFO HLT_j420_ftf_subjesgscIS_L1J20 #4179085188
TrigSignatureMoniMT                                 INFO -- #4179085188 Events         0          0          0          0          0          0          0          0          0          0          0          0          0          -          0          
TrigSignatureMoniMT                                 INFO -- #4179085188 Features                             0          0          0          0          0          0          0          0          0          0          0          -          
TrigSignatureMoniMT                                 INFO HLT_j45_L1J15 #1364976160
TrigSignatureMoniMT                                 INFO -- #1364976160 Events         0          0          0          0          0          0          0          0          0          0          0          0          0          -          0          
TrigSignatureMoniMT                                 INFO -- #1364976160 Features                             0          0          0          0          0          0          0          0          0          0          0          -          
TrigSignatureMoniMT                                 INFO HLT_j45_cssktc_nojcalib_L1J20 #3295122398
TrigSignatureMoniMT                                 INFO -- #3295122398 Events         0          0          0          0          0          0          0          0          0          0          0          0          0          -          0          
TrigSignatureMoniMT                                 INFO -- #3295122398 Features                             0          0          0          0          0          0          0          0          0          0          0          -          
TrigSignatureMoniMT                                 INFO HLT_j45_ftf_L1J15 #868405538
TrigSignatureMoniMT                                 INFO -- #868405538 Events          0          0          0          0          0          0          0          0          0          0          0          0          0          -          0          
TrigSignatureMoniMT                                 INFO -- #868405538 Features                              0          0          0          0          0          0          0          0          0          0          0          -          
TrigSignatureMoniMT                                 INFO HLT_j45_ftf_csskpf_nojcalib_L1J20 #3533281867
TrigSignatureMoniMT                                 INFO -- #3533281867 Events         0          0          0          0          0          0          0          0          0          0          0          0          0          -          0          
TrigSignatureMoniMT                                 INFO -- #3533281867 Features                             0          0          0          0          0          0          0          0          0          0          0          -          
TrigSignatureMoniMT                                 INFO HLT_j45_ftf_pf_L1J20 #1335156103
TrigSignatureMoniMT                                 INFO -- #1335156103 Events         0          0          0          0          0          0          0          0          0          0          0          0          0          -          0          
TrigSignatureMoniMT                                 INFO -- #1335156103 Features                             0          0          0          0          0          0          0          0          0          0          0          -          
TrigSignatureMoniMT                                 INFO HLT_j45_ftf_pf_nojcalib_L1J20 #3658890913
TrigSignatureMoniMT                                 INFO -- #3658890913 Events         0          0          0          0          0          0          0          0          0          0          0          0          0          -          0          
TrigSignatureMoniMT                                 INFO -- #3658890913 Features                             0          0          0          0          0          0          0          0          0          0          0          -          
TrigSignatureMoniMT                                 INFO HLT_j45_ftf_subjesgscIS_011jvt_L1J15 #2857031468
TrigSignatureMoniMT                                 INFO -- #2857031468 Events         0          0          0          0          0          0          0          0          0          0          0          0          0          -          0          
TrigSignatureMoniMT                                 INFO -- #2857031468 Features                             0          0          0          0          0          0          0          0          0          0          0          -          
TrigSignatureMoniMT                                 INFO HLT_j45_ftf_subjesgscIS_015jvt_L1J15 #2938374624
TrigSignatureMoniMT                                 INFO -- #2938374624 Events         0          0          0          0          0          0          0          0          0          0          0          0          0          -          0          
TrigSignatureMoniMT                                 INFO -- #2938374624 Features                             0          0          0          0          0          0          0          0          0          0          0          -          
TrigSignatureMoniMT                                 INFO HLT_j45_ftf_subjesgscIS_059jvt_L1J15 #1593009344
TrigSignatureMoniMT                                 INFO -- #1593009344 Events         0          0          0          0          0          0          0          0          0          0          0          0          0          -          0          
TrigSignatureMoniMT                                 INFO -- #1593009344 Features                             0          0          0          0          0          0          0          0          0          0          0          -          
TrigSignatureMoniMT                                 INFO HLT_j45_ftf_subjesgscIS_L1J15 #3341539267
TrigSignatureMoniMT                                 INFO -- #3341539267 Events         0          0          0          0          0          0          0          0          0          0          0          0          0          -          0          
TrigSignatureMoniMT                                 INFO -- #3341539267 Features                             0          0          0          0          0          0          0          0          0          0          0          -          
TrigSignatureMoniMT                                 INFO HLT_j45_ftf_subjesgscIS_bmv2c1070_split_L1J20 #991419339
TrigSignatureMoniMT                                 INFO -- #991419339 Events          0          0          0          0          0          0          0          0          0          0          0          0          0          0          0          
TrigSignatureMoniMT                                 INFO -- #991419339 Features                              0          0          0          0          0          0          0          0          0          0          0          0          
TrigSignatureMoniMT                                 INFO HLT_j45_ftf_subjesgscIS_boffperf_split_L1J20 #1961149049
TrigSignatureMoniMT                                 INFO -- #1961149049 Events         0          0          0          0          0          0          0          0          0          0          0          0          0          0          0          
TrigSignatureMoniMT                                 INFO -- #1961149049 Features                             0          0          0          0          0          0          0          0          0          0          0          0          
TrigSignatureMoniMT                                 INFO HLT_j45_ftf_subjesgscIS_pf_L1J20 #761060030
TrigSignatureMoniMT                                 INFO -- #761060030 Events          0          0          0          0          0          0          0          0          0          0          0          0          0          -          0          
TrigSignatureMoniMT                                 INFO -- #761060030 Features                              0          0          0          0          0          0          0          0          0          0          0          -          
TrigSignatureMoniMT                                 INFO HLT_j45_ftf_subresjesgscIS_L1J15 #1509925407
TrigSignatureMoniMT                                 INFO -- #1509925407 Events         0          0          0          0          0          0          0          0          0          0          0          0          0          -          0          
TrigSignatureMoniMT                                 INFO -- #1509925407 Features                             0          0          0          0          0          0          0          0          0          0          0          -          
TrigSignatureMoniMT                                 INFO HLT_j45_ftf_subresjesgscIS_pf_L1J20 #4012311417
TrigSignatureMoniMT                                 INFO -- #4012311417 Events         0          0          0          0          0          0          0          0          0          0          0          0          0          -          0          
TrigSignatureMoniMT                                 INFO -- #4012311417 Features                             0          0          0          0          0          0          0          0          0          0          0          -          
TrigSignatureMoniMT                                 INFO HLT_j45_nojcalib_L1J20 #2042444294
TrigSignatureMoniMT                                 INFO -- #2042444294 Events         0          0          0          0          0          0          0          0          0          0          0          0          0          -          0          
TrigSignatureMoniMT                                 INFO -- #2042444294 Features                             0          0          0          0          0          0          0          0          0          0          0          -          
TrigSignatureMoniMT                                 INFO HLT_j45_sktc_nojcalib_L1J20 #1542468090
TrigSignatureMoniMT                                 INFO -- #1542468090 Events         0          0          0          0          0          0          0          0          0          0          0          0          0          -          0          
TrigSignatureMoniMT                                 INFO -- #1542468090 Features                             0          0          0          0          0          0          0          0          0          0          0          -          
TrigSignatureMoniMT                                 INFO HLT_j460_a10_lcw_subjes_L1J100 #3327656707
TrigSignatureMoniMT                                 INFO -- #3327656707 Events         0          0          0          0          0          0          0          0          0          0          0          0          0          -          0          
TrigSignatureMoniMT                                 INFO -- #3327656707 Features                             0          0          0          0          0          0          0          0          0          0          0          -          
TrigSignatureMoniMT                                 INFO HLT_j460_a10_lcw_subjes_L1J20 #215408633
TrigSignatureMoniMT                                 INFO -- #215408633 Events          0          0          0          0          0          0          0          0          0          0          0          0          0          -          0          
TrigSignatureMoniMT                                 INFO -- #215408633 Features                              0          0          0          0          0          0          0          0          0          0          0          -          
TrigSignatureMoniMT                                 INFO HLT_j460_a10r_L1J100 #1151767619
TrigSignatureMoniMT                                 INFO -- #1151767619 Events         0          0          0          0          0          0          0          0          0          0          0          0          0          -          0          
TrigSignatureMoniMT                                 INFO -- #1151767619 Features                             0          0          0          0          0          0          0          0          0          0          0          -          
TrigSignatureMoniMT                                 INFO HLT_j460_a10r_L1J20 #3875082669
TrigSignatureMoniMT                                 INFO -- #3875082669 Events         0          0          0          0          0          0          0          0          0          0          0          0          0          -          0          
TrigSignatureMoniMT                                 INFO -- #3875082669 Features                             0          0          0          0          0          0          0          0          0          0          0          -          
TrigSignatureMoniMT                                 INFO HLT_j460_a10t_lcw_jes_30smcINF_L1J100 #2296827117
TrigSignatureMoniMT                                 INFO -- #2296827117 Events         0          0          0          0          0          0          0          0          0          0          0          0          0          -          0          
TrigSignatureMoniMT                                 INFO -- #2296827117 Features                             0          0          0          0          0          0          0          0          0          0          0          -          
TrigSignatureMoniMT                                 INFO HLT_j460_a10t_lcw_jes_L1J100 #436385969
TrigSignatureMoniMT                                 INFO -- #436385969 Events          0          0          0          0          0          0          0          0          0          0          0          0          0          -          0          
TrigSignatureMoniMT                                 INFO -- #436385969 Features                              0          0          0          0          0          0          0          0          0          0          0          -          
TrigSignatureMoniMT                                 INFO HLT_j80_0eta240_2j60_320eta490_j0_dijetSEP80j1etSEP0j1eta240SEP80j2etSEP0j2eta240SEP700djmass_L1J20 #3634067472
TrigSignatureMoniMT                                 INFO -- #3634067472 Events         0          0          0          0          0          0          0          0          0          0          0          0          0          -          0          
TrigSignatureMoniMT                                 INFO -- #3634067472 Features                             0          0          0          0          0          0          0          0          0          0          0          -          
TrigSignatureMoniMT                                 INFO HLT_j80_L1J15 #2440872308
TrigSignatureMoniMT                                 INFO -- #2440872308 Events         0          0          0          0          0          0          0          0          0          0          0          0          0          -          0          
TrigSignatureMoniMT                                 INFO -- #2440872308 Features                             0          0          0          0          0          0          0          0          0          0          0          -          
TrigSignatureMoniMT                                 INFO HLT_j80_j60_L1J15 #582699527
TrigSignatureMoniMT                                 INFO -- #582699527 Events          0          0          0          0          0          0          0          0          0          0          0          0          0          -          0          
TrigSignatureMoniMT                                 INFO -- #582699527 Features                              0          0          0          0          0          0          0          0          0          0          0          -          
TrigSignatureMoniMT                                 INFO HLT_j85_L1J20 #510475538
TrigSignatureMoniMT                                 INFO -- #510475538 Events          0          0          0          0          0          0          0          0          0          0          0          0          0          -          0          
TrigSignatureMoniMT                                 INFO -- #510475538 Features                              0          0          0          0          0          0          0          0          0          0          0          -          
TrigSignatureMoniMT                                 INFO HLT_j85_ftf_L1J20 #877042532
TrigSignatureMoniMT                                 INFO -- #877042532 Events          0          0          0          0          0          0          0          0          0          0          0          0          0          -          0          
TrigSignatureMoniMT                                 INFO -- #877042532 Features                              0          0          0          0          0          0          0          0          0          0          0          -          
TrigSignatureMoniMT                                 INFO HLT_j85_ftf_pf_L1J20 #1538535401
TrigSignatureMoniMT                                 INFO -- #1538535401 Events         0          0          0          0          0          0          0          0          0          0          0          0          0          -          0          
TrigSignatureMoniMT                                 INFO -- #1538535401 Features                             0          0          0          0          0          0          0          0          0          0          0          -          
TrigSignatureMoniMT                                 INFO HLT_mb_sptrk_L1RD0_FILLED #4097312640
TrigSignatureMoniMT                                 INFO -- #4097312640 Events         0          0          0          0          -          -          -          -          -          -          -          -          -          -          0          
TrigSignatureMoniMT                                 INFO -- #4097312640 Features                             0          0          -          -          -          -          -          -          -          -          -          -          
TrigSignatureMoniMT                                 INFO HLT_mu0_muoncalib_L1MU20 #997163309
TrigSignatureMoniMT                                 INFO -- #997163309 Events          0          0          0          0          0          0          0          -          -          -          -          -          -          -          0          
TrigSignatureMoniMT                                 INFO -- #997163309 Features                              0          0          0          0          0          -          -          -          -          -          -          -          
TrigSignatureMoniMT                                 INFO HLT_mu0_muoncalib_L1MU4_EMPTY #782182242
TrigSignatureMoniMT                                 INFO -- #782182242 Events          0          0          0          0          0          0          0          -          -          -          -          -          -          -          0          
TrigSignatureMoniMT                                 INFO -- #782182242 Features                              0          0          0          0          0          -          -          -          -          -          -          -          
TrigSignatureMoniMT                                 INFO HLT_mu10_L1MU10 #209090273
TrigSignatureMoniMT                                 INFO -- #209090273 Events          0          0          0          0          0          0          0          0          0          0          -          -          -          -          0          
TrigSignatureMoniMT                                 INFO -- #209090273 Features                              0          0          0          0          0          0          0          0          -          -          -          -          
TrigSignatureMoniMT                                 INFO HLT_mu10_ivarmedium_mu10_10invm70_L12MU10 #2386882549
TrigSignatureMoniMT                                 INFO -- #2386882549 Events         0          0          0          0          0          0          0          0          0          0          0          -          -          -          0          
TrigSignatureMoniMT                                 INFO -- #2386882549 Features                             0          0          0          0          0          0          0          0          0          -          -          -          
TrigSignatureMoniMT                                 INFO HLT_mu10_lateMu_L1MU10 #48780310
TrigSignatureMoniMT                                 INFO -- #48780310 Events           0          0          0          0          0          0          0          0          -          -          -          -          -          -          0          
TrigSignatureMoniMT                                 INFO -- #48780310 Features                               0          0          0          0          0          0          -          -          -          -          -          -          
TrigSignatureMoniMT                                 INFO HLT_mu11_mu6_bJpsimumu_L1MU11_2MU6 #2504965945
TrigSignatureMoniMT                                 INFO -- #2504965945 Events         0          0          0          0          0          0          0          0          0          0          -          -          -          -          0          
TrigSignatureMoniMT                                 INFO -- #2504965945 Features                             0          0          0          0          0          0          0          0          -          -          -          -          
TrigSignatureMoniMT                                 INFO HLT_mu11_mu6_bUpsimumu_L1MU11_2MU6 #1171632195
TrigSignatureMoniMT                                 INFO -- #1171632195 Events         0          0          0          0          0          0          0          0          0          0          -          -          -          -          0          
TrigSignatureMoniMT                                 INFO -- #1171632195 Features                             0          0          0          0          0          0          0          0          -          -          -          -          
TrigSignatureMoniMT                                 INFO HLT_mu14_L1MU10 #1696906927
TrigSignatureMoniMT                                 INFO -- #1696906927 Events         0          0          0          0          0          0          0          0          0          0          -          -          -          -          0          
TrigSignatureMoniMT                                 INFO -- #1696906927 Features                             0          0          0          0          0          0          0          0          -          -          -          -          
TrigSignatureMoniMT                                 INFO HLT_mu20_2mu4noL1_L1MU20 #1029128679
TrigSignatureMoniMT                                 INFO -- #1029128679 Events         0          0          0          0          0          0          0          0          0          0          0          0          -          -          0          
TrigSignatureMoniMT                                 INFO -- #1029128679 Features                             0          0          0          0          0          0          0          0          0          0          -          -          
TrigSignatureMoniMT                                 INFO HLT_mu20_ivar_L1MU6 #2083734526
TrigSignatureMoniMT                                 INFO -- #2083734526 Events         0          0          0          0          0          0          0          0          0          -          -          -          -          -          0          
TrigSignatureMoniMT                                 INFO -- #2083734526 Features                             0          0          0          0          0          0          0          -          -          -          -          -          
TrigSignatureMoniMT                                 INFO HLT_mu22_2mu4noL1_L1MU20 #3427670100
TrigSignatureMoniMT                                 INFO -- #3427670100 Events         0          0          0          0          0          0          0          0          0          0          0          0          -          -          0          
TrigSignatureMoniMT                                 INFO -- #3427670100 Features                             0          0          0          0          0          0          0          0          0          0          -          -          
TrigSignatureMoniMT                                 INFO HLT_mu22_mu8noL1_L1MU20 #3165652409
TrigSignatureMoniMT                                 INFO -- #3165652409 Events         0          0          0          0          0          0          0          0          0          0          0          0          -          -          0          
TrigSignatureMoniMT                                 INFO -- #3165652409 Features                             0          0          0          0          0          0          0          0          0          0          -          -          
TrigSignatureMoniMT                                 INFO HLT_mu24_2mu4noL1_L1MU20 #3233544630
TrigSignatureMoniMT                                 INFO -- #3233544630 Events         0          0          0          0          0          0          0          0          0          0          0          0          -          -          0          
TrigSignatureMoniMT                                 INFO -- #3233544630 Features                             0          0          0          0          0          0          0          0          0          0          -          -          
TrigSignatureMoniMT                                 INFO HLT_mu24_L1MU20 #417425162
TrigSignatureMoniMT                                 INFO -- #417425162 Events          0          0          0          0          0          0          0          0          0          0          -          -          -          -          0          
TrigSignatureMoniMT                                 INFO -- #417425162 Features                              0          0          0          0          0          0          0          0          -          -          -          -          
TrigSignatureMoniMT                                 INFO HLT_mu24_idperf_L1MU20 #677658909
<<<<<<< HEAD
TrigSignatureMoniMT                                 INFO -- #677658909 Events          0          0          0          0          0          0          0          0          0          0          -          -          -          -          0          
TrigSignatureMoniMT                                 INFO -- #677658909 Features                              0          0          0          0          0          0          0          0          -          -          -          -          
=======
TrigSignatureMoniMT                                 INFO -- #677658909 Events          20         20         0          0          0          0          1          1          0          0          -          -          -          -          0          
TrigSignatureMoniMT                                 INFO -- #677658909 Features                              0          0          0          0          1          1          0          0          -          -          -          -          
TrigSignatureMoniMT                                 INFO HLT_mu24_ivarmedium_L1MU20 #737407430
TrigSignatureMoniMT                                 INFO -- #737407430 Events          20         20         0          0          0          0          1          1          0          0          0          -          -          -          0          
TrigSignatureMoniMT                                 INFO -- #737407430 Features                              0          0          0          0          1          1          0          0          0          -          -          -          
>>>>>>> 5bd20b1e
TrigSignatureMoniMT                                 INFO HLT_mu24_mu10noL1_L1MU20 #2563354236
TrigSignatureMoniMT                                 INFO -- #2563354236 Events         0          0          0          0          0          0          0          0          0          0          0          0          -          -          0          
TrigSignatureMoniMT                                 INFO -- #2563354236 Features                             0          0          0          0          0          0          0          0          0          0          -          -          
TrigSignatureMoniMT                                 INFO HLT_mu26_L1MU20 #311138376
TrigSignatureMoniMT                                 INFO -- #311138376 Events          0          0          0          0          0          0          0          0          0          0          -          -          -          -          0          
TrigSignatureMoniMT                                 INFO -- #311138376 Features                              0          0          0          0          0          0          0          0          -          -          -          -          
TrigSignatureMoniMT                                 INFO HLT_mu26_ivarmedium_L1MU20 #3411723090
TrigSignatureMoniMT                                 INFO -- #3411723090 Events         0          0          0          0          0          0          0          0          0          0          0          -          -          -          0          
TrigSignatureMoniMT                                 INFO -- #3411723090 Features                             0          0          0          0          0          0          0          0          0          -          -          -          
TrigSignatureMoniMT                                 INFO HLT_mu26_mu10noL1_L1MU20 #2318302287
TrigSignatureMoniMT                                 INFO -- #2318302287 Events         0          0          0          0          0          0          0          0          0          0          0          0          -          -          0          
TrigSignatureMoniMT                                 INFO -- #2318302287 Features                             0          0          0          0          0          0          0          0          0          0          -          -          
TrigSignatureMoniMT                                 INFO HLT_mu26_mu8noL1_L1MU20 #2233067926
TrigSignatureMoniMT                                 INFO -- #2233067926 Events         0          0          0          0          0          0          0          0          0          0          0          0          -          -          0          
TrigSignatureMoniMT                                 INFO -- #2233067926 Features                             0          0          0          0          0          0          0          0          0          0          -          -          
TrigSignatureMoniMT                                 INFO HLT_mu28_ivarmedium_L1MU20 #1963262787
TrigSignatureMoniMT                                 INFO -- #1963262787 Events         0          0          0          0          0          0          0          0          0          0          0          -          -          -          0          
TrigSignatureMoniMT                                 INFO -- #1963262787 Features                             0          0          0          0          0          0          0          0          0          -          -          -          
TrigSignatureMoniMT                                 INFO HLT_mu28_mu8noL1_L1MU20 #86648125
TrigSignatureMoniMT                                 INFO -- #86648125 Events           0          0          0          0          0          0          0          0          0          0          0          0          -          -          0          
TrigSignatureMoniMT                                 INFO -- #86648125 Features                               0          0          0          0          0          0          0          0          0          0          -          -          
TrigSignatureMoniMT                                 INFO HLT_mu35_ivarmedium_L1MU20 #597064890
TrigSignatureMoniMT                                 INFO -- #597064890 Events          0          0          0          0          0          0          0          0          0          0          0          -          -          -          0          
TrigSignatureMoniMT                                 INFO -- #597064890 Features                              0          0          0          0          0          0          0          0          0          -          -          -          
TrigSignatureMoniMT                                 INFO HLT_mu50_L1MU20 #3657158931
TrigSignatureMoniMT                                 INFO -- #3657158931 Events         0          0          0          0          0          0          0          0          0          0          -          -          -          -          0          
TrigSignatureMoniMT                                 INFO -- #3657158931 Features                             0          0          0          0          0          0          0          0          -          -          -          -          
TrigSignatureMoniMT                                 INFO HLT_mu50_RPCPEBSecondaryReadout_L1MU20 #827327262
TrigSignatureMoniMT                                 INFO -- #827327262 Events          0          0          0          0          0          0          0          0          0          0          0          -          -          -          0          
TrigSignatureMoniMT                                 INFO -- #827327262 Features                              0          0          0          0          0          0          0          0          0          -          -          -          
TrigSignatureMoniMT                                 INFO HLT_mu60_0eta105_msonly_L1MU20 #1642591450
TrigSignatureMoniMT                                 INFO -- #1642591450 Events         0          0          0          0          0          0          0          0          0          -          -          -          -          -          0          
TrigSignatureMoniMT                                 INFO -- #1642591450 Features                             0          0          0          0          0          0          0          -          -          -          -          -          
TrigSignatureMoniMT                                 INFO HLT_mu60_L1MU20 #2871837722
TrigSignatureMoniMT                                 INFO -- #2871837722 Events         0          0          0          0          0          0          0          0          0          0          -          -          -          -          0          
TrigSignatureMoniMT                                 INFO -- #2871837722 Features                             0          0          0          0          0          0          0          0          -          -          -          -          
TrigSignatureMoniMT                                 INFO HLT_mu6Comb_L1MU6 #996392590
TrigSignatureMoniMT                                 INFO -- #996392590 Events          0          0          0          0          0          0          0          0          -          -          -          -          -          -          0          
TrigSignatureMoniMT                                 INFO -- #996392590 Features                              0          0          0          0          0          0          -          -          -          -          -          -          
TrigSignatureMoniMT                                 INFO HLT_mu6_L1MU6 #2560542253
TrigSignatureMoniMT                                 INFO -- #2560542253 Events         0          0          0          0          0          0          0          0          0          0          -          -          -          -          0          
TrigSignatureMoniMT                                 INFO -- #2560542253 Features                             0          0          0          0          0          0          0          0          -          -          -          -          
TrigSignatureMoniMT                                 INFO HLT_mu6_idperf_L1MU6 #934918532
TrigSignatureMoniMT                                 INFO -- #934918532 Events          0          0          0          0          0          0          0          0          0          0          -          -          -          -          0          
TrigSignatureMoniMT                                 INFO -- #934918532 Features                              0          0          0          0          0          0          0          0          -          -          -          -          
TrigSignatureMoniMT                                 INFO HLT_mu6_ivarmedium_L1MU6 #1012713062
TrigSignatureMoniMT                                 INFO -- #1012713062 Events         0          0          0          0          0          0          0          0          0          0          0          -          -          -          0          
TrigSignatureMoniMT                                 INFO -- #1012713062 Features                             0          0          0          0          0          0          0          0          0          -          -          -          
TrigSignatureMoniMT                                 INFO HLT_mu6_msonly_L1MU6 #3895421032
TrigSignatureMoniMT                                 INFO -- #3895421032 Events         0          0          0          0          0          0          0          0          0          -          -          -          -          -          0          
TrigSignatureMoniMT                                 INFO -- #3895421032 Features                             0          0          0          0          0          0          0          -          -          -          -          -          
TrigSignatureMoniMT                                 INFO HLT_mu6_mu4_L12MU4 #1713982776
TrigSignatureMoniMT                                 INFO -- #1713982776 Events         0          0          0          0          0          0          0          0          0          0          -          -          -          -          0          
TrigSignatureMoniMT                                 INFO -- #1713982776 Features                             0          0          0          0          0          0          0          0          -          -          -          -          
TrigSignatureMoniMT                                 INFO HLT_mu6_mu6noL1_L1MU6 #451489897
TrigSignatureMoniMT                                 INFO -- #451489897 Events          0          0          0          0          0          0          0          0          0          0          0          0          -          -          0          
TrigSignatureMoniMT                                 INFO -- #451489897 Features                              0          0          0          0          0          0          0          0          0          0          -          -          
TrigSignatureMoniMT                                 INFO HLT_mu6fast_L1MU6 #3518031697
TrigSignatureMoniMT                                 INFO -- #3518031697 Events         0          0          0          0          0          0          0          -          -          -          -          -          -          -          0          
TrigSignatureMoniMT                                 INFO -- #3518031697 Features                             0          0          0          0          0          -          -          -          -          -          -          -          
TrigSignatureMoniMT                                 INFO HLT_mu6fast_j45_nojcalib_L1J20 #1776326110
TrigSignatureMoniMT                                 INFO -- #1776326110 Events         0          0          0          0          0          0          0          0          0          0          0          0          0          -          0          
TrigSignatureMoniMT                                 INFO -- #1776326110 Features                             0          0          0          0          0          0          0          0          0          0          0          -          
TrigSignatureMoniMT                                 INFO HLT_mu6fast_xe30_mht_L1XE10 #1876869651
TrigSignatureMoniMT                                 INFO -- #1876869651 Events         0          0          0          0          0          0          0          0          0          0          0          0          0          -          0          
TrigSignatureMoniMT                                 INFO -- #1876869651 Features                             0          0          0          0          0          0          0          0          0          0          0          -          
TrigSignatureMoniMT                                 INFO HLT_mu80_L1MU20 #387900377
TrigSignatureMoniMT                                 INFO -- #387900377 Events          0          0          0          0          0          0          0          0          0          0          -          -          -          -          0          
TrigSignatureMoniMT                                 INFO -- #387900377 Features                              0          0          0          0          0          0          0          0          -          -          -          -          
TrigSignatureMoniMT                                 INFO HLT_mu80_msonly_3layersEC_L1MU20 #761101109
TrigSignatureMoniMT                                 INFO -- #761101109 Events          0          0          0          0          0          0          0          0          0          -          -          -          -          -          0          
TrigSignatureMoniMT                                 INFO -- #761101109 Features                              0          0          0          0          0          0          0          -          -          -          -          -          
TrigSignatureMoniMT                                 INFO HLT_mu8_L1MU6 #1467711434
TrigSignatureMoniMT                                 INFO -- #1467711434 Events         0          0          0          0          0          0          0          0          0          0          -          -          -          -          0          
TrigSignatureMoniMT                                 INFO -- #1467711434 Features                             0          0          0          0          0          0          0          0          -          -          -          -          
TrigSignatureMoniMT                                 INFO HLT_noalg_L1Calo #355689512
TrigSignatureMoniMT                                 INFO -- #355689512 Events          0          0          -          -          -          -          -          -          -          -          -          -          -          -          0          
TrigSignatureMoniMT                                 INFO -- #355689512 Features                              -          -          -          -          -          -          -          -          -          -          -          -          
TrigSignatureMoniMT                                 INFO HLT_noalg_L1Calo_EMPTY #3717801557
TrigSignatureMoniMT                                 INFO -- #3717801557 Events         0          0          -          -          -          -          -          -          -          -          -          -          -          -          0          
TrigSignatureMoniMT                                 INFO -- #3717801557 Features                             -          -          -          -          -          -          -          -          -          -          -          -          
TrigSignatureMoniMT                                 INFO HLT_noalg_L1EM10VH #314199913
TrigSignatureMoniMT                                 INFO -- #314199913 Events          0          0          -          -          -          -          -          -          -          -          -          -          -          -          0          
TrigSignatureMoniMT                                 INFO -- #314199913 Features                              -          -          -          -          -          -          -          -          -          -          -          -          
TrigSignatureMoniMT                                 INFO HLT_noalg_L1EM12 #3885916609
TrigSignatureMoniMT                                 INFO -- #3885916609 Events         0          0          -          -          -          -          -          -          -          -          -          -          -          -          0          
TrigSignatureMoniMT                                 INFO -- #3885916609 Features                             -          -          -          -          -          -          -          -          -          -          -          -          
TrigSignatureMoniMT                                 INFO HLT_noalg_L1EM15 #480733925
TrigSignatureMoniMT                                 INFO -- #480733925 Events          0          0          -          -          -          -          -          -          -          -          -          -          -          -          0          
TrigSignatureMoniMT                                 INFO -- #480733925 Features                              -          -          -          -          -          -          -          -          -          -          -          -          
TrigSignatureMoniMT                                 INFO HLT_noalg_L1EM15VH #2374865899
TrigSignatureMoniMT                                 INFO -- #2374865899 Events         0          0          -          -          -          -          -          -          -          -          -          -          -          -          0          
TrigSignatureMoniMT                                 INFO -- #2374865899 Features                             -          -          -          -          -          -          -          -          -          -          -          -          
TrigSignatureMoniMT                                 INFO HLT_noalg_L1EM20VH #3719542824
TrigSignatureMoniMT                                 INFO -- #3719542824 Events         0          0          -          -          -          -          -          -          -          -          -          -          -          -          0          
TrigSignatureMoniMT                                 INFO -- #3719542824 Features                             -          -          -          -          -          -          -          -          -          -          -          -          
TrigSignatureMoniMT                                 INFO HLT_noalg_L1EM22VHI #1723589313
TrigSignatureMoniMT                                 INFO -- #1723589313 Events         0          0          -          -          -          -          -          -          -          -          -          -          -          -          0          
TrigSignatureMoniMT                                 INFO -- #1723589313 Features                             -          -          -          -          -          -          -          -          -          -          -          -          
TrigSignatureMoniMT                                 INFO HLT_noalg_L1EM3 #4169267792
TrigSignatureMoniMT                                 INFO -- #4169267792 Events         0          0          -          -          -          -          -          -          -          -          -          -          -          -          0          
TrigSignatureMoniMT                                 INFO -- #4169267792 Features                             -          -          -          -          -          -          -          -          -          -          -          -          
TrigSignatureMoniMT                                 INFO HLT_noalg_L1EM7 #3226970354
TrigSignatureMoniMT                                 INFO -- #3226970354 Events         0          0          -          -          -          -          -          -          -          -          -          -          -          -          0          
TrigSignatureMoniMT                                 INFO -- #3226970354 Features                             -          -          -          -          -          -          -          -          -          -          -          -          
TrigSignatureMoniMT                                 INFO HLT_noalg_L1EM8VH #4065285611
TrigSignatureMoniMT                                 INFO -- #4065285611 Events         0          0          -          -          -          -          -          -          -          -          -          -          -          -          0          
TrigSignatureMoniMT                                 INFO -- #4065285611 Features                             -          -          -          -          -          -          -          -          -          -          -          -          
TrigSignatureMoniMT                                 INFO HLT_noalg_L1J100 #1026959128
TrigSignatureMoniMT                                 INFO -- #1026959128 Events         0          0          -          -          -          -          -          -          -          -          -          -          -          -          0          
TrigSignatureMoniMT                                 INFO -- #1026959128 Features                             -          -          -          -          -          -          -          -          -          -          -          -          
TrigSignatureMoniMT                                 INFO HLT_noalg_L1J15 #1976430774
TrigSignatureMoniMT                                 INFO -- #1976430774 Events         0          0          -          -          -          -          -          -          -          -          -          -          -          -          0          
TrigSignatureMoniMT                                 INFO -- #1976430774 Features                             -          -          -          -          -          -          -          -          -          -          -          -          
TrigSignatureMoniMT                                 INFO HLT_noalg_L1J20 #2241112369
TrigSignatureMoniMT                                 INFO -- #2241112369 Events         0          0          -          -          -          -          -          -          -          -          -          -          -          -          0          
TrigSignatureMoniMT                                 INFO -- #2241112369 Features                             -          -          -          -          -          -          -          -          -          -          -          -          
TrigSignatureMoniMT                                 INFO HLT_noalg_L1J25 #39428635
TrigSignatureMoniMT                                 INFO -- #39428635 Events           0          0          -          -          -          -          -          -          -          -          -          -          -          -          0          
TrigSignatureMoniMT                                 INFO -- #39428635 Features                               -          -          -          -          -          -          -          -          -          -          -          -          
TrigSignatureMoniMT                                 INFO HLT_noalg_L1J30 #3523994129
TrigSignatureMoniMT                                 INFO -- #3523994129 Events         0          0          -          -          -          -          -          -          -          -          -          -          -          -          0          
TrigSignatureMoniMT                                 INFO -- #3523994129 Features                             -          -          -          -          -          -          -          -          -          -          -          -          
TrigSignatureMoniMT                                 INFO HLT_noalg_L1J40 #1497591431
TrigSignatureMoniMT                                 INFO -- #1497591431 Events         0          0          -          -          -          -          -          -          -          -          -          -          -          -          0          
TrigSignatureMoniMT                                 INFO -- #1497591431 Features                             -          -          -          -          -          -          -          -          -          -          -          -          
TrigSignatureMoniMT                                 INFO HLT_noalg_L1J400 #2494874701
TrigSignatureMoniMT                                 INFO -- #2494874701 Events         0          0          -          -          -          -          -          -          -          -          -          -          -          -          0          
TrigSignatureMoniMT                                 INFO -- #2494874701 Features                             -          -          -          -          -          -          -          -          -          -          -          -          
TrigSignatureMoniMT                                 INFO HLT_noalg_L1J50 #3346352675
TrigSignatureMoniMT                                 INFO -- #3346352675 Events         0          0          -          -          -          -          -          -          -          -          -          -          -          -          0          
TrigSignatureMoniMT                                 INFO -- #3346352675 Features                             -          -          -          -          -          -          -          -          -          -          -          -          
TrigSignatureMoniMT                                 INFO HLT_noalg_L1J75 #1651897827
TrigSignatureMoniMT                                 INFO -- #1651897827 Events         0          0          -          -          -          -          -          -          -          -          -          -          -          -          0          
TrigSignatureMoniMT                                 INFO -- #1651897827 Features                             -          -          -          -          -          -          -          -          -          -          -          -          
TrigSignatureMoniMT                                 INFO HLT_noalg_L1J85 #166231461
TrigSignatureMoniMT                                 INFO -- #166231461 Events          0          0          -          -          -          -          -          -          -          -          -          -          -          -          0          
TrigSignatureMoniMT                                 INFO -- #166231461 Features                              -          -          -          -          -          -          -          -          -          -          -          -          
TrigSignatureMoniMT                                 INFO HLT_noalg_L1MBTS_1_EMPTY #4174355886
TrigSignatureMoniMT                                 INFO -- #4174355886 Events         20         20         -          -          -          -          -          -          -          -          -          -          -          -          20         
TrigSignatureMoniMT                                 INFO -- #4174355886 Features                             -          -          -          -          -          -          -          -          -          -          -          -
TrigSignatureMoniMT                                 INFO HLT_noalg_L1RD0_EMPTY #914660695
TrigSignatureMoniMT                                 INFO -- #914660695 Events          0          0          -          -          -          -          -          -          -          -          -          -          -          -          0          
TrigSignatureMoniMT                                 INFO -- #914660695 Features                              -          -          -          -          -          -          -          -          -          -          -          -          
TrigSignatureMoniMT                                 INFO HLT_noalg_L1RD0_FILLED #211699639
TrigSignatureMoniMT                                 INFO -- #211699639 Events          0          0          -          -          -          -          -          -          -          -          -          -          -          -          0          
TrigSignatureMoniMT                                 INFO -- #211699639 Features                              -          -          -          -          -          -          -          -          -          -          -          -          
TrigSignatureMoniMT                                 INFO HLT_noalg_L1Standby #420861540
TrigSignatureMoniMT                                 INFO -- #420861540 Events          0          0          -          -          -          -          -          -          -          -          -          -          -          -          0          
TrigSignatureMoniMT                                 INFO -- #420861540 Features                              -          -          -          -          -          -          -          -          -          -          -          -          
TrigSignatureMoniMT                                 INFO HLT_noalg_L1TAU12 #4248050338
TrigSignatureMoniMT                                 INFO -- #4248050338 Events         0          0          -          -          -          -          -          -          -          -          -          -          -          -          0          
TrigSignatureMoniMT                                 INFO -- #4248050338 Features                             -          -          -          -          -          -          -          -          -          -          -          -          
TrigSignatureMoniMT                                 INFO HLT_noalg_L1TAU12IM #357557968
TrigSignatureMoniMT                                 INFO -- #357557968 Events          0          0          -          -          -          -          -          -          -          -          -          -          -          -          0          
TrigSignatureMoniMT                                 INFO -- #357557968 Features                              -          -          -          -          -          -          -          -          -          -          -          -          
TrigSignatureMoniMT                                 INFO HLT_noalg_L1TAU20IM #1931583332
TrigSignatureMoniMT                                 INFO -- #1931583332 Events         0          0          -          -          -          -          -          -          -          -          -          -          -          -          0          
TrigSignatureMoniMT                                 INFO -- #1931583332 Features                             -          -          -          -          -          -          -          -          -          -          -          -          
TrigSignatureMoniMT                                 INFO HLT_noalg_L1TAU30 #1944789678
TrigSignatureMoniMT                                 INFO -- #1944789678 Events         0          0          -          -          -          -          -          -          -          -          -          -          -          -          0          
TrigSignatureMoniMT                                 INFO -- #1944789678 Features                             -          -          -          -          -          -          -          -          -          -          -          -          
TrigSignatureMoniMT                                 INFO HLT_noalg_L1TAU40 #1394621652
TrigSignatureMoniMT                                 INFO -- #1394621652 Events         0          0          -          -          -          -          -          -          -          -          -          -          -          -          0          
TrigSignatureMoniMT                                 INFO -- #1394621652 Features                             -          -          -          -          -          -          -          -          -          -          -          -          
TrigSignatureMoniMT                                 INFO HLT_noalg_L1TAU60 #3332424451
TrigSignatureMoniMT                                 INFO -- #3332424451 Events         0          0          -          -          -          -          -          -          -          -          -          -          -          -          0          
TrigSignatureMoniMT                                 INFO -- #3332424451 Features                             -          -          -          -          -          -          -          -          -          -          -          -          
TrigSignatureMoniMT                                 INFO HLT_noalg_L1XE10 #1583053368
TrigSignatureMoniMT                                 INFO -- #1583053368 Events         0          0          -          -          -          -          -          -          -          -          -          -          -          -          0          
TrigSignatureMoniMT                                 INFO -- #1583053368 Features                             -          -          -          -          -          -          -          -          -          -          -          -          
TrigSignatureMoniMT                                 INFO HLT_noalg_L1XE30 #2047368922
TrigSignatureMoniMT                                 INFO -- #2047368922 Events         0          0          -          -          -          -          -          -          -          -          -          -          -          -          0          
TrigSignatureMoniMT                                 INFO -- #2047368922 Features                             -          -          -          -          -          -          -          -          -          -          -          -          
TrigSignatureMoniMT                                 INFO HLT_noalg_L1XE300 #1315853555
TrigSignatureMoniMT                                 INFO -- #1315853555 Events         0          0          -          -          -          -          -          -          -          -          -          -          -          -          0          
TrigSignatureMoniMT                                 INFO -- #1315853555 Features                             -          -          -          -          -          -          -          -          -          -          -          -          
TrigSignatureMoniMT                                 INFO HLT_noalg_L1XE35 #2313039014
TrigSignatureMoniMT                                 INFO -- #2313039014 Events         0          0          -          -          -          -          -          -          -          -          -          -          -          -          0          
TrigSignatureMoniMT                                 INFO -- #2313039014 Features                             -          -          -          -          -          -          -          -          -          -          -          -          
TrigSignatureMoniMT                                 INFO HLT_noalg_L1XE40 #4293469116
TrigSignatureMoniMT                                 INFO -- #4293469116 Events         0          0          -          -          -          -          -          -          -          -          -          -          -          -          0          
TrigSignatureMoniMT                                 INFO -- #4293469116 Features                             -          -          -          -          -          -          -          -          -          -          -          -          
TrigSignatureMoniMT                                 INFO HLT_noalg_L1XE45 #2365048177
TrigSignatureMoniMT                                 INFO -- #2365048177 Events         0          0          -          -          -          -          -          -          -          -          -          -          -          -          0          
TrigSignatureMoniMT                                 INFO -- #2365048177 Features                             -          -          -          -          -          -          -          -          -          -          -          -          
TrigSignatureMoniMT                                 INFO HLT_noalg_L1XE50 #1168752081
TrigSignatureMoniMT                                 INFO -- #1168752081 Events         0          0          -          -          -          -          -          -          -          -          -          -          -          -          0          
TrigSignatureMoniMT                                 INFO -- #1168752081 Features                             -          -          -          -          -          -          -          -          -          -          -          -          
TrigSignatureMoniMT                                 INFO HLT_noalg_L1XE55 #268928384
TrigSignatureMoniMT                                 INFO -- #268928384 Events          0          0          -          -          -          -          -          -          -          -          -          -          -          -          0          
TrigSignatureMoniMT                                 INFO -- #268928384 Features                              -          -          -          -          -          -          -          -          -          -          -          -          
TrigSignatureMoniMT                                 INFO HLT_noalg_L1XE60 #4154240531
TrigSignatureMoniMT                                 INFO -- #4154240531 Events         0          0          -          -          -          -          -          -          -          -          -          -          -          -          0          
TrigSignatureMoniMT                                 INFO -- #4154240531 Features                             -          -          -          -          -          -          -          -          -          -          -          -          
TrigSignatureMoniMT                                 INFO HLT_noalg_L1XE70 #3765216228
TrigSignatureMoniMT                                 INFO -- #3765216228 Events         0          0          -          -          -          -          -          -          -          -          -          -          -          -          0          
TrigSignatureMoniMT                                 INFO -- #3765216228 Features                             -          -          -          -          -          -          -          -          -          -          -          -          
TrigSignatureMoniMT                                 INFO HLT_noalg_L1XE80 #2742079961
TrigSignatureMoniMT                                 INFO -- #2742079961 Events         0          0          -          -          -          -          -          -          -          -          -          -          -          -          0          
TrigSignatureMoniMT                                 INFO -- #2742079961 Features                             -          -          -          -          -          -          -          -          -          -          -          -          
TrigSignatureMoniMT                                 INFO HLT_noalg_bkg_L1Bkg #2032528907
TrigSignatureMoniMT                                 INFO -- #2032528907 Events         0          0          -          -          -          -          -          -          -          -          -          -          -          -          0          
TrigSignatureMoniMT                                 INFO -- #2032528907 Features                             -          -          -          -          -          -          -          -          -          -          -          -          
TrigSignatureMoniMT                                 INFO HLT_noalg_cosmiccalo_L1EM3_EMPTY #2458124284
TrigSignatureMoniMT                                 INFO -- #2458124284 Events         0          0          -          -          -          -          -          -          -          -          -          -          -          -          0          
TrigSignatureMoniMT                                 INFO -- #2458124284 Features                             -          -          -          -          -          -          -          -          -          -          -          -          
TrigSignatureMoniMT                                 INFO HLT_noalg_cosmiccalo_L1EM7_EMPTY #299938202
TrigSignatureMoniMT                                 INFO -- #299938202 Events          0          0          -          -          -          -          -          -          -          -          -          -          -          -          0          
TrigSignatureMoniMT                                 INFO -- #299938202 Features                              -          -          -          -          -          -          -          -          -          -          -          -          
TrigSignatureMoniMT                                 INFO HLT_noalg_cosmiccalo_L1J12_EMPTY #3144024902
TrigSignatureMoniMT                                 INFO -- #3144024902 Events         0          0          -          -          -          -          -          -          -          -          -          -          -          -          0          
TrigSignatureMoniMT                                 INFO -- #3144024902 Features                             -          -          -          -          -          -          -          -          -          -          -          -          
TrigSignatureMoniMT                                 INFO HLT_noalg_cosmiccalo_L1J12_FIRSTEMPTY #3840098930
TrigSignatureMoniMT                                 INFO -- #3840098930 Events         0          0          -          -          -          -          -          -          -          -          -          -          -          -          0          
TrigSignatureMoniMT                                 INFO -- #3840098930 Features                             -          -          -          -          -          -          -          -          -          -          -          -          
TrigSignatureMoniMT                                 INFO HLT_noalg_cosmiccalo_L1J30_31ETA49_EMPTY #4143623058
TrigSignatureMoniMT                                 INFO -- #4143623058 Events         0          0          -          -          -          -          -          -          -          -          -          -          -          -          0          
TrigSignatureMoniMT                                 INFO -- #4143623058 Features                             -          -          -          -          -          -          -          -          -          -          -          -          
TrigSignatureMoniMT                                 INFO HLT_noalg_cosmiccalo_L1J30_EMPTY #2991490897
TrigSignatureMoniMT                                 INFO -- #2991490897 Events         0          0          -          -          -          -          -          -          -          -          -          -          -          -          0          
TrigSignatureMoniMT                                 INFO -- #2991490897 Features                             -          -          -          -          -          -          -          -          -          -          -          -          
TrigSignatureMoniMT                                 INFO HLT_noalg_cosmiccalo_L1J30_FIRSTEMPTY #2214697960
TrigSignatureMoniMT                                 INFO -- #2214697960 Events         0          0          -          -          -          -          -          -          -          -          -          -          -          -          0          
TrigSignatureMoniMT                                 INFO -- #2214697960 Features                             -          -          -          -          -          -          -          -          -          -          -          -          
TrigSignatureMoniMT                                 INFO HLT_noalg_cosmiccalo_L1RD1_EMPTY #3925252528
TrigSignatureMoniMT                                 INFO -- #3925252528 Events         0          0          -          -          -          -          -          -          -          -          -          -          -          -          0          
TrigSignatureMoniMT                                 INFO -- #3925252528 Features                             -          -          -          -          -          -          -          -          -          -          -          -          
TrigSignatureMoniMT                                 INFO HLT_noalg_idmon_L1RD0_EMPTY #56818284
TrigSignatureMoniMT                                 INFO -- #56818284 Events           0          0          -          -          -          -          -          -          -          -          -          -          -          -          0          
TrigSignatureMoniMT                                 INFO -- #56818284 Features                               -          -          -          -          -          -          -          -          -          -          -          -          
TrigSignatureMoniMT                                 INFO HLT_noalg_idmon_L1RD0_FILLED #1198298874
TrigSignatureMoniMT                                 INFO -- #1198298874 Events         0          0          -          -          -          -          -          -          -          -          -          -          -          -          0          
TrigSignatureMoniMT                                 INFO -- #1198298874 Features                             -          -          -          -          -          -          -          -          -          -          -          -          
TrigSignatureMoniMT                                 INFO HLT_noalg_idmon_L1RD0_UNPAIRED_ISO #2536676873
TrigSignatureMoniMT                                 INFO -- #2536676873 Events         0          0          -          -          -          -          -          -          -          -          -          -          -          -          0          
TrigSignatureMoniMT                                 INFO -- #2536676873 Features                             -          -          -          -          -          -          -          -          -          -          -          -          
TrigSignatureMoniMT                                 INFO HLT_noalg_l1calo_L1J400 #1694511185
TrigSignatureMoniMT                                 INFO -- #1694511185 Events         0          0          -          -          -          -          -          -          -          -          -          -          -          -          0          
TrigSignatureMoniMT                                 INFO -- #1694511185 Features                             -          -          -          -          -          -          -          -          -          -          -          -          
TrigSignatureMoniMT                                 INFO HLT_noalg_mb_L1RD2_EMPTY #3788962163
TrigSignatureMoniMT                                 INFO -- #3788962163 Events         0          0          -          -          -          -          -          -          -          -          -          -          -          -          0          
TrigSignatureMoniMT                                 INFO -- #3788962163 Features                             -          -          -          -          -          -          -          -          -          -          -          -          
TrigSignatureMoniMT                                 INFO HLT_noalg_zb_L1ZB #1289992951
TrigSignatureMoniMT                                 INFO -- #1289992951 Events         0          0          -          -          -          -          -          -          -          -          -          -          -          -          0          
TrigSignatureMoniMT                                 INFO -- #1289992951 Features                             -          -          -          -          -          -          -          -          -          -          -          -          
TrigSignatureMoniMT                                 INFO HLT_sct_noise_SCTPEB_L1RD0_EMPTY #3024203296
TrigSignatureMoniMT                                 INFO -- #3024203296 Events         0          0          0          -          -          -          -          -          -          -          -          -          -          -          0          
TrigSignatureMoniMT                                 INFO -- #3024203296 Features                             0          -          -          -          -          -          -          -          -          -          -          -          
TrigSignatureMoniMT                                 INFO HLT_tau0_perf_ptonly_L1TAU100 #2342716369
TrigSignatureMoniMT                                 INFO -- #2342716369 Events         0          0          0          0          -          -          -          -          -          -          -          -          -          -          0          
TrigSignatureMoniMT                                 INFO -- #2342716369 Features                             0          0          -          -          -          -          -          -          -          -          -          -          
TrigSignatureMoniMT                                 INFO HLT_tau0_perf_ptonly_L1TAU12 #372992233
TrigSignatureMoniMT                                 INFO -- #372992233 Events          0          0          0          0          -          -          -          -          -          -          -          -          -          -          0          
TrigSignatureMoniMT                                 INFO -- #372992233 Features                              0          0          -          -          -          -          -          -          -          -          -          -          
TrigSignatureMoniMT                                 INFO HLT_tau0_perf_ptonly_L1TAU60 #1376650121
TrigSignatureMoniMT                                 INFO -- #1376650121 Events         0          0          0          0          -          -          -          -          -          -          -          -          -          -          0          
TrigSignatureMoniMT                                 INFO -- #1376650121 Features                             0          0          -          -          -          -          -          -          -          -          -          -          
TrigSignatureMoniMT                                 INFO HLT_tau160_idperf_track_L1TAU100 #714660857
TrigSignatureMoniMT                                 INFO -- #714660857 Events          0          0          0          0          -          -          -          -          -          -          -          -          -          -          0          
TrigSignatureMoniMT                                 INFO -- #714660857 Features                              0          0          -          -          -          -          -          -          -          -          -          -          
TrigSignatureMoniMT                                 INFO HLT_tau160_idperf_tracktwoMVA_L1TAU100 #2725693236
TrigSignatureMoniMT                                 INFO -- #2725693236 Events         0          0          0          0          0          -          -          -          -          -          -          -          -          -          0          
TrigSignatureMoniMT                                 INFO -- #2725693236 Features                             0          0          0          -          -          -          -          -          -          -          -          -          
TrigSignatureMoniMT                                 INFO HLT_tau160_idperf_tracktwo_L1TAU100 #886074432
TrigSignatureMoniMT                                 INFO -- #886074432 Events          0          0          0          0          0          -          -          -          -          -          -          -          -          -          0          
TrigSignatureMoniMT                                 INFO -- #886074432 Features                              0          0          0          -          -          -          -          -          -          -          -          -          
TrigSignatureMoniMT                                 INFO HLT_tau160_medium1_tracktwoEF_L1TAU100 #1720193283
TrigSignatureMoniMT                                 INFO -- #1720193283 Events         0          0          0          0          0          -          -          -          -          -          -          -          -          -          0          
TrigSignatureMoniMT                                 INFO -- #1720193283 Features                             0          0          0          -          -          -          -          -          -          -          -          -          
TrigSignatureMoniMT                                 INFO HLT_tau160_medium1_tracktwo_L1TAU100 #4069120574
TrigSignatureMoniMT                                 INFO -- #4069120574 Events         0          0          0          0          0          -          -          -          -          -          -          -          -          -          0          
TrigSignatureMoniMT                                 INFO -- #4069120574 Features                             0          0          0          -          -          -          -          -          -          -          -          -          
TrigSignatureMoniMT                                 INFO HLT_tau160_mediumRNN_tracktwoMVA_L1TAU100 #1747754287
TrigSignatureMoniMT                                 INFO -- #1747754287 Events         0          0          0          0          0          -          -          -          -          -          -          -          -          -          0          
TrigSignatureMoniMT                                 INFO -- #1747754287 Features                             0          0          0          -          -          -          -          -          -          -          -          -          
TrigSignatureMoniMT                                 INFO HLT_tau160_perf_tracktwoMVA_L1TAU100 #2334140248
TrigSignatureMoniMT                                 INFO -- #2334140248 Events         0          0          0          0          0          -          -          -          -          -          -          -          -          -          0          
TrigSignatureMoniMT                                 INFO -- #2334140248 Features                             0          0          0          -          -          -          -          -          -          -          -          -          
TrigSignatureMoniMT                                 INFO HLT_tau160_perf_tracktwo_L1TAU100 #1799096347
TrigSignatureMoniMT                                 INFO -- #1799096347 Events         0          0          0          0          0          -          -          -          -          -          -          -          -          -          0          
TrigSignatureMoniMT                                 INFO -- #1799096347 Features                             0          0          0          -          -          -          -          -          -          -          -          -          
TrigSignatureMoniMT                                 INFO HLT_tau200_medium1_tracktwoEF_L1TAU100 #4203471951
TrigSignatureMoniMT                                 INFO -- #4203471951 Events         0          0          0          0          0          -          -          -          -          -          -          -          -          -          0          
TrigSignatureMoniMT                                 INFO -- #4203471951 Features                             0          0          0          -          -          -          -          -          -          -          -          -          
TrigSignatureMoniMT                                 INFO HLT_tau200_mediumRNN_tracktwoMVA_L1TAU100 #1468926272
TrigSignatureMoniMT                                 INFO -- #1468926272 Events         0          0          0          0          0          -          -          -          -          -          -          -          -          -          0          
TrigSignatureMoniMT                                 INFO -- #1468926272 Features                             0          0          0          -          -          -          -          -          -          -          -          -          
TrigSignatureMoniMT                                 INFO HLT_tau25_idperf_track_L1TAU12IM #554271976
TrigSignatureMoniMT                                 INFO -- #554271976 Events          0          0          0          0          -          -          -          -          -          -          -          -          -          -          0          
TrigSignatureMoniMT                                 INFO -- #554271976 Features                              0          0          -          -          -          -          -          -          -          -          -          -          
TrigSignatureMoniMT                                 INFO HLT_tau25_idperf_tracktwoMVA_L1TAU12IM #988149859
TrigSignatureMoniMT                                 INFO -- #988149859 Events          0          0          0          0          0          -          -          -          -          -          -          -          -          -          0          
TrigSignatureMoniMT                                 INFO -- #988149859 Features                              0          0          0          -          -          -          -          -          -          -          -          -          
TrigSignatureMoniMT                                 INFO HLT_tau25_idperf_tracktwo_L1TAU12IM #3346942453
TrigSignatureMoniMT                                 INFO -- #3346942453 Events         0          0          0          0          0          -          -          -          -          -          -          -          -          -          0          
TrigSignatureMoniMT                                 INFO -- #3346942453 Features                             0          0          0          -          -          -          -          -          -          -          -          -          
TrigSignatureMoniMT                                 INFO HLT_tau25_looseRNN_tracktwoMVA_L1TAU12IM #169452969
TrigSignatureMoniMT                                 INFO -- #169452969 Events          0          0          0          0          0          -          -          -          -          -          -          -          -          -          0          
TrigSignatureMoniMT                                 INFO -- #169452969 Features                              0          0          0          -          -          -          -          -          -          -          -          -          
TrigSignatureMoniMT                                 INFO HLT_tau25_looseRNN_tracktwo_L1TAU12IM #2490017573
TrigSignatureMoniMT                                 INFO -- #2490017573 Events         0          0          0          0          0          -          -          -          -          -          -          -          -          -          0          
TrigSignatureMoniMT                                 INFO -- #2490017573 Features                             0          0          0          -          -          -          -          -          -          -          -          -          
TrigSignatureMoniMT                                 INFO HLT_tau25_medium1_tracktwoEF_L1TAU12IM #506456080
TrigSignatureMoniMT                                 INFO -- #506456080 Events          0          0          0          0          0          -          -          -          -          -          -          -          -          -          0          
TrigSignatureMoniMT                                 INFO -- #506456080 Features                              0          0          0          -          -          -          -          -          -          -          -          -          
TrigSignatureMoniMT                                 INFO HLT_tau25_medium1_tracktwoMVA_L1TAU12IM #4055280067
TrigSignatureMoniMT                                 INFO -- #4055280067 Events         0          0          0          0          0          -          -          -          -          -          -          -          -          -          0          
TrigSignatureMoniMT                                 INFO -- #4055280067 Features                             0          0          0          -          -          -          -          -          -          -          -          -          
TrigSignatureMoniMT                                 INFO HLT_tau25_medium1_tracktwo_L1TAU12IM #1433975745
TrigSignatureMoniMT                                 INFO -- #1433975745 Events         0          0          0          0          0          -          -          -          -          -          -          -          -          -          0          
TrigSignatureMoniMT                                 INFO -- #1433975745 Features                             0          0          0          -          -          -          -          -          -          -          -          -          
TrigSignatureMoniMT                                 INFO HLT_tau25_mediumRNN_tracktwoMVA_L1TAU12IM #2222894847
TrigSignatureMoniMT                                 INFO -- #2222894847 Events         0          0          0          0          0          -          -          -          -          -          -          -          -          -          0          
TrigSignatureMoniMT                                 INFO -- #2222894847 Features                             0          0          0          -          -          -          -          -          -          -          -          -          
TrigSignatureMoniMT                                 INFO HLT_tau25_mediumRNN_tracktwo_L1TAU12IM #698603885
TrigSignatureMoniMT                                 INFO -- #698603885 Events          0          0          0          0          0          -          -          -          -          -          -          -          -          -          0          
TrigSignatureMoniMT                                 INFO -- #698603885 Features                              0          0          0          -          -          -          -          -          -          -          -          -          
TrigSignatureMoniMT                                 INFO HLT_tau25_perf_tracktwoMVA_L1TAU12IM #112814536
TrigSignatureMoniMT                                 INFO -- #112814536 Events          0          0          0          0          0          -          -          -          -          -          -          -          -          -          0          
TrigSignatureMoniMT                                 INFO -- #112814536 Features                              0          0          0          -          -          -          -          -          -          -          -          -          
TrigSignatureMoniMT                                 INFO HLT_tau25_perf_tracktwo_L1TAU12IM #1129072492
TrigSignatureMoniMT                                 INFO -- #1129072492 Events         0          0          0          0          0          -          -          -          -          -          -          -          -          -          0          
TrigSignatureMoniMT                                 INFO -- #1129072492 Features                             0          0          0          -          -          -          -          -          -          -          -          -          
TrigSignatureMoniMT                                 INFO HLT_tau25_tightRNN_tracktwoMVA_L1TAU12IM #2472860683
TrigSignatureMoniMT                                 INFO -- #2472860683 Events         0          0          0          0          0          -          -          -          -          -          -          -          -          -          0          
TrigSignatureMoniMT                                 INFO -- #2472860683 Features                             0          0          0          -          -          -          -          -          -          -          -          -          
TrigSignatureMoniMT                                 INFO HLT_tau25_tightRNN_tracktwo_L1TAU12IM #2537544560
TrigSignatureMoniMT                                 INFO -- #2537544560 Events         0          0          0          0          0          -          -          -          -          -          -          -          -          -          0          
TrigSignatureMoniMT                                 INFO -- #2537544560 Features                             0          0          0          -          -          -          -          -          -          -          -          -          
TrigSignatureMoniMT                                 INFO HLT_tau25_verylooseRNN_tracktwoMVA_L1TAU12IM #2992830434
TrigSignatureMoniMT                                 INFO -- #2992830434 Events         0          0          0          0          0          -          -          -          -          -          -          -          -          -          0          
TrigSignatureMoniMT                                 INFO -- #2992830434 Features                             0          0          0          -          -          -          -          -          -          -          -          -          
TrigSignatureMoniMT                                 INFO HLT_tau25_verylooseRNN_tracktwo_L1TAU12IM #1275052132
TrigSignatureMoniMT                                 INFO -- #1275052132 Events         0          0          0          0          0          -          -          -          -          -          -          -          -          -          0          
TrigSignatureMoniMT                                 INFO -- #1275052132 Features                             0          0          0          -          -          -          -          -          -          -          -          -          
TrigSignatureMoniMT                                 INFO HLT_tau35_mediumRNN_tracktwoMVA_L1TAU12IM #2456480859
TrigSignatureMoniMT                                 INFO -- #2456480859 Events         0          0          0          0          0          -          -          -          -          -          -          -          -          -          0          
TrigSignatureMoniMT                                 INFO -- #2456480859 Features                             0          0          0          -          -          -          -          -          -          -          -          -          
TrigSignatureMoniMT                                 INFO HLT_tau80_medium1_tracktwo_L1TAU60 #598963338
TrigSignatureMoniMT                                 INFO -- #598963338 Events          0          0          0          0          0          -          -          -          -          -          -          -          -          -          0          
TrigSignatureMoniMT                                 INFO -- #598963338 Features                              0          0          0          -          -          -          -          -          -          -          -          -          
TrigSignatureMoniMT                                 INFO HLT_tilecalib_laser_TilePEB_L1CALREQ2 #1063154655
TrigSignatureMoniMT                                 INFO -- #1063154655 Events         0          0          0          -          -          -          -          -          -          -          -          -          -          -          0          
TrigSignatureMoniMT                                 INFO -- #1063154655 Features                             0          -          -          -          -          -          -          -          -          -          -          -          
TrigSignatureMoniMT                                 INFO HLT_timeburner_L1All #819160059
TrigSignatureMoniMT                                 INFO -- #819160059 Events          0          0          0          -          -          -          -          -          -          -          -          -          -          -          0          
TrigSignatureMoniMT                                 INFO -- #819160059 Features                              0          -          -          -          -          -          -          -          -          -          -          -          
TrigSignatureMoniMT                                 INFO HLT_xe100_mht_L1XE50 #532175988
TrigSignatureMoniMT                                 INFO -- #532175988 Events          0          0          0          0          0          0          0          0          0          0          0          0          0          -          0          
TrigSignatureMoniMT                                 INFO -- #532175988 Features                              0          0          0          0          0          0          0          0          0          0          0          -          
TrigSignatureMoniMT                                 INFO HLT_xe100_pfsum_L1XE50 #1890237897
TrigSignatureMoniMT                                 INFO -- #1890237897 Events         0          0          0          0          0          0          0          0          0          0          0          0          0          -          0          
TrigSignatureMoniMT                                 INFO -- #1890237897 Features                             0          0          0          0          0          0          0          0          0          0          0          -          
TrigSignatureMoniMT                                 INFO HLT_xe100_tcpufit_L1XE50 #2803198799
TrigSignatureMoniMT                                 INFO -- #2803198799 Events         0          0          0          0          0          0          0          0          0          0          0          0          0          -          0          
TrigSignatureMoniMT                                 INFO -- #2803198799 Features                             0          0          0          0          0          0          0          0          0          0          0          -          
TrigSignatureMoniMT                                 INFO HLT_xe100_trkmht_L1XE50 #1055916731
TrigSignatureMoniMT                                 INFO -- #1055916731 Events         0          0          0          0          0          0          0          0          0          0          0          0          0          -          0          
TrigSignatureMoniMT                                 INFO -- #1055916731 Features                             0          0          0          0          0          0          0          0          0          0          0          -          
TrigSignatureMoniMT                                 INFO HLT_xe110_mht_L1XE50 #3030733259
TrigSignatureMoniMT                                 INFO -- #3030733259 Events         0          0          0          0          0          0          0          0          0          0          0          0          0          -          0          
TrigSignatureMoniMT                                 INFO -- #3030733259 Features                             0          0          0          0          0          0          0          0          0          0          0          -          
TrigSignatureMoniMT                                 INFO HLT_xe110_tc_em_L1XE50 #607113828
TrigSignatureMoniMT                                 INFO -- #607113828 Events          0          0          0          0          0          0          0          0          0          0          0          0          0          -          0          
TrigSignatureMoniMT                                 INFO -- #607113828 Features                              0          0          0          0          0          0          0          0          0          0          0          -          
TrigSignatureMoniMT                                 INFO HLT_xe110_tcpufit_L1XE50 #892853397
TrigSignatureMoniMT                                 INFO -- #892853397 Events          0          0          0          0          0          0          0          0          0          0          0          0          0          -          0          
TrigSignatureMoniMT                                 INFO -- #892853397 Features                              0          0          0          0          0          0          0          0          0          0          0          -          
TrigSignatureMoniMT                                 INFO HLT_xe30_cell_L1XE10 #1649696554
TrigSignatureMoniMT                                 INFO -- #1649696554 Events         0          0          0          0          0          0          0          0          0          0          0          0          0          -          0          
TrigSignatureMoniMT                                 INFO -- #1649696554 Features                             0          0          0          0          0          0          0          0          0          0          0          -          
TrigSignatureMoniMT                                 INFO HLT_xe30_cell_xe30_tcpufit_L1XE10 #3768353779
TrigSignatureMoniMT                                 INFO -- #3768353779 Events         0          0          0          0          0          0          0          0          0          0          0          0          0          -          0          
TrigSignatureMoniMT                                 INFO -- #3768353779 Features                             0          0          0          0          0          0          0          0          0          0          0          -          
TrigSignatureMoniMT                                 INFO HLT_xe30_mht_L1XE10 #3626903018
TrigSignatureMoniMT                                 INFO -- #3626903018 Events         0          0          0          0          0          0          0          0          0          0          0          0          0          -          0          
TrigSignatureMoniMT                                 INFO -- #3626903018 Features                             0          0          0          0          0          0          0          0          0          0          0          -          
TrigSignatureMoniMT                                 INFO HLT_xe30_pfsum_L1XE10 #998713382
TrigSignatureMoniMT                                 INFO -- #998713382 Events          0          0          0          0          0          0          0          0          0          0          0          0          0          -          0          
TrigSignatureMoniMT                                 INFO -- #998713382 Features                              0          0          0          0          0          0          0          0          0          0          0          -          
TrigSignatureMoniMT                                 INFO HLT_xe30_tcpufit_L1XE10 #1583719916
TrigSignatureMoniMT                                 INFO -- #1583719916 Events         0          0          0          0          0          0          0          0          0          0          0          0          0          -          0          
TrigSignatureMoniMT                                 INFO -- #1583719916 Features                             0          0          0          0          0          0          0          0          0          0          0          -          
TrigSignatureMoniMT                                 INFO HLT_xe30_trkmht_L1XE10 #2468872349
TrigSignatureMoniMT                                 INFO -- #2468872349 Events         0          0          0          0          0          0          0          0          0          0          0          0          0          -          0          
TrigSignatureMoniMT                                 INFO -- #2468872349 Features                             0          0          0          0          0          0          0          0          0          0          0          -          
TrigSignatureMoniMT                                 INFO HLT_xe65_cell_L1XE50 #531141817
TrigSignatureMoniMT                                 INFO -- #531141817 Events          0          0          0          0          0          0          0          0          0          0          0          0          0          -          0          
TrigSignatureMoniMT                                 INFO -- #531141817 Features                              0          0          0          0          0          0          0          0          0          0          0          -          
TrigSignatureMoniMT                                 INFO HLT_xe65_cell_xe110_tcpufit_L1XE50 #115518400
TrigSignatureMoniMT                                 INFO -- #115518400 Events          0          0          0          0          0          0          0          0          0          0          0          0          0          -          0          
TrigSignatureMoniMT                                 INFO -- #115518400 Features                              0          0          0          0          0          0          0          0          0          0          0          -          <|MERGE_RESOLUTION|>--- conflicted
+++ resolved
@@ -368,16 +368,11 @@
 TrigSignatureMoniMT                                 INFO -- #417425162 Events          0          0          0          0          0          0          0          0          0          0          -          -          -          -          0          
 TrigSignatureMoniMT                                 INFO -- #417425162 Features                              0          0          0          0          0          0          0          0          -          -          -          -          
 TrigSignatureMoniMT                                 INFO HLT_mu24_idperf_L1MU20 #677658909
-<<<<<<< HEAD
-TrigSignatureMoniMT                                 INFO -- #677658909 Events          0          0          0          0          0          0          0          0          0          0          -          -          -          -          0          
-TrigSignatureMoniMT                                 INFO -- #677658909 Features                              0          0          0          0          0          0          0          0          -          -          -          -          
-=======
 TrigSignatureMoniMT                                 INFO -- #677658909 Events          20         20         0          0          0          0          1          1          0          0          -          -          -          -          0          
 TrigSignatureMoniMT                                 INFO -- #677658909 Features                              0          0          0          0          1          1          0          0          -          -          -          -          
 TrigSignatureMoniMT                                 INFO HLT_mu24_ivarmedium_L1MU20 #737407430
 TrigSignatureMoniMT                                 INFO -- #737407430 Events          20         20         0          0          0          0          1          1          0          0          0          -          -          -          0          
 TrigSignatureMoniMT                                 INFO -- #737407430 Features                              0          0          0          0          1          1          0          0          0          -          -          -          
->>>>>>> 5bd20b1e
 TrigSignatureMoniMT                                 INFO HLT_mu24_mu10noL1_L1MU20 #2563354236
 TrigSignatureMoniMT                                 INFO -- #2563354236 Events         0          0          0          0          0          0          0          0          0          0          0          0          -          -          0          
 TrigSignatureMoniMT                                 INFO -- #2563354236 Features                             0          0          0          0          0          0          0          0          0          0          -          -          
