################################################################################
# Package: TrigUpgradeTest
################################################################################

# Declare the package name:
atlas_subdir( TrigUpgradeTest )

# Declare the package's dependencies:
atlas_depends_on_subdirs( PUBLIC
                          TestPolicy
                          AtlasPolicy
                          GaudiKernel
                          PRIVATE
                          Control/AthenaBaseComps
                          Trigger/TrigEvent/TrigSteeringEvent
			  Control/AthViews			  
                          )

find_package( Boost COMPONENTS filesystem thread system )
find_package( ROOT COMPONENTS Core Tree MathCore Hist RIO pthread )

atlas_add_library( TrigUpgradeTestLib
                   src/*.cxx
                   PUBLIC_HEADERS TrigUpgradeTest
                   INCLUDE_DIRS ${Boost_INCLUDE_DIRS} ${ROOT_INCLUDE_DIRS}
                   LINK_LIBRARIES ${Boost_LIBRARIES} ${ROOT_LIBRARIES}
                   GaudiKernel AthenaBaseComps TrigSteeringEvent DecisionHandlingLib )

atlas_add_component( TrigUpgradeTest
                     src/components/*.cxx
                     INCLUDE_DIRS ${Boost_INCLUDE_DIRS} ${ROOT_INCLUDE_DIRS}
                     LINK_LIBRARIES ${Boost_LIBRARIES}
                     ${ROOT_LIBRARIES} GaudiKernel
                     AthenaBaseComps TrigUpgradeTestLib AthViews )


atlas_add_test( ViewSchedule1 SCRIPT test/test_view_schedule.sh
                ENVIRONMENT THREADS=1 )
atlas_add_test( ViewSchedule2 SCRIPT test/test_view_schedule.sh
                ENVIRONMENT THREADS=2 )
atlas_add_test( ViewSchedule64 SCRIPT test/test_view_schedule.sh
                ENVIRONMENT THREADS=64 )

# out until we find a way to properly invoke tests from other packages
# atlas_add_test( creatingEVTest SCRIPT forward.sh ViewAlgsTest/test/creatingEVTest.sh )


atlas_add_test( merge
                SCRIPT test/test_merge.sh 
		PROPERTIES TIMEOUT 500 
	      )

file( MAKE_DIRECTORY ${CMAKE_CURRENT_BINARY_DIR}/unitTestRun_IDRunMC )
atlas_add_test( IDRunMC
		SCRIPT test/test_id_run_mc.sh
                PROPERTIES TIMEOUT 500
		PROPERTIES WORKING_DIRECTORY ${CMAKE_CURRENT_BINARY_DIR}/unitTestRun_IDRunMC
              )

file( MAKE_DIRECTORY ${CMAKE_CURRENT_BINARY_DIR}/unitTestRun_IDRunData )
atlas_add_test( IDRunData SCRIPT test/test_id_run_data.sh
                PROPERTIES TIMEOUT 500
		PROPERTIES WORKING_DIRECTORY ${CMAKE_CURRENT_BINARY_DIR}/unitTestRun_IDRunData
              )

#atlas_add_test( caloRunData SCRIPT test/test_calo_run_data.sh
#                PROPERTIES TIMEOUT 500
#              )
# replaced by complete egamma test
file( MAKE_DIRECTORY ${CMAKE_CURRENT_BINARY_DIR}/unitTestRun_egammaRunData )
atlas_add_test( egammaRunData
		SCRIPT test/test_egamma_run_data.sh
                PROPERTIES TIMEOUT 500 
		PROPERTIES WORKING_DIRECTORY ${CMAKE_CURRENT_BINARY_DIR}/unitTestRun_egammaRunData
              )

#		EXTRA_PATTERNS "TriggerSummary"
file( MAKE_DIRECTORY ${CMAKE_CURRENT_BINARY_DIR}/unitTestRun_egammaMenu )
atlas_add_test( egammaMenu
		SCRIPT test/test_egamma_menu.sh	
                PROPERTIES TIMEOUT 500 
		PROPERTIES WORKING_DIRECTORY ${CMAKE_CURRENT_BINARY_DIR}/unitTestRun_egammaMenu
              )
#		EXTRA_PATTERNS "TriggerSummary"
file( MAKE_DIRECTORY ${CMAKE_CURRENT_BINARY_DIR}/unitTestRun_muRunData )
atlas_add_test( muRunData
		SCRIPT test/test_mu_run_data.sh		
                PROPERTIES TIMEOUT 500 
		PROPERTIES WORKING_DIRECTORY ${CMAKE_CURRENT_BINARY_DIR}/unitTestRun_muRunData
              )

file( MAKE_DIRECTORY ${CMAKE_CURRENT_BINARY_DIR}/unitTestRun_idCaloRunData )
atlas_add_test( idCaloRunData
		SCRIPT test/test_id_calo_run_data.sh
                PROPERTIES TIMEOUT 500
		PROPERTIES WORKING_DIRECTORY ${CMAKE_CURRENT_BINARY_DIR}/unitTestRun_idCaloRunData
              )

atlas_add_test( EmuL1Decoding
		SCRIPT test/test_emu_l1_decoding.sh
		)


atlas_add_test( EmuStepProcessing
		SCRIPT	test/test_emu_step_processing.sh
		EXTRA_PATTERNS "\[Alg\]"
)
<<<<<<< HEAD
=======

>>>>>>> e68178df


file( MAKE_DIRECTORY ${CMAKE_CURRENT_BINARY_DIR}/unitTestRun_NewJO )
atlas_add_test( NewJO 
		SCRIPT test/test_newJO.sh
                PROPERTIES TIMEOUT 500 
		PROPERTIES WORKING_DIRECTORY ${CMAKE_CURRENT_BINARY_DIR}/unitTestRun_NewJO
		)

atlas_install_joboptions( share/*.py )
atlas_install_python_modules( python/*.py )<|MERGE_RESOLUTION|>--- conflicted
+++ resolved
@@ -105,11 +105,6 @@
 		SCRIPT	test/test_emu_step_processing.sh
 		EXTRA_PATTERNS "\[Alg\]"
 )
-<<<<<<< HEAD
-=======
-
->>>>>>> e68178df
-
 
 file( MAKE_DIRECTORY ${CMAKE_CURRENT_BINARY_DIR}/unitTestRun_NewJO )
 atlas_add_test( NewJO 
