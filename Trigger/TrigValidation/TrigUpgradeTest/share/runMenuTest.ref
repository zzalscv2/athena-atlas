IOVSvcTool                              8   0     FATAL Cannot update Conditions via callback functions in MT after the first event
TrigSignatureMoniMT                                INFO Chains passing step (1st row events & 2nd row decision counts
TrigSignatureMoniMT                                INFO Chain name                   L1,      AfterPS, [... steps ...], Output
TrigSignatureMoniMT                                INFO All                           20        20        0         0         0         0         20        
TrigSignatureMoniMT                                INFO HLT_2mu6Comb_L1MU6            20        20        0         0         0         0         0         
TrigSignatureMoniMT                                INFO HLT_2mu6Comb_L1MU6 decisions                      0         0         0         0         
TrigSignatureMoniMT                                INFO HLT_2mu6_L1MU6                20        20        0         0         0         0         0         
TrigSignatureMoniMT                                INFO HLT_2mu6_L1MU6 decisions                          0         0         0         0         
TrigSignatureMoniMT                                INFO HLT_e3_etcut1step_L1EM3       20        20        18        0         0         0         18        
TrigSignatureMoniMT                                INFO HLT_e3_etcut1step_L1EM3 decisions                    54        0         0         0         
TrigSignatureMoniMT                                INFO HLT_e3_etcut_L1EM3            20        20        18        17        16        0         16        
TrigSignatureMoniMT                                INFO HLT_e3_etcut_L1EM3 decisions                      54        343       47        0         
TrigSignatureMoniMT                                INFO HLT_e5_etcut_L1EM3            20        20        17        16        15        0         15        
TrigSignatureMoniMT                                INFO HLT_e5_etcut_L1EM3 decisions                      50        330       45        0         
TrigSignatureMoniMT                                INFO HLT_e7_etcut_L1EM3            20        20        15        14        13        0         13        
TrigSignatureMoniMT                                INFO HLT_e7_etcut_L1EM3 decisions                      36        265       31        0         
TrigSignatureMoniMT                                INFO HLT_mu20_ivar_L1MU6           20        20        3         2         2         0         2         
TrigSignatureMoniMT                                INFO HLT_mu20_ivar_L1MU6 decisions                     3         2         2         0         
TrigSignatureMoniMT                                INFO HLT_mu6Comb_L1MU6             20        20        3         2         0         0         2         
TrigSignatureMoniMT                                INFO HLT_mu6Comb_L1MU6 decisions                       3         2         0         0         
<<<<<<< HEAD
TrigSignatureMoniMT                                INFO HLT_mu6_L1MU6                 20        20        3         2         1         0         0         
TrigSignatureMoniMT                                INFO HLT_mu6_L1MU6 decisions                           3         2         1         0         
=======
TrigSignatureMoniMT                                INFO HLT_mu6_L1MU6                 20        20        3         2         1         1         1         
TrigSignatureMoniMT                                INFO HLT_mu6_L1MU6 decisions                           3         2         2         1         
>>>>>>> 573537f4
TrigSignatureMoniMT                                INFO HLT_mu6fast_L1MU6             20        20        3         0         0         0         3         
TrigSignatureMoniMT                                INFO HLT_mu6fast_L1MU6 decisions                       3         0         0         0         
TrigSignatureMoniMT                                INFO HLT_mu6noL1_L1MU6             20        20        4         0         0         0         0         
TrigSignatureMoniMT                                INFO HLT_mu6noL1_L1MU6 decisions                       6         0         0         0         
TrigSignatureMoniMT                                INFO HLT_xe30_cell_L1XE10          20        20        12        0         0         0         12        
TrigSignatureMoniMT                                INFO HLT_xe30_cell_L1XE10 decisions                    12        0         0         0         
TrigSignatureMoniMT                                INFO HLT_xe65_cell_L1XE50          20        20        3         0         0         0         3         
TrigSignatureMoniMT                                INFO HLT_xe65_cell_L1XE50 decisions                    3         0         0         0         <|MERGE_RESOLUTION|>--- conflicted
+++ resolved
@@ -1,4 +1,3 @@
-IOVSvcTool                              8   0     FATAL Cannot update Conditions via callback functions in MT after the first event
 TrigSignatureMoniMT                                INFO Chains passing step (1st row events & 2nd row decision counts
 TrigSignatureMoniMT                                INFO Chain name                   L1,      AfterPS, [... steps ...], Output
 TrigSignatureMoniMT                                INFO All                           20        20        0         0         0         0         20        
@@ -18,13 +17,8 @@
 TrigSignatureMoniMT                                INFO HLT_mu20_ivar_L1MU6 decisions                     3         2         2         0         
 TrigSignatureMoniMT                                INFO HLT_mu6Comb_L1MU6             20        20        3         2         0         0         2         
 TrigSignatureMoniMT                                INFO HLT_mu6Comb_L1MU6 decisions                       3         2         0         0         
-<<<<<<< HEAD
-TrigSignatureMoniMT                                INFO HLT_mu6_L1MU6                 20        20        3         2         1         0         0         
-TrigSignatureMoniMT                                INFO HLT_mu6_L1MU6 decisions                           3         2         1         0         
-=======
 TrigSignatureMoniMT                                INFO HLT_mu6_L1MU6                 20        20        3         2         1         1         1         
-TrigSignatureMoniMT                                INFO HLT_mu6_L1MU6 decisions                           3         2         2         1         
->>>>>>> 573537f4
+TrigSignatureMoniMT                                INFO HLT_mu6_L1MU6 decisions                           3         2         1         1         
 TrigSignatureMoniMT                                INFO HLT_mu6fast_L1MU6             20        20        3         0         0         0         3         
 TrigSignatureMoniMT                                INFO HLT_mu6fast_L1MU6 decisions                       3         0         0         0         
 TrigSignatureMoniMT                                INFO HLT_mu6noL1_L1MU6             20        20        4         0         0         0         0         
