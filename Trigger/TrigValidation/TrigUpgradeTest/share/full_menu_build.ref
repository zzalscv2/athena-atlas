--- conflicted
+++ resolved
@@ -467,10 +467,7 @@
 TriggerSummaryStep1                     19  0     DEBUG  +++ HLT_xe30_mht_L1XE10 ID#3626903018
 TriggerSummaryStep1                     19  0     DEBUG  +++ HLT_j35_gsc45_bmv2c1070_split_L1J20 ID#3815360851
 TriggerSummaryStep1                     19  0     DEBUG  +++ HLT_j0_vbenfSEP30etSEP34mass35SEP50fbet_L1J20 ID#4034799151
-<<<<<<< HEAD
-=======
 TriggerSummaryStep1                     19  0     DEBUG  +++ HLT_noalg_L1EM3 ID#4169267792
->>>>>>> ae9376da
 TriggerSummaryStep2                     19  0     DEBUG  +++ HLT_e5_etcut_L1EM3 ID#324908483
 TriggerSummaryStep2                     19  0     DEBUG  +++ HLT_g5_etcut_L1EM3 ID#471243435
 TriggerSummaryStep2                     19  0     DEBUG  +++ HLT_e3_etcut_L1EM3 ID#683953566
@@ -537,11 +534,8 @@
 TrigSignatureMoniMT                                INFO HLT_g20_etcut_LArPEB_L1EM15 decisions                    5         5         3         3         0         
 TrigSignatureMoniMT                                INFO HLT_g5_etcut_L1EM3            20        20        17        17        17        0         0         17        
 TrigSignatureMoniMT                                INFO HLT_g5_etcut_L1EM3 decisions                      50        50        58        0         0         
-<<<<<<< HEAD
-=======
 TrigSignatureMoniMT                                INFO HLT_g5_etcut_LArPEB_L1EM3     20        20        17        17        17        17        0         17        
 TrigSignatureMoniMT                                INFO HLT_g5_etcut_LArPEB_L1EM3 decisions                    50        50        58        58        0         
->>>>>>> ae9376da
 TrigSignatureMoniMT                                INFO HLT_j0_vbenfSEP30etSEP34mass35SEP50fbet_L1J2020        20        1         0         0         0         0         1         
 TrigSignatureMoniMT                                INFO HLT_j0_vbenfSEP30etSEP34mass35SEP50fbet_L1J20 decisions                    2         0         0         0         0         
 TrigSignatureMoniMT                                INFO HLT_j175_gsc225_bmv2c1040_split_L1J10020        20        0         0         0         0         0         0         
