--- conflicted
+++ resolved
@@ -264,28 +264,16 @@
 TrigSignatureMoniMT                                INFO HLT_3j200 decisions                               0         0         0         0         
 TrigSignatureMoniMT                                INFO HLT_5j70_0eta240              20        20        0         0         0         0         0         
 TrigSignatureMoniMT                                INFO HLT_5j70_0eta240 decisions                        0         0         0         0         
-<<<<<<< HEAD
-TrigSignatureMoniMT                                INFO HLT_e3_etcut                  20        20        18        17        0         0         17        
-TrigSignatureMoniMT                                INFO HLT_e3_etcut decisions                            54        313       0         0         
-=======
 TrigSignatureMoniMT                                INFO HLT_e3_etcut                  20        20        18        17        17        0         17        
-TrigSignatureMoniMT                                INFO HLT_e3_etcut decisions                            54        343       91        0         
->>>>>>> b6737e42
+TrigSignatureMoniMT                                INFO HLT_e3_etcut decisions                            54        313       81        0         
 TrigSignatureMoniMT                                INFO HLT_e3_etcut1step             20        20        18        0         0         0         18        
 TrigSignatureMoniMT                                INFO HLT_e3_etcut1step decisions                       54        0         0         0         
 TrigSignatureMoniMT                                INFO HLT_e3_etcut_mu6              20        20        10        0         0         0         1         
 TrigSignatureMoniMT                                INFO HLT_e3_etcut_mu6 decisions                        17        0         0         0         
-<<<<<<< HEAD
-TrigSignatureMoniMT                                INFO HLT_e5_etcut                  20        20        17        16        0         0         16        
-TrigSignatureMoniMT                                INFO HLT_e5_etcut decisions                            50        300       0         0         
-TrigSignatureMoniMT                                INFO HLT_e7_etcut                  20        20        15        14        0         0         14        
-TrigSignatureMoniMT                                INFO HLT_e7_etcut decisions                            36        238       0         0         
-=======
 TrigSignatureMoniMT                                INFO HLT_e5_etcut                  20        20        17        16        16        0         16        
-TrigSignatureMoniMT                                INFO HLT_e5_etcut decisions                            50        330       54        0         
+TrigSignatureMoniMT                                INFO HLT_e5_etcut decisions                            50        300       47        0         
 TrigSignatureMoniMT                                INFO HLT_e7_etcut                  20        20        15        14        12        0         12        
-TrigSignatureMoniMT                                INFO HLT_e7_etcut decisions                            36        265       28        0         
->>>>>>> b6737e42
+TrigSignatureMoniMT                                INFO HLT_e7_etcut decisions                            36        238       25        0         
 TrigSignatureMoniMT                                INFO HLT_g5_etcut                  20        20        17        17        0         0         17        
 TrigSignatureMoniMT                                INFO HLT_g5_etcut decisions                            50        50        0         0         
 TrigSignatureMoniMT                                INFO HLT_j0_vbenfSEP30etSEP34mass35SEP50fbet20        20        0         0         0         0         0         
