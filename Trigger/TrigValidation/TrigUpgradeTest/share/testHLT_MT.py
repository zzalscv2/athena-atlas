--- conflicted
+++ resolved
@@ -39,14 +39,6 @@
     doMuonSlice       = True
     doJetSlice        = True
     doMETSlice        = True
-<<<<<<< HEAD
-    doBJetSlice       = True 
-    doTauSlice        = False
-    doComboSlice      = True
-    doBphysicsSlice   = True
-#
-################################################################################
-=======
     doBjetSlice       = True
     doTauSlice        = True
     doCombinedSlice   = True
@@ -56,8 +48,6 @@
 #
 ################################################################################
 from TriggerJobOpts.TriggerFlags import TriggerFlags
-
->>>>>>> 75e01a32
 from AthenaCommon.AppMgr import theApp, ServiceMgr as svcMgr
 from AthenaCommon.Logging import logging
 log = logging.getLogger('testHLT_MT.py')
@@ -86,19 +76,11 @@
             setattr(opt, s, globals()[s])
         else:
             setattr(opt, s, False)
-<<<<<<< HEAD
-#else:
-#    for s in slices:
-#        setattr(opt, s, True)
-#    opt.doBJetSlice=False #Wait for ATR-19439
-#    opt.doTauSlice =False #Wait for ATR-17399
-=======
 else:
     for s in slices:
         setattr(opt, s, True)
     opt.doBjetSlice=False #Wait for ATR-19439
     opt.doTauSlice =False #Wait for ATR-17399
->>>>>>> 75e01a32
 
 # Setting the TriggerFlags.XXXSlice to use in TriggerMenuMT
 # This is temporary and will be re-worked for after M3.5
