###############################################################
#
# Job options file
#
# Based on AthExStoreGateExamples
#
#==============================================================

#--------------------------------------------------------------
# ATLAS default Application Configuration options
#--------------------------------------------------------------

# Configure the scheduler
from AthenaCommon.AlgScheduler import AlgScheduler
AlgScheduler.ShowControlFlow( True )
AlgScheduler.ShowDataFlow( True )




data = {'noreco': [';', ';', ';']}  # in the lists there are the events

data['emclusters'] = ['eta:1,phi:1,et:180000; eta:1,phi:-1.2,et:35000;',
                      'eta:0.5,phi:0,et:120000; eta:1,phi:-1.2,et:65000;',
                      'eta:-0.6,phi:1.7,et:9000;']

data['msmu']  = [';',
                 'eta:-1.2,phi:0.7,pt:6500; eta:-1.1,phi:0.6,pt:8500;',
                 'eta:-1.7,phi:-0.2,pt:9500;']

data['ctp'] = [ 'HLT_g100',  'HLT_2g50 HLT_e20', 'HLT_mu20 HLT_mu8 HLT_2mu8 HLT_mu8_e8' ]

data['l1emroi'] = ['1,1,0,EM3,EM7,EM15,EM20,EM50,EM100; 1,-1.2,0,EM3,EM7',
                   '-0.6,0.2,0,EM3,EM7,EM15,EM20,EM50,EM100; 1,-1.1,0,EM3,EM7,EM15,EM20,EM50',
                   '-0.6,1.5,0,EM3,EM7,EM7']

data['l1muroi'] = ['0,0,0,MU0;',
                   '-1,0.5,0,MU6,MU8; -1,0.5,0,MU6,MU8,MU10',
                   '-1.5,-0.1,0,MU6,MU8']

data['tracks'] = ['eta:1,phi:1,pt:120000; eta:1,phi:-1.2,et:32000;',
                  'eta:0.5,phi:0,pt:130000; eta:1,phi:-1.2,pt:60000;eta:-1.2,phi:0.7,pt:6700; eta:-1.1,phi:0.6,pt:8600;',
                  'eta:-0.6,phi:1.7,et:9000;'] # no MU track for MS candidate 'eta:-1.7,phi:-0.2,pt:9500;'

data['mucomb'] = [';',
                  'eta:-1.2,phi:0.7,pt:6600; eta:-1.1,phi:0.6,pt:8600;',
                  ';']

data['electrons'] = ['eta:1,phi:1,pt:120000; eta:1,phi:-1.2,et:32000;',
                     ';',
                     ';']
data['photons'] = ['eta:1,phi:1,pt:130000;',
                   ';',
                   ';']



from TrigUpgradeTest.TestUtils import writeEmulationFiles
writeEmulationFiles(data)


from AthenaCommon.CFElements import parOR, seqAND, stepSeq

########################## L1 #################################################

L1UnpackingSeq = parOR("L1UnpackingSeq")

from L1Decoder.L1DecoderConf import CTPUnpackingEmulationTool, RoIsUnpackingEmulationTool, L1Decoder
l1Decoder = L1Decoder( OutputLevel=DEBUG, RoIBResult="" )
l1Decoder.prescaler.EventInfo=""

ctpUnpacker = CTPUnpackingEmulationTool( OutputLevel =  DEBUG, ForceEnableAllChains=False , InputFilename="ctp.dat" )
#ctpUnpacker.CTPToChainMapping = [ "0:HLT_g100",  "1:HLT_e20", "2:HLT_mu20", "3:HLT_2mu8", "3:HLT_mu8", "33:HLT_2mu8", "15:HLT_mu8_e8" ]
l1Decoder.ctpUnpacker = ctpUnpacker

emUnpacker = RoIsUnpackingEmulationTool("EMRoIsUnpackingTool", OutputLevel=DEBUG, InputFilename="l1emroi.dat", OutputTrigRoIs="L1EMRoIs", Decisions="L1EM" )
emUnpacker.ThresholdToChainMapping = ["EM7 : HLT_mu8_e8", "EM20 : HLT_e20", "EM50 : HLT_2g50",   "EM100 : HLT_g100" ]

muUnpacker = RoIsUnpackingEmulationTool("MURoIsUnpackingTool", OutputLevel=DEBUG, InputFilename="l1muroi.dat",  OutputTrigRoIs="L1MURoIs", Decisions="L1MU" )
muUnpacker.ThresholdToChainMapping = ["MU6 : HLT_mu6", "MU8 : HLT_mu8", "MU8 : HLT_2mu8",  "MU8 : HLT_mu8_e8",  "MU10 : HLT_mu20",   "EM100 : HLT_g100" ]

l1Decoder.roiUnpackers = [emUnpacker, muUnpacker]

#print l1Decoder
L1UnpackingSeq += l1Decoder
print L1UnpackingSeq

########################## L1 #################################################

# Cati's menu code
#print "=============== MEOW ================"
#include("TrigUpgradeTest/TriggerMenuMT.py")
#genMenu = GenerateMenu()
#genMenu.generate()
#print "=============== WOOF ================"


# steps: sequential AND of 1=Filter 2=Processing
# chainstep=single chain step
# global step=joint for all chains
# filters: one SeqFilter per step, per chain
# inputMakers: one per each first RecoAlg in a step (so one per step), one input per chain that needs that step

# map L1 decisions for menu
for unpack in l1Decoder.roiUnpackers:
    if unpack.name() is "EMRoIsUnpackingTool":
        unpack.Decisions="L1EM"
    if unpack.name() is "MURoIsUnpackingTool":
        unpack.Decisions="L1MU"

        
# signatures
from TrigUpgradeTest.HLTCFConfig import decisionTree_From_Chains
from TrigUpgradeTest.MenuComponents import NodeSequence, MenuSequence, Chain, ChainStep

#from TrigUpgradeTest.HLTCFConfig import *
#from TrigUpgradeTest.MenuComponents import *
from TrigUpgradeTest.HLTSignatureConfig import *

doMuon=True
doElectron=True
doCombo=True

group_of_chains = []
# muon chains
if doMuon:
    muStep1 = muStep1Sequence()
    muStep2 = muStep2Sequence()

<<<<<<< HEAD
    MuChains  = [
        Chain(name='HLT_mu20', Seed="L1_MU10",   ChainSteps=[ChainStep("Step1_mu20", [muStep1]) , ChainStep("Step2_mu20", [muStep2] )]) ,
        Chain(name='HLT_mu8',  Seed="L1_MU6",    ChainSteps=[ChainStep("Step1_mu8",  [muStep1]) , ChainStep("Step2_mu8",  [muStep2] ) ] )
        ]
=======
MuChains  = [
    Chain(name='HLT_mu20', Seed="L1_MU10",   ChainSteps=[ChainStep("Step1_mu20", [muStep1]) , ChainStep("Step2_mu20", [muStep2] )]) ,
    Chain(name='HLT_mu8',  Seed="L1_MU6",    ChainSteps=[ChainStep("Step1_mu8",  [muStep1]) , ChainStep("Step2_mu8",  [muStep2] ) ] )
     ]
>>>>>>> b75318ea

    group_of_chains += MuChains



<<<<<<< HEAD
## #electron chains
if doElectron:
    elStep1 = elStep1Sequence()
    elStep2 = elStep2Sequence()
    ElChains  = [
        Chain(name='HLT_e20' , Seed="L1_EM10", ChainSteps=[ ChainStep("Step1_e20",  [elStep1]), ChainStep("Step2_e20",  [elStep2]) ] )
        ]

    group_of_chains += ElChains


# combined chain
if doCombo:
    muelStep1 = combStep1Sequence()
    muelStep2 = combStep2Sequence()
    CombChains =[
        Chain(name='HLT_mu8_e8' , Seed="L1_EM6_MU6", ChainSteps=[ ChainStep("Step1_mu8_e8",  [muelStep1]),
                                                                ChainStep("Step2_mu8_e8",  [muelStep2]) ] )
        ]

    group_of_chains += CombChains
=======
#electron chains
elStep1 = elStep1Sequence()
elStep2 = elStep2Sequence()
ElChains  = [
    Chain(name='HLT_e20' , Seed="L1_EM10", ChainSteps=[ ChainStep("Step1_e20",  [elStep1]), ChainStep("Step2_e20",  [elStep2]) ] )
    ]


# combined chain
muelStep1 = combStep1Sequence()
muelStep2 = combStep2Sequence()
CombChains =[
    Chain(name='HLT_mu8_e8' , Seed="L1_EM6_MU6", ChainSteps=[ ChainStep("Step1_mu8_e8",  [muelStep1]),
                                                              ChainStep("Step2_mu8_e8",  [muelStep2]) ] )
    ]
>>>>>>> b75318ea




# main HLT top sequence
from AthenaCommon.AlgSequence import AlgSequence, AthSequencer, dumpSequence
topSequence = AlgSequence()
#dumpSequence(topSequence)
   
TopHLTRootSeq = seqAND("TopHLTRootSeq") # Root
topSequence += TopHLTRootSeq

#add the L1Upcacking
TopHLTRootSeq += L1UnpackingSeq

# add the HLT steps Node
HLTAllStepsSeq = seqAND("EmuTest_HLTAllStepsSequence")
TopHLTRootSeq += HLTAllStepsSeq

# make CF tree

decisionTree_From_Chains(HLTAllStepsSeq, group_of_chains)





from AthenaCommon.AlgSequence import dumpMasterSequence
dumpMasterSequence()

theApp.EvtMax = 3
<|MERGE_RESOLUTION|>--- conflicted
+++ resolved
@@ -112,10 +112,7 @@
 # signatures
 from TrigUpgradeTest.HLTCFConfig import decisionTree_From_Chains
 from TrigUpgradeTest.MenuComponents import NodeSequence, MenuSequence, Chain, ChainStep
-
-#from TrigUpgradeTest.HLTCFConfig import *
-#from TrigUpgradeTest.MenuComponents import *
-from TrigUpgradeTest.HLTSignatureConfig import *
+#from TrigUpgradeTest.HLTSignatureConfig import *
 
 doMuon=True
 doElectron=True
@@ -124,28 +121,24 @@
 group_of_chains = []
 # muon chains
 if doMuon:
+    from TrigUpgradeTest.HLTSignatureConfig import muStep1Sequence, muStep2Sequence
     muStep1 = muStep1Sequence()
     muStep2 = muStep2Sequence()
 
-<<<<<<< HEAD
+
     MuChains  = [
         Chain(name='HLT_mu20', Seed="L1_MU10",   ChainSteps=[ChainStep("Step1_mu20", [muStep1]) , ChainStep("Step2_mu20", [muStep2] )]) ,
         Chain(name='HLT_mu8',  Seed="L1_MU6",    ChainSteps=[ChainStep("Step1_mu8",  [muStep1]) , ChainStep("Step2_mu8",  [muStep2] ) ] )
         ]
-=======
-MuChains  = [
-    Chain(name='HLT_mu20', Seed="L1_MU10",   ChainSteps=[ChainStep("Step1_mu20", [muStep1]) , ChainStep("Step2_mu20", [muStep2] )]) ,
-    Chain(name='HLT_mu8',  Seed="L1_MU6",    ChainSteps=[ChainStep("Step1_mu8",  [muStep1]) , ChainStep("Step2_mu8",  [muStep2] ) ] )
-     ]
->>>>>>> b75318ea
 
     group_of_chains += MuChains
 
 
 
-<<<<<<< HEAD
+
 ## #electron chains
 if doElectron:
+    from TrigUpgradeTest.HLTSignatureConfig import elStep1Sequence, elStep2Sequence
     elStep1 = elStep1Sequence()
     elStep2 = elStep2Sequence()
     ElChains  = [
@@ -157,6 +150,7 @@
 
 # combined chain
 if doCombo:
+    from TrigUpgradeTest.HLTSignatureConfig import combStep1Sequence, combStep2Sequence
     muelStep1 = combStep1Sequence()
     muelStep2 = combStep2Sequence()
     CombChains =[
@@ -165,23 +159,6 @@
         ]
 
     group_of_chains += CombChains
-=======
-#electron chains
-elStep1 = elStep1Sequence()
-elStep2 = elStep2Sequence()
-ElChains  = [
-    Chain(name='HLT_e20' , Seed="L1_EM10", ChainSteps=[ ChainStep("Step1_e20",  [elStep1]), ChainStep("Step2_e20",  [elStep2]) ] )
-    ]
-
-
-# combined chain
-muelStep1 = combStep1Sequence()
-muelStep2 = combStep2Sequence()
-CombChains =[
-    Chain(name='HLT_mu8_e8' , Seed="L1_EM6_MU6", ChainSteps=[ ChainStep("Step1_mu8_e8",  [muelStep1]),
-                                                              ChainStep("Step2_mu8_e8",  [muelStep2]) ] )
-    ]
->>>>>>> b75318ea
 
 
 
@@ -202,11 +179,7 @@
 TopHLTRootSeq += HLTAllStepsSeq
 
 # make CF tree
-
 decisionTree_From_Chains(HLTAllStepsSeq, group_of_chains)
-
-
-
 
 
 from AthenaCommon.AlgSequence import dumpMasterSequence
