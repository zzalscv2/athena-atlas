#
#  Copyright (C) 2002-2019 CERN for the benefit of the ATLAS collaboration
#

from AthenaCommon.Logging import logging
__log = logging.getLogger('full_menu')

from TriggerJobOpts.TriggerFlags import TriggerFlags
TriggerFlags.triggerMenuSetup = "LS2_v1"

include("TrigUpgradeTest/testHLT_MT.py")



##################################################################
# Generate the menu
##################################################################


from TriggerMenuMT.HLTMenuConfig.Menu.GenerateMenuMT import GenerateMenuMT
menu = GenerateMenuMT()


def signaturesToGenerate():
    TriggerFlags.Slices_all_setOff()
    for sig in opt.enabledSignatures:
        eval(sig)    
        
menu.overwriteSignaturesWith(signaturesToGenerate)
allChainConfigs = menu.generateMT()


##########################################
# Some debug
##########################################
from AthenaCommon.AlgSequence import dumpSequence, AthSequencer
dumpSequence(topSequence)


##########################################
# Output configuration
##########################################

# Configure BS result only in the following three cases
# 1) Running in partition
# 2) Running with athenaHLT
# 3) Running with athena and saving BS output
import os
onlineWriteBS = os.getenv('TDAQ_PARTITION') is not None  # athenaHLT also sets this
offlineWriteBS = False # TODO: cover configuration of BS writing in athena
configureBSResult = onlineWriteBS or offlineWriteBS

if onlineWriteBS and opt.doWriteESD:
    __log.error("ESD writing configured in online mode")

from AthenaCommon.CFElements import findAlgorithm,findSubSequence
if opt.doWriteESD:
  from RecExConfig.RecFlags  import rec
  rec.doESD=True
  rec.doWriteESD=True
  import DecisionHandling
  for a in findSubSequence(topSequence, "HLTAllSteps").getChildren():
      if isinstance(a, DecisionHandling.DecisionHandlingConf.TriggerSummaryAlg):
          a.OutputLevel = DEBUG


# this part uses parts from the NewJO configuration, it is very hacky for the moment

from TriggerJobOpts.TriggerConfig import collectHypos, collectFilters, collectDecisionObjects, triggerOutputStreamCfg
hypos = collectHypos(findSubSequence(topSequence, "HLTAllSteps"))
filters = collectFilters(findSubSequence(topSequence, "HLTAllSteps"))

# try to find L1Decoder
l1decoder = findAlgorithm(topSequence,'L1Decoder')
if not l1decoder:
    l1decoder = findAlgorithm(topSequence,'L1EmulationTest')
if l1decoder:
    decObj = collectDecisionObjects( hypos, filters, l1decoder )
    __log.debug("Decision Objects to write to output [hack method - should be replaced with triggerRunCfg()]")
    __log.debug(decObj)
else:
    __log.warning("Failed to find L1Decoder, cannot determine Decision names for output configuration")
    decObj = []

# Get the EDM list
from TrigEDMConfig.TriggerEDM import getTriggerEDMList
from TrigEDMConfig.TriggerEDMRun3 import persistent
TriggerFlags.EDMDecodingVersion = 3
TriggerFlags.ESDEDMSet = 'BS' if configureBSResult else 'ESD'
edmList = getTriggerEDMList(TriggerFlags.ESDEDMSet(), TriggerFlags.EDMDecodingVersion())

# Build the output ItemList
ItemList = []
for edmType, edmKeys in edmList.iteritems():
    edmType = persistent(edmType) if configureBSResult else edmType
    for key in edmKeys:
        ItemList.append(edmType+'#'+key)

if not configureBSResult:
    # Do not serialise EventInfo into BS, as it is already represented by the BS event header
    ItemList.append("xAOD::EventInfo#EventInfo")
    ItemList.append("xAOD::EventAuxInfo#EventInfoAux.")

for item in decObj:
    typeName = 'xAOD::TrigCompositeContainer#{}'.format(item)
    typeNameAux = 'xAOD::TrigCompositeAuxContainer#{}Aux.'.format(item)
    ItemList.append(typeName)
    # Temporary workaround for the case when item from decObj is explicitly in TriggerEDM list
    # to avoid adding it twice - with and without dynamic variables
    if typeNameAux+'-' not in ItemList:
        ItemList.append(typeNameAux)

ItemList = list(set(ItemList))

# Configure ESD writing
if opt.doWriteESD:
    import AthenaPoolCnvSvc.WriteAthenaPool
    from OutputStreamAthenaPool.OutputStreamAthenaPool import  createOutputStream
    StreamESD=createOutputStream("StreamESD","myESD.pool.root",True)
    StreamESD.ItemList = ItemList

##########################################
# HLT result configuration
# TODO: Move this to TriggerJobOpts and call from here
##########################################

if configureBSResult:
    from TrigOutputHandling.TrigOutputHandlingConfig import TriggerEDMSerialiserToolCfg
<<<<<<< HEAD
    from TrigOutputHandling.TrigOutputHandlingConf import StreamTagMakerTool, TriggerBitsMakerTool
    from TrigEDMConfig.TriggerEDMRun3 import persistent
=======
    from TrigOutputHandling.TrigOutputHandlingConf import StreamTagMakerTool # TODO: TriggerBitsMakerTool
>>>>>>> 2f37b6ea

    # Tool serialising EDM objects to fill the HLT result
    serialiser = TriggerEDMSerialiserToolCfg('Serialiser')
    for item in ItemList:
        __log.debug('adding to serialiser list: %s' % item)
        serialiser.addCollectionToMainResult(item)

    # Tool adding stream tags to HLT result
    stmaker = StreamTagMakerTool()
    stmaker.HLTmenuFile = TriggerFlags.outputHLTmenuJsonFile()

<<<<<<< HEAD
    bitsmaker = TriggerBitsMakerTool()
    bitsmaker.HLTmenuFile = TriggerFlags.outputHLTmenuJsonFile()
=======
    # Map decisions producing PEBInfo from DecisionSummaryMakerAlg.FinalStepDecisions to StreamTagMakerTool.PEBDecisionKeys
    import AthenaCommon.AlgSequence as acas
    summaryMakerAlg = [s for s in acas.iter_algseq(topSequence) if s.getName() == "DecisionSummaryMakerAlg"][0]
    chainToDecisionKeyDict = summaryMakerAlg.getProperties()['FinalStepDecisions']
    stmaker.PEBDecisionKeys = []
    for chain, decisionKey in chainToDecisionKeyDict.iteritems():
        if 'PEBInfoWriter' in decisionKey:
            __log.debug('Chain %s produces decision %s with PEBInfo', chain, decisionKey)
            stmaker.PEBDecisionKeys.append(decisionKey)
>>>>>>> 2f37b6ea

    # Configure the HLT result maker to use the above tools
    from AthenaCommon.AppMgr import ServiceMgr as svcMgr
    hltResultMaker = svcMgr.HltEventLoopMgr.ResultMaker
<<<<<<< HEAD
    hltResultMaker.MakerTools = [stmaker, serialiser, bitsmaker]
=======
    hltResultMaker.MakerTools = [stmaker, serialiser] # TODO: add bits maker

m = findAlgorithm(topSequence,'TrigSignatureMoniMT')
print m
m.OutputLevel=DEBUG


# Debugging for view cross-dependencies
if opt.reverseViews:
    from TriggerJobOpts.TriggerConfig import collectViewMakers
    viewMakers = collectViewMakers( topSequence )
    for alg in viewMakers:
        alg.ReverseViewsDebug = True
>>>>>>> 2f37b6ea
<|MERGE_RESOLUTION|>--- conflicted
+++ resolved
@@ -126,12 +126,7 @@
 
 if configureBSResult:
     from TrigOutputHandling.TrigOutputHandlingConfig import TriggerEDMSerialiserToolCfg
-<<<<<<< HEAD
     from TrigOutputHandling.TrigOutputHandlingConf import StreamTagMakerTool, TriggerBitsMakerTool
-    from TrigEDMConfig.TriggerEDMRun3 import persistent
-=======
-    from TrigOutputHandling.TrigOutputHandlingConf import StreamTagMakerTool # TODO: TriggerBitsMakerTool
->>>>>>> 2f37b6ea
 
     # Tool serialising EDM objects to fill the HLT result
     serialiser = TriggerEDMSerialiserToolCfg('Serialiser')
@@ -143,10 +138,6 @@
     stmaker = StreamTagMakerTool()
     stmaker.HLTmenuFile = TriggerFlags.outputHLTmenuJsonFile()
 
-<<<<<<< HEAD
-    bitsmaker = TriggerBitsMakerTool()
-    bitsmaker.HLTmenuFile = TriggerFlags.outputHLTmenuJsonFile()
-=======
     # Map decisions producing PEBInfo from DecisionSummaryMakerAlg.FinalStepDecisions to StreamTagMakerTool.PEBDecisionKeys
     import AthenaCommon.AlgSequence as acas
     summaryMakerAlg = [s for s in acas.iter_algseq(topSequence) if s.getName() == "DecisionSummaryMakerAlg"][0]
@@ -156,15 +147,14 @@
         if 'PEBInfoWriter' in decisionKey:
             __log.debug('Chain %s produces decision %s with PEBInfo', chain, decisionKey)
             stmaker.PEBDecisionKeys.append(decisionKey)
->>>>>>> 2f37b6ea
+
+    bitsmaker = TriggerBitsMakerTool()
+    bitsmaker.HLTmenuFile = TriggerFlags.outputHLTmenuJsonFile()
 
     # Configure the HLT result maker to use the above tools
     from AthenaCommon.AppMgr import ServiceMgr as svcMgr
     hltResultMaker = svcMgr.HltEventLoopMgr.ResultMaker
-<<<<<<< HEAD
     hltResultMaker.MakerTools = [stmaker, serialiser, bitsmaker]
-=======
-    hltResultMaker.MakerTools = [stmaker, serialiser] # TODO: add bits maker
 
 m = findAlgorithm(topSequence,'TrigSignatureMoniMT')
 print m
@@ -176,5 +166,4 @@
     from TriggerJobOpts.TriggerConfig import collectViewMakers
     viewMakers = collectViewMakers( topSequence )
     for alg in viewMakers:
-        alg.ReverseViewsDebug = True
->>>>>>> 2f37b6ea
+        alg.ReverseViewsDebug = True