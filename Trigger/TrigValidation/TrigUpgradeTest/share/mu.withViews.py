#
#  Copyright (C) 2002-2017 CERN for the benefit of the ATLAS collaboration 
# 
#  OutputLevel: INFO < DEBUG < VERBOSE 
# 
  
include("TrigUpgradeTest/testHLT_MT.py") 

from AthenaCommon.DetFlags import DetFlags

### workaround to prevent online trigger folders to be enabled ###
from InDetTrigRecExample.InDetTrigFlags import InDetTrigFlags
InDetTrigFlags.useConditionsClasses.set_Value_and_Lock(False)

from InDetRecExample.InDetJobProperties import InDetFlags
InDetFlags.doCaloSeededBrem = False

from InDetRecExample.InDetJobProperties import InDetFlags
InDetFlags.InDet25nsec = True 
InDetFlags.doPrimaryVertex3DFinding = False 
InDetFlags.doPrintConfigurables = False
InDetFlags.doResolveBackTracks = True 
InDetFlags.doSiSPSeededTrackFinder = True
InDetFlags.doTRTPhaseCalculation = True
InDetFlags.doTRTSeededTrackFinder = True
InDetFlags.doTruth = False
InDetFlags.init()

### PixelLorentzAngleSvc and SCTLorentzAngleSvc ###
include("InDetRecExample/InDetRecConditionsAccess.py")

from InDetRecExample.InDetKeys import InDetKeys

from AthenaCommon.AlgSequence import AlgSequence
topSequence = AlgSequence()

### If inputFile is BS(ByteStream), the bool is true. ###
isData = False 
if globalflags.InputFormat.is_bytestream():
  isData = True

### provide a minimal menu information ###
if isData:
  topSequence.L1DecoderTest.ctpUnpacker.OutputLevel=DEBUG
  topSequence.L1DecoderTest.roiUnpackers[0].OutputLevel=DEBUG
  topSequence.L1DecoderTest.roiUnpackers[1].OutputLevel=DEBUG
else:
  pass
 
### for Desplaying StoreGate Dump ###
from AthenaCommon.AppMgr import ServiceMgr
ServiceMgr.StoreGateSvc=Service("StoreGateSvc") 
ServiceMgr.StoreGateSvc.Dump=True 
 
### for Control Flow ###
from AthenaCommon.CFElements import parOR, seqAND, seqOR, stepSeq
from DecisionHandling.DecisionHandlingConf import RoRSeqFilter, DumpDecisions

 
from AthenaCommon.AlgScheduler import AlgScheduler
AlgScheduler.CheckDependencies( True )
AlgScheduler.OutputLevel( DEBUG )
AlgScheduler.ShowDataDependencies( True )
AlgScheduler.setDataLoaderAlg( 'SGInputLoader' )


from AthenaCommon.CfgGetter import getPublicTool, getPublicToolClone
from AthenaCommon import CfgMgr

doL2SA=True
doL2CB=True
doEFSA=True

#TriggerFlags.doID=False

 ### muon thresholds ###
testChains = ["HLT_mu6", "HLT_2mu6"]



# ===============================================================================================
#               Setup PrepData                                                                    
# ===============================================================================================
 
### Used the algorithms as Step2 "muComb step" ###
if TriggerFlags.doID:

  from TrigUpgradeTest.InDetSetup import makeInDetAlgs

  (viewAlgs, eventAlgs) = makeInDetAlgs()

  from TrigFastTrackFinder.TrigFastTrackFinder_Config import TrigFastTrackFinder_Muon
  theFTF = TrigFastTrackFinder_Muon()
  theFTF.OutputLevel = DEBUG
  theFTF.TracksName = "TrigFastTrackFinder_MuTracks"
  theFTF.isRoI_Seeded = True
  viewAlgs.append(theFTF)
  
  ### A simple algorithm to confirm that data has been inherited from parent view ###
  ### Required to satisfy data dependencies                                       ###
  ViewVerify = CfgMgr.AthViews__ViewDataVerifier("muFastViewDataVerifier")
  ViewVerify.DataObjects = [('xAOD::L2StandAloneMuonContainer','StoreGateSvc+MuonL2SAInfo')]
  viewAlgs.append(ViewVerify)
  
 

### Used the algorithms as Step1 "muFast step" ###
if TriggerFlags.doMuon:
  ### Load data from Muon detectors ###
  import MuonRecExample.MuonRecStandaloneOnlySetup
  from MuonCombinedRecExample.MuonCombinedRecFlags import muonCombinedRecFlags
  muonRecFlags.doTrackPerformance    = True
  muonRecFlags.TrackPerfSummaryLevel = 2
  muonRecFlags.TrackPerfDebugLevel   = 5
  muonRecFlags.doNSWNewThirdChain    = False
  muonCombinedRecFlags.doCaloTrkMuId = False
  muonCombinedRecFlags.printSummary = False
  from RecExConfig.RecFlags import rec
  from AthenaCommon.AlgSequence import AthSequencer
  from ViewAlgs.ViewAlgsConf import EventViewCreatorAlgorithm

  if doL2SA:
    l2MuViewNode = seqAND("l2MuViewNode")
   
  if doEFSA:

    efMuViewNode = seqAND("efMuViewNode")

  if doEFSA or doL2SA:
    ### ==================== Data prepartion needed for the EF and L2 SA #######################333
    ### CSC RDO data ###
    if muonRecFlags.doCSCs():
      from MuonCSC_CnvTools.MuonCSC_CnvToolsConf import Muon__CscROD_Decoder
      CSCRodDecoder = Muon__CscROD_Decoder(name		= "CSCRodDecoder",
                                           IsCosmics		= False,
                                           IsOldCosmics 	= False,
                                           OutputLevel 	= INFO )
      ToolSvc += CSCRodDecoder
  
      from MuonCSC_CnvTools.MuonCSC_CnvToolsConf import Muon__CSC_RawDataProviderTool
      MuonCscRawDataProviderTool = Muon__CSC_RawDataProviderTool(name        = "MuonCscRawDataProviderTool",
                                                                 Decoder     = ToolSvc.CSCRodDecoder,
                                                                 OutputLevel = INFO )
      ToolSvc += MuonCscRawDataProviderTool
  
      from MuonCSC_CnvTools.MuonCSC_CnvToolsConf import Muon__CscRdoToCscPrepDataTool
      CscRdoToCscPrepDataTool = Muon__CscRdoToCscPrepDataTool(name                = "CscRdoToPrepDataTool",
                                                              OutputLevel         = INFO,
                                                              RawDataProviderTool = MuonCscRawDataProviderTool,
                                                              useBStoRdoTool	    = True)
      ToolSvc += CscRdoToCscPrepDataTool
  
      from MuonRdoToPrepData.MuonRdoToPrepDataConf import CscRdoToCscPrepData
      CscRdoToCscPrepData = CscRdoToCscPrepData(name                    = "CscRdoToCscPrepDataProvider",
                                                CscRdoToCscPrepDataTool = CscRdoToCscPrepDataTool,
                                                PrintPrepData	    	  = False,
                                                OutputLevel             = INFO)
      CscRdoToCscPrepData.DoSeededDecoding = True
      CscRdoToCscPrepData.RoIs = "MURoIs"
   
      from MuonByteStream.MuonByteStreamConf import Muon__CscRawDataProvider
      CscRawDataProvider = Muon__CscRawDataProvider(name         = "CscRawDataProvider",
                                                    ProviderTool = MuonCscRawDataProviderTool,
                                                    OutputLevel  = INFO)

      from CscClusterization.CscClusterizationConf import CscThresholdClusterBuilderTool
      CscClusterBuilderTool = CscThresholdClusterBuilderTool(name        = "CscThesholdClusterBuilderTool",
                                                             OutputLevel = INFO)
      ToolSvc += CscClusterBuilderTool

      #CSC cluster building
      from CscClusterization.CscClusterizationConf import CscThresholdClusterBuilder
      CscClusterBuilder = CscThresholdClusterBuilder(name            = "CscThesholdClusterBuilder",
                                                     OutputLevel     = INFO,
                                                     cluster_builder = CscClusterBuilderTool)    
     
      if doEFSA: 
        efMuViewNode += CscRdoToCscPrepData  
        efMuViewNode += CscClusterBuilder 
      #if doL2SA:
      #  l2MuViewNode += CscRawDataProvider
   
    ### MDT RDO data ###
    if muonRecFlags.doMDTs():
      from MuonMDT_CnvTools.MuonMDT_CnvToolsConf import MdtROD_Decoder
      MDTRodDecoder = MdtROD_Decoder(name	   = "MDTRodDecoder",
                                     OutputLevel = INFO )
      ToolSvc += MDTRodDecoder
  
      from MuonMDT_CnvTools.MuonMDT_CnvToolsConf import Muon__MDT_RawDataProviderTool
      MuonMdtRawDataProviderTool = Muon__MDT_RawDataProviderTool(name        = "MuonMdtRawDataProviderTool",
                                                                 Decoder     = ToolSvc.MDTRodDecoder,
                                                                 OutputLevel = INFO )
      ToolSvc += MuonMdtRawDataProviderTool
  
      from MuonMDT_CnvTools.MuonMDT_CnvToolsConf import Muon__MdtRdoToPrepDataTool
      MdtRdoToMdtPrepDataTool = Muon__MdtRdoToPrepDataTool(name                = "MdtRdoToPrepDataTool",
                                                           OutputLevel         = INFO,
                                                           RawDataProviderTool = MuonMdtRawDataProviderTool,
                                                           useBStoRdoTool      = True)
      ToolSvc += MdtRdoToMdtPrepDataTool
  
      from MuonRdoToPrepData.MuonRdoToPrepDataConf import MdtRdoToMdtPrepData
      MdtRdoToMdtPrepData = MdtRdoToMdtPrepData(name          = "MdtRdoToMdtPrepDataProvider",
                                                DecodingTool  = MdtRdoToMdtPrepDataTool,
                                                PrintPrepData = False,
                                                OutputLevel   = INFO)  
      MdtRdoToMdtPrepData.DoSeededDecoding = True
      MdtRdoToMdtPrepData.RoIs = "MURoIs"
      
      from MuonByteStream.MuonByteStreamConf import Muon__MdtRawDataProvider
      MdtRawDataProvider = Muon__MdtRawDataProvider(name         = "MdtRawDataProvider",
                                                    ProviderTool = MuonMdtRawDataProviderTool,
                                                    OutputLevel  = INFO)
      if doEFSA:
        efMuViewNode += MdtRdoToMdtPrepData
      #if doL2SA:
      #  l2MuViewNode += MdtRawDataProvider

    ### RPC RDO data ###
    if muonRecFlags.doRPCs():
      from MuonRPC_CnvTools.MuonRPC_CnvToolsConf import Muon__RpcROD_Decoder
      RPCRodDecoder = Muon__RpcROD_Decoder(name	 = "RPCRodDecoder",
                                           OutputLevel = INFO )
      ToolSvc += RPCRodDecoder
  
      from MuonRPC_CnvTools.MuonRPC_CnvToolsConf import Muon__RPC_RawDataProviderTool
      MuonRpcRawDataProviderTool = Muon__RPC_RawDataProviderTool(name    = "MuonRpcRawDataProviderTool",
                                                                 Decoder = RPCRodDecoder )

      ToolSvc += MuonRpcRawDataProviderTool
  
      from MuonRPC_CnvTools.MuonRPC_CnvToolsConf import Muon__RpcRdoToPrepDataTool
      RpcRdoToRpcPrepDataTool = Muon__RpcRdoToPrepDataTool(name                = "RpcRdoToPrepDataTool",
                                                           OutputLevel         = INFO)


      ToolSvc += RpcRdoToRpcPrepDataTool
  
      from MuonRdoToPrepData.MuonRdoToPrepDataConf import RpcRdoToRpcPrepData
      RpcRdoToRpcPrepData = RpcRdoToRpcPrepData(name          = "RpcRdoToRpcPrepDataProvider",
                                                DecodingTool  = RpcRdoToRpcPrepDataTool,
                                                PrintPrepData = False,
                                                OutputLevel   = INFO)    
      RpcRdoToRpcPrepData.DoSeededDecoding = True
      RpcRdoToRpcPrepData.RoIs = "MURoIs"
  
      from MuonByteStream.MuonByteStreamConf import Muon__RpcRawDataProvider
      RpcRawDataProvider = Muon__RpcRawDataProvider(name         = "RpcRawDataProvider",
                                                    ProviderTool = MuonRpcRawDataProviderTool,
                                                    OutputLevel  = INFO)
      if doEFSA:
        efMuViewNode += RpcRawDataProvider
        efMuViewNode += RpcRdoToRpcPrepData
      #if doL2SA:
      #  l2MuViewNode += RpcRawDataProvider

    ### TGC RDO data ###
    if muonRecFlags.doTGCs():
      from MuonTGC_CnvTools.MuonTGC_CnvToolsConf import Muon__TGC_RodDecoderReadout
      TGCRodDecoder = Muon__TGC_RodDecoderReadout(name		= "TGCRodDecoder",
                                                  OutputLevel 	= INFO )
      ToolSvc += TGCRodDecoder
  
      from MuonTGC_CnvTools.MuonTGC_CnvToolsConf import Muon__TGC_RawDataProviderTool
      MuonTgcRawDataProviderTool = Muon__TGC_RawDataProviderTool(name    = "MuonTgcRawDataProviderTool",
                                                                 Decoder = TGCRodDecoder )
      ToolSvc += MuonTgcRawDataProviderTool
        
      from MuonTGC_CnvTools.MuonTGC_CnvToolsConf import Muon__TgcRdoToPrepDataTool
      TgcRdoToTgcPrepDataTool = Muon__TgcRdoToPrepDataTool(name                = "TgcRdoToPrepDataTool",
                                                           OutputLevel         = INFO,
                                                           RawDataProviderTool = MuonTgcRawDataProviderTool,
                                                           useBStoRdoTool      = True)
  
      ToolSvc += TgcRdoToTgcPrepDataTool

      from MuonRdoToPrepData.MuonRdoToPrepDataConf import TgcRdoToTgcPrepData
      TgcRdoToTgcPrepData = TgcRdoToTgcPrepData(name          = "TgcRdoToTgcPrepDataProvider",
                                                DecodingTool  = TgcRdoToTgcPrepDataTool,
                                                PrintPrepData = False,
                                                OutputLevel   = INFO)
      TgcRdoToTgcPrepData.DoSeededDecoding = True
      TgcRdoToTgcPrepData.RoIs = "MURoIs"


      from MuonByteStream.MuonByteStreamConf import Muon__TgcRawDataProvider
      TgcRawDataProvider = Muon__TgcRawDataProvider(name         = "TgcRawDataProvider",
                                                    ProviderTool = MuonTgcRawDataProviderTool,
                                                    OutputLevel  = INFO)
      if doEFSA:
        efMuViewNode += TgcRdoToTgcPrepData
      #if doL2SA:
      #  l2MuViewNode += TgcRawDataProvider

    
    #Run clustering
    if muonRecFlags.doCreateClusters():
      from MuonClusterization.MuonClusterizationConf import MuonClusterizationTool
      MuonClusterTool = MuonClusterizationTool(name        = "MuonClusterizationTool",
                                               OutputLevel = INFO)
      ToolSvc += MuonClusterTool
      
      from MuonClusterization.MuonClusterizationConf import MuonClusterizationAlg
      MuonClusterAlg = MuonClusterizationAlg(name                 = "MuonClusterizationAlg",
                                             OutputLevel          = INFO,
                                             ClusterTool          = MuonClusterTool,
                                             TgcPrepDataContainer = "TGC_MeasurementsAllBCs")
    
      if doEFSA:
        efMuViewNode += MuonClusterAlg 


 


# ===============================================================================================
#               Setup L2MuonSA
# ===============================================================================================
 


  svcMgr.ToolSvc.TrigDataAccess.ApplyOffsetCorrection = False

  ### set up L1RoIsFilter ###
  filterL1RoIsAlg = RoRSeqFilter("filterL1RoIsAlg")
  filterL1RoIsAlg.Input = ["MURoIDecisions"]
  filterL1RoIsAlg.Output = ["FilteredMURoIDecisions"]
  filterL1RoIsAlg.Chains = testChains
  filterL1RoIsAlg.OutputLevel = DEBUG

  if doL2SA:
    # set the EVCreator
    l2MuViewsMaker = EventViewCreatorAlgorithm("l2MuViewsMaker", OutputLevel=DEBUG)
    l2MuViewsMaker.ViewFallThrough = True
    l2MuViewsMaker.InputMakerInputDecisions = filterL1RoIsAlg.Output 
    l2MuViewsMaker.InputMakerOutputDecisions = ["MURoIDecisionsOutput"]
    l2MuViewsMaker.RoIsLink = "initialRoI" # -||-
    l2MuViewsMaker.InViewRoIs = "MURoIs" # contract with the consumer
    l2MuViewsMaker.Views = "MUViewRoIs"
    l2MuViewsMaker.ViewNodeName = l2MuViewNode.name()

    ### set up MuFastSteering ###
    from TrigL2MuonSA.TrigL2MuonSAConfig import TrigL2MuonSAMTConfig
    muFastAlg = TrigL2MuonSAMTConfig("Muon")
    muFastAlg.OutputLevel = DEBUG
    muFastAlg.MuRoIs = l2MuViewsMaker.InViewRoIs
    muFastAlg.RecMuonRoI = "RecMURoIs"
    muFastAlg.MuonL2SAInfo = "MuonL2SAInfo"
    muFastAlg.MuonCalibrationStream = "MuonCalibrationStream"
    muFastAlg.forID = "forID"
    muFastAlg.forMS = "forMS"

    ### To create BS->RDO data ###
    ### RPCRDO ###
    if muonRecFlags.doRPCs():
      from TrigL2MuonSA.TrigL2MuonSAConf import TrigL2MuonSA__RpcDataPreparator
      L2RpcDataPreparator = TrigL2MuonSA__RpcDataPreparator(OutputLevel = DEBUG,
                                                            RpcPrepDataProvider = RpcRdoToRpcPrepDataTool,
                                                            RpcRawDataProvider = MuonRpcRawDataProviderTool,
                                                            DecodeBS = DetFlags.readRDOBS.RPC_on())
      ToolSvc += L2RpcDataPreparator
       
      muFastAlg.DataPreparator.RPCDataPreparator = L2RpcDataPreparator

    ### TGCRDO ###
    if muonRecFlags.doTGCs():
      from TrigL2MuonSA.TrigL2MuonSAConf import TrigL2MuonSA__TgcDataPreparator
      L2TgcDataPreparator = TrigL2MuonSA__TgcDataPreparator(OutputLevel         = DEBUG,
                                                            TgcPrepDataProvider = TgcRdoToTgcPrepDataTool,
                                                            TGC_RawDataProvider = MuonTgcRawDataProviderTool)
      ToolSvc += L2TgcDataPreparator
       
      muFastAlg.DataPreparator.TGCDataPreparator = L2TgcDataPreparator

    ### MDTRDO ###
    if muonRecFlags.doMDTs():
      from TrigL2MuonSA.TrigL2MuonSAConf import TrigL2MuonSA__MdtDataPreparator
      L2MdtDataPreparator = TrigL2MuonSA__MdtDataPreparator(OutputLevel = DEBUG,
                                                            MDT_RawDataProvider = MuonMdtRawDataProviderTool,
                                                            MdtPrepDataProvider = MdtRdoToMdtPrepDataTool)
      ToolSvc += L2MdtDataPreparator
      
      muFastAlg.DataPreparator.MDTDataPreparator = L2MdtDataPreparator

    ### CSCRDO ###
    if muonRecFlags.doCSCs():
      from TrigL2MuonSA.TrigL2MuonSAConf import TrigL2MuonSA__CscDataPreparator
      L2CscDataPreparator = TrigL2MuonSA__CscDataPreparator(OutputLevel = DEBUG,
                                                            CscPrepDataProvider = CscRdoToCscPrepDataTool)
      ToolSvc += L2CscDataPreparator
       
      muFastAlg.DataPreparator.CSCDataPreparator = L2CscDataPreparator

    l2MuViewNode += muFastAlg
    
    # set up MuFastHypo
    from TrigMuonHypo.TrigMuonHypoConfig import TrigMufastHypoConfig
    trigMufastHypo = TrigMufastHypoConfig("L2MufastHypoAlg")
    trigMufastHypo.OutputLevel = DEBUG
    trigMufastHypo.MuonL2SAInfoFromMuFastAlg = muFastAlg.MuonL2SAInfo
    trigMufastHypo.HypoOutputDecisions = "L2MuonFastDecisions"
    trigMufastHypo.HypoInputDecisions = l2MuViewsMaker.InputMakerOutputDecisions[0]
    trigMufastHypo.HypoTools = [ trigMufastHypo.TrigMufastHypoToolFromName( "L2MufastHypoTool", c ) for c in testChains ] 

    # set the dumper
    muFastDecisionsDumper = DumpDecisions("muFastDecisionsDumper", OutputLevel=DEBUG, Decisions = trigMufastHypo.HypoOutputDecisions )

    # make sequences
    l2muFastSequence = seqAND("l2muFastSequence", [ l2MuViewsMaker, l2MuViewNode, trigMufastHypo ])
    muFastStep = stepSeq("muFastStep", filterL1RoIsAlg, [ l2muFastSequence,  muFastDecisionsDumper ] )



# ===============================================================================================
#               Setup muComb                                                                    
# ===============================================================================================
 
  if doL2CB:
    ### RoRSeqFilter step2 ###
    filterL2SAAlg = RoRSeqFilter("filterL2SAAlg")
    filterL2SAAlg.Input = [trigMufastHypo.HypoOutputDecisions]
    filterL2SAAlg.Output = ["Filtered"+trigMufastHypo.HypoOutputDecisions]
    filterL2SAAlg.Chains = testChains
    filterL2SAAlg.OutputLevel = DEBUG

    l2muCombViewNode = AthSequencer("l2muCombViewNode", Sequential=False, ModeOR=False, StopOverride=False)
    l2muCombViewsMaker = EventViewCreatorAlgorithm("l2muCombViewsMaker", OutputLevel=DEBUG)
    l2muCombViewsMaker.ViewFallThrough = True
 
    l2muCombViewsMaker.InputMakerInputDecisions = [ filterL2SAAlg.Output[0] ] # Output of TrigMufastHypo
    l2muCombViewsMaker.InputMakerOutputDecisions = [ filterL2SAAlg.Output[0]+"Comb" ] # Output of TrigMufastHypo
    l2muCombViewsMaker.RoIsLink = "roi" # -||-
    l2muCombViewsMaker.InViewRoIs = "MUTrkRoIs" # contract with the consumer
    l2muCombViewsMaker.Views = "MUTrkViewRoIs"
    l2muCombViewsMaker.ViewNodeName = l2muCombViewNode.name()

    ### Define input data of Inner Detector algorithms  ###
    ### and Define EventViewNodes to run the algprithms ###
    TrackParticlesName = ""
    for viewAlg in viewAlgs:
      l2muCombViewNode += viewAlg
      if viewAlg.properties().has_key("RoIs"):
        viewAlg.RoIs = l2muCombViewsMaker.InViewRoIs
      if viewAlg.properties().has_key("roiCollectionName"):
        viewAlg.roiCollectionName = l2muCombViewsMaker.InViewRoIs
      if viewAlg.name() == "InDetTrigTrackParticleCreatorAlg":
        TrackParticlesName = viewAlg.TrackParticlesName
        viewAlg.TrackName = theFTF.TracksName

    ### please read out TrigmuCombMTConfig file ###
    ### and set up to run muCombMT algorithm    ###
    from TrigmuComb.TrigmuCombMTConfig import TrigmuCombMTConfig
    muCombAlg = TrigmuCombMTConfig("Muon", theFTF.getName())
    muCombAlg.OutputLevel = DEBUG
    muCombAlg.L2StandAloneMuonContainerName = muFastAlg.MuonL2SAInfo
    muCombAlg.TrackParticlesContainerName = TrackParticlesName
    muCombAlg.L2CombinedMuonContainerName = "MuonL2CBInfo"

    l2muCombViewNode += muCombAlg

    ### set up muCombHypo algorithm ###
    from TrigMuonHypo.TrigMuonHypoConfig import TrigmuCombHypoConfig
    trigmuCombHypo = TrigmuCombHypoConfig("L2muCombHypoAlg")
    trigmuCombHypo.OutputLevel = DEBUG 
    trigmuCombHypo.HypoOutputDecisions = "MuonL2CBDecisions"
    trigmuCombHypo.HypoInputDecisions = l2muCombViewsMaker.InputMakerOutputDecisions[0]
    trigmuCombHypo.MuonL2CBInfoFromMuCombAlg = muCombAlg.L2CombinedMuonContainerName 
    trigmuCombHypo.HypoTools = [ trigmuCombHypo.TrigmuCombHypoToolFromName( "L2muCombHypoTool", c ) for c in testChains ] 
  
    # set the dumper
    muCombDecisionsDumper = DumpDecisions("muCombDecisionsDumper", OutputLevel=DEBUG, Decisions = trigmuCombHypo.HypoOutputDecisions )
 
    ### Define a Sequence to run for muComb ### 
    l2muCombSequence = seqAND("l2muCombSequence", eventAlgs + [l2muCombViewsMaker, l2muCombViewNode, trigmuCombHypo ] )
    muCombStep = stepSeq("muCombStep", filterL2SAAlg, [ l2muCombSequence,  muCombDecisionsDumper ] )


# ===============================================================================================
#               Setup EFMuonSA                                                                    
# ===============================================================================================

  if doEFSA:

    efMuViewsMaker = EventViewCreatorAlgorithm("efMuViewsMaker", OutputLevel=DEBUG)
    efMuViewsMaker.ViewFallThrough = True
    # probably wrong input to the EVMaker
    efMuViewsMaker.InputMakerInputDecisions = filterL1RoIsAlg.Output
    efMuViewsMaker.InputMakerOutputDecisions = ["MURoIDecisionsOutputEF"]
    efMuViewsMaker.RoIsLink = "initialRoI" # -||-
    efMuViewsMaker.InViewRoIs = "MURoIs" # contract with the consumer
    efMuViewsMaker.Views = "EFMUViewRoIs"
    efMuViewsMaker.ViewNodeName = efMuViewNode.name()

    
    ### RoRSeqFilter step2 ###
    filterEFSAAlg = RoRSeqFilter("filterEFSAAlg")
    if doL2CB and doL2SA:
      filterEFSAAlg.Input = [trigmuCombHypo.HypoOutputDecisions]
      filterEFSAAlg.Output = ["Filtered"+trigmuCombHypo.HypoOutputDecisions]
    else :
      # for now just use the L1 input when L2 is not running
      filterEFSAAlg.Input = ["MURoIDecisions"]
      filterEFSAAlg.Output = ["FilteredMURoIDecisionsForEF"]
    filterEFSAAlg.Chains = testChains
    filterEFSAAlg.OutputLevel = DEBUG
    
    from TrkDetDescrSvc.TrkDetDescrSvcConf import Trk__TrackingVolumesSvc
    ServiceMgr += Trk__TrackingVolumesSvc("TrackingVolumesSvc",BuildVolumesFromTagInfo = False)

    theSegmentFinder = CfgGetter.getPublicToolClone("MuonSegmentFinder","MooSegmentFinder")
    theSegmentFinder.DoSummary=True
    CfgGetter.getPublicTool("MuonLayerHoughTool").DoTruth=False
    theSegmentFinderAlg=CfgMgr.MooSegmentFinderAlg( "MuonSegmentMaker",
                                                    SegmentFinder=theSegmentFinder,
                                                    MuonSegmentOutputLocation = "MooreSegments",
                                                    UseCSC = muonRecFlags.doCSCs(),
                                                    UseMDT = muonRecFlags.doMDTs(),
                                                    UseRPC = muonRecFlags.doRPCs(),
                                                    UseTGC = muonRecFlags.doTGCs(),
                                                    doClusterTruth=False,
                                                    UseTGCPriorBC = False,
                                                    UseTGCNextBC  = False,
                                                    doTGCClust = muonRecFlags.doTGCClusterSegmentFinding(),
                                                    doRPCClust = muonRecFlags.doRPCClusterSegmentFinding(), OutputLevel=DEBUG )
    

 
    theNCBSegmentFinderAlg=CfgMgr.MooSegmentFinderAlg( "MuonSegmentMaker_NCB",
                                                       SegmentFinder = getPublicToolClone("MooSegmentFinder_NCB","MuonSegmentFinder",
                                                                                          DoSummary=False,
                                                                                          Csc2dSegmentMaker = getPublicToolClone("Csc2dSegmentMaker_NCB","Csc2dSegmentMaker",
                                                                                                                                 segmentTool = getPublicToolClone("CscSegmentUtilTool_NCB",
                                                                                                                                                                  "CscSegmentUtilTool",
                                                                                                                                                                  TightenChi2 = False, 
                                                                                                                                                                  IPconstraint=False)),
                                                                                          Csc4dSegmentMaker = getPublicToolClone("Csc4dSegmentMaker_NCB","Csc4dSegmentMaker",
                                                                                                                                 segmentTool = getPublicTool("CscSegmentUtilTool_NCB")),
                                                                                          DoMdtSegments=False,DoSegmentCombinations=False,DoSegmentCombinationCleaning=False),
                                                       MuonPatternCombinationLocation = "NCB_MuonHoughPatternCombinations", 
                                                       MuonSegmentOutputLocation = "NCB_MuonSegments", 
                                                       MuonSegmentCombinationOutputLocation = "NCB_MooreSegmentCombinations",
                                                       UseCSC = muonRecFlags.doCSCs(),
                                                       UseMDT = False,
                                                       UseRPC = False,
                                                       UseTGC = False,
                                                       UseTGCPriorBC = False,
                                                       UseTGCNextBC  = False,
                                                       doTGCClust = False,
                                                       doRPCClust = False)

    from MuonRecExample.MuonStandalone import MuonTrackSteering
    MuonTrackSteering.DoSummary=True
    MuonTrackSteering.DoSummary=DEBUG
    TrackBuilder = CfgMgr.MuPatTrackBuilder("MuPatTrackBuilder" )
    TrackBuilder.TrackSteering=CfgGetter.getPublicToolClone("MuonTrackSteering", "MuonTrackSteering")

    from AthenaCommon.Include import include
    include("InDetBeamSpotService/BeamCondSvc.py" )        
    from xAODTrackingCnv.xAODTrackingCnvConf import xAODMaker__TrackParticleCnvAlg, xAODMaker__TrackCollectionCnvTool, xAODMaker__RecTrackParticleContainerCnvTool
  
    muonParticleCreatorTool = getPublicTool("MuonParticleCreatorTool")
  
    muonTrackCollectionCnvTool = xAODMaker__TrackCollectionCnvTool( name = "MuonTrackCollectionCnvTool", TrackParticleCreator = muonParticleCreatorTool )
  
    muonRecTrackParticleContainerCnvTool = xAODMaker__RecTrackParticleContainerCnvTool(name = "MuonRecTrackParticleContainerCnvTool", TrackParticleCreator = muonParticleCreatorTool )
 
    xAODTrackParticleCnvAlg = xAODMaker__TrackParticleCnvAlg( name = "MuonStandaloneTrackParticleCnvAlg", 
                                                              TrackParticleCreator = muonParticleCreatorTool,
                                                              TrackCollectionCnvTool=muonTrackCollectionCnvTool,
                                                              RecTrackParticleContainerCnvTool = muonRecTrackParticleContainerCnvTool,
                                                              TrackContainerName = "MuonSpectrometerTracks",
                                                              xAODTrackParticlesFromTracksContainerName = "MuonSpectrometerTrackParticles",
                                                              ConvertTrackParticles = False,
                                                              ConvertTracks = True)


    thetrkbuilder = getPublicToolClone("CombinedMuonTrackBuilder_SA", "CombinedMuonTrackBuilder", MuonHoleRecovery="", CaloMaterialProvider='TMEF_TrkMaterialProviderTool')

    theCandidateTool = getPublicToolClone("MuonCandidateTool_SA", "MuonCandidateTool", TrackBuilder=thetrkbuilder)
    theMuonCandidateAlg=CfgMgr.MuonCombinedMuonCandidateAlg("MuonCandidateAlg",MuonCandidateTool=theCandidateTool)


    thecreatortool= getPublicToolClone("MuonCreatorTool_SA", "MuonCreatorTool", ScatteringAngleTool="", CaloMaterialProvider='TMEF_TrkMaterialProviderTool', MuonSelectionTool="", FillTimingInformation=False, OutputLevel=DEBUG)

    themuoncreatoralg = CfgMgr.MuonCreatorAlg("MuonCreatorAlg")
    themuoncreatoralg.MuonCreatorTool=thecreatortool
    themuoncreatoralg.CreateSAmuons=True
<<<<<<< HEAD

=======
    #themuoncreatoralg.ClusterContainerName=""
>>>>>>> eb3d920b

    #Algorithms to views
    efMuViewNode += theSegmentFinderAlg
#    efMuViewNode += theNCBSegmentFinderAlg #The configuration still needs some sorting out for this so disabled for now.
    efMuViewNode += TrackBuilder
    efMuViewNode += xAODTrackParticleCnvAlg
    efMuViewNode += theMuonCandidateAlg
    efMuViewNode += themuoncreatoralg

    #Setup MS-only hypo
    from TrigMuonHypo.TrigMuonHypoConfig import TrigMuonEFMSonlyHypoConfig
    trigMuonEFSAHypo = TrigMuonEFMSonlyHypoConfig("MuonEFSAHypoAlg")
    trigMuonEFSAHypo.OutputLevel = DEBUG

    trigMuonEFSAHypo.MuonDecisions = "Muons"
    trigMuonEFSAHypo.HypoOutputDecisions = "EFMuonSADecisions"
    trigMuonEFSAHypo.HypoInputDecisions = efMuViewsMaker.InputMakerOutputDecisions[0]

    trigMuonEFSAHypo.HypoTools = [ trigMuonEFSAHypo.TrigMuonEFMSonlyHypoToolFromName( "TrigMuonEFMSonlyHypoTool", c ) for c in testChains ] 

    muonEFSADecisionsDumper = DumpDecisions("muonEFSADecisionsDumper", OutputLevel=DEBUG, Decisions = trigMuonEFSAHypo.HypoOutputDecisions )
    muonEFSAStep = seqAND("muonEFSAStep", [filterEFSAAlg, efMuViewsMaker, efMuViewNode, trigMuonEFSAHypo, muonEFSADecisionsDumper])


# ===============================================================================================
#               Setup CF(Control Flow)
# ===============================================================================================

  ### CF construction ###
if TriggerFlags.doMuon==True:    
  from DecisionHandling.DecisionHandlingConf import TriggerSummaryAlg 
  if doL2SA==True and doL2CB==False and doEFSA==False:
    summary = TriggerSummaryAlg( "TriggerSummaryAlg" ) 
    summary.InputDecision = "HLTChains" 
    summary.FinalDecisions = [ trigMufastHypo.HypoOutputDecisions ]
    summary.OutputLevel = DEBUG

#    step = seqAND("firstStep", [parOR("FilterStep1",[filterL1RoIsAlg]), muFastStep])

    stepfilter = parOR("stepfilter", [ filterL1RoIsAlg ] )
    HLTsteps = seqAND("HLTsteps", [ stepfilter, step0, summary ]  ) 

    mon = TriggerSummaryAlg( "TriggerMonitoringAlg" ) 
    mon.InputDecision = "HLTChains" 
    mon.FinalDecisions = [ trigMufastHypo.HypoOutputDecisions, "WhateverElse" ] 
    mon.HLTSummary = "MonitoringSummary" 
    mon.OutputLevel = DEBUG 
    hltTop = seqOR( "hltTop", [ HLTsteps, mon] )

    topSequence += hltTop  

  if doEFSA==True and doL2SA==False and doL2CB==False:
    summary = TriggerSummaryAlg( "TriggerSummaryAlg" ) 
    summary.InputDecision = "HLTChains" 
    summary.FinalDecisions = [ trigMuonEFSAHypo.HypoOutputDecisions ]
    summary.OutputLevel = DEBUG 
    step0 = parOR("step0", [ muonEFSAStep ] )
    stepfilter = parOR("stepfilter", [ filterL1RoIsAlg ] )
    HLTsteps = seqAND("HLTsteps", [ stepfilter, step0, summary ]  ) 

    mon = TriggerSummaryAlg( "TriggerMonitoringAlg" ) 
    mon.InputDecision = "HLTChains" 
    mon.FinalDecisions = [ trigMuonEFSAHypo.HypoOutputDecisions, "WhateverElse" ] 
    mon.HLTSummary = "MonitoringSummary" 
    mon.OutputLevel = DEBUG 
    hltTop = seqOR( "hltTop", [ HLTsteps, mon] )
    topSequence += hltTop 

if TriggerFlags.doMuon==True and TriggerFlags.doID==True:    
  if doL2SA==True and doL2CB==True and doEFSA==False:
    from DecisionHandling.DecisionHandlingConf import TriggerSummaryAlg 
    summary = TriggerSummaryAlg( "TriggerSummaryAlg" ) 
    summary.InputDecision = "HLTChains" 
    summary.FinalDecisions = [ trigmuCombHypo.HypoOutputDecisions ]
    summary.OutputLevel = DEBUG 
    step0 = parOR("step0", [ muFastStep ] )
    step1 = parOR("step1", [ muCombStep ] )
    step0filter = parOR("step0filter", [ filterL1RoIsAlg ] )
    step1filter = parOR("step1filter", [ filterL2SAAlg ] )
    HLTsteps = seqAND("HLTsteps", [ step0filter, step0, step1filter, step1, summary ]  ) 

    mon = TriggerSummaryAlg( "TriggerMonitoringAlg" ) 
    mon.InputDecision = "HLTChains" 
    mon.FinalDecisions = [ trigmuCombHypo.HypoOutputDecisions, "WhateverElse" ] 
    mon.HLTSummary = "MonitoringSummary" 
    mon.OutputLevel = DEBUG 
    hltTop = seqOR( "hltTop", [ HLTsteps, mon] )

    topSequence += hltTop   

if TriggerFlags.doMuon==True and TriggerFlags.doID==True:    
  if doL2SA==True and doEFSA==True and doL2CB==True:
    from DecisionHandling.DecisionHandlingConf import TriggerSummaryAlg 
    summary = TriggerSummaryAlg( "TriggerSummaryAlg" ) 
    summary.InputDecision = "HLTChains" 
    summary.FinalDecisions = [ trigMuonEFSAHypo.HypoOutputDecisions ]
    summary.OutputLevel = DEBUG 
    step0 = parOR("step0", [ muFastStep ] )
    step1 = parOR("step1", [ muCombStep ] )
    step2 = parOR("step2", [ muonEFSAStep ] )

    step0filter = parOR("step0filter", [ filterL1RoIsAlg ] )
    step1filter = parOR("step1filter", [ filterL2SAAlg ] )
    step2filter = parOR("step2filter", [ filterEFSAAlg ] )

    HLTsteps = seqAND("HLTsteps", [ step0filter, step0, step1filter, step1, step2filter, step2, summary ]  ) 

    mon = TriggerSummaryAlg( "TriggerMonitoringAlg" ) 
    mon.InputDecision = "HLTChains" 
    mon.FinalDecisions = [ trigMuonEFSAHypo.HypoOutputDecisions, "WhateverElse" ] 
    mon.HLTSummary = "MonitoringSummary" 
    mon.OutputLevel = DEBUG 
    hltTop = seqOR( "hltTop", [ HLTsteps, mon] )

    topSequence += hltTop   

   
def TMEF_TrkMaterialProviderTool(name='TMEF_TrkMaterialProviderTool',**kwargs):
    from TrkMaterialProvider.TrkMaterialProviderConf import Trk__TrkMaterialProviderTool
    kwargs.setdefault("UseCaloEnergyMeasurement", False)
    return Trk__TrkMaterialProviderTool(name,**kwargs)<|MERGE_RESOLUTION|>--- conflicted
+++ resolved
@@ -586,11 +586,6 @@
     themuoncreatoralg = CfgMgr.MuonCreatorAlg("MuonCreatorAlg")
     themuoncreatoralg.MuonCreatorTool=thecreatortool
     themuoncreatoralg.CreateSAmuons=True
-<<<<<<< HEAD
-
-=======
-    #themuoncreatoralg.ClusterContainerName=""
->>>>>>> eb3d920b
 
     #Algorithms to views
     efMuViewNode += theSegmentFinderAlg
