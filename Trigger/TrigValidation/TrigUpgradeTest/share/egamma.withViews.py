#
#  Copyright (C) 2002-2017 CERN for the benefit of the ATLAS collaboration
#

include("TrigUpgradeTest/testHLT_MT.py")

#workaround to prevent online trigger folders to be enabled
from InDetTrigRecExample.InDetTrigFlags import InDetTrigFlags
InDetTrigFlags.useConditionsClasses.set_Value_and_Lock(False)


from InDetRecExample.InDetJobProperties import InDetFlags
InDetFlags.doCaloSeededBrem = False


from InDetRecExample.InDetJobProperties import InDetFlags
InDetFlags.InDet25nsec = True 
InDetFlags.doPrimaryVertex3DFinding = False 
InDetFlags.doPrintConfigurables = False
InDetFlags.doResolveBackTracks = True 
InDetFlags.doSiSPSeededTrackFinder = True
InDetFlags.doTRTPhaseCalculation = True
InDetFlags.doTRTSeededTrackFinder = True
InDetFlags.doTruth = False
InDetFlags.init()

# PixelLorentzAngleSvc and SCTLorentzAngleSvc
include("InDetRecExample/InDetRecConditionsAccess.py")

from AthenaCommon.AlgSequence import AlgSequence
topSequence = AlgSequence()


from InDetRecExample.InDetKeys import InDetKeys

# provide a minimal menu information
if globalflags.InputFormat.is_bytestream():
   topSequence.L1DecoderTest.ctpUnpacker.OutputLevel=DEBUG
   topSequence.L1DecoderTest.roiUnpackers[0].OutputLevel=DEBUG
testChains = ["HLT_e3_etcut", "HLT_e5_etcut", "HLT_e7_etcut", "HLT_2e3_etcut", "HLT_e3e5_etcut"]
topSequence.L1DecoderTest.prescaler.Prescales = ["HLT_e3_etcut:2", "HLT_2e3_etcut:2.5"]



from TrigT2CaloEgamma.TrigT2CaloEgammaConfig import T2CaloEgamma_FastAlgo
theFastCaloAlgo=T2CaloEgamma_FastAlgo("FastCaloAlgo" )
theFastCaloAlgo.OutputLevel=VERBOSE
theFastCaloAlgo.ClustersName="L2CaloClusters"
svcMgr.ToolSvc.TrigDataAccess.ApplyOffsetCorrection=False

 
from TrigMultiVarHypo.TrigL2CaloRingerFexMTInit import init_ringer
trigL2CaloRingerFexMT = init_ringer()
trigL2CaloRingerFexMT.OutputLevel = DEBUG    



from AthenaCommon.CFElements import parOR, seqOR, seqAND, stepSeq

from DecisionHandling.DecisionHandlingConf import RoRSeqFilter, DumpDecisions

from ViewAlgs.ViewAlgsConf import EventViewCreatorAlgorithm

fastCaloInViewAlgs = seqAND("fastCaloInViewAlgs", [theFastCaloAlgo, trigL2CaloRingerFexMT])

filterL1RoIsAlg = RoRSeqFilter("filterL1RoIsAlg")
filterL1RoIsAlg.Input = ["EMRoIDecisions"]
filterL1RoIsAlg.Output = ["FilteredEMRoIDecisions"]
filterL1RoIsAlg.Chains = testChains
filterL1RoIsAlg.OutputLevel = DEBUG


fastCaloViewsMaker = EventViewCreatorAlgorithm("fastCaloViewsMaker", OutputLevel=DEBUG)
fastCaloViewsMaker.ViewFallThrough = True
fastCaloViewsMaker.Decisions = "FilteredEMRoIDecisions" # from EMRoIsUnpackingTool
fastCaloViewsMaker.RoIsLink = "initialRoI" # -||-
fastCaloViewsMaker.InViewRoIs = "EMCaloRoIs" # contract with the fastCalo
fastCaloViewsMaker.Views = "EMCaloViews"
#fastCaloViewsMaker.AlgorithmNameSequence = [theFastCaloAlgo.getName(), trigL2CaloRingerFexMT.getName()]
fastCaloViewsMaker.ViewNodeName = "fastCaloInViewAlgs"
theFastCaloAlgo.RoIs = fastCaloViewsMaker.InViewRoIs

CaloViewVerify = CfgMgr.AthViews__ViewDataVerifier("FastCaloViewDataVerifier")
CaloViewVerify.DataObjects = [('TrigRoiDescriptorCollection' , 'StoreGateSvc+fastCaloViewsMaker_InViewRoIs_out')]



from TrigEgammaHypo.TrigEgammaHypoConf import TrigL2CaloHypoAlg
from TrigEgammaHypo.TrigL2CaloHypoTool import TrigL2CaloHypoToolFromName
theFastCaloHypo = TrigL2CaloHypoAlg("L2CaloHypo")
theFastCaloHypo.OutputLevel = DEBUG
theFastCaloHypo.L1Decisions = "EMRoIDecisions"
theFastCaloHypo.Views = fastCaloViewsMaker.Views
theFastCaloHypo.CaloClusters = theFastCaloAlgo.ClustersName
theFastCaloHypo.RoIs = fastCaloViewsMaker.InViewRoIs
theFastCaloHypo.Decisions = "EgammaCaloDecisions"
theFastCaloHypo.HypoTools =  [ TrigL2CaloHypoToolFromName( c ) for c in testChains ]
#[ TrigL2CaloHypoToolFromName("HLT_e5_etcut"),   TrigL2CaloHypoToolFromName("HLT_e7_etcut") , TrigL2CaloHypoToolFromName("HLT_2e3_etcut"), TrigL2CaloHypoToolFromName("HLT_e3e5_etcut") ]

for t in theFastCaloHypo.HypoTools:
  t.OutputLevel = DEBUG
  
# topSequence += theFastCaloHypo

caloDecisionsDumper = DumpDecisions("caloDecisionsDumper", OutputLevel=DEBUG, Decisions = theFastCaloHypo.Decisions )  

fastCaloSequence = seqAND("fastCaloSequence", [fastCaloViewsMaker, fastCaloInViewAlgs, theFastCaloHypo ])
  
egammaCaloStep = stepSeq("egammaCaloStep", filterL1RoIsAlg, [ fastCaloSequence,  caloDecisionsDumper ])



from TrigUpgradeTest.InDetSetup import makeInDetAlgs

(viewAlgs, eventAlgs) = makeInDetAlgs()
from TrigFastTrackFinder.TrigFastTrackFinder_Config import TrigFastTrackFinder_eGamma

theFTF = TrigFastTrackFinder_eGamma()
theFTF.isRoI_Seeded = True
viewAlgs.append(theFTF)


# A simple algorithm to confirm that data has been inherited from parent view
# Required to satisfy data dependencies
ViewVerify = CfgMgr.AthViews__ViewDataVerifier("electronViewDataVerifier")
ViewVerify.DataObjects = [('xAOD::TrigEMClusterContainer','StoreGateSvc+L2CaloClusters')]
ViewVerify.OutputLevel = DEBUG
viewAlgs.append(ViewVerify)

TrackParticlesName = ""
for viewAlg in viewAlgs:
  if viewAlg.name() == "InDetTrigTrackParticleCreatorAlg":
    TrackParticlesName = viewAlg.TrackParticlesName
    

from TrigEgammaHypo.TrigL2ElectronFexMTConfig import L2ElectronFex_1
theElectronFex= L2ElectronFex_1()
theElectronFex.TrigEMClusterName = theFastCaloAlgo.ClustersName
theElectronFex.TrackParticlesName = TrackParticlesName
theElectronFex.ElectronsName="Electrons"
theElectronFex.OutputLevel=VERBOSE



filterCaloRoIsAlg = RoRSeqFilter("filterCaloRoIsAlg")
filterCaloRoIsAlg.Input = [theFastCaloHypo.Decisions]
filterCaloRoIsAlg.Output = ["Filtered"+theFastCaloHypo.Decisions]
filterCaloRoIsAlg.Chains = testChains
filterCaloRoIsAlg.OutputLevel = DEBUG


l2ElectronViewsMaker = EventViewCreatorAlgorithm("l2ElectronViewsMaker", OutputLevel=DEBUG)
# topSequence += l2ElectronViewsMaker
l2ElectronViewsMaker.Decisions = filterCaloRoIsAlg.Output[0] # output of L2CaloHypo
l2ElectronViewsMaker.RoIsLink = "roi" # -||-
l2ElectronViewsMaker.InViewRoIs = "EMIDRoIs" # contract with the fastCalo
l2ElectronViewsMaker.Views = "EMElectronViews"
l2ElectronViewsMaker.ViewFallThrough = True


for viewAlg in viewAlgs:
  if viewAlg.properties().has_key("RoIs"):
    viewAlg.RoIs = l2ElectronViewsMaker.InViewRoIs
  if viewAlg.properties().has_key("roiCollectionName"):
    viewAlg.roiCollectionName = l2ElectronViewsMaker.InViewRoIs
theElectronFex.RoIs = l2ElectronViewsMaker.InViewRoIs    

electronInViewAlgs = parOR("electronInViewAlgs", viewAlgs + [ theElectronFex ])

l2ElectronViewsMaker.ViewNodeName = "electronInViewAlgs"


from TrigEgammaHypo.TrigEgammaHypoConf import TrigL2ElectronHypoAlg
from TrigEgammaHypo.TrigL2ElectronHypoTool import TrigL2ElectronHypoToolFromName
theElectronHypo = TrigL2ElectronHypoAlg()
theElectronHypo.Views = l2ElectronViewsMaker.Views
theElectronHypo.Electrons = theElectronFex.ElectronsName
theElectronHypo.ClusterDecisions = theFastCaloHypo.Decisions 
theElectronHypo.ElectronDecisions = "ElectronL2Decisions"
theElectronHypo.OutputLevel = VERBOSE
theElectronHypo.HypoTools = [ TrigL2ElectronHypoToolFromName( c ) for c in testChains ]

for t in theElectronHypo.HypoTools:
  t.OutputLevel = VERBOSE
# topSequence += theElectronHypo
# InDetCacheCreatorTrigViews,
electronSequence = seqAND("electronSequence", eventAlgs + [l2ElectronViewsMaker, electronInViewAlgs, theElectronHypo ] )

electronDecisionsDumper = DumpDecisions("electronDecisionsDumper", OutputLevel=DEBUG, Decisions = theElectronHypo.ElectronDecisions )    
egammaIDStep = stepSeq("egammaIDStep", filterCaloRoIsAlg, [ electronSequence,  electronDecisionsDumper ] )


# CF construction

from DecisionHandling.DecisionHandlingConf import TriggerSummaryAlg
summaryStep0 = TriggerSummaryAlg( "TriggerSummaryStep1" )
summaryStep0.InputDecision = "HLTChains"
summaryStep0.HLTSummary = "MonitoringSummaryStep1"
summaryStep0.FinalDecisions = [ theFastCaloHypo.Decisions ]
summaryStep0.OutputLevel = DEBUG


step0 = parOR("step0", [ egammaCaloStep, summaryStep0 ] )
step1 = parOR("step1", [ egammaIDStep ] )

steps = seqAND("HLTSteps", [ step0, step1 ]  )

summary = TriggerSummaryAlg( "TriggerSummaryAlg" )
summary.InputDecision = "HLTChains"
summary.FinalDecisions = [ "ElectronL2Decisions", "MuonL2Decisions" ]
from TrigOutputHandling.TrigOutputHandlingConf import HLTEDMCreator
edmCreator = HLTEDMCreator()
edmCreator.TrigCompositeContainer = [ "EgammaCaloDecisions", "ElectronL2Decisions", "MuonL2Decisions", "EMRoIDecisions", "METRoIDecisions", "MURoIDecisions", "HLTChainsResult" ]
summary.OutputTools = [ edmCreator ]
summary.OutputLevel = DEBUG


from TrigSteerMonitor.TrigSteerMonitorConf import TrigSignatureMoniMT
mon = TrigSignatureMoniMT()
mon.FinalDecisions = [ "ElectronL2Decisions", "MuonL2Decisions", "WhateverElse" ]
from TrigUpgradeTest.TestUtils import MenuTest
mon.ChainsList = [ x.split(":")[1] for x in  MenuTest.CTPToChainMapping ]
mon.OutputLevel = DEBUG

import AthenaPoolCnvSvc.WriteAthenaPool
from OutputStreamAthenaPool.OutputStreamAthenaPool import  createOutputStream
StreamESD=createOutputStream("StreamESD","myESD.pool.root",True)
StreamESD.OutputLevel=VERBOSE
topSequence.remove( StreamESD )

def addTC(name):   
   StreamESD.ItemList += [ "xAOD::TrigCompositeContainer#"+name, "xAOD::TrigCompositeAuxContainer#"+name+"Aux." ]

for tc in edmCreator.TrigCompositeContainer:
   addTC( tc )

addTC("HLTSummary")

print "ESD file content " 
print StreamESD.ItemList


hltTop = seqOR( "hltTop", [ steps, mon, summary, StreamESD ] )
topSequence += hltTop

<<<<<<< HEAD
from AthenaCommon.AlgSequence import dumpSequence
dumpSequence(topSequence)

#print theElectronFex
#print ViewVerify
=======

>>>>>>> 3fc100e4
<|MERGE_RESOLUTION|>--- conflicted
+++ resolved
@@ -243,12 +243,9 @@
 hltTop = seqOR( "hltTop", [ steps, mon, summary, StreamESD ] )
 topSequence += hltTop
 
-<<<<<<< HEAD
+
 from AthenaCommon.AlgSequence import dumpSequence
 dumpSequence(topSequence)
 
 #print theElectronFex
-#print ViewVerify
-=======
-
->>>>>>> 3fc100e4
+#print ViewVerify