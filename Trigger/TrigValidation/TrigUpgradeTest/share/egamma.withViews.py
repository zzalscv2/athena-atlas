--- conflicted
+++ resolved
@@ -220,13 +220,9 @@
 
 hltTop = seqOR( "hltTop", [ steps, mon] )
 topSequence += hltTop
-<<<<<<< HEAD
-
 
 from AthenaCommon.AlgSequence import dumpSequence
 dumpSequence(topSequence)
 
 #print theElectronFex
-#print ViewVerify
-=======
->>>>>>> d5ed2fae
+#print ViewVerify