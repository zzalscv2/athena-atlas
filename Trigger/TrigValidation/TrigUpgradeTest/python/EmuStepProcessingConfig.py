# Copyright (C) 2002-2020 CERN for the benefit of the ATLAS collaboration

# Configure the scheduler
from AthenaCommon.AlgScheduler import AlgScheduler
from AthenaCommon.CFElements import parOR
from AthenaCommon.Logging import logging
from L1Decoder.L1DecoderConf import CTPUnpackingEmulationTool, RoIsUnpackingEmulationTool, L1Decoder, PrescalingEmulationTool
from TriggerMenuMT.HLTMenuConfig.Menu.MenuComponents import EmptyMenuSequence
log = logging.getLogger('EmuStepProcessingConfig')


def thresholdToChains( chains ):
    """
    Produces list "threshod : chain" for all chains passed. Uses the L1Thresholds/vseeds Chain property
    """
    ret = []
    for c in chains:
        for t in c.vseeds:
            ret.append(t+ " : " + c.name)
    return ret
            

def generateL1DecoderAndChains():
    AlgScheduler.ShowControlFlow( True )
    AlgScheduler.ShowDataFlow( True )

    # 4 events
    data = {
        'noreco': [';', ';', ';',';'],
        'emclusters': [';', ';', ';',';'],
        'msmu': [';', ';', ';',';'],
        'ctp': [';', ';', ';',';'],
        'l1emroi': [';', ';', ';',';'],
        'l1muroi': [';', ';', ';',';']
        }  # in the lists there are the events


    
    # event 0: empty
    data['ctp'] [0]      =  'HLT_e20_L1EM10 HLT_e5_e8_L1EM3_EM5 HLT_e5_L1EM7 HLT_e8_L1EM7 HLT_g5_EM7'
    data['l1emroi'][0]   = ';'
    data['emclusters'][0]= ';'
    data['l1muroi'][0]   = ';'
    data['msmu'][0]      = ';'


    #event 1: 3e (1 not passing at L1, 1 not passing at step1) + 2mu (2 not passing) - HLT_e5_e8_L1EM3_EM5 HLT_2mu6_L12MU6
    data['ctp'] [1]      =  'HLT_e20_L1EM10 HLT_e5_L1EM7 HLT_e8_L1EM7 HLT_g5_L1EM7 HLT_e5_v3_L1EM7 HLT_e5_e8_L1EM3_EM5 HLT_mu8_e8_L1MU6_EM7 HLT_2mu6_L12MU6'
    data['l1emroi'][1]   =  '1,1,0,EM3,EM5,EM7,EM20,EM50,EM100; 2.,-1.2,0,EM3,EM5; 3.,0.2,0,EM3;'
    data['emclusters'][1]=  'eta:1,phi:1,et:180000; eta:1,phi:-1.2,et:6000; eta:0.5,phi:-1.2,et:3000;'
    data['l1muroi'][1]   =  '2,0.5,0,MU6; 3,0.5,0,MU6;'
    #data['l1muroi'][1]   =  '0,0,0,MU0;'
    data['msmu'][1]      = 'eta:-1.2,phi:0.7,pt:1500,pt2:1500; eta:-1.1,phi:0.6,pt:1500,pt2:1500;'
 
    # event 2: 2e+ 3mu : HLT_e5_e8_2mu6_L1EM3_EM5_L12MU6, HLT_mu6_e8_L1MU6_EM5
    data['ctp'] [2]      =  'HLT_mu6_L1MU6 HLT_mu8_L1MU10 HLT_mu10_L1MU10 HLT_mu8_1step_L1MU6 HLT_e20_L1EM10 HLT_e8_L1EM7 HLT_mu6_e8_L1MU6_EM5 HLT_mu6Comb_e8_L1MU6_EM5 HLT_e3_e5_L1EM3_EM5 HLT_2mu6_L12MU6 HLT_2mu6Comb_L12MU6 HLT_2mu4_bDimu_L12MU4 HLT_e5_e8_L1EM3_EM5 HLT_e5_e8_2mu6_L1EM3_EM5_L12MU6 HLT_mu6_mu6noL1_L1MU6'
    data['l1emroi'][2]   =  '2,0.2,0,EM3,EM5, EM7,EM15,EM20,EM50,EM100; 1,-1.1,0,EM3,EM5,EM7,EM15,EM20,EM50;'
    data['emclusters'][2]=  'eta:0.5,phi:0,et:120000; eta:1,phi:-1.2,et:65000;'
    data['l1muroi'][2]   =  '2,0.5,0,MU6,MU8; 3,0.5,0,MU6,MU8,MU10;2.2,0.6,0,MU6;'
    data['msmu'][2]      =  'eta:-1.2,phi:0.7,pt:6500,pt2:8500; eta:-1.1,phi:0.6,pt:8500,pt2:8500;eta:-1.1,phi:0.6,pt:8500,pt2:8500;'

    #event 3: 1e + 1mu - HLT_mu6_e8_L1MU6_EM5
    data['ctp'] [3]      =  'HLT_mu20_L1MU10 HLT_mu10_L1MU10 HLT_mu8_L1MU10 HLT_mu8_1step_L1MU6 HLT_2mu8 HLT_e8_L1EM7 HLT_mu6_e8_L1MU6_EM5 HLT_mu6Comb_e8_L1MU6_EM5'
    data['l1emroi'][3]   =  '1,1.5,0,EM3,EM5,EM7;'
    data['emclusters'][3]=  'eta:-0.6,phi:1.7,et:9000;'
    data['l1muroi'][3]   =  '2,-0.1,0,MU6,MU8,MU10;'
    data['msmu'][3]      =  'eta:-1.7,phi:-0.2,pt:29500,pt2:8500;'

    # otehr vectors

    data['tracks'] = ['eta:1,phi:1,pt:120000; eta:1,phi:-1.2,et:32000;',
                      'eta:1,phi:1,pt:120000; eta:1,phi:-1.2,et:32000;',
                      'eta:0.5,phi:0,pt:130000; eta:1,phi:-1.2,pt:60000;eta:-1.2,phi:0.7,pt:6700; eta:-1.1,phi:0.6,pt:8600;',
                      'eta:-0.6,phi:1.7,et:9000;'] # no MU track for MS candidate 'eta:-1.7,phi:-0.2,pt:9500;'

    data['mucomb'] = [';',
                      ';',
                      'eta:-1.2,phi:0.7,pt:6600; eta:-1.1,phi:0.6,pt:8600;',
                      ';']

    data['electrons'] = [';',
                         'eta:1,phi:1,pt:120000; eta:1,phi:-1.2,et:32000;',
                         ';',
                         ';']
    data['photons'] = [';',
                       'eta:1,phi:1,pt:130000;',
                       ';',
                       ';']



    from TrigUpgradeTest.TestUtils import writeEmulationFiles, makeChain
    writeEmulationFiles(data)

    from TriggerMenuMT.HLTMenuConfig.Menu.MenuComponents import ChainStep


    doMuon     = True
    doElectron = True
    doCombo    = True

    HLTChains = []

    # muon chains
    if doMuon:
        from TrigUpgradeTest.HLTSignatureConfig import  muMenuSequence
        #step1
        mu11 = muMenuSequence(step="1",reconame="v1", hyponame="v1")
        mu12 = muMenuSequence(step="1",reconame="v2", hyponame="v2")
                    
        #step2
        mu21 = muMenuSequence(step="2",reconame="v1", hyponame="v1")
        mu22 = muMenuSequence(step="2",reconame="v2", hyponame="v2")
        #step3
        mu31 = muMenuSequence(step="3",reconame="v1", hyponame="v1")
        mu32 = muMenuSequence(step="3",reconame="v2", hyponame="v2")
        #step4
        mu41 = muMenuSequence(step="4",reconame="v1", hyponame="v1")

        step_mu11  = ChainStep("Step1_mu11", [mu11])
        step_mu21  = ChainStep("Step2_mu21", [mu21] )
        step_mu22  = ChainStep("Step2_mu22", [mu22] )
        step_mu31  = ChainStep("Step3_mu31", [mu31] )
        step_mu32  = ChainStep("Step3_mu32", [mu32] )
        step_mu41  = ChainStep("Step4_mu41", [mu41] )
        
        step_empy= ChainStep("Step_empty")


        MuChains  = [
            makeChain(name='HLT_mu8_1step_L1MU6',  L1Thresholds=["MU6"],  ChainSteps=[step_mu11]),
            makeChain(name='HLT_mu20_L1MU10',   L1Thresholds=["MU10"],   ChainSteps=[step_mu11 , step_mu21 , step_mu31] ),
            makeChain(name='HLT_mu10_L1MU10',   L1Thresholds=["MU10"],   ChainSteps=[step_mu11 , step_mu22 , step_mu31] ),
            makeChain(name='HLT_mu8_L1MU10',    L1Thresholds=["MU10"],   ChainSteps=[step_mu11 , step_mu21 , step_mu32, step_mu41] ),
            makeChain(name='HLT_mu6_L1MU6',     L1Thresholds=["MU6"],    ChainSteps=[step_mu11 , step_empy , step_mu32, step_mu41] ),
 #           Chain(name='HLT_mu6_1step_L1MU6',  L1Item="L1_MU6",  ChainSteps=[step_mu11 , step_empy , step_mu31]),
#            Chain(name='HLT_2mu6_L12MU6',  L1Item="L1_2MU6",      ChainSteps=[ChainStep("Step_2muSA", [muSA,muSA])  ] )
            ]
            

        HLTChains += MuChains


    ## #electron chains
    if doElectron:
        from TrigUpgradeTest.HLTSignatureConfig import  elMenuSequence, gamMenuSequence
        el11 = elMenuSequence(step="1",reconame="v1", hyponame="v1")
        el21 = elMenuSequence(step="2",reconame="v1", hyponame="v1")
        el22 = elMenuSequence(step="2",reconame="v2", hyponame="v2")
        el23 = elMenuSequence(step="2",reconame="v2", hyponame="v3")
        el31 = elMenuSequence(step="3",reconame="v1", hyponame="v1")

        # gamma
        gamm11 = gamMenuSequence("1", reconame="v1", hyponame="v1")

    
        ElChains  = [
            makeChain(name='HLT_e5_L1EM7'   , L1Thresholds=["EM7"], ChainSteps=[ ChainStep("Step_em11", [el11]), ChainStep("Step_em21",  [el21]) ] ),
            makeChain(name='HLT_e5_v2_L1EM7', L1Thresholds=["EM7"], ChainSteps=[ ChainStep("Step_em11", [el11]), ChainStep("Step_em22",  [el22]) ] ),
            makeChain(name='HLT_e5_v3_L1EM7', L1Thresholds=["EM7"], ChainSteps=[ ChainStep("Step_em11", [el11]), ChainStep("Step_em23",  [el23]) ] ),
            makeChain(name='HLT_e8_L1EM7'   , L1Thresholds=["EM7"], ChainSteps=[ ChainStep("Step_em11", [el11]), ChainStep("Step_em21",  [el21]), ChainStep("Step_em31",  [el31]) ] ),
            makeChain(name='HLT_g5_L1EM7'   , L1Thresholds=["EM7"], ChainSteps=[ ChainStep("Step_gam11", [gamm11]) ] )
        ]

        HLTChains += ElChains

        

    # combined chain
    if doCombo:
        emptySeq1 = EmptyMenuSequence("step1EmptySeqence")
        emptySeq2 = EmptyMenuSequence("step2EmptySeqence")
        emptySeq3 = EmptyMenuSequence("step3EmptySeqence")
        emptySeq4 = EmptyMenuSequence("step4EmptySeqence")
        if not doElectron:
            from TrigUpgradeTest.HLTSignatureConfig import elMenuSequence        
            el11 = elMenuSequence(step="1",reconame="v1", hyponame="v1")    
            el21 = elMenuSequence(step="2",reconame="v1", hyponame="v1")
            
        if not doMuon:
            from TrigUpgradeTest.HLTSignatureConfig import muMenuSequence
            #step1
            mu11 = muMenuSequence(step="1",reconame="v1", hyponame="v1")
            mu12 = muMenuSequence(step="1",reconame="v2", hyponame="v2")
            #step2
            mu21 = muMenuSequence(step="2",reconame="v1", hyponame="v1")
            mu22 = muMenuSequence(step="2",reconame="v2", hyponame="v2")
            #step3
            mu31 = muMenuSequence(step="3",reconame="v1", hyponame="v1")
            mu32 = muMenuSequence(step="3",reconame="v2", hyponame="v2")
            #step4
            mu41 = muMenuSequence(step="4",reconame="v1", hyponame="v1")
           
           
        from TrigUpgradeTest.HLTSignatureHypoTools import dimuDrComboHypoTool

            
           
        # multiplicity here indicates the number of objects to be combined:
        # for the chain dictionary, get the sum of the multiplicity in the multiplicy array
        # in symmetric chains, multiplicity=2 but only one sequence is used


     
        CombChains =[

<<<<<<< HEAD
            makeChain(name='HLT_mu6_e8_L1MU6_EM5',  L1Thresholds=["MU6","EM5"], ChainSteps=[ ChainStep("Step1_em_empty", [emptySeq1, el12], multiplicity=[1,1])] ),
            #                                                                                             ChainStep("Step2_em_empty", [emptySeq2, el22], multiplicity=[1,1]),
            #                                                                                             ChainStep("Step3_mu_empty", [mu31, emptySeq3], multiplicity=[1,1]),
            #                                                                                             ChainStep("Step4_mu_empty", [mu21, emptySeq4], multiplicity=[1,1])] ),
=======
            makeChain(name='HLT_mu6_e8_L1MU6_EM5',  L1Thresholds=["MU6","EM5"], ChainSteps=[ ChainStep("Step1_mu_em", [mu11, el11], multiplicity=[1,1], comboToolConfs=[dimuDrComboHypoTool]),
                                                                                             ChainStep("Step2_mu_em", [mu21, el21], multiplicity=[1,1])] ),
>>>>>>> 6d871388

            makeChain(name='HLT_mu6Comb_e8_L1MU6_EM5', L1Thresholds=["MU6","EM5"], ChainSteps=[ ChainStep("Step1_mu2_em", [mu12, el11], multiplicity=[1,1]),
                                                                                                ChainStep("Step2_mu_em", [mu21, el21], multiplicity=[1,1])] ),

            makeChain(name='HLT_e5_e8_L12EM3',   L1Thresholds=["EM3","EM3"], ChainSteps=[ ChainStep("Step1_2emAs",   [el11, el11], multiplicity=[1,1]),
                                                                                             ChainStep("Step2_2emAs",   [el21, el21], multiplicity=[1,1]) ]),
            makeChain(name='HLT_e5_e8_2mu6_L1EM3_EM5_L12MU6',   L1Thresholds=["EM3","EM5","MU6"],
                                                                                ChainSteps=[ChainStep("Step1_2em_2mu",   [el11,el11,mu11], multiplicity=[1,1,2]),
                                                                                            ChainStep("Step2_2em_2mu",   [el21,el21,mu21], multiplicity=[1,1,2]) ]),
            makeChain(name='HLT_2mu6_L12MU6',       L1Thresholds=["MU6"], ChainSteps=[ ChainStep("Step1_2mu",   [mu11], multiplicity=[2]),
                                                                                        ChainStep("Step2_2mu",   [mu21], multiplicity=[2]) ]),

            makeChain(name='HLT_2mu6Comb_L12MU6',   L1Thresholds=["MU6"], ChainSteps=[ ChainStep("Step1_2mu_empty",  multiplicity=[2]),
                                                                                        ChainStep("Step2_2mu", [mu21], multiplicity=[2]) ]),
                                                                                       
            makeChain(name='HLT_2mu4_bDimu_L12MU4', L1Thresholds=["MU6"], ChainSteps=[ ChainStep("Step1_2mu",  [mu11], multiplicity=[2], comboToolConfs=[dimuDrComboHypoTool]),
                                                                                       ChainStep("Step2_2mu22",  [mu22], multiplicity=[2]),
                                                                                       ChainStep("Step3_2mu",    [mu31], multiplicity=[2]) ] ),
                                                                                       
            makeChain(name='HLT_mu6_mu6noL1_L1MU6', L1Thresholds=["MU6", "FSNOSEED"], ChainSteps=[ ChainStep("Step1_2muAs",   [mu11, mu11], multiplicity=[1,1]),
                                                                                            ChainStep("Step2_2muAs",   [mu21, mu21], multiplicity=[1,1]) ])
                                                                              
            ]


        HLTChains += CombChains




    ########################## L1 #################################################

    L1UnpackingSeq = parOR("L1UnpackingSeq")

    l1Decoder = L1Decoder( RoIBResult="", L1TriggerResult="" )
    l1Decoder.L1DecoderSummaryKey = "L1DecoderSummary"
<<<<<<< HEAD
    psEmulation = PrescalingEmulationTool()
    l1Decoder.prescaler = psEmulation

=======
    
>>>>>>> 6d871388
    ctpUnpacker = CTPUnpackingEmulationTool( ForceEnableAllChains=False , InputFilename="ctp.dat" )
    l1Decoder.ctpUnpacker = ctpUnpacker

    ## hack to solve the PS crash:
    from L1Decoder.L1DecoderConf import PrescalingEmulationTool
    psEmulation = PrescalingEmulationTool()
    l1Decoder.prescaler = psEmulation

    from L1Decoder.L1DecoderConfig import mapThresholdToL1RoICollection, mapThresholdToL1DecisionCollection

    emUnpacker = RoIsUnpackingEmulationTool("EMRoIsUnpackingTool", InputFilename="l1emroi.dat", OutputTrigRoIs=mapThresholdToL1RoICollection("EM"), Decisions=mapThresholdToL1DecisionCollection("EM"), ThresholdPrefix="EM" )

    muUnpacker = RoIsUnpackingEmulationTool("MURoIsUnpackingTool", InputFilename="l1muroi.dat",  OutputTrigRoIs=mapThresholdToL1RoICollection("MU"), Decisions=mapThresholdToL1DecisionCollection("MU"), ThresholdPrefix="MU" )

    l1Decoder.roiUnpackers = [emUnpacker, muUnpacker]

    #print l1Decoder
    L1UnpackingSeq += l1Decoder
    log.debug(L1UnpackingSeq)

    ########################## L1 #################################################

    return l1Decoder, HLTChains<|MERGE_RESOLUTION|>--- conflicted
+++ resolved
@@ -203,16 +203,8 @@
 
      
         CombChains =[
-
-<<<<<<< HEAD
-            makeChain(name='HLT_mu6_e8_L1MU6_EM5',  L1Thresholds=["MU6","EM5"], ChainSteps=[ ChainStep("Step1_em_empty", [emptySeq1, el12], multiplicity=[1,1])] ),
-            #                                                                                             ChainStep("Step2_em_empty", [emptySeq2, el22], multiplicity=[1,1]),
-            #                                                                                             ChainStep("Step3_mu_empty", [mu31, emptySeq3], multiplicity=[1,1]),
-            #                                                                                             ChainStep("Step4_mu_empty", [mu21, emptySeq4], multiplicity=[1,1])] ),
-=======
-            makeChain(name='HLT_mu6_e8_L1MU6_EM5',  L1Thresholds=["MU6","EM5"], ChainSteps=[ ChainStep("Step1_mu_em", [mu11, el11], multiplicity=[1,1], comboToolConfs=[dimuDrComboHypoTool]),
+            makeChain(name='HLT_mu6_e8_L1MU6_EM5',  L1Thresholds=["MU6","EM5"], ChainSteps=[ ChainStep("Step1_mu_em", [emptySeq1, el11], multiplicity=[1,1], comboToolConfs=[dimuDrComboHypoTool]),
                                                                                              ChainStep("Step2_mu_em", [mu21, el21], multiplicity=[1,1])] ),
->>>>>>> 6d871388
 
             makeChain(name='HLT_mu6Comb_e8_L1MU6_EM5', L1Thresholds=["MU6","EM5"], ChainSteps=[ ChainStep("Step1_mu2_em", [mu12, el11], multiplicity=[1,1]),
                                                                                                 ChainStep("Step2_mu_em", [mu21, el21], multiplicity=[1,1])] ),
@@ -249,13 +241,6 @@
 
     l1Decoder = L1Decoder( RoIBResult="", L1TriggerResult="" )
     l1Decoder.L1DecoderSummaryKey = "L1DecoderSummary"
-<<<<<<< HEAD
-    psEmulation = PrescalingEmulationTool()
-    l1Decoder.prescaler = psEmulation
-
-=======
-    
->>>>>>> 6d871388
     ctpUnpacker = CTPUnpackingEmulationTool( ForceEnableAllChains=False , InputFilename="ctp.dat" )
     l1Decoder.ctpUnpacker = ctpUnpacker
 
