#!/usr/bin/env python

# art-description: art job for fsjet_nopps_pu40
# art-type: grid
# art-include: master/Athena
# art-input-nfiles: 3
# art-athena-mt: 8
# art-memory: 4096
# art-html: https://idtrigger-val.web.cern.ch/idtrigger-val/TIDAWeb/TIDAart/?jobdir=
# art-output: *.txt
# art-output: *.log
# art-output: log.*
# art-output: *.out
# art-output: *.err
# art-output: *.log.tar.gz
# art-output: *.new
# art-output: *.json
# art-output: *.root
# art-output: *.check*
# art-output: HLT*
# art-output: times*
# art-output: cost-perCall
# art-output: cost-perEvent
# art-output: cost-perCall-chain
# art-output: cost-perEvent-chain
# art-output: *.dat 

import os
# os.system("echo 'ftf = findAlgorithm(topSequence, \"TrigFastTrackFinder__jet\")' > dopps.py")
# os.system("echo 'ftf.TripletDoPPS=False' >> dopps.py")
os.system("echo 'from TrigInDetConfig.ConfigSettings import getInDetTrigSettings ; getInDetTrigSettings(\"jet\")._TripletDoPPS=True' >> dopps.py ; cat dopps.py ")

Slices  = ['fsjet']
Events  = 2000 
Threads = 8 
Slots   = 8
<<<<<<< HEAD
postinclude_file = 'RDOtoRDOTrigger:dopps.py'
=======
preinclude_file = 'RDOtoRDOTrigger:dopps.py'
>>>>>>> 91d736d3
Input   = 'ttbar'    # defined in TrigValTools/share/TrigValInputs.json  

Jobs = [ ( "Truth",       " TIDAdata-run3.dat                        -o data-hists.root" ), 
         ( "Offline",     " TIDAdata-run3-offline.dat     -r Offline -o data-hists-offline.root" ),
         ( "OfflineVtx",  " TIDAdata-run3-offline-vtx.dat -r Offline -o data-hists-offline-vtx.root" ) ]


Comp = [ ( "FSjet",        "L2fsjet",     "data-hists.root",              " -c TIDAhisto-panel.dat      -d HLTL2-plots " ),
         ( "FSjetoffline", "L2fsjet",     "data-hists-offline.root",      " -c TIDAhisto-panel.dat      -d HLTL2-plots-offline " ),
         ( "FSvtx",        "L2fsjetvtx",  "data-hists-offline-vtx.root",  " -c TIDAhisto-panel-vtx.dat  -d HLTL2-plots-vtx     --ncols 3" ),
         ( "FSvtxall",     "L2fsjetvtx",  "data-hists-offline.root",      " -c TIDAhisto-panel-vtx.dat  -d HLTL2-plots-vtxall  --ncols 3" ) ]


from AthenaCommon.Include import include 
include("TrigInDetValidation/TrigInDetValidation_Base.py")


 <|MERGE_RESOLUTION|>--- conflicted
+++ resolved
@@ -34,11 +34,7 @@
 Events  = 2000 
 Threads = 8 
 Slots   = 8
-<<<<<<< HEAD
-postinclude_file = 'RDOtoRDOTrigger:dopps.py'
-=======
 preinclude_file = 'RDOtoRDOTrigger:dopps.py'
->>>>>>> 91d736d3
 Input   = 'ttbar'    # defined in TrigValTools/share/TrigValInputs.json  
 
 Jobs = [ ( "Truth",       " TIDAdata-run3.dat                        -o data-hists.root" ), 
