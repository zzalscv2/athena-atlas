--- conflicted
+++ resolved
@@ -172,14 +172,9 @@
     "HLT_tau.*_idperf.*:HLT_IDTrack_TauCore_FTF:roi=HLT_Roi_TauCore",
     "HLT_tau.*_idperf.*:HLT_IDTrack_TauIso_FTF:roi=HLT_Roi_TauIso",
     "HLT_tau.*_idperf.*:HLT_IDTrack_Tau_IDTrig",
-<<<<<<< HEAD
     "HLT_tau.*_idperf.*:HLT_IDTrack_Tau_IDTrig:roi=HLT_TAURoI",
     "HLT_tau.*_idperf.*:HLT_IDTrack_Tau_IDTrig:roi=HLT_Roi_TauIso",
-=======
-    "HLT_tau.*_idperf.*:HLT_IDTrack_Tau_FTF",
-    "HLT_tau.*_idperf.*:HLT_IDTrack_Tau_IDTrig:roi=HLT_TAURoI",
-    "HLT_tau.*_idperf.*:HLT_IDTrack_Tau_FTF:roi=HLT_TAURoI"
->>>>>>> 3f4ed5fa
+
 
     ]
   
