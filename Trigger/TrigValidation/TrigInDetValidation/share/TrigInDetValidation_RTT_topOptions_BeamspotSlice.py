--- conflicted
+++ resolved
@@ -44,17 +44,8 @@
 topSequence.TrigSteer_HLT.terminateAlgo.Prescale=1.
 
 if 'fastZFinder' in dir() and fastZFinder==True:
-<<<<<<< HEAD
-  FTF = topSequence.TrigSteer_HLT.TrigFastTrackFinder_BeamSpot_IDTrig
-
-  # set fast ZFinder settings here
-  # from AthenaCommon.ConfigurableDb import getConfigurable
-  # zfinder = getConfigurable("TrigZFinder")
-  zfinder = FTF.trigZFinder
-=======
   from AthenaCommon.AppMgr import ToolSvc
   zfinder = ToolSvc.TrigZFinder
->>>>>>> 1d00aeb1
 
   zfinder.NumberOfPeaks = 4
   zfinder.TripletMode = 1
@@ -64,10 +55,5 @@
   zfinder.MinVtxSignificance = 10
   zfinder.Percentile = 0.95
 
-<<<<<<< HEAD
-  print zfinder
-
-=======
   print 'zfinder settings modified by TrigInDetValidation_RTT_topOptions_BeamspotSlice.py'
-  print zfinder
->>>>>>> 1d00aeb1
+  print zfinder