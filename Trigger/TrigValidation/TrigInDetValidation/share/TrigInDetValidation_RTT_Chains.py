--- conflicted
+++ resolved
@@ -165,10 +165,6 @@
     idTrigChainlist.append(['beamspot_idperf_FTK',           'L1_4J15',    [], ['Main'], ['RATE:BeamSpot',  'BW:BeamSpot'], 1])
   
   tidaAnalysischains += [
-<<<<<<< HEAD
-=======
-    #'HLT_beamspot_allTE_L2StarB:TrigL2SiTrackFinder_BeamSpotB',
->>>>>>> f49b0fe0
     'HLT_beamspot_allTE_trkfast:TrigFastTrackFinder_BeamSpot_IDTrig',
     'HLT_beamspot_allTE_trkfast:InDetTrigTrackingxAODCnv_BeamSpot_FTF',
     'HLT_beamspot_allTE_FTK:InDetTrigTrackingxAODCnv_BeamSpot_FTK',
