def electronChains(doIDNewTracking):

  idTrigChainlist = []
  tidaAnalysischains = ["Truth"]

  if doIDNewTracking:
    tidaAnalysischains += ["Offline"]

  idTrigChainlist.append(  ['e24_medium_idperf', 'L1_EM20VH', [], ['Main'], ['RATE:SingleElectron', 'BW:Egamma'],1])
  idTrigChainlist.append(   ['e5_loose_idperf', 'L1_EM3', [], ['Main'], ['RATE:SingleElectron', 'BW:Egamma'],1])
  tidaAnalysischains.append('HLT_e24_medium_idperf:TrigFastTrackFinder_eGamma')
  tidaAnalysischains.append('HLT_e24_medium_idperf:InDetTrigTrackingxAODCnv_Electron_IDTrig')
  tidaAnalysischains.append('HLT_e24_medium_idperf:InDetTrigTrackingxAODCnv_Electron_FTF')
  tidaAnalysischains.append('HLT_e5_loose_idperf:TrigFastTrackFinder_eGamma')
  tidaAnalysischains.append('HLT_e5_loose_idperf:InDetTrigTrackingxAODCnv_Electron_IDTrig')
  tidaAnalysischains.append('HLT_e5_loose_idperf:InDetTrigTrackingxAODCnv_Electron_FTF')

  return (idTrigChainlist, tidaAnalysischains)

def muonChains(doIDNewTracking, doFTK):

  idTrigChainlist = []
  tidaAnalysischains = ["Truth"]

  if doIDNewTracking:
    tidaAnalysischains += ["Offline"]
  
<<<<<<< HEAD
=======

>>>>>>> 8a57f555
  idTrigChainlist.append(['mu24_idperf',  'L1_MU20', [], ['Main'], ['RATE:SingleMuon','BW:Muon'],   1])
  idTrigChainlist.append(['mu6_idperf',   'L1_MU6', [], ['Main'], ['RATE:SingleMuon','BW:Muon'],   1])
  tidaAnalysischains.append('HLT_mu24_idperf:InDetTrigTrackingxAODCnv_Muon_FTF')
  tidaAnalysischains.append('HLT_mu24_idperf:InDetTrigTrackingxAODCnv_Muon_IDTrig')
  tidaAnalysischains.append('HLT_mu6_idperf:InDetTrigTrackingxAODCnv_Muon_FTF')
  tidaAnalysischains.append('HLT_mu6_idperf:InDetTrigTrackingxAODCnv_Muon_IDTrig')

  if doFTK:
    idTrigChainlist.append(['mu6_FTK_idperf',   'L1_MU6', [], ['Main'], ['RATE:SingleMuon','BW:Muon'],   1])
    idTrigChainlist.append(['mu24_FTK_idperf',  'L1_MU20', [], ['Main'], ['RATE:SingleMuon','BW:Muon'],   1])
    idTrigChainlist.append(['mu6_FTKRefit_idperf',   'L1_MU6', [], ['Main'], ['RATE:SingleMuon','BW:Muon'],   1])
    idTrigChainlist.append(['mu24_FTKRefit_idperf',  'L1_MU20', [], ['Main'], ['RATE:SingleMuon','BW:Muon'],   1])

  tidaAnalysischains.append('HLT_mu24_FTK_idperf:InDetTrigTrackingxAODCnv_Muon_FTK')
  tidaAnalysischains.append('HLT_mu24_FTK_idperf:InDetTrigTrackingxAODCnv_Muon_FTK_IDTrig')
  tidaAnalysischains.append('HLT_mu6_FTK_idperf:InDetTrigTrackingxAODCnv_Muon_FTK')
  tidaAnalysischains.append('HLT_mu6_FTK_idperf:InDetTrigTrackingxAODCnv_Muon_FTK_IDTrig')
  tidaAnalysischains.append('HLT_mu24_FTKRefit_idperf:InDetTrigTrackingxAODCnv_Muon_FTKRefit')
  tidaAnalysischains.append('HLT_mu24_FTKRefit_idperf:InDetTrigTrackingxAODCnv_Muon_FTKRefit_IDTrig')
  tidaAnalysischains.append('HLT_mu6_FTKRefit_idperf:InDetTrigTrackingxAODCnv_Muon_FTKRefit')
  tidaAnalysischains.append('HLT_mu6_FTKRefit_idperf:InDetTrigTrackingxAODCnv_Muon_FTKRefit_IDTrig')

  return (idTrigChainlist, tidaAnalysischains)

def tauChains(doIDNewTracking, doFTK):

  idTrigChainlist = []
  tidaAnalysischains = ["Truth"]

  if doIDNewTracking:
    tidaAnalysischains += ["Offline"]

  idTrigChainlist.append(['tau25_idperf_track', 'L1_TAU12', [], ['Main'], ['RATE:SingleTau', 'BW:Tau'], 1]) 
  idTrigChainlist.append(['tau25_idperf_tracktwo', 'L1_TAU12', [], ['Main'], ['RATE:SingleTau', 'BW:Tau'], 1])
  if doFTK:
    idTrigChainlist.append(['tau25_idperf_FTK', 'L1_TAU12', [], ['Main'], ['RATE:SingleTau', 'BW:Tau'], 1]) 
    idTrigChainlist.append(['tau25_idperf_FTKRefit', 'L1_TAU12', [], ['Main'], ['RATE:SingleTau', 'BW:Tau'], 1]) 

  tidaAnalysischains.append('HLT_tau25_idperf_track:TrigFastTrackFinder_Tau')
  tidaAnalysischains.append('HLT_tau25_idperf_track:InDetTrigTrackingxAODCnv_Tau_FTF')
  tidaAnalysischains.append('HLT_tau25_idperf_track:InDetTrigTrackingxAODCnv_Tau_IDTrig')
#  tidaAnalysischains.append('HLT_tau25_idperf_tracktwo:key=TrigFastTrackFinder_TauCore:roi=forID1')
#  tidaAnalysischains.append('HLT_tau25_idperf_tracktwo:key=TrigFastTrackFinder_TauIso:roi=forID3')
  tidaAnalysischains.append('HLT_tau25_idperf_tracktwo:key=InDetTrigTrackingxAODCnv_TauCore_FTF:roi=forID1')
  tidaAnalysischains.append('HLT_tau25_idperf_tracktwo:key=InDetTrigTrackingxAODCnv_TauIso_FTF:roi=forID3')
  tidaAnalysischains.append('HLT_tau25_idperf_tracktwo:key=InDetTrigTrackingxAODCnv_Tau_IDTrig:roi=forID3')
  tidaAnalysischains.append('HLT_tau25_idperf_FTK:InDetTrigTrackingxAODCnv_Tau_FTK')
  tidaAnalysischains.append('HLT_tau25_idperf_FTK:InDetTrigTrackingxAODCnv_Tau_FTK_IDTrig')
  tidaAnalysischains.append('HLT_tau25_idperf_FTKRefit:InDetTrigTrackingxAODCnv_Tau_FTKRefit')
  tidaAnalysischains.append('HLT_tau25_idperf_FTKRefit:InDetTrigTrackingxAODCnv_Tau_FTKRefit_IDTrig')

  return (idTrigChainlist, tidaAnalysischains)


def bjetChains(doIDNewTracking, doFTK, doBperf):
  idTrigChainlist = []

  tidaAnalysischains = ["Truth"]

  if doIDNewTracking:
    tidaAnalysischains += ["Offline"]
  
  idTrigChainlist.append( ['j55_boffperf',        'L1_J20', [], ['Main'], ['RATE:SingleBJet', 'BW:BJet'], 1],)
  idTrigChainlist.append( ['j55_boffperf_split',  'L1_J20', [], ['Main'], ['RATE:SingleBJet', 'BW:BJet'], 1],)

  if (doBperf):
    idTrigChainlist.append( ['j55_bperf',        'L1_J20', [], ['Main'], ['RATE:SingleBJet', 'BW:BJet'], 1],)
    idTrigChainlist.append( ['j55_bperf_split',  'L1_J20', [], ['Main'], ['RATE:SingleBJet', 'BW:BJet'], 1],)

  if (doFTK):
    idTrigChainlist.append( ['j55_boffperf_split_FTKVtx',  'L1_J20', [], ['Main'], ['RATE:SingleBJet', 'BW:BJet'], 1],)
    idTrigChainlist.append( ['j55_boffperf_split_FTK',  'L1_J20', [], ['Main'], ['RATE:SingleBJet', 'BW:BJet'], 1],)
    idTrigChainlist.append( ['j55_boffperf_split_FTKRefit',  'L1_J20', [], ['Main'], ['RATE:SingleBJet', 'BW:BJet'], 1],)      
    if (doBperf):
      idTrigChainlist.append( ['j55_bperf_split_FTKVtx',  'L1_J20', [], ['Main'], ['RATE:SingleBJet', 'BW:BJet'], 1],)
      idTrigChainlist.append( ['j55_bperf_split_FTK',  'L1_J20', [], ['Main'], ['RATE:SingleBJet', 'BW:BJet'], 1],)
      idTrigChainlist.append( ['j55_bperf_split_FTKRefit',  'L1_J20', [], ['Main'], ['RATE:SingleBJet', 'BW:BJet'], 1],)      

  tidaAnalysischains += [
    'HLT_j55_bperf:InDetTrigTrackingxAODCnv_Bjet_IDTrig',
    'HLT_j55_bperf:key=InDetTrigTrackingxAODCnv_Bjet_FTF:roi=forID',
    'HLT_j55_boffperf:InDetTrigTrackingxAODCnv_Bjet_IDTrig',
    'HLT_j55_boffperf:key=InDetTrigTrackingxAODCnv_Bjet_FTF:roi=forID',
    #
    'HLT_j55_bperf_split:key=InDetTrigTrackingxAODCnv_Bjet_IDTrig:roi=forID',
    'HLT_j55_bperf_split:key=InDetTrigTrackingxAODCnv_Bjet_FTF:roi=forID',
    'HLT_j55_bperf_split:key=TrigFastTrackFinder_Jet:roi=forID',
    'HLT_j55_boffperf_split:key=InDetTrigTrackingxAODCnv_Bjet_IDTrig:roi=forID',
    'HLT_j55_boffperf_split:key=InDetTrigTrackingxAODCnv_Bjet_FTF:roi=forID',
    'HLT_j55_boffperf_split:key=TrigFastTrackFinder_Jet:roi=forID',
    #
    'HLT_j55_bperf_split:key=InDetTrigTrackingxAODCnv_BjetPrmVtx_FTF:roi=SuperRoi',
    'HLT_j55_bperf_split:key=InDetTrigTrackingxAODCnv_BjetPrmVtx_FTF:roi=SuperRoi:vtx=xPrimVx',
    'HLT_j55_bperf_split:key=InDetTrigTrackingxAODCnv_BjetPrmVtx_FTF:roi=SuperRoi:vtx=EFHistoVtx',
    'HLT_j55_boffperf_split:key=InDetTrigTrackingxAODCnv_BjetPrmVtx_FTF:roi=SuperRoi',
    'HLT_j55_boffperf_split:key=InDetTrigTrackingxAODCnv_BjetPrmVtx_FTF:roi=SuperRoi:vtx=xPrimVx',
    'HLT_j55_boffperf_split:key=InDetTrigTrackingxAODCnv_BjetPrmVtx_FTF:roi=SuperRoi:vtx=EFHistoVtx',
    #
    'HLT_j55_bperf_split_FTKVtx:key=InDetTrigTrackingxAODCnv_Bjet_IDTrig',
    'HLT_j55_bperf_split_FTKVtx:key=InDetTrigTrackingxAODCnv_Bjet_FTF',
    'HLT_j55_bperf_split_FTK:key=InDetTrigTrackingxAODCnv_Bjet_FTK_IDTrig:roi=SplitJet',
    'HLT_j55_bperf_split_FTK:key=InDetTrigTrackingxAODCnv_Bjet_FTK:roi=SplitJet:roi=SplitJet',
    'HLT_j55_bperf_split_FTKRefit:key=InDetTrigTrackingxAODCnv_Bjet_FTKRefit_IDTrig:roi=SplitJet',
    'HLT_j55_bperf_split_FTKRefit:key=InDetTrigTrackingxAODCnv_Bjet_FTKRefit:roi=SplitJet',
    'HLT_j55_boffperf_split_FTKVtx:key=InDetTrigTrackingxAODCnv_Bjet_IDTrig',
    'HLT_j55_boffperf_split_FTKVtx:key=InDetTrigTrackingxAODCnv_Bjet_FTF',
    'HLT_j55_boffperf_split_FTK:key=InDetTrigTrackingxAODCnv_Bjet_FTK_IDTrig:roi=SplitJet',
    'HLT_j55_boffperf_split_FTK:key=InDetTrigTrackingxAODCnv_Bjet_FTK:roi=SplitJet',
    'HLT_j55_boffperf_split_FTKRefit:key=InDetTrigTrackingxAODCnv_Bjet_FTKRefit_IDTrig:roi=SplitJet',
    'HLT_j55_boffperf_split_FTKRefit:key=InDetTrigTrackingxAODCnv_Bjet_FTKRefit:roi=SplitJet',
    ]
  return (idTrigChainlist, tidaAnalysischains)

def beamspotChains(doIDNewTracking, doFTK):
  idTrigChainlist = []
  tidaAnalysischains = ["Truth"]

  if doIDNewTracking:
    tidaAnalysischains += ["Offline"]

  idTrigChainlist.append(['beamspot_allTE_trkfast',           'L1_4J15',    [], ['Main'], ['RATE:BeamSpot',  'BW:BeamSpot'], 1])
  if doFTK:
    idTrigChainlist.append(['beamspot_allTE_FTK',           'L1_4J15',    [], ['Main'], ['RATE:BeamSpot',  'BW:BeamSpot'], 1])
    idTrigChainlist.append(['beamspot_allTE_FTKRefit',           'L1_4J15',    [], ['Main'], ['RATE:BeamSpot',  'BW:BeamSpot'], 1])
    idTrigChainlist.append(['beamspot_idperf_FTK',           'L1_4J15',    [], ['Main'], ['RATE:BeamSpot',  'BW:BeamSpot'], 1])
  
  tidaAnalysischains += [
    'HLT_beamspot_allTE_trkfast:TrigFastTrackFinder_BeamSpot_IDTrig',
    'HLT_beamspot_allTE_trkfast:InDetTrigTrackingxAODCnv_BeamSpot_FTF',
    'HLT_beamspot_allTE_FTK:InDetTrigTrackingxAODCnv_BeamSpot_FTK',
    'HLT_beamspot_allTE_FTKRefit:InDetTrigTrackingxAODCnv_BeamSpot_FTKRefit',
    'HLT_beamspot_idperf_FTK:InDetTrigTrackingxAODCnv_BeamSpot_FTKMon',
    'HLT_beamspot_idperf_FTK:InDetTrigTrackingxAODCnv_BeamSpot_FTF',
    ':FTKRefit_TrackParticleContainer',
    ':FTK_TrackParticleContainer',
    ]
  return (idTrigChainlist, tidaAnalysischains)

def minBiasChains(doIDNewTracking):
  idTrigChainlist = []

  tidaAnalysischains = ["Truth"]

  if doIDNewTracking:
    tidaAnalysischains += ["Offline"]

# idTrigChainlist.append(['mb_idperf_L1MBTS_2', 'L1_MBTS_2', [], ['MinBias'], ["BW:MinBias", "RATE:MinBias"], 1])
  idTrigChainlist.append(['mb_idperf_L1MBTS_2', 'L1_RD1_FILLED', [], ['MinBias'], ["BW:MinBias", "RATE:MinBias"], 1])
  idTrigChainlist.append(['mb_idperf_L1RD1_FILLED', 'L1_RD1_FILLED', [], ['MinBias'], ["BW:MinBias", "RATE:MinBias"], 1])
  tidaAnalysischains.append('HLT_mb_idperf_L1MBTS_2:InDetTrigParticleCreation_minBias_EFID')
  tidaAnalysischains.append('HLT_mb_idperf_L1MBTS_2:InDetTrigTrackingxAODCnv_minBias_EFID') 
  tidaAnalysischains.append('HLT_mb_idperf_L1RD1_FILLED:InDetTrigTrackingxAODCnv_minBias_EFID')

  return (idTrigChainlist, tidaAnalysischains)
<|MERGE_RESOLUTION|>--- conflicted
+++ resolved
@@ -25,10 +25,7 @@
   if doIDNewTracking:
     tidaAnalysischains += ["Offline"]
   
-<<<<<<< HEAD
-=======
 
->>>>>>> 8a57f555
   idTrigChainlist.append(['mu24_idperf',  'L1_MU20', [], ['Main'], ['RATE:SingleMuon','BW:Muon'],   1])
   idTrigChainlist.append(['mu6_idperf',   'L1_MU6', [], ['Main'], ['RATE:SingleMuon','BW:Muon'],   1])
   tidaAnalysischains.append('HLT_mu24_idperf:InDetTrigTrackingxAODCnv_Muon_FTF')
