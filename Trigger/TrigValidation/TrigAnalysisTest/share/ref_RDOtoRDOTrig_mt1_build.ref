--- conflicted
+++ resolved
@@ -1,8 +1,3 @@
-<<<<<<< HEAD
-TrigSignatureMoniMT                            0    INFO The L1 seed to multi-item-seeded chain HLT_noalg_L1Standby could not be completely resolved. This is currently OK. Exception from menu access: L1Item L1_2EM15VHI does not exist in the menu
-TrigSignatureMoniMT                            0    INFO The L1 seed to multi-item-seeded chain HLT_noalg_L1Calo could not be completely resolved. This is currently OK. Exception from menu access: L1Item L1_2EM15VHI does not exist in the menu
-=======
->>>>>>> 346b0de6
 TrigSignatureMoniMT                                 INFO HLT_2e17_etcut_L12EM15VH #3136730292
 TrigSignatureMoniMT                                 INFO -- #3136730292 Events         2          2          2          2          2          -          -          -          -          -          -          -          -          -          2
 TrigSignatureMoniMT                                 INFO -- #3136730292 Features                             12         296        14         -          -          -          -          -          -          -          -          -
@@ -272,7 +267,7 @@
 TrigSignatureMoniMT                                 INFO -- #3341539267 Features                             0          0          0          0          0          0          0          0          0          0          50         -
 TrigSignatureMoniMT                                 INFO HLT_j45_ftf_subjesgscIS_bmv2c1070_split_L1J20 #991419339
 TrigSignatureMoniMT                                 INFO -- #991419339 Events          19         19         0          0          0          0          0          0          0          0          0          0          19         11         11
-TrigSignatureMoniMT                                 INFO -- #991419339 Features                              0          0          0          0          0          0          0          0          0          0          49         22
+TrigSignatureMoniMT                                 INFO -- #991419339 Features                              0          0          0          0          0          0          0          0          0          0          49         21
 TrigSignatureMoniMT                                 INFO HLT_j45_ftf_subjesgscIS_boffperf_split_L1J20 #1961149049
 TrigSignatureMoniMT                                 INFO -- #1961149049 Events         19         19         0          0          0          0          0          0          0          0          0          0          19         19         19
 TrigSignatureMoniMT                                 INFO -- #1961149049 Features                             0          0          0          0          0          0          0          0          0          0          49         49
@@ -430,8 +425,8 @@
 TrigSignatureMoniMT                                 INFO -- #1713982776 Events         4          4          0          0          0          0          4          4          4          4          -          -          -          -          4
 TrigSignatureMoniMT                                 INFO -- #1713982776 Features                             0          0          0          0          8          8          12         10         -          -          -          -
 TrigSignatureMoniMT                                 INFO HLT_mu6_mu6noL1_L1MU6 #451489897
-TrigSignatureMoniMT                                 INFO -- #451489897 Events          10         10         0          0          0          0          10         10         10         10         5          4          -          -          5
-TrigSignatureMoniMT                                 INFO -- #451489897 Features                              0          0          0          0          14         13         16         15         8          7          -          -
+TrigSignatureMoniMT                                 INFO -- #451489897 Events          10         10         0          0          0          0          10         10         10         10         6          4          -          -          6
+TrigSignatureMoniMT                                 INFO -- #451489897 Features                              0          0          0          0          14         13         16         15         9          7          -          -
 TrigSignatureMoniMT                                 INFO HLT_mu6fast_L1MU6 #3518031697
 TrigSignatureMoniMT                                 INFO -- #3518031697 Events         10         10         0          0          0          0          10         -          -          -          -          -          -          -          10
 TrigSignatureMoniMT                                 INFO -- #3518031697 Features                             0          0          0          0          14         -          -          -          -          -          -          -
@@ -514,7 +509,7 @@
 TrigSignatureMoniMT                                 INFO -- #166231461 Events          5          5          -          -          -          -          -          -          -          -          -          -          -          -          5
 TrigSignatureMoniMT                                 INFO -- #166231461 Features                              -          -          -          -          -          -          -          -          -          -          -          -
 TrigSignatureMoniMT                                 INFO HLT_noalg_L1MBTS_1_EMPTY #4174355886
-TrigSignatureMoniMT                                 INFO -- #4174355886 Events         0          0          -          -          -          -          -          -          -          -          -          -          -          -          0
+TrigSignatureMoniMT                                 INFO -- #4174355886 Events         20         20         -          -          -          -          -          -          -          -          -          -          -          -          20
 TrigSignatureMoniMT                                 INFO -- #4174355886 Features                             -          -          -          -          -          -          -          -          -          -          -          -
 TrigSignatureMoniMT                                 INFO HLT_noalg_L1RD0_EMPTY #914660695
 TrigSignatureMoniMT                                 INFO -- #914660695 Events          0          0          -          -          -          -          -          -          -          -          -          -          -          -          0
