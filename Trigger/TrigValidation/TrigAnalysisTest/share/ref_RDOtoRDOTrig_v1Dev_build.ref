--- conflicted
+++ resolved
@@ -3,7 +3,7 @@
 TrigSignatureMoniMT                                 INFO -- #2518246928 Features                             0          0          0          0          0          0          0          0          -          -          -          -
 TrigSignatureMoniMT                                 INFO HLT_2e17_etcut_L12EM15VH #3136730292
 TrigSignatureMoniMT                                 INFO -- #3136730292 Events         2          2          2          2          2          -          -          -          -          -          -          -          -          -          2
-TrigSignatureMoniMT                                 INFO -- #3136730292 Features                             12         972        14         -          -          -          -          -          -          -          -          -
+TrigSignatureMoniMT                                 INFO -- #3136730292 Features                             12         296        14         -          -          -          -          -          -          -          -          -
 TrigSignatureMoniMT                                 INFO HLT_2e17_lhvloose_L12EM15VH #2280638160
 TrigSignatureMoniMT                                 INFO -- #2280638160 Events         2          2          0          0          0          0          -          -          -          -          -          -          -          -          0
 TrigSignatureMoniMT                                 INFO -- #2280638160 Features                             0          0          0          0          -          -          -          -          -          -          -          -
@@ -15,7 +15,7 @@
 TrigSignatureMoniMT                                 INFO -- #1796849979 Features                             0          0          0          0          -          -          -          -          -          -          -          -
 TrigSignatureMoniMT                                 INFO HLT_2e3_etcut_L12EM3 #2613484113
 TrigSignatureMoniMT                                 INFO -- #2613484113 Events         20         20         20         20         20         -          -          -          -          -          -          -          -          -          20
-TrigSignatureMoniMT                                 INFO -- #2613484113 Features                             342        7698       780        -          -          -          -          -          -          -          -          -
+TrigSignatureMoniMT                                 INFO -- #2613484113 Features                             342        3678       780        -          -          -          -          -          -          -          -          -
 TrigSignatureMoniMT                                 INFO HLT_2g10_loose_mu20_L1MU20 #3765708828
 TrigSignatureMoniMT                                 INFO -- #3765708828 Events         8          8          1          1          1          0          0          0          0          0          -          -          -          -          0
 TrigSignatureMoniMT                                 INFO -- #3765708828 Features                             2          2          6          0          0          0          0          0          -          -          -          -
@@ -138,10 +138,10 @@
 TrigSignatureMoniMT                                 INFO -- #4128870680 Features                             0          0          0          0          -          -          -          -          -          -          -          -
 TrigSignatureMoniMT                                 INFO HLT_e17_lhloose_mu14_L1EM15VH_MU10 #899946230
 TrigSignatureMoniMT                                 INFO -- #899946230 Events          3          3          2          2          2          2          2          2          2          2          -          -          -          -          2
-TrigSignatureMoniMT                                 INFO -- #899946230 Features                              2          72         4          2          2          2          2          2          -          -          -          -
+TrigSignatureMoniMT                                 INFO -- #899946230 Features                              2          45         4          2          2          2          2          2          -          -          -          -
 TrigSignatureMoniMT                                 INFO HLT_e17_lhvloose_nod0_L1EM15VH #140779220
 TrigSignatureMoniMT                                 INFO -- #140779220 Events          8          8          6          6          6          5          -          -          -          -          -          -          -          -          5
-TrigSignatureMoniMT                                 INFO -- #140779220 Features                              6          132        10         5          -          -          -          -          -          -          -          -
+TrigSignatureMoniMT                                 INFO -- #140779220 Features                              6          78         10         5          -          -          -          -          -          -          -          -
 TrigSignatureMoniMT                                 INFO HLT_e20_lhmedium_e15_lhmedium_Zee_L12EM3 #1784800924
 TrigSignatureMoniMT                                 INFO -- #1784800924 Events         20         20         0          0          0          0          -          -          -          -          -          -          -          -          0
 TrigSignatureMoniMT                                 INFO -- #1784800924 Features                             0          0          0          0          -          -          -          -          -          -          -          -
@@ -156,16 +156,16 @@
 TrigSignatureMoniMT                                 INFO -- #9348946 Features                                0          0          0          0          -          -          -          -          -          -          -          -
 TrigSignatureMoniMT                                 INFO HLT_e26_etcut_L1EM22VHI #1703681121
 TrigSignatureMoniMT                                 INFO -- #1703681121 Events         6          6          6          6          6          -          -          -          -          -          -          -          -          -          6
-TrigSignatureMoniMT                                 INFO -- #1703681121 Features                             7          341        7          -          -          -          -          -          -          -          -          -
+TrigSignatureMoniMT                                 INFO -- #1703681121 Features                             7          133        7          -          -          -          -          -          -          -          -          -
 TrigSignatureMoniMT                                 INFO HLT_e26_lhtight_L1EM22VHI #1995263521
 TrigSignatureMoniMT                                 INFO -- #1995263521 Events         6          6          5          5          5          4          -          -          -          -          -          -          -          -          4
-TrigSignatureMoniMT                                 INFO -- #1995263521 Features                             5          103        8          4          -          -          -          -          -          -          -          -
+TrigSignatureMoniMT                                 INFO -- #1995263521 Features                             5          64         8          4          -          -          -          -          -          -          -          -
 TrigSignatureMoniMT                                 INFO HLT_e26_lhtight_nod0_L1EM22VHI #939763520
 TrigSignatureMoniMT                                 INFO -- #939763520 Events          6          6          5          5          5          4          -          -          -          -          -          -          -          -          4
-TrigSignatureMoniMT                                 INFO -- #939763520 Features                              5          103        8          4          -          -          -          -          -          -          -          -
+TrigSignatureMoniMT                                 INFO -- #939763520 Features                              5          64         8          4          -          -          -          -          -          -          -          -
 TrigSignatureMoniMT                                 INFO HLT_e26_lhtight_nod0_L1EM24VHI #4227411116
 TrigSignatureMoniMT                                 INFO -- #4227411116 Events         6          6          5          5          5          4          -          -          -          -          -          -          -          -          4
-TrigSignatureMoniMT                                 INFO -- #4227411116 Features                             5          103        8          4          -          -          -          -          -          -          -          -
+TrigSignatureMoniMT                                 INFO -- #4227411116 Features                             5          64         8          4          -          -          -          -          -          -          -          -
 TrigSignatureMoniMT                                 INFO HLT_e300_etcut_L1EM22VHI #2128128255
 TrigSignatureMoniMT                                 INFO -- #2128128255 Events         6          6          0          0          0          -          -          -          -          -          -          -          -          -          0
 TrigSignatureMoniMT                                 INFO -- #2128128255 Features                             0          0          0          -          -          -          -          -          -          -          -          -
@@ -174,46 +174,46 @@
 TrigSignatureMoniMT                                 INFO -- #1745513164 Features                             55         55         55         -          -          -          -          -          -          -          -          -
 TrigSignatureMoniMT                                 INFO HLT_e3_etcut_L1EM3 #683953566
 TrigSignatureMoniMT                                 INFO -- #683953566 Events          20         20         20         20         20         -          -          -          -          -          -          -          -          -          20
-TrigSignatureMoniMT                                 INFO -- #683953566 Features                              171        3849       390        -          -          -          -          -          -          -          -          -
+TrigSignatureMoniMT                                 INFO -- #683953566 Features                              171        1839       390        -          -          -          -          -          -          -          -          -
 TrigSignatureMoniMT                                 INFO HLT_e5_etcut_L1EM3 #324908483
 TrigSignatureMoniMT                                 INFO -- #324908483 Events          20         20         20         20         20         -          -          -          -          -          -          -          -          -          20
-TrigSignatureMoniMT                                 INFO -- #324908483 Features                              137        3512       190        -          -          -          -          -          -          -          -          -
+TrigSignatureMoniMT                                 INFO -- #324908483 Features                              137        1652       190        -          -          -          -          -          -          -          -          -
 TrigSignatureMoniMT                                 INFO HLT_e5_lhloose_L1EM3 #736648247
 TrigSignatureMoniMT                                 INFO -- #736648247 Events          20         20         18         18         18         4          -          -          -          -          -          -          -          -          4
-TrigSignatureMoniMT                                 INFO -- #736648247 Features                              54         1042       109        5          -          -          -          -          -          -          -          -
+TrigSignatureMoniMT                                 INFO -- #736648247 Features                              54         586        109        5          -          -          -          -          -          -          -          -
 TrigSignatureMoniMT                                 INFO HLT_e5_lhloose_noringer_L1EM3 #1053337356
 TrigSignatureMoniMT                                 INFO -- #1053337356 Events         20         20         17         17         17         4          -          -          -          -          -          -          -          -          4
-TrigSignatureMoniMT                                 INFO -- #1053337356 Features                             56         1300       116        5          -          -          -          -          -          -          -          -
+TrigSignatureMoniMT                                 INFO -- #1053337356 Features                             56         652        116        5          -          -          -          -          -          -          -          -
 TrigSignatureMoniMT                                 INFO HLT_e5_lhmedium_L1EM3 #2713915187
 TrigSignatureMoniMT                                 INFO -- #2713915187 Events         20         20         18         18         18         4          -          -          -          -          -          -          -          -          4
-TrigSignatureMoniMT                                 INFO -- #2713915187 Features                             53         1033       106        5          -          -          -          -          -          -          -          -
+TrigSignatureMoniMT                                 INFO -- #2713915187 Features                             53         581        106        5          -          -          -          -          -          -          -          -
 TrigSignatureMoniMT                                 INFO HLT_e5_lhmedium_noringer_L1EM3 #176627878
 TrigSignatureMoniMT                                 INFO -- #176627878 Events          20         20         16         16         16         4          -          -          -          -          -          -          -          -          4
-TrigSignatureMoniMT                                 INFO -- #176627878 Features                              48         981        93         5          -          -          -          -          -          -          -          -
+TrigSignatureMoniMT                                 INFO -- #176627878 Features                              48         532        93         5          -          -          -          -          -          -          -          -
 TrigSignatureMoniMT                                 INFO HLT_e5_lhtight_L1EM3 #2070133824
 TrigSignatureMoniMT                                 INFO -- #2070133824 Events         20         20         18         18         18         4          -          -          -          -          -          -          -          -          4
-TrigSignatureMoniMT                                 INFO -- #2070133824 Features                             51         1008       101        5          -          -          -          -          -          -          -          -
+TrigSignatureMoniMT                                 INFO -- #2070133824 Features                             51         562        101        5          -          -          -          -          -          -          -          -
 TrigSignatureMoniMT                                 INFO HLT_e5_lhtight_nod0_L1EM3 #3303895627
 TrigSignatureMoniMT                                 INFO -- #3303895627 Events         20         20         18         18         18         4          -          -          -          -          -          -          -          -          4
-TrigSignatureMoniMT                                 INFO -- #3303895627 Features                             51         1008       101        5          -          -          -          -          -          -          -          -
+TrigSignatureMoniMT                                 INFO -- #3303895627 Features                             51         562        101        5          -          -          -          -          -          -          -          -
 TrigSignatureMoniMT                                 INFO HLT_e5_lhtight_noringer_L1EM3 #2758326765
 TrigSignatureMoniMT                                 INFO -- #2758326765 Events         20         20         16         16         16         4          -          -          -          -          -          -          -          -          4
-TrigSignatureMoniMT                                 INFO -- #2758326765 Features                             45         957        84         5          -          -          -          -          -          -          -          -
+TrigSignatureMoniMT                                 INFO -- #2758326765 Features                             45         514        84         5          -          -          -          -          -          -          -          -
 TrigSignatureMoniMT                                 INFO HLT_e5_lhtight_noringer_nod0_L1EM3 #1690619419
 TrigSignatureMoniMT                                 INFO -- #1690619419 Events         20         20         16         16         16         4          -          -          -          -          -          -          -          -          4
-TrigSignatureMoniMT                                 INFO -- #1690619419 Features                             45         957        84         5          -          -          -          -          -          -          -          -
+TrigSignatureMoniMT                                 INFO -- #1690619419 Features                             45         514        84         5          -          -          -          -          -          -          -          -
 TrigSignatureMoniMT                                 INFO HLT_e60_lhmedium_L1EM22VHI #298591874
 TrigSignatureMoniMT                                 INFO -- #298591874 Events          6          6          2          2          2          2          -          -          -          -          -          -          -          -          2
-TrigSignatureMoniMT                                 INFO -- #298591874 Features                              2          54         4          2          -          -          -          -          -          -          -          -
+TrigSignatureMoniMT                                 INFO -- #298591874 Features                              2          33         4          2          -          -          -          -          -          -          -          -
 TrigSignatureMoniMT                                 INFO HLT_e60_lhmedium_nod0_L1EM22VHI #4115486024
 TrigSignatureMoniMT                                 INFO -- #4115486024 Events         6          6          2          2          2          2          -          -          -          -          -          -          -          -          2
-TrigSignatureMoniMT                                 INFO -- #4115486024 Features                             2          54         4          2          -          -          -          -          -          -          -          -
+TrigSignatureMoniMT                                 INFO -- #4115486024 Features                             2          33         4          2          -          -          -          -          -          -          -          -
 TrigSignatureMoniMT                                 INFO HLT_e7_etcut_L1EM3 #1959043579
 TrigSignatureMoniMT                                 INFO -- #1959043579 Events         20         20         20         20         20         -          -          -          -          -          -          -          -          -          20
-TrigSignatureMoniMT                                 INFO -- #1959043579 Features                             89         2574       112        -          -          -          -          -          -          -          -          -
+TrigSignatureMoniMT                                 INFO -- #1959043579 Features                             89         1132       112        -          -          -          -          -          -          -          -          -
 TrigSignatureMoniMT                                 INFO HLT_e7_lhmedium_mu24_L1MU20 #2970063918
 TrigSignatureMoniMT                                 INFO -- #2970063918 Events         8          8          7          7          7          2          2          1          1          1          -          -          -          -          1
-TrigSignatureMoniMT                                 INFO -- #2970063918 Features                             9          136        17         2          2          1          1          1          -          -          -          -
+TrigSignatureMoniMT                                 INFO -- #2970063918 Features                             9          92         17         2          2          1          1          1          -          -          -          -
 TrigSignatureMoniMT                                 INFO HLT_g140_etcut_L1EM22VHI #3879926061
 TrigSignatureMoniMT                                 INFO -- #3879926061 Events         6          6          0          0          0          -          -          -          -          -          -          -          -          -          0
 TrigSignatureMoniMT                                 INFO -- #3879926061 Features                             0          0          0          -          -          -          -          -          -          -          -          -
@@ -312,47 +312,7 @@
 TrigSignatureMoniMT                                 INFO -- #3295122398 Features                             0          0          0          0          0          0          0          0          0          27         -          -
 TrigSignatureMoniMT                                 INFO HLT_j45_ftf_L1J15 #868405538
 TrigSignatureMoniMT                                 INFO -- #868405538 Events          20         20         0          0          0          0          0          0          0          0          0          19         -          -          19
-<<<<<<< HEAD
-TrigSignatureMoniMT                                 INFO -- #868405538 Features                              0          0          0          0          0          0          0          0          0          50         -          -
-TrigSignatureMoniMT                                 INFO HLT_j45_ftf_csskpf_nojcalib_L1J20 #3533281867
-TrigSignatureMoniMT                                 INFO -- #3533281867 Events         19         19         0          0          0          0          0          0          0          0          0          16         -          -          16
-TrigSignatureMoniMT                                 INFO -- #3533281867 Features                             0          0          0          0          0          0          0          0          0          30         -          -
-TrigSignatureMoniMT                                 INFO HLT_j45_ftf_pf_L1J20 #1335156103
-TrigSignatureMoniMT                                 INFO -- #1335156103 Events         19         19         0          0          0          0          0          0          0          0          0          18         -          -          18
-TrigSignatureMoniMT                                 INFO -- #1335156103 Features                             0          0          0          0          0          0          0          0          0          39         -          -
-TrigSignatureMoniMT                                 INFO HLT_j45_ftf_pf_nojcalib_L1J20 #3658890913
-TrigSignatureMoniMT                                 INFO -- #3658890913 Events         19         19         0          0          0          0          0          0          0          0          0          17         -          -          17
-TrigSignatureMoniMT                                 INFO -- #3658890913 Features                             0          0          0          0          0          0          0          0          0          37         -          -
-TrigSignatureMoniMT                                 INFO HLT_j45_ftf_subjesgscIS_011jvt_L1J15 #2857031468
-TrigSignatureMoniMT                                 INFO -- #2857031468 Events         20         20         0          0          0          0          0          0          0          0          0          16         -          -          16
-TrigSignatureMoniMT                                 INFO -- #2857031468 Features                             0          0          0          0          0          0          0          0          0          33         -          -
-TrigSignatureMoniMT                                 INFO HLT_j45_ftf_subjesgscIS_015jvt_L1J15 #2938374624
-TrigSignatureMoniMT                                 INFO -- #2938374624 Events         20         20         0          0          0          0          0          0          0          0          0          16         -          -          16
-TrigSignatureMoniMT                                 INFO -- #2938374624 Features                             0          0          0          0          0          0          0          0          0          33         -          -
-TrigSignatureMoniMT                                 INFO HLT_j45_ftf_subjesgscIS_059jvt_L1J15 #1593009344
-TrigSignatureMoniMT                                 INFO -- #1593009344 Events         20         20         0          0          0          0          0          0          0          0          0          16         -          -          16
-TrigSignatureMoniMT                                 INFO -- #1593009344 Features                             0          0          0          0          0          0          0          0          0          33         -          -
-TrigSignatureMoniMT                                 INFO HLT_j45_ftf_subjesgscIS_L1J15 #3341539267
-TrigSignatureMoniMT                                 INFO -- #3341539267 Events         20         20         0          0          0          0          0          0          0          0          0          19         -          -          19
-TrigSignatureMoniMT                                 INFO -- #3341539267 Features                             0          0          0          0          0          0          0          0          0          50         -          -
-TrigSignatureMoniMT                                 INFO HLT_j45_ftf_subjesgscIS_bmv2c1070_split_L1J20 #991419339
-TrigSignatureMoniMT                                 INFO -- #991419339 Events          19         19         0          0          0          0          0          0          0          0          0          19         11         -          11
-TrigSignatureMoniMT                                 INFO -- #991419339 Features                              0          0          0          0          0          0          0          0          0          49         21         -
-TrigSignatureMoniMT                                 INFO HLT_j45_ftf_subjesgscIS_boffperf_split_L1J20 #1961149049
-TrigSignatureMoniMT                                 INFO -- #1961149049 Events         19         19         0          0          0          0          0          0          0          0          0          19         19         -          19
-TrigSignatureMoniMT                                 INFO -- #1961149049 Features                             0          0          0          0          0          0          0          0          0          49         49         -
-TrigSignatureMoniMT                                 INFO HLT_j45_ftf_subjesgscIS_pf_L1J20 #761060030
-TrigSignatureMoniMT                                 INFO -- #761060030 Events          19         19         0          0          0          0          0          0          0          0          0          18         -          -          18
-TrigSignatureMoniMT                                 INFO -- #761060030 Features                              0          0          0          0          0          0          0          0          0          39         -          -
-TrigSignatureMoniMT                                 INFO HLT_j45_ftf_subresjesgscIS_L1J15 #1509925407
-TrigSignatureMoniMT                                 INFO -- #1509925407 Events         20         20         0          0          0          0          0          0          0          0          0          19         -          -          19
-TrigSignatureMoniMT                                 INFO -- #1509925407 Features                             0          0          0          0          0          0          0          0          0          45         -          -
-TrigSignatureMoniMT                                 INFO HLT_j45_ftf_subresjesgscIS_pf_L1J20 #4012311417
-TrigSignatureMoniMT                                 INFO -- #4012311417 Events         19         19         0          0          0          0          0          0          0          0          0          18         -          -          18
-TrigSignatureMoniMT                                 INFO -- #4012311417 Features                             0          0          0          0          0          0          0          0          0          39         -          -
-=======
 TrigSignatureMoniMT                                 INFO -- #868405538 Features                              0          0          0          0          0          0          0          0          0          49         -          -
->>>>>>> 44275d31
 TrigSignatureMoniMT                                 INFO HLT_j45_nojcalib_L1J20 #2042444294
 TrigSignatureMoniMT                                 INFO -- #2042444294 Events         19         19         0          0          0          0          0          0          0          0          0          17         -          -          17
 TrigSignatureMoniMT                                 INFO -- #2042444294 Features                             0          0          0          0          0          0          0          0          0          39         -          -
@@ -384,7 +344,7 @@
 TrigSignatureMoniMT                                 INFO -- #1960278431 Events         20         20         0          0          0          0          0          0          0          0          0          19         -          -          19
 TrigSignatureMoniMT                                 INFO -- #1960278431 Features                             0          0          0          0          0          0          0          0          0          50         -          -
 TrigSignatureMoniMT                                 INFO HLT_j45_subjesgscIS_ftf_bmv2c1070_split_L1J20 #980453000
-TrigSignatureMoniMT                                 INFO -- #980453000 Events          19         19         0          0          0          0          0          0          0          0          0          19         10         -          10
+TrigSignatureMoniMT                                 INFO -- #980453000 Events          19         19         0          0          0          0          0          0          0          0          0          19         11         -          11
 TrigSignatureMoniMT                                 INFO -- #980453000 Features                              0          0          0          0          0          0          0          0          0          49         21         -
 TrigSignatureMoniMT                                 INFO HLT_j45_subjesgscIS_ftf_boffperf_split_L1J20 #3374916154
 TrigSignatureMoniMT                                 INFO -- #3374916154 Events         19         19         0          0          0          0          0          0          0          0          0          19         19         -          19
