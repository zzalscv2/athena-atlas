HLT_10j40_pf_subresjesgscIS_ftf_L14J15:
  eventCount: 0
  stepCounts:
    0: 9
  stepFeatures:
    0: 9
HLT_10j40_subjesIS_L14J15:
  eventCount: 0
HLT_10j40_subresjesgscIS_ftf_L14J15:
  eventCount: 0
  stepCounts:
    0: 9
  stepFeatures:
    0: 9
HLT_2e12_lhloose_mu10_L12EM8VH_MU10:
  eventCount: 0
HLT_2e17_etcut_L12EM15VH:
  eventCount: 2
  stepCounts:
    0: 2
    1: 2
    2: 2
    3: 2
  stepFeatures:
    0: 6
    1: 39
    2: 8
    3: 6
HLT_2e17_lhvloose_L12EM15VH:
  eventCount: 0
  stepFeatures:
    0: 2
HLT_2e17_lhvloose_L12EM15VHI:
  eventCount: 0
  stepFeatures:
    0: 1
HLT_2e24_lhvloose_L12EM20VH:
  eventCount: 0
  stepFeatures:
    0: 2
HLT_2e3_etcut_L12EM3:
  eventCount: 19
  stepCounts:
    0: 20
    1: 19
    2: 19
    3: 19
  stepFeatures:
    0: 171
    1: 480
    2: 355
    3: 135
HLT_2e5_lhmedium_j70_0eta320_j50_0eta490_j0_dijetSEP50j12etSEP900djmass_L1MJJ-500-NFF:
  eventCount: 0
  stepCounts:
    0: 2
    1: 2
    2: 1
    3: 1
  stepFeatures:
    0: 16
    1: 56
    2: 5
    3: 4
HLT_2g10_loose_mu20_L1MU20:
  eventCount: 0
  stepCounts:
    0: 4
    1: 4
    2: 3
  stepFeatures:
    0: 14
    1: 11
    2: 9
    3: 1
HLT_2g15_tight_dPhi15_L1DPHI-M70-2EM12I:
  eventCount: 0
HLT_2g20_tight_L12EM15VH:
  eventCount: 0
  stepCounts:
    0: 2
    1: 2
    2: 2
  stepFeatures:
    0: 6
    1: 6
    2: 5
    3: 1
HLT_2g20_tight_L12EM15VHI:
  eventCount: 0
  stepCounts:
    0: 1
    1: 1
    2: 1
  stepFeatures:
    0: 2
    1: 2
    2: 2
    3: 1
HLT_2g20_tight_icaloloose_L12EM15VH:
  eventCount: 0
  stepCounts:
    0: 2
    1: 2
    2: 2
  stepFeatures:
    0: 6
    1: 6
    2: 5
    3: 1
HLT_2g20_tight_icaloloose_L12EM15VHI:
  eventCount: 0
  stepCounts:
    0: 1
    1: 1
    2: 1
  stepFeatures:
    0: 2
    1: 2
    2: 2
    3: 1
HLT_2g22_tight_L12EM15VH:
  eventCount: 0
  stepCounts:
    0: 2
    1: 2
    2: 2
  stepFeatures:
    0: 6
    1: 6
    2: 5
    3: 1
HLT_2g22_tight_L12EM15VHI:
  eventCount: 0
  stepCounts:
    0: 1
    1: 1
    2: 1
  stepFeatures:
    0: 2
    1: 2
    2: 2
    3: 1
HLT_2g25_loose_g15_loose_L12EM20VH:
  eventCount: 0
  stepCounts:
    0: 2
    1: 2
    2: 1
  stepFeatures:
    0: 12
    1: 12
    2: 11
    3: 2
HLT_2g35_etcut_L12EM20VH:
  eventCount: 0
  stepCounts:
    0: 1
    1: 1
  stepFeatures:
    0: 3
    1: 2
    2: 1
HLT_2g35_medium_L12EM20VH:
  eventCount: 0
  stepCounts:
    0: 1
    1: 1
  stepFeatures:
    0: 3
    1: 2
    2: 1
HLT_2g50_loose_L12EM20VH:
  eventCount: 0
  stepCounts:
    0: 1
    1: 1
  stepFeatures:
    0: 3
    1: 2
    2: 1
HLT_2j250_subresjesgscIS_ftf_0eta240_L1J100:
  eventCount: 0
  stepCounts:
    0: 3
  stepFeatures:
    0: 3
HLT_2j330_a10sd_cssk_pf_jes_ftf_35smcINF_L1J100:
  eventCount: 0
  stepCounts:
    0: 3
  stepFeatures:
    0: 3
HLT_2j330_a10sd_cssk_pf_nojcalib_ftf_35smcINF_L1J100:
  eventCount: 0
  stepCounts:
    0: 3
  stepFeatures:
    0: 3
HLT_2j330_a10t_lcw_jes_35smcINF_L1J100:
  eventCount: 0
HLT_2j330_a10t_lcw_jes_35smcINF_L1SC111-CJ15:
  eventCount: 0
HLT_2j330_a10t_lcw_nojcalib_35smcINF_L1J100:
  eventCount: 0
HLT_2j35_ftf_bmv2c1060_split_3j35_ftf_0eta320_L15J15p0ETA25:
  eventCount: 1
  stepCounts:
    0: 4
    1: 3
    2: 1
  stepFeatures:
    0: 4
    1: 51
    2: 4
HLT_2j35_ftf_bmv2c1070_split_2j35_ftf_bmv2c1085_split_L14J15p0ETA25:
  eventCount: 1
  stepCounts:
    0: 6
    1: 5
    2: 1
  stepFeatures:
    0: 6
    1: 81
    2: 23
HLT_2j35_pf_ftf_bdl1r60_split_3j35_pf_ftf_0eta320_L15J15p0ETA25:
  eventCount: 0
  stepCounts:
    0: 4
    1: 2
  stepFeatures:
    0: 4
    1: 33
    2: 2
HLT_2j35_pf_ftf_bdl1r70_split_2j35_pf_ftf_bdl1r85_split_L14J15p0ETA25:
  eventCount: 0
  stepCounts:
    0: 6
    1: 3
  stepFeatures:
    0: 6
    1: 48
    2: 9
HLT_2j45_ftf_bmv2c1050_split_2j45_ftf_0eta320_L14J15p0ETA25:
  eventCount: 0
  stepCounts:
    0: 6
    1: 4
  stepFeatures:
    0: 6
    1: 54
    2: 4
HLT_2j45_ftf_bmv2c1060_split_3j45_ftf_0eta320_L15J15p0ETA25:
  eventCount: 1
  stepCounts:
    0: 4
    1: 2
    2: 1
  stepFeatures:
    0: 4
    1: 30
    2: 3
HLT_2j45_pf_ftf_bdl1r60_split_2j45_pf_ftf_L14J15p0ETA25:
  eventCount: 0
  stepCounts:
    0: 6
    1: 3
  stepFeatures:
    0: 6
    1: 45
    2: 3
HLT_2j45_pf_ftf_bdl1r60_split_3j45_pf_ftf_0eta320_L15J15p0ETA25:
  eventCount: 0
  stepCounts:
    0: 4
    1: 2
  stepFeatures:
    0: 4
    1: 30
    2: 2
HLT_2j55_ftf_bmv2c1060_split_2j55_ftf_0eta320_L14J15p0ETA25:
  eventCount: 1
  stepCounts:
    0: 6
    1: 2
    2: 1
  stepFeatures:
    0: 6
    1: 27
    2: 3
HLT_2j55_pf_ftf_bdl1r60_split_2j55_pf_ftf_0eta320_L14J15p0ETA25:
  eventCount: 0
  stepCounts:
    0: 6
    1: 2
  stepFeatures:
    0: 6
    1: 27
    2: 2
HLT_2j60_L1J15:
  eventCount: 0
HLT_2mu10_bJpsimumu_L12MU10:
  eventCount: 0
  stepCounts:
    0: 2
    1: 1
    2: 1
    3: 1
  stepFeatures:
    0: 4
    1: 4
    2: 2
    3: 2
    4: 2
HLT_2mu10_bUpsimumu_L12MU10:
  eventCount: 0
  stepCounts:
    0: 2
    1: 1
    2: 1
    3: 1
  stepFeatures:
    0: 4
    1: 4
    2: 2
    3: 2
    4: 2
HLT_2mu10_l2mt_L1MU10:
  eventCount: 2
  stepCounts:
    0: 2
    1: 2
    2: 2
    3: 2
  stepFeatures:
    0: 4
    1: 4
    2: 4
    3: 4
HLT_2mu14_L12MU10:
  eventCount: 1
  stepCounts:
    0: 2
    1: 1
    2: 1
    3: 1
  stepFeatures:
    0: 4
    1: 2
    2: 2
    3: 2
HLT_2mu14_l2io_L12MU10:
  eventCount: 1
  stepCounts:
    0: 2
    1: 2
    2: 1
    3: 1
  stepFeatures:
    0: 4
    1: 5
    2: 2
    3: 2
HLT_2mu15_L12MU10:
  eventCount: 1
  stepCounts:
    0: 2
    1: 1
    2: 1
    3: 1
  stepFeatures:
    0: 4
    1: 2
    2: 2
    3: 2
HLT_2mu4_L12MU4:
  eventCount: 2
  stepCounts:
    0: 3
    1: 3
    2: 2
    3: 2
  stepFeatures:
    0: 6
    1: 6
    2: 4
    3: 4
HLT_2mu4_bBmumux_BcmumuPi_L12MU4:
  eventCount: 0
  stepCounts:
    0: 3
    1: 2
    2: 1
  stepFeatures:
    0: 6
    1: 6
    2: 2
    3: 2
HLT_2mu4_bBmumux_BdmumuKst_L12MU4:
  eventCount: 0
  stepCounts:
    0: 3
    1: 2
    2: 1
  stepFeatures:
    0: 6
    1: 6
    2: 2
    3: 2
HLT_2mu4_bBmumux_BpmumuKp_L12MU4:
  eventCount: 0
  stepCounts:
    0: 3
    1: 2
    2: 1
  stepFeatures:
    0: 6
    1: 6
    2: 2
    3: 2
HLT_2mu4_bBmumux_BsmumuPhi_L12MU4:
  eventCount: 0
  stepCounts:
    0: 3
    1: 2
    2: 1
  stepFeatures:
    0: 6
    1: 6
    2: 2
    3: 2
HLT_2mu4_bBmumux_LbPqKm_L12MU4:
  eventCount: 0
  stepCounts:
    0: 3
    1: 2
    2: 1
  stepFeatures:
    0: 6
    1: 6
    2: 2
    3: 2
HLT_2mu4_bDimu_L12MU4:
  eventCount: 0
  stepCounts:
    0: 3
    1: 2
    2: 1
    3: 1
  stepFeatures:
    0: 6
    1: 6
    2: 2
    3: 2
    4: 2
HLT_2mu4_bJpsimumu_L12MU4:
  eventCount: 0
  stepCounts:
    0: 3
    1: 2
    2: 1
    3: 1
  stepFeatures:
    0: 6
    1: 6
    2: 2
    3: 2
    4: 2
HLT_2mu4_bUpsimumu_L12MU4:
  eventCount: 0
  stepCounts:
    0: 3
    1: 2
    2: 1
    3: 1
  stepFeatures:
    0: 6
    1: 6
    2: 2
    3: 2
    4: 2
HLT_2mu4_muonqual_L12MU4:
  eventCount: 2
  stepCounts:
    0: 3
    1: 3
    2: 2
    3: 2
  stepFeatures:
    0: 6
    1: 6
    2: 4
    3: 4
HLT_2mu6_10invm70_L1MU6:
  eventCount: 2
  stepCounts:
    0: 3
    1: 2
    2: 2
    3: 2
  stepFeatures:
    0: 6
    1: 4
    2: 4
    3: 4
HLT_2mu6_2j50_0eta490_j0_dijetSEP50j12etSEP900djmass_L1MJJ-500-NFF:
  eventCount: 0
<<<<<<< HEAD
HLT_2mu6_Dr_L12MU4:
  eventCount: 1
  stepCounts:
    0: 2
    1: 1
  stepFeatures:
    0: 6
    1: 2
=======
>>>>>>> 91d736d3
HLT_2mu6_L12MU6:
  eventCount: 2
  stepCounts:
    0: 3
    1: 2
    2: 2
    3: 2
  stepFeatures:
    0: 6
    1: 4
    2: 4
    3: 4
HLT_2mu6_bJpsimumu_L12MU6:
  eventCount: 0
  stepCounts:
    0: 3
    1: 2
    2: 1
    3: 1
  stepFeatures:
    0: 6
    1: 6
    2: 2
    3: 2
    4: 2
HLT_2mu6_bJpsimumul2io_L12MU6:
  eventCount: 0
  stepCounts:
    0: 3
    1: 1
    2: 1
    3: 1
  stepFeatures:
    0: 6
    1: 7
    2: 2
    3: 2
    4: 2
HLT_2mu6_l2io_L12MU6:
  eventCount: 2
  stepCounts:
    0: 3
    1: 2
    2: 2
    3: 2
  stepFeatures:
    0: 6
    1: 7
    2: 4
    3: 4
HLT_2mu6_muonqual_L12MU6:
  eventCount: 2
  stepCounts:
    0: 3
    1: 2
    2: 2
    3: 2
  stepFeatures:
    0: 6
    1: 4
    2: 4
    3: 4
HLT_3j200_L1J100:
  eventCount: 0
HLT_3j200_pf_subresjesgscIS_ftf_L1J100:
  eventCount: 0
  stepCounts:
    0: 3
  stepFeatures:
    0: 3
HLT_3j200_subresjesgscIS_ftf_L1J100:
  eventCount: 0
  stepCounts:
    0: 3
  stepFeatures:
    0: 3
HLT_3j20_pf_ftf_010jvt_j20_pf_ftf_boffperf_L1HT190-J15s5pETA21:
  eventCount: 3
  stepCounts:
    0: 3
    1: 3
    2: 3
  stepFeatures:
    0: 3
    1: 91
    2: 32
HLT_3j35_ftf_bmv2c1070_split_j35_ftf_0eta320_L14J15p0ETA25:
  eventCount: 0
  stepCounts:
    0: 6
    1: 5
  stepFeatures:
    0: 6
    1: 81
    2: 7
HLT_3j35_pf_ftf_bdl1r70_split_j35_pf_ftf_0eta320_L14J15p0ETA25:
  eventCount: 0
  stepCounts:
    0: 6
    1: 3
  stepFeatures:
    0: 6
    1: 48
    2: 3
HLT_3j65_ftf_bmv2c1077_split_L1J20:
  eventCount: 0
  stepCounts:
    0: 19
    1: 4
  stepFeatures:
    0: 19
    1: 14
    2: 7
HLT_3j65_pf_ftf_bdl1r60_split_L1J20:
  eventCount: 0
  stepCounts:
    0: 19
    1: 4
  stepFeatures:
    0: 19
    1: 15
    2: 4
HLT_3j65_pf_ftf_bdl1r70_split_L1J20:
  eventCount: 0
  stepCounts:
    0: 19
    1: 4
  stepFeatures:
    0: 19
    1: 15
    2: 4
HLT_3j65_pf_ftf_bdl1r77_split_L1J20:
  eventCount: 0
  stepCounts:
    0: 19
    1: 4
  stepFeatures:
    0: 19
    1: 15
    2: 5
HLT_3j65_pf_ftf_bdl1r85_split_L1J20:
  eventCount: 0
  stepCounts:
    0: 19
    1: 4
  stepFeatures:
    0: 19
    1: 15
    2: 7
HLT_3mu4_bJpsi_L13MU4:
  eventCount: 0
HLT_3mu4_bPhi_L13MU4:
  eventCount: 0
HLT_3mu4_bTau_L13MU4:
  eventCount: 0
HLT_3mu4_bUpsi_L13MU4:
  eventCount: 0
HLT_3mu6_L13MU6:
  eventCount: 0
HLT_3mu6_bDimu_L13MU6:
  eventCount: 0
HLT_3mu6_msonly_L13MU6:
  eventCount: 0
HLT_3mu8_msonly_L13MU6:
  eventCount: 0
HLT_4j120_pf_subresjesgscIS_ftf_L13J50:
  eventCount: 0
  stepCounts:
    0: 1
  stepFeatures:
    0: 1
HLT_4j120_subjesIS_L13J50:
  eventCount: 0
HLT_4j120_subresjesgscIS_ftf_L13J50:
  eventCount: 0
  stepCounts:
    0: 1
  stepFeatures:
    0: 1
HLT_4j20_pf_ftf_010jvt_boffperf_L1HT190-J15s5pETA21:
  eventCount: 3
  stepCounts:
    0: 3
    1: 3
    2: 3
  stepFeatures:
    0: 3
    1: 27
    2: 27
HLT_4j20_pf_ftf_010jvt_boffperf_L1J45p0ETA21_3J15p0ETA25:
  eventCount: 7
  stepCounts:
    0: 7
    1: 7
    2: 7
  stepFeatures:
    0: 7
    1: 54
    2: 54
HLT_4j20_pf_ftf_boffperf_L1HT190-J15s5pETA21:
  eventCount: 3
  stepCounts:
    0: 3
    1: 3
    2: 3
  stepFeatures:
    0: 3
    1: 29
    2: 29
HLT_4j35_ftf_bmv2c1077_split_L1J20:
  eventCount: 0
  stepCounts:
    0: 19
    1: 13
  stepFeatures:
    0: 19
    1: 68
    2: 17
HLT_4j35_pf_ftf_bdl1r60_split_L1J20:
  eventCount: 0
  stepCounts:
    0: 19
    1: 8
  stepFeatures:
    0: 19
    1: 39
    2: 7
HLT_4j35_pf_ftf_bdl1r70_split_L1J20:
  eventCount: 0
  stepCounts:
    0: 19
    1: 8
  stepFeatures:
    0: 19
    1: 39
    2: 7
HLT_4j35_pf_ftf_bdl1r77_split_L1J20:
  eventCount: 0
  stepCounts:
    0: 19
    1: 8
  stepFeatures:
    0: 19
    1: 39
    2: 8
HLT_4j35_pf_ftf_bdl1r85_split_L1J20:
  eventCount: 0
  stepCounts:
    0: 19
    1: 8
  stepFeatures:
    0: 19
    1: 39
    2: 11
HLT_4mu4_L14MU4:
  eventCount: 0
HLT_4mu4_bDimu6000_L14MU4:
  eventCount: 0
HLT_5j25_pf_ftf_0eta240_010jvt_j25_pf_ftf_0eta240_010jvt_bdl1r60_split_L14J15:
  eventCount: 4
  stepCounts:
    0: 9
    1: 4
    2: 4
  stepFeatures:
    0: 9
    1: 90
    2: 4
HLT_5j25_pf_ftf_0eta240_j25_pf_ftf_0eta240_boffperf_split_L14J15:
  eventCount: 5
  stepCounts:
    0: 9
    1: 5
    2: 5
  stepFeatures:
    0: 9
    1: 111
    2: 37
HLT_5j35_pf_ftf_0eta240_010jvt_j25_pf_ftf_0eta240_010jvt_bdl1r60_split_L14J15:
  eventCount: 3
  stepCounts:
    0: 9
    1: 3
    2: 3
  stepFeatures:
    0: 9
    1: 60
    2: 3
HLT_5j45_pf_ftf_0eta240_010jvt_j25_pf_ftf_0eta240_010jvt_bdl1r60_split_L14J15:
  eventCount: 3
  stepCounts:
    0: 9
    1: 3
    2: 3
  stepFeatures:
    0: 9
    1: 59
    2: 3
HLT_5j70_0eta240_L14J20:
  eventCount: 1
  stepCounts:
    0: 1
  stepFeatures:
    0: 5
HLT_5j70_pf_subresjesgscIS_ftf_0eta240_L14J15:
  eventCount: 1
  stepCounts:
    0: 9
    1: 1
  stepFeatures:
    0: 9
    1: 5
HLT_5j70_subresjesgscIS_ftf_0eta240_L14J15:
  eventCount: 1
  stepCounts:
    0: 9
    1: 1
  stepFeatures:
    0: 9
    1: 5
HLT_5j85_pf_subresjesgscIS_ftf_L14J15:
  eventCount: 0
  stepCounts:
    0: 9
  stepFeatures:
    0: 9
HLT_5j85_subjesIS_L14J15:
  eventCount: 0
HLT_5j85_subresjesgscIS_ftf_L14J15:
  eventCount: 0
  stepCounts:
    0: 9
  stepFeatures:
    0: 9
HLT_6j25_0eta240_L14J15:
  eventCount: 7
  stepCounts:
    0: 7
  stepFeatures:
    0: 64
HLT_6j25_ftf_0eta240_010jvt_L14J15:
  eventCount: 4
  stepCounts:
    0: 9
    1: 4
  stepFeatures:
    0: 9
    1: 28
HLT_6j25_ftf_0eta240_020jvt_L14J15:
  eventCount: 4
  stepCounts:
    0: 9
    1: 4
  stepFeatures:
    0: 9
    1: 27
HLT_6j25_ftf_0eta240_050jvt_L14J15:
  eventCount: 4
  stepCounts:
    0: 9
    1: 4
  stepFeatures:
    0: 9
    1: 26
HLT_6j25_ftf_0eta240_L14J15:
  eventCount: 8
  stepCounts:
    0: 9
    1: 8
  stepFeatures:
    0: 9
    1: 85
HLT_6j25_pf_ftf_0eta240_010jvt_L14J15:
  eventCount: 4
  stepCounts:
    0: 9
    1: 4
  stepFeatures:
    0: 9
    1: 30
HLT_6j25_pf_ftf_0eta240_020jvt_L14J15:
  eventCount: 4
  stepCounts:
    0: 9
    1: 4
  stepFeatures:
    0: 9
    1: 29
HLT_6j25_pf_ftf_0eta240_050jvt_L14J15:
  eventCount: 4
  stepCounts:
    0: 9
    1: 4
  stepFeatures:
    0: 9
    1: 27
HLT_6j25_pf_ftf_0eta240_L14J15:
  eventCount: 5
  stepCounts:
    0: 9
    1: 5
  stepFeatures:
    0: 9
    1: 37
HLT_6j35_0eta240_L14J15:
  eventCount: 1
  stepCounts:
    0: 1
  stepFeatures:
    0: 6
HLT_6j35_ftf_0eta240_010jvt_L14J15:
  eventCount: 1
  stepCounts:
    0: 9
    1: 1
  stepFeatures:
    0: 9
    1: 6
HLT_6j35_ftf_0eta240_020jvt_L14J15:
  eventCount: 1
  stepCounts:
    0: 9
    1: 1
  stepFeatures:
    0: 9
    1: 6
HLT_6j35_ftf_0eta240_050jvt_L14J15:
  eventCount: 1
  stepCounts:
    0: 9
    1: 1
  stepFeatures:
    0: 9
    1: 6
HLT_6j35_ftf_0eta240_L14J15:
  eventCount: 2
  stepCounts:
    0: 9
    1: 2
  stepFeatures:
    0: 9
    1: 12
HLT_6j35_pf_ftf_0eta240_010jvt_L14J15:
  eventCount: 1
  stepCounts:
    0: 9
    1: 1
  stepFeatures:
    0: 9
    1: 6
HLT_6j35_pf_ftf_0eta240_020jvt_L14J15:
  eventCount: 1
  stepCounts:
    0: 9
    1: 1
  stepFeatures:
    0: 9
    1: 6
HLT_6j35_pf_ftf_0eta240_050jvt_L14J15:
  eventCount: 1
  stepCounts:
    0: 9
    1: 1
  stepFeatures:
    0: 9
    1: 6
HLT_6j35_pf_ftf_0eta240_L14J15:
  eventCount: 1
  stepCounts:
    0: 9
    1: 1
  stepFeatures:
    0: 9
    1: 6
HLT_6j45_0eta240_L14J15:
  eventCount: 0
HLT_6j45_ftf_0eta240_010jvt_L14J15:
  eventCount: 0
  stepCounts:
    0: 9
  stepFeatures:
    0: 9
HLT_6j45_ftf_0eta240_020jvt_L14J15:
  eventCount: 0
  stepCounts:
    0: 9
  stepFeatures:
    0: 9
HLT_6j45_ftf_0eta240_050jvt_L14J15:
  eventCount: 0
  stepCounts:
    0: 9
  stepFeatures:
    0: 9
HLT_6j45_ftf_0eta240_L14J15:
  eventCount: 0
  stepCounts:
    0: 9
  stepFeatures:
    0: 9
HLT_6j45_pf_ftf_0eta240_010jvt_L14J15:
  eventCount: 0
  stepCounts:
    0: 9
  stepFeatures:
    0: 9
HLT_6j45_pf_ftf_0eta240_020jvt_L14J15:
  eventCount: 0
  stepCounts:
    0: 9
  stepFeatures:
    0: 9
HLT_6j45_pf_ftf_0eta240_050jvt_L14J15:
  eventCount: 0
  stepCounts:
    0: 9
  stepFeatures:
    0: 9
HLT_6j45_pf_ftf_0eta240_L14J15:
  eventCount: 0
  stepCounts:
    0: 9
  stepFeatures:
    0: 9
HLT_6j55_pf_subresjesgscIS_ftf_0eta240_L14J15:
  eventCount: 0
  stepCounts:
    0: 9
  stepFeatures:
    0: 9
HLT_6j55_subjesIS_0eta240_L14J15:
  eventCount: 0
HLT_6j55_subresjesgscIS_ftf_0eta240_L14J15:
  eventCount: 0
  stepCounts:
    0: 9
  stepFeatures:
    0: 9
HLT_6j70_pf_subresjesgscIS_ftf_L14J15:
  eventCount: 0
  stepCounts:
    0: 9
  stepFeatures:
    0: 9
HLT_6j70_subjesIS_L14J15:
  eventCount: 0
HLT_6j70_subresjesgscIS_ftf_L14J15:
  eventCount: 0
  stepCounts:
    0: 9
  stepFeatures:
    0: 9
HLT_7j45_pf_subresjesgscIS_ftf_L14J15:
  eventCount: 0
  stepCounts:
    0: 9
  stepFeatures:
    0: 9
HLT_7j45_subjesIS_L14J15:
  eventCount: 0
HLT_7j45_subresjesgscIS_ftf_L14J15:
  eventCount: 0
  stepCounts:
    0: 9
  stepFeatures:
    0: 9
? HLT_HLT_j80_pf_ftf_0eta240_020jvt_j55_pf_ftf_0eta240_020jvt_j28_pf_ftf_0eta240_020jvt_j20_pf_ftf_0eta240_020jvt_L1MU10_2J15_J20
: eventCount: 3
  stepCounts:
    0: 8
    1: 3
  stepFeatures:
    0: 8
    1: 71
HLT_HLT_j80_pf_ftf_0eta240_020jvt_j55_pf_ftf_0eta240_020jvt_j28_pf_ftf_0eta240_020jvt_j20_pf_ftf_0eta240_020jvt_L1MU20:
  eventCount: 3
  stepCounts:
    0: 8
    1: 3
  stepFeatures:
    0: 8
    1: 71
HLT_JetDS_j20_L1HT190-J15s5pETA21:
  eventCount: 3
  stepCounts:
    0: 3
    1: 3
    2: 3
  stepFeatures:
    0: 38
    1: 37
    2: 3
HLT_JetDS_j20_L1J100:
  eventCount: 3
  stepCounts:
    0: 3
    1: 3
    2: 3
  stepFeatures:
    0: 33
    1: 33
    2: 3
HLT_beamspot_allTE_trkfast_BeamSpotPEB_L1J15:
  eventCount: 0
HLT_beamspot_trkFS_trkfast_BeamSpotPEB_L1J15:
  eventCount: 0
HLT_e10_lhmedium_ivarloose_j70_0eta320_j50_0eta490_j0_dijetSEP50j12etSEP900djmass_L1MJJ-500-NFF:
  eventCount: 0
  stepCounts:
    0: 3
    1: 3
    2: 2
    3: 2
    4: 1
  stepFeatures:
    0: 3
    1: 10
    2: 2
    3: 2
    4: 1
HLT_e12_lhloose_2mu10_L12MU10:
  eventCount: 0
HLT_e140_lhloose_L1EM22VHI:
  eventCount: 0
HLT_e140_lhloose_nod0_L1EM22VHI:
  eventCount: 0
HLT_e14_lhtight_e4_etcut_Jpsiee_L1JPSI-1M5-EM12:
  eventCount: 0
  stepFeatures:
    0: 7
HLT_e14_lhtight_noringer_e4_etcut_Jpsiee_L1JPSI-1M5-EM12:
  eventCount: 0
  stepFeatures:
    0: 7
HLT_e17_lhloose_mu14_L1EM15VH_MU10:
  eventCount: 2
  stepCounts:
    0: 2
    1: 2
    2: 2
    3: 2
    4: 2
    5: 2
    6: 2
    7: 2
    8: 2
  stepFeatures:
    0: 2
    1: 3
    2: 2
    3: 2
    4: 2
    5: 2
    6: 2
    7: 2
    8: 2
HLT_e17_lhmedium_ivarloose_tau25_mediumRNN_tracktwoMVA_03dRAB_L1EM15VHI_2TAU12IM_4J12:
  eventCount: 0
  stepCounts:
    0: 3
    1: 2
    2: 2
    3: 2
    4: 2
    5: 2
    6: 2
    7: 2
    8: 2
  stepFeatures:
    0: 3
    1: 3
    2: 2
    3: 2
    4: 2
    5: 6
    6: 6
    7: 6
    8: 6
    9: 2
HLT_e17_lhmedium_tau25_mediumRNN_tracktwoMVA_xe50_cell_03dRAB_L1EM15VHI_2TAU12IM_XE35:
  eventCount: 0
  stepCounts:
    0: 3
    1: 2
    2: 2
    3: 2
    4: 2
    5: 2
    6: 2
    7: 2
    8: 2
    9: 2
  stepFeatures:
    0: 3
    1: 3
    2: 2
    3: 2
    4: 2
    5: 5
    6: 5
    7: 5
    8: 5
    9: 2
    10: 1
HLT_e17_lhvloose_L1EM15VH:
  eventCount: 5
  stepCounts:
    0: 6
    1: 5
    2: 5
    3: 5
    4: 5
  stepFeatures:
    0: 6
    1: 7
    2: 5
    3: 5
    4: 5
HLT_e17_lhvloose_L1EM15VHI:
  eventCount: 4
  stepCounts:
    0: 5
    1: 4
    2: 4
    3: 4
    4: 4
  stepFeatures:
    0: 5
    1: 6
    2: 4
    3: 4
    4: 4
HLT_e17_lhvloose_gsf_L1EM15VHI:
  eventCount: 4
  stepCounts:
    0: 5
    1: 4
    2: 4
    3: 4
    4: 4
  stepFeatures:
    0: 5
    1: 6
    2: 4
    3: 4
    4: 4
HLT_e17_lhvloose_nod0_L1EM15VH:
  eventCount: 5
  stepCounts:
    0: 6
    1: 5
    2: 5
    3: 5
    4: 5
  stepFeatures:
    0: 6
    1: 7
    2: 5
    3: 5
    4: 5
HLT_e17_lhvloose_nod0_L1EM15VHI:
  eventCount: 4
  stepCounts:
    0: 5
    1: 4
    2: 4
    3: 4
    4: 4
  stepFeatures:
    0: 5
    1: 6
    2: 4
    3: 4
    4: 4
HLT_e20_lhmedium_e15_idperf_medium_Zee_L1EM15VH:
  eventCount: 0
  stepCounts:
    0: 1
    1: 1
  stepFeatures:
    0: 11
    1: 4
    2: 2
HLT_e20_lhtight_ivarloose_L1ZAFB-25DPHI-EM18I:
  eventCount: 2
  stepCounts:
    0: 2
    1: 2
    2: 2
    3: 2
    4: 2
  stepFeatures:
    0: 2
    1: 4
    2: 2
    3: 2
    4: 2
HLT_e24_lhmedium_2g12_loose_L1EM20VH_3EM10VH:
  eventCount: 0
  stepCounts:
    0: 1
    1: 1
    2: 1
  stepFeatures:
    0: 8
    1: 4
    2: 7
    3: 2
HLT_e24_lhmedium_g25_medium_L12EM20VH:
  eventCount: 1
  stepCounts:
    0: 1
    1: 1
    2: 1
    3: 1
    4: 1
  stepFeatures:
    0: 7
    1: 4
    2: 3
    3: 2
    4: 1
HLT_e24_lhmedium_ivarloose_tau20_mediumRNN_tracktwoMVA_03dRAB_L1EM22VHI:
  eventCount: 0
  stepCounts:
    0: 5
    1: 4
    2: 4
    3: 4
    4: 3
    5: 3
    6: 3
    7: 3
    8: 3
  stepFeatures:
    0: 5
    1: 6
    2: 4
    3: 4
    4: 3
    5: 12
    6: 12
    7: 12
    8: 12
    9: 3
HLT_e24_lhmedium_mu8noL1_L1EM22VHI:
  eventCount: 2
  stepCounts:
    0: 5
    1: 4
    2: 4
    3: 4
    4: 4
    5: 2
    6: 2
  stepFeatures:
    0: 5
    1: 6
    2: 4
    3: 4
    4: 4
    5: 2
    6: 2
HLT_e24_lhvloose_2e12_lhvloose_L1EM20VH_3EM10VH:
  eventCount: 0
  stepFeatures:
    0: 5
HLT_e24_lhvloose_L1EM20VH:
  eventCount: 5
  stepCounts:
    0: 6
    1: 5
    2: 5
    3: 5
    4: 5
  stepFeatures:
    0: 6
    1: 7
    2: 5
    3: 5
    4: 5
HLT_e24_lhvloose_gsf_L1EM20VH:
  eventCount: 5
  stepCounts:
    0: 6
    1: 5
    2: 5
    3: 5
    4: 5
  stepFeatures:
    0: 6
    1: 7
    2: 5
    3: 5
    4: 5
HLT_e26_etcut_L1EM22VHI:
  eventCount: 5
  stepCounts:
    0: 6
    1: 5
    2: 5
    3: 5
  stepFeatures:
    0: 7
    1: 29
    2: 6
    3: 6
HLT_e26_idperf_loose_L1EM24VHI:
  eventCount: 5
  stepCounts:
    0: 5
    1: 5
    2: 5
    3: 5
  stepFeatures:
    0: 5
    1: 5
    2: 5
    3: 5
HLT_e26_lhloose_L1EM15VH:
  eventCount: 5
  stepCounts:
    0: 6
    1: 5
    2: 5
    3: 5
    4: 5
  stepFeatures:
    0: 6
    1: 7
    2: 5
    3: 5
    4: 5
HLT_e26_lhloose_L1EM22VHI:
  eventCount: 4
  stepCounts:
    0: 5
    1: 4
    2: 4
    3: 4
    4: 4
  stepFeatures:
    0: 5
    1: 6
    2: 4
    3: 4
    4: 4
HLT_e26_lhmedium_L1EM15VH:
  eventCount: 4
  stepCounts:
    0: 5
    1: 4
    2: 4
    3: 4
    4: 4
  stepFeatures:
    0: 5
    1: 6
    2: 4
    3: 4
    4: 4
HLT_e26_lhmedium_L1EM22VHI:
  eventCount: 4
  stepCounts:
    0: 5
    1: 4
    2: 4
    3: 4
    4: 4
  stepFeatures:
    0: 5
    1: 6
    2: 4
    3: 4
    4: 4
HLT_e26_lhmedium_mu8noL1_L1EM22VHI:
  eventCount: 2
  stepCounts:
    0: 5
    1: 4
    2: 4
    3: 4
    4: 4
    5: 2
    6: 2
  stepFeatures:
    0: 5
    1: 6
    2: 4
    3: 4
    4: 4
    5: 2
    6: 2
HLT_e26_lhtight_L1EM15VH:
  eventCount: 4
  stepCounts:
    0: 5
    1: 4
    2: 4
    3: 4
    4: 4
  stepFeatures:
    0: 5
    1: 6
    2: 4
    3: 4
    4: 4
HLT_e26_lhtight_L1EM22VHI:
  eventCount: 4
  stepCounts:
    0: 5
    1: 4
    2: 4
    3: 4
    4: 4
  stepFeatures:
    0: 5
    1: 6
    2: 4
    3: 4
    4: 4
HLT_e26_lhtight_e15_etcut_Zee_L1EM22VHI:
  eventCount: 3
  stepCounts:
    0: 3
    1: 3
    2: 3
    3: 3
    4: 3
  stepFeatures:
    0: 23
    1: 65
    2: 19
    3: 16
    4: 3
HLT_e26_lhtight_e15_idperf_tight_Zee_L1EM22VHI:
  eventCount: 0
  stepCounts:
    0: 1
    1: 1
  stepFeatures:
    0: 11
    1: 4
    2: 2
HLT_e26_lhtight_gsf_L1EM22VHI:
  eventCount: 4
  stepCounts:
    0: 5
    1: 4
    2: 4
    3: 4
    4: 4
  stepFeatures:
    0: 5
    1: 6
    2: 4
    3: 4
    4: 4
HLT_e26_lhtight_gsf_ivarloose_L1EM22VHI:
  eventCount: 3
  stepCounts:
    0: 5
    1: 4
    2: 4
    3: 4
    4: 3
  stepFeatures:
    0: 5
    1: 6
    2: 4
    3: 4
    4: 3
HLT_e26_lhtight_ivarloose_L1EM22VHI:
  eventCount: 3
  stepCounts:
    0: 5
    1: 4
    2: 4
    3: 4
    4: 3
  stepFeatures:
    0: 5
    1: 6
    2: 4
    3: 4
    4: 3
HLT_e26_lhtight_ivarmedium_L1EM22VHI:
  eventCount: 3
  stepCounts:
    0: 5
    1: 4
    2: 4
    3: 4
    4: 3
  stepFeatures:
    0: 5
    1: 6
    2: 4
    3: 4
    4: 3
HLT_e26_lhtight_ivartight_L1EM22VHI:
  eventCount: 3
  stepCounts:
    0: 5
    1: 4
    2: 4
    3: 4
    4: 3
  stepFeatures:
    0: 5
    1: 6
    2: 4
    3: 4
    4: 3
HLT_e26_lhtight_nod0_L1EM22VHI:
  eventCount: 4
  stepCounts:
    0: 5
    1: 4
    2: 4
    3: 4
    4: 4
  stepFeatures:
    0: 5
    1: 6
    2: 4
    3: 4
    4: 4
HLT_e26_lhtight_nod0_L1EM24VHI:
  eventCount: 4
  stepCounts:
    0: 5
    1: 4
    2: 4
    3: 4
    4: 4
  stepFeatures:
    0: 5
    1: 6
    2: 4
    3: 4
    4: 4
HLT_e28_idperf_loose_L1EM24VHI:
  eventCount: 5
  stepCounts:
    0: 5
    1: 5
    2: 5
    3: 5
  stepFeatures:
    0: 5
    1: 5
    2: 5
    3: 5
HLT_e28_lhmedium_mu8noL1_L1EM24VHI:
  eventCount: 2
  stepCounts:
    0: 5
    1: 4
    2: 4
    3: 4
    4: 4
    5: 2
    6: 2
  stepFeatures:
    0: 5
    1: 6
    2: 4
    3: 4
    4: 4
    5: 2
    6: 2
HLT_e300_etcut_L1EM22VHI:
  eventCount: 0
HLT_e3_etcut1step_g5_etcut_L12EM3:
  eventCount: 15
  stepCounts:
    0: 15
    1: 15
    2: 15
  stepFeatures:
    0: 172
    1: 116
    2: 172
HLT_e3_etcut_L1EM3:
  eventCount: 20
  stepCounts:
    0: 20
    1: 20
    2: 20
    3: 20
  stepFeatures:
    0: 171
    1: 482
    2: 359
    3: 136
HLT_e5_etcut_L1EM3:
  eventCount: 20
  stepCounts:
    0: 20
    1: 20
    2: 20
    3: 20
  stepFeatures:
    0: 137
    1: 449
    2: 173
    3: 102
HLT_e5_idperf_loose_L1EM3:
  eventCount: 16
  stepCounts:
    0: 18
    1: 17
    2: 16
    3: 16
  stepFeatures:
    0: 60
    1: 54
    2: 26
    3: 26
HLT_e5_idperf_medium_L1EM3:
  eventCount: 16
  stepCounts:
    0: 18
    1: 17
    2: 16
    3: 16
  stepFeatures:
    0: 58
    1: 52
    2: 25
    3: 25
HLT_e5_idperf_tight_L1EM3:
  eventCount: 16
  stepCounts:
    0: 18
    1: 17
    2: 16
    3: 16
  stepFeatures:
    0: 57
    1: 51
    2: 25
    3: 25
HLT_e5_lhloose_L1EM3:
  eventCount: 6
  stepCounts:
    0: 18
    1: 15
    2: 15
    3: 15
    4: 6
  stepFeatures:
    0: 60
    1: 138
    2: 24
    3: 24
    4: 6
HLT_e5_lhloose_lrtloose_L1EM3:
  eventCount: 2
  stepCounts:
    0: 18
    1: 8
    2: 7
    3: 7
    4: 2
  stepFeatures:
    0: 60
    1: 30
    2: 10
    3: 10
    4: 2
HLT_e5_lhloose_noringer_L1EM3:
  eventCount: 6
  stepCounts:
    0: 17
    1: 15
    2: 13
    3: 13
    4: 6
  stepFeatures:
    0: 56
    1: 130
    2: 28
    3: 25
    4: 6
HLT_e5_lhmedium_L1EM3:
  eventCount: 4
  stepCounts:
    0: 18
    1: 15
    2: 15
    3: 15
    4: 4
  stepFeatures:
    0: 58
    1: 125
    2: 23
    3: 23
    4: 4
HLT_e5_lhmedium_lrtmedium_L1EM3:
  eventCount: 2
  stepCounts:
    0: 18
    1: 8
    2: 7
    3: 7
    4: 2
  stepFeatures:
    0: 58
    1: 22
    2: 9
    3: 9
    4: 2
HLT_e5_lhmedium_noringer_L1EM3:
  eventCount: 4
  stepCounts:
    0: 16
    1: 13
    2: 11
    3: 11
    4: 4
  stepFeatures:
    0: 48
    1: 98
    2: 21
    3: 20
    4: 4
HLT_e5_lhtight_L1EM3:
  eventCount: 4
  stepCounts:
    0: 18
    1: 15
    2: 15
    3: 15
    4: 4
  stepFeatures:
    0: 57
    1: 123
    2: 23
    3: 23
    4: 4
HLT_e5_lhtight_e14_etcut_Jpsiee_L1JPSI-1M5-EM12:
  eventCount: 0
  stepCounts:
    0: 1
    1: 1
    2: 1
    3: 1
  stepFeatures:
    0: 4
    1: 12
    2: 2
    3: 2
HLT_e5_lhtight_e9_etcut_Jpsiee_L1JPSI-1M5-EM7:
  eventCount: 0
  stepCounts:
    0: 2
    1: 2
    2: 2
    3: 1
  stepFeatures:
    0: 13
    1: 35
    2: 7
    3: 6
HLT_e5_lhtight_gsf_L1EM3:
  eventCount: 4
  stepCounts:
    0: 18
    1: 15
    2: 15
    3: 15
    4: 4
  stepFeatures:
    0: 57
    1: 123
    2: 23
    3: 23
    4: 4
HLT_e5_lhtight_lrttight_L1EM3:
  eventCount: 2
  stepCounts:
    0: 18
    1: 8
    2: 7
    3: 7
    4: 2
  stepFeatures:
    0: 57
    1: 21
    2: 9
    3: 9
    4: 2
HLT_e5_lhtight_nod0_L1EM3:
  eventCount: 4
  stepCounts:
    0: 18
    1: 15
    2: 15
    3: 15
    4: 4
  stepFeatures:
    0: 57
    1: 123
    2: 23
    3: 23
    4: 4
HLT_e5_lhtight_noringer_L1EM3:
  eventCount: 4
  stepCounts:
    0: 16
    1: 13
    2: 11
    3: 11
    4: 4
  stepFeatures:
    0: 45
    1: 93
    2: 20
    3: 19
    4: 4
HLT_e5_lhtight_noringer_e14_etcut_Jpsiee_L1JPSI-1M5-EM12:
  eventCount: 0
  stepFeatures:
    0: 2
HLT_e5_lhtight_noringer_e9_etcut_Jpsiee_L1JPSI-1M5-EM7:
  eventCount: 0
  stepCounts:
    0: 1
    1: 1
    2: 1
  stepFeatures:
    0: 8
    1: 13
    2: 3
    3: 2
HLT_e5_lhtight_noringer_nod0_L1EM3:
  eventCount: 4
  stepCounts:
    0: 16
    1: 13
    2: 11
    3: 11
    4: 4
  stepFeatures:
    0: 45
    1: 93
    2: 20
    3: 19
    4: 4
HLT_e5_lhvloose_j70_0eta320_j50_0eta490_j0_dijetSEP50j12etSEP1000djmass_xe50_tcpufit_L1MJJ-500-NFF:
  eventCount: 0
  stepCounts:
    0: 3
    1: 3
    2: 3
    3: 3
    4: 2
  stepFeatures:
    0: 19
    1: 76
    2: 7
    3: 7
    4: 3
    5: 1
HLT_e60_lhmedium_L1EM22VHI:
  eventCount: 2
  stepCounts:
    0: 2
    1: 2
    2: 2
    3: 2
    4: 2
  stepFeatures:
    0: 2
    1: 2
    2: 2
    3: 2
    4: 2
HLT_e60_lhmedium_nod0_L1EM22VHI:
  eventCount: 2
  stepCounts:
    0: 2
    1: 2
    2: 2
    3: 2
    4: 2
  stepFeatures:
    0: 2
    1: 2
    2: 2
    3: 2
    4: 2
HLT_e70_lhloose_xe70_cell_L1EM22VHI:
  eventCount: 0
  stepCounts:
    0: 1
    1: 1
    2: 1
    3: 1
    4: 1
  stepFeatures:
    0: 1
    1: 1
    2: 1
    3: 1
    4: 1
HLT_e7_etcut_L1EM3:
  eventCount: 20
  stepCounts:
    0: 20
    1: 20
    2: 20
    3: 20
  stepFeatures:
    0: 89
    1: 354
    2: 117
    3: 73
HLT_e7_lhmedium_mu24_L1MU20:
  eventCount: 1
  stepCounts:
    0: 7
    1: 5
    2: 3
    3: 3
    4: 2
    5: 2
    6: 1
    7: 1
    8: 1
  stepFeatures:
    0: 9
    1: 10
    2: 3
    3: 3
    4: 2
    5: 2
    6: 1
    7: 1
    8: 1
HLT_e9_lhtight_e4_etcut_Jpsiee_L1JPSI-1M5-EM7:
  eventCount: 0
  stepCounts:
    0: 2
    1: 2
  stepFeatures:
    0: 25
    1: 71
    2: 21
HLT_e9_lhtight_noringer_e4_etcut_Jpsiee_L1JPSI-1M5-EM7:
  eventCount: 0
  stepCounts:
    0: 1
    1: 1
  stepFeatures:
    0: 24
    1: 54
    2: 16
HLT_e9_lhvloose_mu20_mu8noL1_L1MU20:
  eventCount: 0
  stepCounts:
    0: 3
    1: 3
    2: 3
    3: 3
    4: 2
    5: 2
    6: 1
    7: 1
    8: 1
  stepFeatures:
    0: 4
    1: 5
    2: 3
    3: 3
    4: 2
    5: 2
    6: 1
    7: 1
    8: 1
HLT_eb_low_L1RD2_FILLED:
  eventCount: 20
  stepCounts:
    0: 20
  stepFeatures:
    0: 20
HLT_eb_medium_L1RD2_FILLED:
  eventCount: 19
  stepCounts:
    0: 19
  stepFeatures:
    0: 19
HLT_g120_loose_L1EM22VHI:
  eventCount: 0
HLT_g12_loose_LArPEBHLT_L1EM10VH:
  eventCount: 0
HLT_g140_etcut_L1EM22VHI:
  eventCount: 0
HLT_g140_etcut_L1EM24VHI:
  eventCount: 0
HLT_g140_loose_L1EM22VHI:
  eventCount: 0
HLT_g15_loose_2mu10_msonly_L12MU10:
  eventCount: 0
  stepCounts:
    0: 1
    1: 1
    2: 1
  stepFeatures:
    0: 1
    1: 1
    2: 1
HLT_g20_loose_L1EM15VH:
  eventCount: 6
  stepCounts:
    0: 8
    1: 8
    2: 7
    3: 6
  stepFeatures:
    0: 12
    1: 12
    2: 10
    3: 7
HLT_g20_loose_L1EM15VHI:
  eventCount: 6
  stepCounts:
    0: 7
    1: 7
    2: 6
    3: 6
  stepFeatures:
    0: 8
    1: 8
    2: 7
    3: 6
HLT_g20_loose_LArPEBHLT_L1EM15:
  eventCount: 0
HLT_g20_medium_L1EM15VH:
  eventCount: 6
  stepCounts:
    0: 8
    1: 8
    2: 7
    3: 6
  stepFeatures:
    0: 12
    1: 12
    2: 10
    3: 7
HLT_g20_medium_L1EM15VHI:
  eventCount: 6
  stepCounts:
    0: 7
    1: 7
    2: 6
    3: 6
  stepFeatures:
    0: 8
    1: 8
    2: 7
    3: 6
HLT_g20_tight_L1EM15VH:
  eventCount: 5
  stepCounts:
    0: 8
    1: 8
    2: 7
    3: 5
  stepFeatures:
    0: 12
    1: 12
    2: 10
    3: 5
HLT_g20_tight_L1EM15VHI:
  eventCount: 5
  stepCounts:
    0: 7
    1: 7
    2: 6
    3: 5
  stepFeatures:
    0: 8
    1: 8
    2: 7
    3: 5
HLT_g20_tight_icaloloose_L1EM15VH:
  eventCount: 5
  stepCounts:
    0: 8
    1: 8
    2: 7
    3: 5
  stepFeatures:
    0: 12
    1: 12
    2: 10
    3: 5
HLT_g20_tight_icaloloose_L1EM15VHI:
  eventCount: 5
  stepCounts:
    0: 7
    1: 7
    2: 6
    3: 5
  stepFeatures:
    0: 8
    1: 8
    2: 7
    3: 5
HLT_g20_tight_icalomedium_L1EM15VH:
  eventCount: 5
  stepCounts:
    0: 8
    1: 8
    2: 7
    3: 5
  stepFeatures:
    0: 12
    1: 12
    2: 10
    3: 5
HLT_g20_tight_icalomedium_L1EM15VHI:
  eventCount: 5
  stepCounts:
    0: 7
    1: 7
    2: 6
    3: 5
  stepFeatures:
    0: 8
    1: 8
    2: 7
    3: 5
HLT_g20_tight_icalotight_L1EM15VH:
  eventCount: 0
  stepCounts:
    0: 8
    1: 8
    2: 7
  stepFeatures:
    0: 12
    1: 12
    2: 10
HLT_g20_tight_icalotight_L1EM15VHI:
  eventCount: 0
  stepCounts:
    0: 7
    1: 7
    2: 6
  stepFeatures:
    0: 8
    1: 8
    2: 7
HLT_g22_tight_L1EM15VH:
  eventCount: 5
  stepCounts:
    0: 7
    1: 7
    2: 7
    3: 5
  stepFeatures:
    0: 11
    1: 11
    2: 10
    3: 5
HLT_g25_etcut_L1EM20VH:
  eventCount: 7
  stepCounts:
    0: 7
    1: 7
    2: 7
  stepFeatures:
    0: 11
    1: 11
    2: 10
HLT_g25_loose_L1EM20VH:
  eventCount: 6
  stepCounts:
    0: 7
    1: 7
    2: 7
    3: 6
  stepFeatures:
    0: 11
    1: 11
    2: 9
    3: 7
HLT_g25_medium_4j35_0eta490_j0_dijetSEP35j12etSEP1000djmass_L1EM22VHI:
  eventCount: 0
  stepCounts:
    0: 6
    1: 6
    2: 6
    3: 6
  stepFeatures:
    0: 7
    1: 7
    2: 6
    3: 6
HLT_g25_medium_L1EM20VH:
  eventCount: 6
  stepCounts:
    0: 7
    1: 7
    2: 7
    3: 6
  stepFeatures:
    0: 11
    1: 11
    2: 9
    3: 7
HLT_g25_medium_mu24_L1MU20:
  eventCount: 1
  stepCounts:
    0: 2
    1: 2
    2: 2
    3: 2
    4: 2
    5: 1
    6: 1
    7: 1
  stepFeatures:
    0: 2
    1: 2
    2: 2
    3: 2
    4: 2
    5: 1
    6: 1
    7: 1
HLT_g25_medium_tau25_dikaonmass_tracktwoMVA_L1EM22VHI:
  eventCount: 0
  stepCounts:
<<<<<<< HEAD
    0: 5
    1: 5
    2: 5
    3: 5
    4: 5
    5: 5
    6: 5
    7: 5
  stepFeatures:
    0: 5
    1: 5
    2: 5
    3: 5
    4: 17
    5: 17
    6: 17
    7: 17
HLT_g25_medium_tau25_kaonpi1_tracktwoMVA_L1EM22VHI:
  eventCount: 1
  stepCounts:
    0: 5
    1: 5
    2: 5
    3: 5
    4: 5
    5: 5
    6: 5
    7: 5
    8: 1
  stepFeatures:
    0: 5
    1: 5
    2: 5
    3: 5
    4: 17
    5: 17
    6: 17
    7: 17
=======
    0: 6
    1: 6
    2: 6
    3: 6
    4: 6
    5: 6
    6: 6
    7: 6
  stepFeatures:
    0: 7
    1: 7
    2: 6
    3: 6
    4: 20
    5: 20
    6: 20
    7: 20
HLT_g25_medium_tau25_kaonpi1_tracktwoMVA_L1EM22VHI:
  eventCount: 1
  stepCounts:
    0: 6
    1: 6
    2: 6
    3: 6
    4: 6
    5: 6
    6: 6
    7: 6
    8: 1
  stepFeatures:
    0: 7
    1: 7
    2: 6
    3: 6
    4: 20
    5: 20
    6: 20
    7: 20
>>>>>>> 91d736d3
    8: 1
HLT_g25_medium_tau25_kaonpi2_tracktwoMVA_L1EM22VHI:
  eventCount: 0
  stepCounts:
<<<<<<< HEAD
    0: 5
    1: 5
    2: 5
    3: 5
    4: 5
    5: 5
    6: 5
    7: 5
  stepFeatures:
    0: 5
    1: 5
    2: 5
    3: 5
    4: 17
    5: 17
    6: 17
    7: 17
HLT_g25_medium_tau25_singlepion_tracktwoMVA_L1EM22VHI:
  eventCount: 0
  stepCounts:
    0: 5
    1: 5
    2: 5
    3: 5
    4: 5
    5: 5
    6: 5
    7: 5
  stepFeatures:
    0: 5
    1: 5
    2: 5
    3: 5
    4: 17
    5: 17
    6: 17
    7: 17
=======
    0: 6
    1: 6
    2: 6
    3: 6
    4: 6
    5: 6
    6: 6
    7: 6
  stepFeatures:
    0: 7
    1: 7
    2: 6
    3: 6
    4: 20
    5: 20
    6: 20
    7: 20
HLT_g25_medium_tau25_singlepion_tracktwoMVA_L1EM22VHI:
  eventCount: 0
  stepCounts:
    0: 6
    1: 6
    2: 6
    3: 6
    4: 6
    5: 6
    6: 6
    7: 6
  stepFeatures:
    0: 7
    1: 7
    2: 6
    3: 6
    4: 20
    5: 20
    6: 20
    7: 20
>>>>>>> 91d736d3
HLT_g25_tight_L1EM20VH:
  eventCount: 5
  stepCounts:
    0: 7
    1: 7
    2: 7
    3: 5
  stepFeatures:
    0: 11
    1: 11
    2: 9
    3: 5
HLT_g300_etcut_L1EM22VHI:
  eventCount: 0
HLT_g35_loose_3j25_pf_ftf_L1EM22VHI:
  eventCount: 0
  stepCounts:
    0: 6
    1: 6
    2: 6
    3: 6
  stepFeatures:
    0: 7
    1: 7
    2: 6
    3: 6
    4: 6
    5: 45
HLT_g35_loose_L1EM15VHI:
  eventCount: 6
  stepCounts:
    0: 6
    1: 6
    2: 6
    3: 6
  stepFeatures:
    0: 7
    1: 7
    2: 6
    3: 6
HLT_g35_loose_mu15_mu2noL1_L1EM22VHI:
  eventCount: 0
  stepCounts:
    0: 2
    1: 2
    2: 2
    3: 2
    4: 2
    5: 2
    6: 2
    7: 1
  stepFeatures:
    0: 7
    1: 2
    2: 2
    3: 2
    4: 2
    5: 2
    6: 2
    7: 1
HLT_g35_loose_mu15_mu2noL1_L1EM24VHI:
  eventCount: 0
  stepCounts:
    0: 2
    1: 2
    2: 2
    3: 2
    4: 2
    5: 2
    6: 2
    7: 1
  stepFeatures:
    0: 7
    1: 2
    2: 2
    3: 2
    4: 2
    5: 2
    6: 2
    7: 1
HLT_g35_loose_mu18_L1EM22VHI:
  eventCount: 1
  stepCounts:
    0: 2
    1: 2
    2: 2
    3: 2
    4: 2
    5: 1
    6: 1
    7: 1
  stepFeatures:
    0: 7
    1: 2
    2: 2
    3: 2
    4: 2
    5: 1
    6: 1
    7: 1
HLT_g35_loose_mu18_L1EM24VHI:
  eventCount: 1
  stepCounts:
    0: 2
    1: 2
    2: 2
    3: 2
    4: 2
    5: 1
    6: 1
    7: 1
  stepFeatures:
    0: 7
    1: 2
    2: 2
    3: 2
    4: 2
    5: 1
    6: 1
    7: 1
HLT_g35_medium_3j25_pf_ftf_L1EM22VHI:
  eventCount: 0
  stepCounts:
    0: 6
    1: 6
    2: 6
    3: 6
  stepFeatures:
<<<<<<< HEAD
    0: 3
HLT_g35_medium_tau25_dipion3_tracktwoMVA_L1EM22VHI:
  eventCount: 0
  stepCounts:
    0: 5
    1: 5
    2: 5
    3: 5
    4: 5
    5: 5
    6: 5
    7: 5
  stepFeatures:
    0: 5
    1: 5
    2: 5
    3: 5
    4: 17
    5: 17
    6: 17
    7: 17
HLT_g35_tight_L1EM15VHI:
  eventCount: 5
=======
    0: 7
    1: 7
    2: 6
    3: 6
    4: 6
    5: 45
HLT_g35_medium_L1EM15VHI:
  eventCount: 6
>>>>>>> 91d736d3
  stepCounts:
    0: 6
    1: 6
    2: 6
    3: 6
  stepFeatures:
    0: 7
    1: 7
    2: 6
    3: 6
HLT_g35_medium_g25_medium_L12EM20VH:
  eventCount: 1
  stepCounts:
    0: 2
    1: 2
    2: 2
    3: 1
  stepFeatures:
    0: 9
    1: 9
    2: 6
    3: 5
HLT_g35_medium_tau25_dipion3_tracktwoMVA_L1EM22VHI:
  eventCount: 0
  stepCounts:
    0: 6
    1: 6
    2: 6
    3: 6
    4: 6
    5: 6
    6: 6
    7: 6
  stepFeatures:
    0: 7
    1: 7
    2: 6
    3: 6
    4: 20
    5: 20
    6: 20
    7: 20
HLT_g35_tight_3j25_pf_ftf_L1EM22VHI:
  eventCount: 0
  stepCounts:
    0: 6
    1: 6
    2: 6
    3: 5
  stepFeatures:
    0: 7
    1: 7
    2: 6
    3: 5
    4: 5
    5: 37
HLT_g35_tight_3j25_pf_ftf_L1EM30VHI:
  eventCount: 0
  stepCounts:
    0: 6
    1: 6
    2: 6
    3: 5
  stepFeatures:
    0: 7
    1: 7
    2: 6
    3: 5
    4: 5
    5: 37
HLT_g35_tight_3j25_pf_ftf_boffperf_L1EM22VHI:
  eventCount: 5
  stepCounts:
    0: 6
    1: 6
    2: 6
    3: 5
    4: 5
  stepFeatures:
    0: 7
    1: 7
    2: 6
    3: 5
    4: 5
    5: 33
    6: 33
HLT_g35_tight_3j25_pf_ftf_boffperf_L1EM30VHI:
  eventCount: 5
  stepCounts:
    0: 6
    1: 6
    2: 6
    3: 5
    4: 5
  stepFeatures:
    0: 7
    1: 7
    2: 6
    3: 5
    4: 5
    5: 33
    6: 33
HLT_g35_tight_3j25_pf_subresjesgscIS_ftf_L1EM22VHI:
  eventCount: 0
  stepCounts:
    0: 6
    1: 6
    2: 6
    3: 5
  stepFeatures:
    0: 7
    1: 7
    2: 6
    3: 5
    4: 5
    5: 37
HLT_g35_tight_3j25_pf_subresjesgscIS_ftf_L1EM30VHI:
  eventCount: 0
  stepCounts:
    0: 6
    1: 6
    2: 6
    3: 5
  stepFeatures:
    0: 7
    1: 7
    2: 6
    3: 5
    4: 5
    5: 37
HLT_g35_tight_L1EM15VHI:
  eventCount: 5
  stepCounts:
    0: 6
    1: 6
    2: 6
    3: 5
  stepFeatures:
    0: 7
    1: 7
    2: 6
    3: 5
HLT_g35_tight_icaloloose_L1EM15VHI:
  eventCount: 5
  stepCounts:
    0: 6
    1: 6
    2: 6
    3: 5
  stepFeatures:
    0: 7
    1: 7
    2: 6
    3: 5
HLT_g35_tight_icalotight_mu15noL1_mu2noL1_L1EM22VHI:
  eventCount: 0
  stepCounts:
    0: 6
    1: 6
    2: 6
  stepFeatures:
    0: 7
    1: 7
    2: 6
HLT_g35_tight_icalotight_mu15noL1_mu2noL1_L1EM24VHI:
  eventCount: 0
  stepCounts:
    0: 6
    1: 6
    2: 6
  stepFeatures:
    0: 7
    1: 7
    2: 6
HLT_g35_tight_icalotight_mu18noL1_L1EM22VHI:
  eventCount: 0
  stepCounts:
    0: 6
    1: 6
    2: 6
  stepFeatures:
    0: 7
    1: 7
    2: 6
HLT_g35_tight_icalotight_mu18noL1_L1EM24VHI:
  eventCount: 0
  stepCounts:
    0: 6
    1: 6
    2: 6
  stepFeatures:
    0: 7
    1: 7
    2: 6
HLT_g3_loose_LArPEBHLT_L1EM3:
  eventCount: 0
HLT_g40_loose_LArPEBHLT_L1EM20VHI:
  eventCount: 0
HLT_g45_loose_6j45_L14J15p0ETA25:
  eventCount: 0
  stepCounts:
    0: 2
    1: 2
    2: 2
    3: 2
  stepFeatures:
    0: 4
    1: 4
    2: 3
    3: 2
HLT_g5_etcut_L1EM3:
  eventCount: 20
  stepCounts:
    0: 20
    1: 20
    2: 20
  stepFeatures:
    0: 137
    1: 137
    2: 193
HLT_g5_loose_L1EM3:
  eventCount: 7
  stepCounts:
    0: 20
    1: 20
    2: 20
    3: 7
  stepFeatures:
    0: 137
    1: 137
    2: 103
    3: 9
HLT_g5_medium_L1EM3:
  eventCount: 7
  stepCounts:
    0: 20
    1: 20
    2: 20
    3: 7
  stepFeatures:
    0: 137
    1: 137
    2: 103
    3: 9
HLT_g5_tight_L1EM3:
  eventCount: 5
  stepCounts:
    0: 20
    1: 20
    2: 20
    3: 5
  stepFeatures:
    0: 137
    1: 137
    2: 103
    3: 5
HLT_g60_loose_LArPEBHLT_L1EM20VHI:
  eventCount: 0
HLT_g80_loose_LArPEBHLT_L1EM20VHI:
  eventCount: 0
HLT_g85_tight_3j50_L1EM22VHI:
  eventCount: 0
HLT_g90_loose_xe90_cell_L1EM22VHI:
  eventCount: 0
HLT_j0_aggSEP1000ht_L1J20:
  eventCount: 0
HLT_j0_aggSEP500ht_L1J20:
  eventCount: 1
  stepCounts:
    0: 1
  stepFeatures:
    0: 5
HLT_j0_dijetSEP20j12etSEP110djmass_ptrangeSEP2r3_L1J20:
  eventCount: 10
  stepCounts:
    0: 10
  stepFeatures:
    0: 20
HLT_j0_dijetSEP70j12etSEP1000djmassSEPdjdphi200SEP400djdeta_L1J20:
  eventCount: 0
HLT_j0_dijetSEP80j12etSEP0j12eta240SEP700djmass_L1J20:
  eventCount: 0
HLT_j0_dijetSEP80j12etSEP700djmassSEPdjdphi260_L1J20:
  eventCount: 0
HLT_j0_fbdjnosharedSEP10etSEP20etSEP34massSEP50fbet_L1J20:
  eventCount: 7
  stepCounts:
    0: 7
  stepFeatures:
    0: 182
HLT_j0_fbdjshared_L1J20:
  eventCount: 7
  stepCounts:
    0: 7
  stepFeatures:
    0: 185
HLT_j0_perf_L1J12_EMPTY:
  eventCount: 0
HLT_j100_pf_ftf_0eta320_j20_pf_ftf_boffperf_L1HT190-J15s5pETA21:
  eventCount: 3
  stepCounts:
    0: 3
    1: 3
    2: 3
  stepFeatures:
    0: 3
    1: 63
    2: 29
HLT_j110_a10sd_cssk_pf_jes_ftf_L1J30:
  eventCount: 15
  stepCounts:
    0: 17
    1: 15
  stepFeatures:
    0: 17
    1: 23
HLT_j110_pf_ftf_preselj20_L1J30:
  eventCount: 9
  stepCounts:
    0: 17
    1: 9
  stepFeatures:
    0: 17
    1: 12
HLT_j110_subjesgscIS_ftf_bdl1r60_split_j45_subjesgscIS_ftf_bdl1r70_split_L1J50:
  eventCount: 0
  stepCounts:
    0: 14
    1: 6
  stepFeatures:
    0: 14
    1: 53
    2: 5
HLT_j110_subjesgscIS_ftf_j45_subjesgscIS_ftf_L1J50:
  eventCount: 6
  stepCounts:
    0: 14
    1: 6
  stepFeatures:
    0: 14
    1: 53
HLT_j140_320eta490_LArPEBHLT_L1J75_31ETA49:
  eventCount: 0
HLT_j150_ftf_0eta320_2j55_ftf_bmv2c1070_split_L1J85_3J30:
  eventCount: 0
  stepCounts:
    0: 3
  stepFeatures:
    0: 3
HLT_j150_pf_ftf_0eta320_2j55_pf_ftf_bdl1r70_split_L1J85_3J30:
  eventCount: 0
  stepCounts:
    0: 3
    1: 2
  stepFeatures:
    0: 3
    1: 16
    2: 2
HLT_j150_subresjesgscIS_ftf_2j55_subresjesgscIS_ftf_L1J85_3J30:
  eventCount: 0
  stepCounts:
    0: 3
  stepFeatures:
    0: 3
HLT_j15_pf_ftf_L1RD0_FILLED:
  eventCount: 20
  stepCounts:
    0: 20
    1: 20
  stepFeatures:
    0: 20
    1: 341
HLT_j165_LArPEBHLT_L1J100:
  eventCount: 0
HLT_j175_a10sd_cssk_pf_jes_ftf_L1J50:
  eventCount: 5
  stepCounts:
    0: 14
    1: 5
  stepFeatures:
    0: 14
    1: 6
HLT_j175_ftf_bmv2c1060_split_j60_ftf_bmv2c1060_L1J100:
  eventCount: 0
  stepCounts:
    0: 3
  stepFeatures:
    0: 3
HLT_j175_pf_ftf_bdl1r60_split_j60_pf_ftf_bdl1r60_L1J100:
  eventCount: 0
  stepCounts:
    0: 3
  stepFeatures:
    0: 3
HLT_j175_pf_ftf_preselj20_L1J50:
  eventCount: 1
  stepCounts:
    0: 14
    1: 1
  stepFeatures:
    0: 14
    1: 1
HLT_j20_pf_ftf_boffperf_L1HT190-J15s5pETA21:
  eventCount: 3
  stepCounts:
    0: 3
    1: 3
    2: 3
  stepFeatures:
    0: 3
    1: 29
    2: 29
HLT_j225_subjesgscIS_ftf_bmv2c1040_split_L1J100:
  eventCount: 0
  stepCounts:
    0: 3
  stepFeatures:
    0: 3
HLT_j25_pf_ftf_L1RD0_FILLED:
  eventCount: 20
  stepCounts:
    0: 20
    1: 20
  stepFeatures:
    0: 20
    1: 172
HLT_j260_320eta490_L1J20:
  eventCount: 0
HLT_j260_320eta490_L1J75_31ETA49:
  eventCount: 0
HLT_j260_a10sd_cssk_pf_jes_ftf_L1J75:
  eventCount: 1
  stepCounts:
    0: 6
    1: 1
  stepFeatures:
    0: 6
    1: 1
HLT_j260_pf_ftf_preselj20_L1J75:
  eventCount: 0
  stepCounts:
    0: 6
  stepFeatures:
    0: 6
HLT_j275_pf_ftf_bdl1r60_split_L1J100:
  eventCount: 0
  stepCounts:
    0: 3
  stepFeatures:
    0: 3
HLT_j275_pf_subjesgscIS_ftf_boffperf_split_L1J100:
  eventCount: 0
  stepCounts:
    0: 3
  stepFeatures:
    0: 3
HLT_j275_subjesgscIS_ftf_bdl1r60_split_L1J100:
  eventCount: 0
  stepCounts:
    0: 3
  stepFeatures:
    0: 3
HLT_j275_subjesgscIS_ftf_bmv2c1060_split_L1J100:
  eventCount: 0
  stepCounts:
    0: 3
  stepFeatures:
    0: 3
HLT_j275_subjesgscIS_ftf_boffperf_split_L1J100:
  eventCount: 0
  stepCounts:
    0: 3
  stepFeatures:
    0: 3
HLT_j300_pf_ftf_bdl1r70_split_L1J100:
  eventCount: 0
  stepCounts:
    0: 3
  stepFeatures:
    0: 3
HLT_j300_subjesgscIS_ftf_bdl1r70_split_L1J100:
  eventCount: 0
  stepCounts:
    0: 3
  stepFeatures:
    0: 3
HLT_j300_subjesgscIS_ftf_bmv2c1070_split_L1J100:
  eventCount: 0
  stepCounts:
    0: 3
  stepFeatures:
    0: 3
HLT_j35_pf_ftf_L1RD0_FILLED:
  eventCount: 20
  stepCounts:
    0: 20
    1: 20
  stepFeatures:
    0: 20
    1: 79
HLT_j360_a10sd_cssk_pf_jes_ftf_L1J100:
  eventCount: 0
  stepCounts:
    0: 3
  stepFeatures:
    0: 3
HLT_j360_a10sd_cssk_pf_jes_ftf_L1SC111-CJ15:
  eventCount: 0
  stepCounts:
    0: 3
  stepFeatures:
    0: 3
HLT_j360_a10t_lcw_jes_60smcINF_j360_a10t_lcw_jes_L1SC111-CJ15:
  eventCount: 0
HLT_j360_pf_ftf_bdl1r77_split_L1J100:
  eventCount: 0
  stepCounts:
    0: 3
  stepFeatures:
    0: 3
HLT_j360_pf_ftf_preselj20_L1J100:
  eventCount: 0
  stepCounts:
    0: 3
  stepFeatures:
    0: 3
HLT_j360_subjesgscIS_ftf_bdl1r77_split_L1J100:
  eventCount: 0
  stepCounts:
    0: 3
  stepFeatures:
    0: 3
HLT_j360_subjesgscIS_ftf_bmv2c1077_split_L1J100:
  eventCount: 0
  stepCounts:
    0: 3
  stepFeatures:
    0: 3
HLT_j370_a10t_lcw_jes_35smcINF_j370_a10t_lcw_jes_L1SC111-CJ15:
  eventCount: 0
HLT_j380_pf_ftf_preselj20_L1J100:
  eventCount: 0
  stepCounts:
    0: 3
  stepFeatures:
    0: 3
HLT_j400_a10sd_cssk_pf_jes_ftf_L1J100:
  eventCount: 0
  stepCounts:
    0: 3
  stepFeatures:
    0: 3
HLT_j400_a10sd_cssk_pf_jes_ftf_L1SC111-CJ15:
  eventCount: 0
  stepCounts:
    0: 3
  stepFeatures:
    0: 3
HLT_j400_pf_ftf_preselj20_L1J100:
  eventCount: 0
  stepCounts:
    0: 3
  stepFeatures:
    0: 3
HLT_j40_LArPEBHLT_L1J20:
  eventCount: 0
HLT_j40_j0_aggSEP50htSEP10etSEP0eta320_L1J20:
  eventCount: 19
  stepCounts:
    0: 19
  stepFeatures:
    0: 1044
HLT_j420_L1J100:
  eventCount: 0
HLT_j420_a10sd_cssk_pf_jes_ftf_L1J100:
  eventCount: 0
  stepCounts:
    0: 3
  stepFeatures:
    0: 3
HLT_j420_a10sd_cssk_pf_jes_ftf_L1SC111-CJ15:
  eventCount: 0
  stepCounts:
    0: 3
  stepFeatures:
    0: 3
HLT_j420_a10t_lcw_jes_35smcINF_L1SC111-CJ15:
  eventCount: 0
HLT_j420_pf_ftf_preselj20_L1J100:
  eventCount: 0
  stepCounts:
    0: 3
  stepFeatures:
    0: 3
HLT_j420_pf_subresjesgscIS_ftf_L1J100:
  eventCount: 0
  stepCounts:
    0: 3
  stepFeatures:
    0: 3
HLT_j420_subresjesgscIS_ftf_L1J100:
  eventCount: 0
  stepCounts:
    0: 3
  stepFeatures:
    0: 3
HLT_j440_pf_ftf_preselj20_L1J100:
  eventCount: 0
  stepCounts:
    0: 3
  stepFeatures:
    0: 3
HLT_j450_pf_ftf_preselj20_L1J100:
  eventCount: 0
  stepCounts:
    0: 3
  stepFeatures:
    0: 3
HLT_j45_L1J15:
  eventCount: 0
HLT_j45_cssk_nojcalib_L1J15:
  eventCount: 15
  stepCounts:
    0: 15
  stepFeatures:
    0: 27
HLT_j45_cssk_pf_nojcalib_ftf_L1J15:
  eventCount: 17
  stepCounts:
    0: 20
    1: 17
  stepFeatures:
    0: 20
    1: 36
HLT_j45_ftf_L1J15:
  eventCount: 19
  stepCounts:
    0: 20
    1: 19
  stepFeatures:
    0: 20
    1: 54
HLT_j45_ftf_preselj20_L1J15:
  eventCount: 19
  stepCounts:
    0: 20
    1: 19
  stepFeatures:
    0: 20
    1: 54
HLT_j45_nojcalib_L1J15:
  eventCount: 17
  stepCounts:
    0: 17
  stepFeatures:
    0: 39
HLT_j45_pf_ftf_010jvt_L1J15:
  eventCount: 19
  stepCounts:
    0: 20
    1: 19
  stepFeatures:
    0: 20
    1: 56
HLT_j45_pf_ftf_020jvt_L1J15:
  eventCount: 19
  stepCounts:
    0: 20
    1: 19
  stepFeatures:
    0: 20
    1: 56
HLT_j45_pf_ftf_050jvt_L1J15:
  eventCount: 19
  stepCounts:
    0: 20
    1: 19
  stepFeatures:
    0: 20
    1: 54
HLT_j45_pf_ftf_L1J15:
  eventCount: 19
  stepCounts:
    0: 20
    1: 19
  stepFeatures:
    0: 20
    1: 57
HLT_j45_pf_ftf_bdl1r70_split_L1J20:
  eventCount: 9
  stepCounts:
    0: 19
    1: 18
    2: 9
  stepFeatures:
    0: 19
    1: 52
    2: 10
HLT_j45_pf_ftf_preselj20_L1J15:
  eventCount: 19
  stepCounts:
    0: 20
    1: 19
  stepFeatures:
    0: 20
    1: 57
HLT_j45_pf_nojcalib_ftf_L1J15:
  eventCount: 18
  stepCounts:
    0: 20
    1: 18
  stepFeatures:
    0: 20
    1: 49
HLT_j45_pf_subjesgscIS_ftf_L1J15:
  eventCount: 19
  stepCounts:
    0: 20
    1: 19
  stepFeatures:
    0: 20
    1: 51
HLT_j45_pf_subjesgscIS_ftf_boffperf_split_L1J20:
  eventCount: 18
  stepCounts:
    0: 19
    1: 18
    2: 18
  stepFeatures:
    0: 19
    1: 48
    2: 48
HLT_j45_pf_subjesgsc_ftf_L1J15:
  eventCount: 19
  stepCounts:
    0: 20
    1: 19
  stepFeatures:
    0: 20
    1: 51
HLT_j45_pf_subresjesgsc_ftf_L1J15:
  eventCount: 19
  stepCounts:
    0: 20
    1: 19
  stepFeatures:
    0: 20
    1: 57
HLT_j45_sk_nojcalib_L1J15:
  eventCount: 15
  stepCounts:
    0: 15
  stepFeatures:
    0: 26
HLT_j45_subjesIS_ftf_preselj20_L1J15:
  eventCount: 19
  stepCounts:
    0: 20
    1: 19
  stepFeatures:
    0: 20
    1: 49
HLT_j45_subjesgscIS_ftf_011jvt_L1J15:
  eventCount: 18
  stepCounts:
    0: 20
    1: 18
  stepFeatures:
    0: 20
    1: 43
HLT_j45_subjesgscIS_ftf_015jvt_L1J15:
  eventCount: 18
  stepCounts:
    0: 20
    1: 18
  stepFeatures:
    0: 20
    1: 43
HLT_j45_subjesgscIS_ftf_059jvt_L1J15:
  eventCount: 17
  stepCounts:
    0: 20
    1: 17
  stepFeatures:
    0: 20
    1: 41
HLT_j45_subjesgscIS_ftf_L1J15:
  eventCount: 19
  stepCounts:
    0: 20
    1: 19
  stepFeatures:
    0: 20
    1: 47
HLT_j45_subjesgscIS_ftf_bdl1r70_split_L1J20:
  eventCount: 10
  stepCounts:
    0: 19
    1: 19
    2: 10
  stepFeatures:
    0: 19
    1: 46
    2: 11
HLT_j45_subjesgscIS_ftf_bmv2c1070_split_L1J20:
  eventCount: 11
  stepCounts:
    0: 19
    1: 19
    2: 11
  stepFeatures:
    0: 19
    1: 46
    2: 14
HLT_j45_subjesgscIS_ftf_boffperf_split_L1J20:
  eventCount: 19
  stepCounts:
    0: 19
    1: 19
    2: 19
  stepFeatures:
    0: 19
    1: 46
    2: 46
HLT_j45_subjesgsc_ftf_L1J15:
  eventCount: 19
  stepCounts:
    0: 20
    1: 19
  stepFeatures:
    0: 20
    1: 47
HLT_j45_subresjesgscIS_ftf_L1J15:
  eventCount: 19
  stepCounts:
    0: 20
    1: 19
  stepFeatures:
    0: 20
    1: 54
HLT_j45_subresjesgsc_ftf_L1J15:
  eventCount: 19
  stepCounts:
    0: 20
    1: 19
  stepFeatures:
    0: 20
    1: 54
HLT_j460_a10_lcw_subjes_L1J100:
  eventCount: 0
HLT_j460_a10_lcw_subjes_L1J20:
  eventCount: 0
HLT_j460_a10_lcw_subjes_L1SC111-CJ15:
  eventCount: 0
HLT_j460_a10r_L1J100:
  eventCount: 0
HLT_j460_a10r_L1J20:
  eventCount: 0
HLT_j460_a10r_L1SC111-CJ15:
  eventCount: 0
HLT_j460_a10sd_cssk_pf_jes_ftf_35smcINF_L1J100:
  eventCount: 0
  stepCounts:
    0: 3
  stepFeatures:
    0: 3
HLT_j460_a10sd_cssk_pf_jes_ftf_L1J100:
  eventCount: 0
  stepCounts:
    0: 3
  stepFeatures:
    0: 3
HLT_j460_a10sd_cssk_pf_jes_ftf_L1SC111-CJ15:
  eventCount: 0
  stepCounts:
    0: 3
  stepFeatures:
    0: 3
HLT_j460_a10sd_cssk_pf_nojcalib_ftf_35smcINF_L1J100:
  eventCount: 0
  stepCounts:
    0: 3
  stepFeatures:
    0: 3
HLT_j460_a10sd_cssk_pf_nojcalib_ftf_L1J100:
  eventCount: 0
  stepCounts:
    0: 3
  stepFeatures:
    0: 3
HLT_j460_a10sd_lcw_nojcalib_L1J100:
  eventCount: 0
HLT_j460_a10sd_pf_nojcalib_ftf_L1J100:
  eventCount: 0
  stepCounts:
    0: 3
  stepFeatures:
    0: 3
HLT_j460_a10t_lcw_jes_30smcINF_L1J100:
  eventCount: 0
HLT_j460_a10t_lcw_jes_L1J100:
  eventCount: 0
HLT_j460_a10t_lcw_jes_L1SC111-CJ15:
  eventCount: 0
HLT_j460_a10t_lcw_nojcalib_35smcINF_L1J100:
  eventCount: 0
HLT_j460_a10t_lcw_nojcalib_L1J100:
  eventCount: 0
HLT_j460_pf_ftf_preselj20_L1J100:
  eventCount: 0
  stepCounts:
    0: 3
  stepFeatures:
    0: 3
HLT_j480_a10sd_cssk_pf_jes_ftf_L1J100:
  eventCount: 0
  stepCounts:
    0: 3
  stepFeatures:
    0: 3
HLT_j480_a10sd_cssk_pf_jes_ftf_L1SC111-CJ15:
  eventCount: 0
  stepCounts:
    0: 3
  stepFeatures:
    0: 3
HLT_j480_pf_ftf_preselj20_L1J100:
  eventCount: 0
  stepCounts:
    0: 3
  stepFeatures:
    0: 3
HLT_j500_pf_ftf_preselj20_L1J100:
  eventCount: 0
  stepCounts:
    0: 3
  stepFeatures:
    0: 3
HLT_j520_pf_ftf_preselj20_L1J100:
  eventCount: 0
  stepCounts:
    0: 3
  stepFeatures:
    0: 3
HLT_j60_j0_fbdjshared_L1J20:
  eventCount: 7
  stepCounts:
    0: 7
  stepFeatures:
    0: 388
HLT_j60_pf_ftf_preselj20_L1J20:
  eventCount: 18
  stepCounts:
    0: 19
    1: 18
  stepFeatures:
    0: 19
    1: 37
HLT_j70_0eta320_j50_0eta490_j0_dijetSEP50j12etSEP1000djmassSEPdjdphi240_xe90_tcpufit_xe50_cell_L1MJJ-500-NFF:
  eventCount: 0
  stepFeatures:
    0: 3
HLT_j70_0eta320_j50_0eta490_j0_dijetSEP70j12etSEP1000djmassSEPdjdphi200SEP400djdeta_L1MJJ-500-NFF:
  eventCount: 0
HLT_j75_320eta490_LArPEBHLT_L1J30_31ETA49:
  eventCount: 0
HLT_j75_ftf_bmv2c1040_split_3j75_ftf_0eta320_L14J20:
  eventCount: 1
  stepCounts:
    0: 7
    1: 1
    2: 1
  stepFeatures:
    0: 7
    1: 12
    2: 1
HLT_j75_pf_ftf_bdl1r60_split_3j75_pf_ftf_L14J20:
  eventCount: 1
  stepCounts:
    0: 7
    1: 1
    2: 1
  stepFeatures:
    0: 7
    1: 15
    2: 1
HLT_j80_0eta240_2j60_320eta490_j0_dijetSEP80j12etSEP0j12eta240SEP700djmass_L1J20:
  eventCount: 0
HLT_j80_L1J15:
  eventCount: 0
HLT_j80_ftf_020jvt_j55_ftf_020jvt_j28_ftf_020jvt_j20_ftf_020jvt_L14J15:
  eventCount: 6
  stepCounts:
    0: 9
    1: 6
  stepFeatures:
    0: 9
    1: 203
HLT_j80_ftf_020jvt_j55_ftf_020jvt_j28_ftf_020jvt_j20_ftf_020jvt_L1J45p0ETA21_3J15p0ETA25:
  eventCount: 6
  stepCounts:
    0: 7
    1: 6
  stepFeatures:
    0: 7
    1: 179
HLT_j80_ftf_0eta240_020jvt_j55_ftf_0eta240_020jvt_j28_ftf_0eta240_020jvt_j20_ftf_0eta240_020jvt_L1J45p0ETA21_3J15p0ETA25:
  eventCount: 6
  stepCounts:
    0: 7
    1: 6
  stepFeatures:
    0: 7
    1: 152
HLT_j80_ftf_j55_ftf_j28_ftf_j20_ftf_L1J45p0ETA21_3J15p0ETA25:
  eventCount: 6
  stepCounts:
    0: 7
    1: 6
  stepFeatures:
    0: 7
    1: 309
HLT_j80_j55_j28_j20_L1J45p0ETA21_3J15p0ETA25:
  eventCount: 7
  stepCounts:
    0: 7
  stepFeatures:
    0: 259
HLT_j80_j55_j28_j20_L1MU10_2J15_J20:
  eventCount: 3
  stepCounts:
    0: 3
  stepFeatures:
    0: 112
HLT_j80_j55_j28_j20_L1MU20:
  eventCount: 3
  stepCounts:
    0: 3
  stepFeatures:
    0: 112
HLT_j80_j60_L1J15:
  eventCount: 8
  stepCounts:
    0: 8
  stepFeatures:
    0: 66
? HLT_j80_pf_ftf_020jvt_j55_pf_ftf_020jvt_bdl1r70_split_j28_pf_ftf_020jvt_bdl1r70_split_j20_pf_ftf_020jvt_bdl1r70_split_L14J15
: eventCount: 0
  stepCounts:
    0: 9
    1: 7
  stepFeatures:
    0: 9
    1: 193
    2: 10
HLT_j80_pf_ftf_020jvt_j55_pf_ftf_020jvt_j28_pf_ftf_020jvt_bdl1r60_split_j20_pf_ftf_020jvt_bdl1r60_split_L14J15:
  eventCount: 0
  stepCounts:
    0: 9
    1: 7
  stepFeatures:
    0: 9
    1: 194
    2: 5
HLT_j80_pf_ftf_020jvt_j55_pf_ftf_020jvt_j28_pf_ftf_020jvt_j20_pf_ftf_020jvt_L14J15:
  eventCount: 7
  stepCounts:
    0: 9
    1: 7
  stepFeatures:
    0: 9
    1: 243
HLT_j80_pf_ftf_020jvt_j55_pf_ftf_020jvt_j28_pf_ftf_020jvt_j20_pf_ftf_020jvt_L1J45p0ETA21_3J15p0ETA25:
  eventCount: 6
  stepCounts:
    0: 7
    1: 6
  stepFeatures:
    0: 7
    1: 189
? HLT_j80_pf_ftf_0eta240_020jvt_j55_pf_ftf_0eta240_020jvt_bdl1r70_split_j28_pf_ftf_0eta240_020jvt_bdl1r70_split_j20_pf_ftf_0eta240_020jvt_bdl1r70_split_L14J15
: eventCount: 0
  stepCounts:
    0: 9
    1: 5
  stepFeatures:
    0: 9
    1: 133
    2: 8
? HLT_j80_pf_ftf_0eta240_020jvt_j55_pf_ftf_0eta240_020jvt_j28_pf_ftf_0eta240_020jvt_bdl1r60_split_j20_pf_ftf_0eta240_020jvt_bdl1r60_split_L14J15
: eventCount: 0
  stepCounts:
    0: 9
    1: 5
  stepFeatures:
    0: 9
    1: 133
    2: 4
HLT_j80_pf_ftf_0eta240_020jvt_j55_pf_ftf_0eta240_020jvt_j28_pf_ftf_0eta240_020jvt_j20_pf_ftf_0eta240_020jvt_L14J15:
  eventCount: 5
  stepCounts:
    0: 9
    1: 5
  stepFeatures:
    0: 9
    1: 133
? HLT_j80_pf_ftf_0eta240_020jvt_j55_pf_ftf_0eta240_020jvt_j28_pf_ftf_0eta240_020jvt_j20_pf_ftf_0eta240_020jvt_L1J45p0ETA21_3J15p0ETA25
: eventCount: 6
  stepCounts:
    0: 7
    1: 6
  stepFeatures:
    0: 7
    1: 158
HLT_j80_pf_ftf_j55_pf_ftf_j28_pf_ftf_j20_pf_ftf_L1J45p0ETA21_3J15p0ETA25:
  eventCount: 6
  stepCounts:
    0: 7
    1: 6
  stepFeatures:
    0: 7
    1: 215
HLT_j80_pf_ftf_j55_pf_ftf_j28_pf_ftf_j20_pf_ftf_L1MU10_2J15_J20:
  eventCount: 5
  stepCounts:
    0: 8
    1: 5
  stepFeatures:
    0: 8
    1: 218
HLT_j80_pf_ftf_j55_pf_ftf_j28_pf_ftf_j20_pf_ftf_L1MU20:
  eventCount: 5
  stepCounts:
    0: 8
    1: 5
  stepFeatures:
    0: 8
    1: 218
HLT_j80_pf_ftf_j55_pf_ftf_j28_pf_ftf_j20_pf_ftf_boffperf_split_L14J15:
  eventCount: 7
  stepCounts:
    0: 9
    1: 7
    2: 7
  stepFeatures:
    0: 9
    1: 265
    2: 93
HLT_j85_050momemfrac100SEPmomhecfrac010_L1J20:
  eventCount: 9
  stepCounts:
    0: 9
  stepFeatures:
    0: 14
HLT_j85_050momemfrac100_L1J20:
  eventCount: 12
  stepCounts:
    0: 12
  stepFeatures:
    0: 18
HLT_j85_L1J20:
  eventCount: 13
  stepCounts:
    0: 13
  stepFeatures:
    0: 21
HLT_j85_cleanLB_L1J20:
  eventCount: 13
  stepCounts:
    0: 13
  stepFeatures:
    0: 21
HLT_j85_ftf_L1J20:
  eventCount: 13
  stepCounts:
    0: 19
    1: 13
  stepFeatures:
    0: 19
    1: 22
HLT_j85_ftf_bmv2c1050_split_3j85_ftf_0eta320_L14J20:
  eventCount: 1
  stepCounts:
    0: 7
    1: 1
    2: 1
  stepFeatures:
    0: 7
    1: 12
<<<<<<< HEAD
    2: 2
=======
    2: 1
>>>>>>> 91d736d3
HLT_j85_ftf_maskSEP300ceta210SEP300nphi10_L1J20:
  eventCount: 10
  stepCounts:
    0: 19
    1: 10
  stepFeatures:
    0: 19
    1: 14
HLT_j85_momhecfrac010_L1J20:
  eventCount: 10
  stepCounts:
    0: 10
  stepFeatures:
    0: 16
HLT_j85_pf_ftf_L1J20:
  eventCount: 12
  stepCounts:
    0: 19
    1: 12
  stepFeatures:
    0: 19
    1: 21
HLT_j85_pf_ftf_preselj20_L1J20:
  eventCount: 12
  stepCounts:
    0: 19
    1: 12
  stepFeatures:
    0: 19
    1: 21
HLT_larnoiseburst_L1XE60:
  eventCount: 6
  stepCounts:
    0: 6
  stepFeatures:
    0: 6
HLT_mb_alfaperf_L1RD0_EMPTY:
  eventCount: 0
HLT_mb_alfaperf_L1RD0_FILLED:
  eventCount: 0
HLT_mb_mbts_L1MBTS_1_EMPTY:
  eventCount: 0
HLT_mb_sp1200_trk60_hmt_L1RD0_FILLED:
  eventCount: 0
HLT_mb_sp1400_trk80_hmt_L1RD0_FILLED:
  eventCount: 0
HLT_mb_sp2000_trk100_hmt_L1RD0_FILLED:
  eventCount: 0
HLT_mb_sp3000_trk100_hmt_L1RD0_FILLED:
  eventCount: 0
HLT_mb_sp400_pusup300_trk40_hmt_L1RD0_FILLED:
  eventCount: 0
HLT_mb_sp400_trk40_hmt_L1RD0_FILLED:
  eventCount: 0
HLT_mb_sp5000_trk100_hmt_L1RD0_FILLED:
  eventCount: 0
HLT_mb_sp5000_trk200_hmt_L1RD0_FILLED:
  eventCount: 0
HLT_mb_sp5000_trk80_hmt_L1RD0_FILLED:
  eventCount: 0
HLT_mb_sp600_trk45_hmt_L1RD0_FILLED:
  eventCount: 0
HLT_mb_sp_L1RD0_FILLED:
  eventCount: 0
HLT_mb_sptrk_L1RD0_FILLED:
  eventCount: 0
HLT_mu0_muoncalib_L1MU20:
  eventCount: 0
HLT_mu0_muoncalib_L1MU4_EMPTY:
  eventCount: 0
HLT_mu10_L1MU10:
  eventCount: 9
  stepCounts:
    0: 10
    1: 10
    2: 10
    3: 9
  stepFeatures:
    0: 12
    1: 12
    2: 13
    3: 11
HLT_mu10_ivarmedium_j70_0eta320_j50_0eta490_j0_dijetSEP50j12etSEP900djmass_L1MJJ-500-NFF:
  eventCount: 0
  stepCounts:
    0: 1
    1: 1
    2: 1
    3: 1
  stepFeatures:
    0: 1
    1: 1
    2: 1
    3: 1
HLT_mu10_ivarmedium_mu10_10invm70_L12MU10:
  eventCount: 2
  stepCounts:
    0: 2
    1: 2
    2: 2
    3: 2
    4: 2
  stepFeatures:
    0: 10
    1: 8
    2: 8
    3: 8
    4: 2
HLT_mu10_lateMu_L1LATE-MU10_XE50:
  eventCount: 0
HLT_mu11_mu6_bBmumu_L1MU11_2MU6:
  eventCount: 0
  stepCounts:
    0: 3
    1: 1
    2: 1
  stepFeatures:
    0: 13
    1: 11
    2: 6
    3: 4
    4: 4
HLT_mu11_mu6_bDimu2700_L1MU11_2MU6:
  eventCount: 0
  stepCounts:
    0: 3
    1: 1
    2: 1
  stepFeatures:
    0: 13
    1: 11
    2: 6
    3: 4
    4: 4
HLT_mu11_mu6_bDimu_L1MU11_2MU6:
  eventCount: 0
  stepCounts:
    0: 3
    1: 1
    2: 1
  stepFeatures:
    0: 13
    1: 11
    2: 6
    3: 4
    4: 4
HLT_mu11_mu6_bJpsimumu_L1MU11_2MU6:
  eventCount: 0
  stepCounts:
    0: 3
    1: 1
    2: 1
  stepFeatures:
    0: 13
    1: 11
    2: 6
    3: 4
    4: 4
HLT_mu11_mu6_bPhi_L1MU11_2MU6:
  eventCount: 0
  stepCounts:
    0: 3
    1: 1
    2: 1
  stepFeatures:
    0: 13
    1: 11
    2: 6
    3: 4
    4: 4
HLT_mu11_mu6_bTau_L1MU11_2MU6:
  eventCount: 0
  stepCounts:
    0: 3
    1: 1
    2: 1
  stepFeatures:
    0: 13
    1: 11
    2: 6
    3: 4
    4: 4
HLT_mu11_mu6_bUpsimumu_L1MU11_2MU6:
  eventCount: 0
  stepCounts:
    0: 3
    1: 1
    2: 1
  stepFeatures:
    0: 13
    1: 11
    2: 6
    3: 4
    4: 4
HLT_mu14_L1MU10:
  eventCount: 7
  stepCounts:
    0: 10
    1: 7
    2: 7
    3: 7
  stepFeatures:
    0: 12
    1: 8
    2: 8
    3: 8
HLT_mu14_ivarloose_tau25_mediumRNN_tracktwoMVA_03dRAB_L1MU10_TAU12IM_3J12:
  eventCount: 1
  stepCounts:
    0: 6
    1: 5
    2: 5
    3: 5
    4: 4
    5: 4
    6: 4
    7: 4
    8: 4
    9: 1
  stepFeatures:
    0: 7
    1: 6
    2: 6
    3: 6
    4: 4
    5: 7
    6: 7
    7: 7
    8: 7
    9: 1
HLT_mu14_ivarloose_tau35_mediumRNN_tracktwoMVA_03dRAB_L1MU10_TAU20IM:
  eventCount: 1
  stepCounts:
    0: 5
    1: 5
    2: 5
    3: 5
    4: 4
    5: 4
    6: 4
    7: 4
    8: 4
    9: 1
  stepFeatures:
    0: 6
    1: 6
    2: 6
    3: 6
    4: 4
    5: 7
    6: 7
    7: 7
    8: 7
    9: 1
HLT_mu14_tau25_mediumRNN_tracktwoMVA_xe50_cell_03dRAB_L1MU10_TAU12IM_XE35:
  eventCount: 0
  stepCounts:
    0: 4
    1: 3
    2: 3
    3: 3
    4: 3
    5: 3
    6: 3
    7: 3
    8: 1
  stepFeatures:
    0: 4
    1: 3
    2: 3
    3: 3
    4: 6
    5: 6
    6: 6
    7: 6
    8: 1
HLT_mu20_2mu4noL1_L1MU20:
  eventCount: 1
  stepCounts:
    0: 8
    1: 6
    2: 6
    3: 6
    4: 1
    5: 1
  stepFeatures:
    0: 10
    1: 7
    2: 7
    3: 7
    4: 2
    5: 2
HLT_mu20_ivarloose_tau20_mediumRNN_tracktwoMVA_03dRAB_L1MU20:
  eventCount: 2
  stepCounts:
    0: 7
    1: 5
    2: 5
    3: 5
    4: 5
    5: 5
    6: 5
    7: 5
    8: 5
    9: 2
  stepFeatures:
    0: 10
    1: 6
    2: 6
    3: 6
    4: 5
    5: 14
    6: 14
    7: 14
    8: 14
    9: 3
HLT_mu20_ivarmedium_mu4noL1_10invm70_L1MU20:
  eventCount: 2
  stepCounts:
    0: 8
    1: 6
    2: 6
    3: 6
    4: 4
    5: 2
    6: 2
  stepFeatures:
    0: 10
    1: 7
    2: 7
    3: 7
    4: 4
    5: 5
    6: 4
HLT_mu20_ivarmedium_mu8noL1_L1MU20:
  eventCount: 1
  stepCounts:
    0: 8
    1: 6
    2: 6
    3: 6
    4: 4
    5: 1
    6: 1
  stepFeatures:
    0: 10
    1: 7
    2: 7
    3: 7
    4: 4
    5: 2
    6: 2
HLT_mu20_mu6noL1_nscan_L1MU20:
  eventCount: 2
  stepCounts:
    0: 8
    1: 6
    2: 6
    3: 6
    4: 3
    5: 2
  stepFeatures:
    0: 10
    1: 7
    2: 7
    3: 7
    4: 6
    5: 4
HLT_mu22_2mu4noL1_L1MU20:
  eventCount: 1
  stepCounts:
    0: 8
    1: 6
    2: 5
    3: 5
    4: 1
    5: 1
  stepFeatures:
    0: 10
    1: 7
    2: 6
    3: 6
    4: 2
    5: 2
HLT_mu22_mu10noL1_L1MU20:
  eventCount: 2
  stepCounts:
    0: 8
    1: 6
    2: 5
    3: 5
    4: 2
    5: 2
  stepFeatures:
    0: 10
    1: 7
    2: 6
    3: 6
    4: 4
    5: 4
HLT_mu22_mu8noL1_L1MU20:
  eventCount: 2
  stepCounts:
    0: 8
    1: 6
    2: 5
    3: 5
    4: 2
    5: 2
  stepFeatures:
    0: 10
    1: 7
    2: 6
    3: 6
    4: 4
    5: 4
HLT_mu24_L1MU20:
  eventCount: 5
  stepCounts:
    0: 8
    1: 6
    2: 5
    3: 5
  stepFeatures:
    0: 10
    1: 7
    2: 6
    3: 6
HLT_mu24_LRT_l2lrt_d0loose_L1MU20:
  eventCount: 1
  stepCounts:
    0: 8
    1: 1
  stepFeatures:
    0: 10
    1: 1
HLT_mu24_LRT_l2lrt_d0medium_L1MU20:
  eventCount: 1
  stepCounts:
    0: 8
    1: 1
  stepFeatures:
    0: 10
    1: 1
HLT_mu24_LRT_l2lrt_d0tight_L1MU20:
  eventCount: 1
  stepCounts:
    0: 8
    1: 1
  stepFeatures:
    0: 10
    1: 1
HLT_mu24_idperf_L1MU20:
  eventCount: 5
  stepCounts:
    0: 6
    1: 6
    2: 5
    3: 5
  stepFeatures:
    0: 7
    1: 7
    2: 6
    3: 6
HLT_mu24_ivarmedium_L1MU20:
  eventCount: 3
  stepCounts:
    0: 8
    1: 6
    2: 5
    3: 5
    4: 3
  stepFeatures:
    0: 10
    1: 7
    2: 6
    3: 6
    4: 3
HLT_mu24_mu10noL1_L1MU20:
  eventCount: 2
  stepCounts:
    0: 8
    1: 6
    2: 5
    3: 5
    4: 2
    5: 2
  stepFeatures:
    0: 10
    1: 7
    2: 6
    3: 6
    4: 4
    5: 4
HLT_mu24_mu8noL1_L1MU20:
  eventCount: 2
  stepCounts:
    0: 8
    1: 6
    2: 5
    3: 5
    4: 2
    5: 2
  stepFeatures:
    0: 10
    1: 7
    2: 6
    3: 6
    4: 4
    5: 4
HLT_mu26_L1MU20:
  eventCount: 4
  stepCounts:
    0: 8
    1: 6
    2: 5
    3: 4
  stepFeatures:
    0: 10
    1: 7
    2: 6
    3: 5
HLT_mu26_ivarmedium_L1MU20:
  eventCount: 3
  stepCounts:
    0: 8
    1: 6
    2: 5
    3: 4
    4: 3
  stepFeatures:
    0: 10
    1: 7
    2: 6
    3: 5
    4: 3
HLT_mu26_ivarperf_L1MU20:
  eventCount: 4
  stepCounts:
    0: 8
    1: 6
    2: 5
    3: 4
    4: 4
  stepFeatures:
    0: 10
    1: 7
    2: 6
    3: 5
    4: 5
HLT_mu28_ivarmedium_L1MU20:
  eventCount: 3
  stepCounts:
    0: 8
    1: 6
    2: 5
    3: 4
    4: 3
  stepFeatures:
    0: 10
    1: 7
    2: 6
    3: 4
    4: 3
HLT_mu4_j70_0eta320_j50_0eta490_j0_dijetSEP50j12etSEP1000djmass_L1MJJ-500-NFF:
  eventCount: 0
  stepCounts:
    0: 1
    1: 1
    2: 1
    3: 1
  stepFeatures:
    0: 1
    1: 1
    2: 1
    3: 1
HLT_mu4_l2io_L1MU4:
  eventCount: 11
  stepCounts:
    0: 11
    1: 11
    2: 11
    3: 11
  stepFeatures:
    0: 14
    1: 25
    2: 15
    3: 15
HLT_mu50_L1MU20:
  eventCount: 1
  stepCounts:
    0: 8
    1: 6
    2: 1
    3: 1
  stepFeatures:
    0: 10
    1: 7
    2: 1
    3: 1
HLT_mu50_RPCPEBSecondaryReadout_L1MU20:
  eventCount: 1
  stepCounts:
    0: 8
    1: 6
    2: 1
    3: 1
    4: 1
  stepFeatures:
    0: 10
    1: 7
    2: 1
    3: 1
    4: 1
HLT_mu60_0eta105_msonly_L1MU20:
  eventCount: 0
  stepCounts:
    0: 1
  stepFeatures:
    0: 2
HLT_mu60_L1MU20:
  eventCount: 1
  stepCounts:
    0: 8
    1: 6
    2: 1
    3: 1
  stepFeatures:
    0: 10
    1: 7
    2: 1
    3: 1
HLT_mu6_2mu4_bDimu2700_L1MU6_3MU4:
  eventCount: 0
HLT_mu6_2mu4_bDimu6000_L1MU6_3MU4:
  eventCount: 0
HLT_mu6_L1MU6:
  eventCount: 10
  stepCounts:
    0: 10
    1: 10
    2: 10
    3: 10
  stepFeatures:
    0: 13
    1: 12
    2: 13
    3: 13
HLT_mu6_LRT_idperf_l2lrt_L1MU6:
  eventCount: 10
  stepCounts:
    0: 10
    1: 10
  stepFeatures:
    0: 13
    1: 13
HLT_mu6_idperf_L1MU6:
  eventCount: 10
  stepCounts:
    0: 10
    1: 10
    2: 10
    3: 10
  stepFeatures:
    0: 13
    1: 13
    2: 13
    3: 13
HLT_mu6_ivarmedium_L1MU6:
  eventCount: 6
  stepCounts:
    0: 10
    1: 10
    2: 10
    3: 10
    4: 6
  stepFeatures:
    0: 13
    1: 12
    2: 13
    3: 13
    4: 6
HLT_mu6_j45_nojcalib_L1J20:
  eventCount: 0
  stepCounts:
    0: 9
    1: 9
    2: 9
    3: 9
  stepFeatures:
    0: 11
    1: 10
    2: 11
    3: 11
    4: 15
HLT_mu6_msonly_L1MU6:
  eventCount: 10
  stepCounts:
    0: 10
    1: 10
  stepFeatures:
    0: 13
    1: 13
HLT_mu6_mu4_L12MU4:
  eventCount: 2
  stepCounts:
    0: 3
    1: 3
    2: 2
    3: 2
  stepFeatures:
    0: 14
    1: 11
    2: 10
    3: 8
HLT_mu6_mu6noL1_L1MU6:
  eventCount: 3
  stepCounts:
    0: 10
    1: 10
    2: 10
    3: 10
    4: 5
    5: 3
  stepFeatures:
    0: 13
    1: 12
    2: 13
    3: 13
    4: 11
    5: 6
HLT_mu6_xe30_mht_L1XE10:
  eventCount: 9
  stepCounts:
    0: 9
    1: 9
    2: 9
    3: 9
    4: 9
  stepFeatures:
    0: 12
    1: 11
    2: 12
    3: 12
    4: 9
HLT_mu80_L1MU20:
  eventCount: 0
  stepCounts:
    0: 8
    1: 6
    2: 1
  stepFeatures:
    0: 10
    1: 7
    2: 1
HLT_mu80_msonly_3layersEC_L1MU20:
  eventCount: 1
  stepCounts:
    0: 8
    1: 1
  stepFeatures:
    0: 10
    1: 1
HLT_mu8_L1MU6:
  eventCount: 10
  stepCounts:
    0: 10
    1: 10
    2: 10
    3: 10
  stepFeatures:
    0: 13
    1: 12
    2: 13
    3: 13
HLT_noalg_AlfaPEB_L1ALFA_ANY:
  eventCount: 0
HLT_noalg_CIS_TilePEB_L1CALREQ1:
  eventCount: 0
HLT_noalg_CSCPEB_L1All:
  eventCount: 20
  stepCounts:
    0: 20
  stepFeatures:
    0: 20
HLT_noalg_CostMonDS_L1All:
  eventCount: 20
  stepCounts:
    0: 20
  stepFeatures:
    0: 20
HLT_noalg_L1All:
  eventCount: 20
HLT_noalg_L1Calo:
  eventCount: 20
HLT_noalg_L1Calo_EMPTY:
  eventCount: 0
HLT_noalg_L1EM10VH:
  eventCount: 11
HLT_noalg_L1EM12:
  eventCount: 16
HLT_noalg_L1EM15:
  eventCount: 14
HLT_noalg_L1EM15VH:
  eventCount: 8
HLT_noalg_L1EM20VH:
  eventCount: 7
HLT_noalg_L1EM22VHI:
  eventCount: 6
HLT_noalg_L1EM3:
  eventCount: 20
HLT_noalg_L1EM7:
  eventCount: 20
HLT_noalg_L1EM8VH:
  eventCount: 14
HLT_noalg_L1J100:
  eventCount: 3
HLT_noalg_L1J15:
  eventCount: 20
HLT_noalg_L1J20:
  eventCount: 19
HLT_noalg_L1J25:
  eventCount: 17
HLT_noalg_L1J30:
  eventCount: 17
HLT_noalg_L1J40:
  eventCount: 14
HLT_noalg_L1J400:
  eventCount: 0
HLT_noalg_L1J50:
  eventCount: 14
HLT_noalg_L1J75:
  eventCount: 6
HLT_noalg_L1J85:
  eventCount: 5
HLT_noalg_L1MBTSA0:
  eventCount: 0
HLT_noalg_L1MBTSA1:
  eventCount: 0
HLT_noalg_L1MBTSA10:
  eventCount: 0
HLT_noalg_L1MBTSA11:
  eventCount: 0
HLT_noalg_L1MBTSA12:
  eventCount: 0
HLT_noalg_L1MBTSA13:
  eventCount: 0
HLT_noalg_L1MBTSA14:
  eventCount: 0
HLT_noalg_L1MBTSA15:
  eventCount: 0
HLT_noalg_L1MBTSA2:
  eventCount: 0
HLT_noalg_L1MBTSA3:
  eventCount: 0
HLT_noalg_L1MBTSA4:
  eventCount: 0
HLT_noalg_L1MBTSA5:
  eventCount: 0
HLT_noalg_L1MBTSA6:
  eventCount: 0
HLT_noalg_L1MBTSA7:
  eventCount: 0
HLT_noalg_L1MBTSA8:
  eventCount: 0
HLT_noalg_L1MBTSA9:
  eventCount: 0
HLT_noalg_L1MBTSC0:
  eventCount: 0
HLT_noalg_L1MBTSC1:
  eventCount: 0
HLT_noalg_L1MBTSC10:
  eventCount: 0
HLT_noalg_L1MBTSC11:
  eventCount: 0
HLT_noalg_L1MBTSC12:
  eventCount: 0
HLT_noalg_L1MBTSC13:
  eventCount: 0
HLT_noalg_L1MBTSC14:
  eventCount: 0
HLT_noalg_L1MBTSC15:
  eventCount: 0
HLT_noalg_L1MBTSC2:
  eventCount: 0
HLT_noalg_L1MBTSC3:
  eventCount: 0
HLT_noalg_L1MBTSC4:
  eventCount: 0
HLT_noalg_L1MBTSC5:
  eventCount: 0
HLT_noalg_L1MBTSC6:
  eventCount: 0
HLT_noalg_L1MBTSC7:
  eventCount: 0
HLT_noalg_L1MBTSC8:
  eventCount: 0
HLT_noalg_L1MBTSC9:
  eventCount: 0
HLT_noalg_L1MBTS_1_1_EMPTY:
  eventCount: 0
HLT_noalg_L1MBTS_1_EMPTY:
  eventCount: 0
HLT_noalg_L1MBTS_2_EMPTY:
  eventCount: 0
HLT_noalg_L1RD0_EMPTY:
  eventCount: 0
HLT_noalg_L1RD0_FILLED:
  eventCount: 20
HLT_noalg_L1Standby:
  eventCount: 20
HLT_noalg_L1TAU12IM:
  eventCount: 14
HLT_noalg_L1TAU20IM:
  eventCount: 10
HLT_noalg_L1TAU30:
  eventCount: 13
HLT_noalg_L1TAU40:
  eventCount: 7
HLT_noalg_L1TAU60:
  eventCount: 5
HLT_noalg_L1TAU8:
  eventCount: 19
HLT_noalg_L1XE10:
  eventCount: 19
HLT_noalg_L1XE30:
  eventCount: 14
HLT_noalg_L1XE300:
  eventCount: 0
HLT_noalg_L1XE35:
  eventCount: 14
HLT_noalg_L1XE40:
  eventCount: 14
HLT_noalg_L1XE45:
  eventCount: 13
HLT_noalg_L1XE50:
  eventCount: 10
HLT_noalg_L1XE55:
  eventCount: 8
HLT_noalg_L1XE60:
  eventCount: 8
HLT_noalg_L1XE70:
  eventCount: 4
HLT_noalg_L1XE80:
  eventCount: 3
HLT_noalg_LArPEBCalib_L1RD0_BGRP11:
  eventCount: 0
HLT_noalg_LArPEBCalib_L1RD0_EMPTY:
  eventCount: 0
HLT_noalg_SCTPEB_L1RD0_EMPTY:
  eventCount: 0
HLT_noalg_bkg_L1Bkg:
  eventCount: 0
HLT_noalg_cosmiccalo_L1EM3_EMPTY:
  eventCount: 0
HLT_noalg_cosmiccalo_L1EM7_EMPTY:
  eventCount: 0
HLT_noalg_cosmiccalo_L1J12_EMPTY:
  eventCount: 0
HLT_noalg_cosmiccalo_L1J12_FIRSTEMPTY:
  eventCount: 0
HLT_noalg_cosmiccalo_L1J30_31ETA49_EMPTY:
  eventCount: 0
HLT_noalg_cosmiccalo_L1J30_EMPTY:
  eventCount: 0
HLT_noalg_cosmiccalo_L1J30_FIRSTEMPTY:
  eventCount: 0
HLT_noalg_cosmiccalo_L1RD0_FIRSTEMPTY:
  eventCount: 0
HLT_noalg_cosmiccalo_L1RD1_EMPTY:
  eventCount: 0
HLT_noalg_eb_L1ABORTGAPNOTCALIB_noPS:
  eventCount: 0
HLT_noalg_eb_L1EMPTY_noPS:
  eventCount: 0
HLT_noalg_eb_L1FIRSTEMPTY_noPS:
  eventCount: 0
HLT_noalg_eb_L1PhysicsHigh_noPS:
  eventCount: 19
HLT_noalg_eb_L1PhysicsVeryHigh_noPS:
  eventCount: 7
HLT_noalg_eb_L1RD3_EMPTY:
  eventCount: 0
HLT_noalg_eb_L1RD3_FILLED:
  eventCount: 20
HLT_noalg_eb_L1UNPAIRED_ISO_noPS:
  eventCount: 0
HLT_noalg_eb_L1UNPAIRED_NONISO_noPS:
  eventCount: 0
HLT_noalg_idmon_L1RD0_EMPTY:
  eventCount: 0
HLT_noalg_idmon_L1RD0_FILLED:
  eventCount: 20
HLT_noalg_idmon_L1RD0_UNPAIRED_ISO:
  eventCount: 0
HLT_noalg_l1calo_L1J400:
  eventCount: 0
HLT_noalg_laser_TilePEB_L1CALREQ2:
  eventCount: 0
HLT_noalg_mb_L1RD2_EMPTY:
  eventCount: 0
HLT_noalg_zb_L1ZB:
  eventCount: 0
HLT_tau0_ptonly_L1TAU60:
  eventCount: 5
  stepCounts:
    0: 5
  stepFeatures:
    0: 6
HLT_tau0_ptonly_L1TAU8:
  eventCount: 19
  stepCounts:
    0: 19
  stepFeatures:
    0: 62
HLT_tau160_idperf_track_L1TAU100:
  eventCount: 0
HLT_tau160_idperf_tracktwoEF_L1TAU100:
  eventCount: 0
HLT_tau160_idperf_tracktwoMVABDT_L1TAU100:
  eventCount: 0
HLT_tau160_idperf_tracktwoMVA_L1TAU100:
  eventCount: 0
HLT_tau160_idperf_tracktwo_L1TAU100:
  eventCount: 0
HLT_tau160_medium1_track_L1TAU100:
  eventCount: 0
HLT_tau160_medium1_tracktwoEF_L1TAU100:
  eventCount: 0
HLT_tau160_medium1_tracktwo_L1TAU100:
  eventCount: 0
HLT_tau160_mediumRNN_tracktwoMVABDT_L1TAU100:
  eventCount: 0
HLT_tau160_mediumRNN_tracktwoMVA_L1TAU100:
  eventCount: 0
HLT_tau160_perf_track_L1TAU100:
  eventCount: 0
HLT_tau160_perf_tracktwoEF_L1TAU100:
  eventCount: 0
HLT_tau160_perf_tracktwoMVABDT_L1TAU100:
  eventCount: 0
HLT_tau160_perf_tracktwoMVA_L1TAU100:
  eventCount: 0
HLT_tau160_perf_tracktwo_L1TAU100:
  eventCount: 0
HLT_tau160_ptonly_L1TAU100:
  eventCount: 0
HLT_tau200_medium1_track_L1TAU100:
  eventCount: 0
HLT_tau200_medium1_tracktwoEF_L1TAU100:
  eventCount: 0
HLT_tau200_medium1_tracktwo_L1TAU100:
  eventCount: 0
HLT_tau200_mediumRNN_tracktwoMVABDT_L1TAU100:
  eventCount: 0
HLT_tau200_mediumRNN_tracktwoMVA_L1TAU100:
  eventCount: 0
HLT_tau200_ptonly_L1TAU100:
  eventCount: 0
HLT_tau25_idperf_track_L1TAU12IM:
  eventCount: 12
  stepCounts:
    0: 12
    1: 12
    2: 12
    3: 12
    4: 12
  stepFeatures:
    0: 22
    1: 22
    2: 22
    3: 22
    4: 22
HLT_tau25_idperf_tracktwoEF_L1TAU12IM:
  eventCount: 12
  stepCounts:
    0: 12
    1: 12
    2: 12
    3: 12
    4: 12
  stepFeatures:
    0: 22
    1: 22
    2: 22
    3: 22
    4: 22
HLT_tau25_idperf_tracktwoMVABDT_L1TAU12IM:
  eventCount: 12
  stepCounts:
    0: 12
    1: 12
    2: 12
    3: 12
    4: 12
  stepFeatures:
    0: 22
    1: 22
    2: 22
    3: 22
    4: 22
HLT_tau25_idperf_tracktwoMVA_L1TAU12IM:
  eventCount: 12
  stepCounts:
    0: 12
    1: 12
    2: 12
    3: 12
    4: 12
  stepFeatures:
    0: 22
    1: 22
    2: 22
    3: 22
    4: 22
HLT_tau25_idperf_tracktwo_L1TAU12IM:
  eventCount: 12
  stepCounts:
    0: 12
    1: 12
    2: 12
    3: 12
    4: 12
    5: 12
  stepFeatures:
    0: 22
    1: 22
    2: 22
    3: 22
    4: 22
    5: 22
HLT_tau25_looseRNN_tracktwoMVABDT_L1TAU12IM:
  eventCount: 7
  stepCounts:
    0: 12
    1: 12
    2: 12
    3: 12
    4: 7
  stepFeatures:
    0: 22
    1: 22
    2: 22
    3: 22
    4: 8
HLT_tau25_looseRNN_tracktwoMVA_L1TAU12IM:
  eventCount: 7
  stepCounts:
    0: 12
    1: 12
    2: 12
    3: 12
    4: 7
  stepFeatures:
    0: 22
    1: 22
    2: 22
    3: 22
    4: 8
HLT_tau25_medium1_track_L1TAU12IM:
  eventCount: 0
  stepCounts:
    0: 12
    1: 12
  stepFeatures:
    0: 22
    1: 22
HLT_tau25_medium1_tracktwoEF_L1TAU12IM:
  eventCount: 5
  stepCounts:
    0: 12
    1: 12
    2: 12
    3: 12
    4: 5
  stepFeatures:
    0: 22
    1: 22
    2: 22
    3: 22
    4: 5
HLT_tau25_medium1_tracktwo_L1TAU12IM:
  eventCount: 0
  stepCounts:
    0: 12
    1: 12
    2: 12
  stepFeatures:
    0: 22
    1: 22
    2: 22
HLT_tau25_mediumRNN_tracktwoMVABDT_L1TAU12IM:
  eventCount: 5
  stepCounts:
    0: 12
    1: 12
    2: 12
    3: 12
    4: 5
  stepFeatures:
    0: 22
    1: 22
    2: 22
    3: 22
    4: 5
? HLT_tau25_mediumRNN_tracktwoMVABDT_tau20_mediumRNN_tracktwoMVABDT_j70_0eta320_j50_0eta490_j0_dijetSEP50j12etSEP900djmass_L1MJJ-500-NFF
: eventCount: 0
  stepFeatures:
    0: 4
HLT_tau25_mediumRNN_tracktwoMVA_L1TAU12IM:
  eventCount: 5
  stepCounts:
    0: 12
    1: 12
    2: 12
    3: 12
    4: 5
  stepFeatures:
    0: 22
    1: 22
    2: 22
    3: 22
    4: 5
? HLT_tau25_mediumRNN_tracktwoMVA_tau20_mediumRNN_tracktwoMVA_j70_0eta320_j50_0eta490_j0_dijetSEP50j12etSEP900djmass_L1MJJ-500-NFF
: eventCount: 0
  stepFeatures:
    0: 4
HLT_tau25_perf_track_L1TAU12IM:
  eventCount: 9
  stepCounts:
    0: 12
    1: 12
    2: 10
    3: 10
    4: 9
  stepFeatures:
    0: 22
    1: 22
    2: 13
    3: 13
    4: 12
HLT_tau25_perf_tracktwoEF_L1TAU12IM:
  eventCount: 8
  stepCounts:
    0: 12
    1: 12
    2: 12
    3: 12
    4: 8
  stepFeatures:
    0: 22
    1: 22
    2: 22
    3: 22
    4: 9
HLT_tau25_perf_tracktwoMVABDT_L1TAU12IM:
  eventCount: 8
  stepCounts:
    0: 12
    1: 12
    2: 12
    3: 12
    4: 8
  stepFeatures:
    0: 22
    1: 22
    2: 22
    3: 22
    4: 9
HLT_tau25_perf_tracktwoMVA_L1TAU12IM:
  eventCount: 8
  stepCounts:
    0: 12
    1: 12
    2: 12
    3: 12
    4: 8
  stepFeatures:
    0: 22
    1: 22
    2: 22
    3: 22
    4: 9
HLT_tau25_perf_tracktwo_L1TAU12IM:
  eventCount: 8
  stepCounts:
    0: 12
    1: 12
    2: 12
    3: 8
    4: 8
    5: 8
  stepFeatures:
    0: 22
    1: 22
    2: 22
    3: 9
    4: 9
    5: 9
HLT_tau25_ptonly_L1TAU12IM:
  eventCount: 12
  stepCounts:
    0: 12
  stepFeatures:
    0: 22
HLT_tau25_tightRNN_tracktwoMVABDT_L1TAU12IM:
  eventCount: 4
  stepCounts:
    0: 12
    1: 12
    2: 12
    3: 12
    4: 4
  stepFeatures:
    0: 22
    1: 22
    2: 22
    3: 22
    4: 4
HLT_tau25_tightRNN_tracktwoMVA_L1TAU12IM:
  eventCount: 4
  stepCounts:
    0: 12
    1: 12
    2: 12
    3: 12
    4: 4
  stepFeatures:
    0: 22
    1: 22
    2: 22
    3: 22
    4: 4
HLT_tau35_idperf_track_L1TAU12IM:
  eventCount: 11
  stepCounts:
    0: 11
    1: 11
    2: 11
    3: 11
    4: 11
  stepFeatures:
    0: 19
    1: 19
    2: 19
    3: 19
    4: 19
HLT_tau35_idperf_tracktwoEF_L1TAU12IM:
  eventCount: 11
  stepCounts:
    0: 11
    1: 11
    2: 11
    3: 11
    4: 11
  stepFeatures:
    0: 19
    1: 19
    2: 19
    3: 19
    4: 19
HLT_tau35_idperf_tracktwoMVABDT_L1TAU12IM:
  eventCount: 11
  stepCounts:
    0: 11
    1: 11
    2: 11
    3: 11
    4: 11
  stepFeatures:
    0: 20
    1: 20
    2: 20
    3: 20
    4: 20
HLT_tau35_idperf_tracktwoMVA_L1TAU12IM:
  eventCount: 11
  stepCounts:
    0: 11
    1: 11
    2: 11
    3: 11
    4: 11
  stepFeatures:
    0: 20
    1: 20
    2: 20
    3: 20
    4: 20
HLT_tau35_idperf_tracktwo_L1TAU12IM:
  eventCount: 11
  stepCounts:
    0: 11
    1: 11
    2: 11
    3: 11
    4: 11
    5: 11
  stepFeatures:
    0: 19
    1: 19
    2: 19
    3: 19
    4: 19
    5: 19
HLT_tau35_looseRNN_tracktwoMVABDT_L1TAU12IM:
  eventCount: 7
  stepCounts:
    0: 11
    1: 11
    2: 11
    3: 11
    4: 7
  stepFeatures:
    0: 20
    1: 20
    2: 20
    3: 20
    4: 8
HLT_tau35_looseRNN_tracktwoMVA_L1TAU12IM:
  eventCount: 7
  stepCounts:
    0: 11
    1: 11
    2: 11
    3: 11
    4: 7
  stepFeatures:
    0: 20
    1: 20
    2: 20
    3: 20
    4: 8
HLT_tau35_mediumRNN_tracktwoMVABDT_L1TAU12IM:
  eventCount: 5
  stepCounts:
    0: 11
    1: 11
    2: 11
    3: 11
    4: 5
  stepFeatures:
    0: 20
    1: 20
    2: 20
    3: 20
    4: 5
HLT_tau35_mediumRNN_tracktwoMVA_L1TAU12IM:
  eventCount: 5
  stepCounts:
    0: 11
    1: 11
    2: 11
    3: 11
    4: 5
  stepFeatures:
    0: 20
    1: 20
    2: 20
    3: 20
    4: 5
HLT_tau35_mediumRNN_tracktwoMVA_tau25_mediumRNN_tracktwoMVA_03dRAB30_L1DR-TAU20ITAU12I-J25:
  eventCount: 0
  stepCounts:
    0: 6
    1: 6
    2: 6
    3: 6
  stepFeatures:
    0: 29
    1: 29
    2: 29
    3: 29
    4: 8
HLT_tau35_mediumRNN_tracktwoMVA_tau25_mediumRNN_tracktwoMVA_03dRAB_L1TAU20IM_2TAU12IM_4J12p0ETA25:
  eventCount: 0
  stepCounts:
    0: 5
    1: 5
    2: 5
    3: 5
  stepFeatures:
    0: 25
    1: 25
    2: 25
    3: 25
    4: 6
HLT_tau35_perf_track_L1TAU12IM:
  eventCount: 8
  stepCounts:
    0: 11
    1: 11
    2: 9
    3: 9
    4: 8
  stepFeatures:
    0: 19
    1: 19
    2: 11
    3: 11
    4: 10
HLT_tau35_perf_tracktwoEF_L1TAU12IM:
  eventCount: 8
  stepCounts:
    0: 11
    1: 11
    2: 11
    3: 11
    4: 8
  stepFeatures:
    0: 19
    1: 19
    2: 19
    3: 19
    4: 8
HLT_tau35_perf_tracktwoMVABDT_L1TAU12IM:
  eventCount: 8
  stepCounts:
    0: 11
    1: 11
    2: 11
    3: 11
    4: 8
  stepFeatures:
    0: 20
    1: 20
    2: 20
    3: 20
    4: 9
HLT_tau35_perf_tracktwoMVA_L1TAU12IM:
  eventCount: 8
  stepCounts:
    0: 11
    1: 11
    2: 11
    3: 11
    4: 8
  stepFeatures:
    0: 20
    1: 20
    2: 20
    3: 20
    4: 9
HLT_tau35_perf_tracktwo_L1TAU12IM:
  eventCount: 8
  stepCounts:
    0: 11
    1: 11
    2: 11
    3: 8
    4: 8
    5: 8
  stepFeatures:
    0: 19
    1: 19
    2: 19
    3: 8
    4: 8
    5: 8
HLT_tau35_ptonly_L1TAU12IM:
  eventCount: 11
  stepCounts:
    0: 11
  stepFeatures:
    0: 19
HLT_tau35_tightRNN_tracktwoMVABDT_L1TAU12IM:
  eventCount: 4
  stepCounts:
    0: 11
    1: 11
    2: 11
    3: 11
    4: 4
  stepFeatures:
    0: 20
    1: 20
    2: 20
    3: 20
    4: 4
HLT_tau35_tightRNN_tracktwoMVA_L1TAU12IM:
  eventCount: 4
  stepCounts:
    0: 11
    1: 11
    2: 11
    3: 11
    4: 4
  stepFeatures:
    0: 20
    1: 20
    2: 20
    3: 20
    4: 4
<<<<<<< HEAD
=======
HLT_tau40_mediumRNN_tracktwoMVA_tau35_mediumRNN_tracktwoMVA_03dRAB_L1TAU25IM_2TAU20IM_2J25_3J20:
  eventCount: 0
  stepCounts:
    0: 5
    1: 5
    2: 5
    3: 5
  stepFeatures:
    0: 23
    1: 21
    2: 21
    3: 21
    4: 6
>>>>>>> 91d736d3
HLT_tau60_mediumRNN_tracktwoMVA_tau25_mediumRNN_tracktwoMVA_xe50_cell_03dRAB_L1TAU40_2TAU12IM_XE40:
  eventCount: 0
  stepCounts:
    0: 3
    1: 3
    2: 3
    3: 3
  stepFeatures:
    0: 12
    1: 12
    2: 12
    3: 12
    4: 2
HLT_tau80_mediumRNN_tracktwoMVA_tau35_mediumRNN_tracktwoMVA_03dRAB30_L1TAU60_DR-TAU20ITAU12I:
  eventCount: 0
  stepCounts:
    0: 2
    1: 2
    2: 2
    3: 2
  stepFeatures:
    0: 11
    1: 9
    2: 9
    3: 9
    4: 2
HLT_tau80_mediumRNN_tracktwoMVA_tau60_mediumRNN_tracktwoMVA_03dRAB_L1TAU60_2TAU40:
  eventCount: 0
  stepCounts:
    0: 2
    1: 2
    2: 2
    3: 2
  stepFeatures:
    0: 10
    1: 8
    2: 8
    3: 8
    4: 2
HLT_timeburner_L1All:
  eventCount: 0
HLT_unconvtrk0_fslrt_L1All:
  eventCount: 20
  stepCounts:
    0: 20
  stepFeatures:
    0: 20
HLT_unconvtrk0_fslrt_L1XE50:
  eventCount: 10
  stepCounts:
    0: 10
  stepFeatures:
    0: 10
HLT_unconvtrk50_isohpttrack_L1XE50:
  eventCount: 1
  stepCounts:
    0: 10
    1: 1
  stepFeatures:
    0: 10
    1: 1
HLT_xe100_mht_L1XE50:
  eventCount: 7
  stepCounts:
    0: 7
  stepFeatures:
    0: 7
HLT_xe100_pfsum_L1XE50:
  eventCount: 6
  stepCounts:
    0: 10
    1: 6
  stepFeatures:
    0: 10
    1: 6
HLT_xe100_tcpufit_L1XE50:
  eventCount: 6
  stepCounts:
    0: 6
  stepFeatures:
    0: 6
HLT_xe100_trkmht_L1XE50:
  eventCount: 8
  stepCounts:
    0: 10
    1: 8
  stepFeatures:
    0: 10
    1: 8
HLT_xe100_trkmht_xe85_tcpufit_xe65_cell_L1XE50:
  eventCount: 5
  stepCounts:
    0: 6
    1: 5
  stepFeatures:
    0: 26
    1: 5
HLT_xe110_mht_L1XE50:
  eventCount: 6
  stepCounts:
    0: 6
  stepFeatures:
    0: 6
HLT_xe110_pfsum_L1XE50:
  eventCount: 5
  stepCounts:
    0: 10
    1: 5
  stepFeatures:
    0: 10
    1: 5
HLT_xe110_pfsum_cssk_L1XE50:
  eventCount: 3
  stepCounts:
    0: 10
    1: 3
  stepFeatures:
    0: 10
    1: 3
HLT_xe110_pfsum_vssk_L1XE50:
  eventCount: 3
  stepCounts:
    0: 10
    1: 3
  stepFeatures:
    0: 10
    1: 3
HLT_xe110_tc_em_L1XE50:
  eventCount: 5
  stepCounts:
    0: 5
  stepFeatures:
    0: 5
HLT_xe110_tcpufit_L1XE50:
  eventCount: 6
  stepCounts:
    0: 6
  stepFeatures:
    0: 6
HLT_xe30_cell_L1XE10:
  eventCount: 16
  stepCounts:
    0: 16
  stepFeatures:
    0: 16
HLT_xe30_cell_xe30_tcpufit_L1XE10:
  eventCount: 13
  stepCounts:
    0: 13
  stepFeatures:
    0: 30
HLT_xe30_cvfpufit_L1XE10:
  eventCount: 14
  stepCounts:
    0: 19
    1: 14
  stepFeatures:
    0: 19
    1: 14
HLT_xe30_mht_L1XE10:
  eventCount: 19
  stepCounts:
    0: 19
  stepFeatures:
    0: 19
HLT_xe30_mhtpufit_em_subjesgscIS_L1XE10:
  eventCount: 17
  stepCounts:
    0: 19
    1: 17
  stepFeatures:
    0: 19
    1: 17
HLT_xe30_mhtpufit_pf_subjesgscIS_L1XE10:
  eventCount: 17
  stepCounts:
    0: 19
    1: 17
  stepFeatures:
    0: 19
    1: 17
HLT_xe30_pfopufit_L1XE10:
  eventCount: 15
  stepCounts:
    0: 19
    1: 15
  stepFeatures:
    0: 19
    1: 15
HLT_xe30_pfsum_L1XE10:
  eventCount: 17
  stepCounts:
    0: 19
    1: 17
  stepFeatures:
    0: 19
    1: 17
HLT_xe30_pfsum_cssk_L1XE10:
  eventCount: 15
  stepCounts:
    0: 19
    1: 15
  stepFeatures:
    0: 19
    1: 15
HLT_xe30_pfsum_vssk_L1XE10:
  eventCount: 18
  stepCounts:
    0: 19
    1: 18
  stepFeatures:
    0: 19
    1: 18
HLT_xe30_tcpufit_L1XE10:
  eventCount: 14
  stepCounts:
    0: 14
  stepFeatures:
    0: 14
HLT_xe30_trkmht_L1XE10:
  eventCount: 18
  stepCounts:
    0: 19
    1: 18
  stepFeatures:
    0: 19
    1: 18
HLT_xe55_cell_xe70_tcpufit_xe90_pfsum_vssk_L1XE50:
  eventCount: 5
  stepCounts:
    0: 6
    1: 5
  stepFeatures:
    0: 26
    1: 5
HLT_xe55_cell_xe70_tcpufit_xe95_pfsum_cssk_L1XE50:
  eventCount: 5
  stepCounts:
    0: 6
    1: 5
  stepFeatures:
    0: 26
    1: 5
HLT_xe60_cell_xe95_pfsum_cssk_L1XE50:
  eventCount: 6
  stepCounts:
    0: 7
    1: 6
  stepFeatures:
    0: 17
    1: 6
HLT_xe65_cell_L1XE50:
  eventCount: 7
  stepCounts:
    0: 7
  stepFeatures:
    0: 7
HLT_xe65_cell_xe100_mhtpufit_pf_subjesgscIS_L1XE50:
  eventCount: 5
  stepCounts:
    0: 7
    1: 5
  stepFeatures:
    0: 17
    1: 5
HLT_xe65_cell_xe105_mhtpufit_em_subjesgscIS_L1XE50:
  eventCount: 6
  stepCounts:
    0: 7
    1: 6
  stepFeatures:
    0: 17
    1: 6
HLT_xe65_cell_xe110_tcpufit_L1XE50:
  eventCount: 5
  stepCounts:
    0: 5
  stepFeatures:
    0: 13
HLT_xe65_cell_xe90_pfopufit_L1XE50:
  eventCount: 5
  stepCounts:
    0: 7
    1: 5
  stepFeatures:
    0: 17
    1: 5
HLT_xe65_cell_xe95_pfsum_vssk_L1XE50:
  eventCount: 6
  stepCounts:
    0: 7
    1: 6
  stepFeatures:
    0: 17
    1: 6
HLT_xe75_cell_xe65_tcpufit_xe90_trkmht_L1XE50:
  eventCount: 4
  stepCounts:
    0: 4
    1: 4
  stepFeatures:
    0: 24
    1: 4
HLT_xe80_tcpufit_unconvtrk120_isohpttrack_loose_iaggrloose_L1XE50:
  eventCount: 0
  stepCounts:
    0: 9
    1: 9
  stepFeatures:
    0: 9
    1: 9
HLT_xe80_tcpufit_unconvtrk120_isohpttrack_loose_iaggrmedium_L1XE50:
  eventCount: 0
  stepCounts:
    0: 9
    1: 9
  stepFeatures:
    0: 9
    1: 9
HLT_xe80_tcpufit_unconvtrk120_isohpttrack_loose_iloose_L1XE50:
  eventCount: 0
  stepCounts:
    0: 9
    1: 9
  stepFeatures:
    0: 9
    1: 9
HLT_xe80_tcpufit_unconvtrk120_isohpttrack_loose_imedium_L1XE50:
  eventCount: 0
  stepCounts:
    0: 9
    1: 9
  stepFeatures:
    0: 9
    1: 9
HLT_xe80_tcpufit_unconvtrk120_isohpttrack_medium_iaggrloose_L1XE50:
  eventCount: 0
  stepCounts:
    0: 9
    1: 9
  stepFeatures:
    0: 9
    1: 9
HLT_xe80_tcpufit_unconvtrk120_isohpttrack_medium_iaggrmedium_L1XE50:
  eventCount: 0
  stepCounts:
    0: 9
    1: 9
  stepFeatures:
    0: 9
    1: 9
HLT_xe80_tcpufit_unconvtrk120_isohpttrack_medium_iloose_L1XE50:
  eventCount: 0
  stepCounts:
    0: 9
    1: 9
  stepFeatures:
    0: 9
    1: 9
HLT_xe80_tcpufit_unconvtrk120_isohpttrack_medium_imedium_L1XE50:
  eventCount: 0
  stepCounts:
    0: 9
    1: 9
  stepFeatures:
    0: 9
    1: 9
HLT_xe80_tcpufit_unconvtrk120_isohpttrack_tight_iaggrloose_L1XE50:
  eventCount: 0
  stepCounts:
    0: 9
    1: 9
  stepFeatures:
    0: 9
    1: 9
HLT_xe80_tcpufit_unconvtrk120_isohpttrack_tight_iaggrmedium_L1XE50:
  eventCount: 0
  stepCounts:
    0: 9
    1: 9
  stepFeatures:
    0: 9
    1: 9
HLT_xe80_tcpufit_unconvtrk120_isohpttrack_tight_iloose_L1XE50:
  eventCount: 0
  stepCounts:
    0: 9
    1: 9
  stepFeatures:
    0: 9
    1: 9
HLT_xe80_tcpufit_unconvtrk120_isohpttrack_tight_imedium_L1XE50:
  eventCount: 0
  stepCounts:
    0: 9
    1: 9
  stepFeatures:
    0: 9
    1: 9
HLT_xe95_trkmht_xe90_tcpufit_xe75_cell_L1XE50:
  eventCount: 4
  stepCounts:
    0: 4
    1: 4
  stepFeatures:
    0: 23
    1: 4<|MERGE_RESOLUTION|>--- conflicted
+++ resolved
@@ -505,17 +505,6 @@
     3: 4
 HLT_2mu6_2j50_0eta490_j0_dijetSEP50j12etSEP900djmass_L1MJJ-500-NFF:
   eventCount: 0
-<<<<<<< HEAD
-HLT_2mu6_Dr_L12MU4:
-  eventCount: 1
-  stepCounts:
-    0: 2
-    1: 1
-  stepFeatures:
-    0: 6
-    1: 2
-=======
->>>>>>> 91d736d3
 HLT_2mu6_L12MU6:
   eventCount: 2
   stepCounts:
@@ -2353,46 +2342,6 @@
 HLT_g25_medium_tau25_dikaonmass_tracktwoMVA_L1EM22VHI:
   eventCount: 0
   stepCounts:
-<<<<<<< HEAD
-    0: 5
-    1: 5
-    2: 5
-    3: 5
-    4: 5
-    5: 5
-    6: 5
-    7: 5
-  stepFeatures:
-    0: 5
-    1: 5
-    2: 5
-    3: 5
-    4: 17
-    5: 17
-    6: 17
-    7: 17
-HLT_g25_medium_tau25_kaonpi1_tracktwoMVA_L1EM22VHI:
-  eventCount: 1
-  stepCounts:
-    0: 5
-    1: 5
-    2: 5
-    3: 5
-    4: 5
-    5: 5
-    6: 5
-    7: 5
-    8: 1
-  stepFeatures:
-    0: 5
-    1: 5
-    2: 5
-    3: 5
-    4: 17
-    5: 17
-    6: 17
-    7: 17
-=======
     0: 6
     1: 6
     2: 6
@@ -2431,50 +2380,10 @@
     5: 20
     6: 20
     7: 20
->>>>>>> 91d736d3
     8: 1
 HLT_g25_medium_tau25_kaonpi2_tracktwoMVA_L1EM22VHI:
   eventCount: 0
   stepCounts:
-<<<<<<< HEAD
-    0: 5
-    1: 5
-    2: 5
-    3: 5
-    4: 5
-    5: 5
-    6: 5
-    7: 5
-  stepFeatures:
-    0: 5
-    1: 5
-    2: 5
-    3: 5
-    4: 17
-    5: 17
-    6: 17
-    7: 17
-HLT_g25_medium_tau25_singlepion_tracktwoMVA_L1EM22VHI:
-  eventCount: 0
-  stepCounts:
-    0: 5
-    1: 5
-    2: 5
-    3: 5
-    4: 5
-    5: 5
-    6: 5
-    7: 5
-  stepFeatures:
-    0: 5
-    1: 5
-    2: 5
-    3: 5
-    4: 17
-    5: 17
-    6: 17
-    7: 17
-=======
     0: 6
     1: 6
     2: 6
@@ -2512,7 +2421,6 @@
     5: 20
     6: 20
     7: 20
->>>>>>> 91d736d3
 HLT_g25_tight_L1EM20VH:
   eventCount: 5
   stepCounts:
@@ -2641,31 +2549,6 @@
     2: 6
     3: 6
   stepFeatures:
-<<<<<<< HEAD
-    0: 3
-HLT_g35_medium_tau25_dipion3_tracktwoMVA_L1EM22VHI:
-  eventCount: 0
-  stepCounts:
-    0: 5
-    1: 5
-    2: 5
-    3: 5
-    4: 5
-    5: 5
-    6: 5
-    7: 5
-  stepFeatures:
-    0: 5
-    1: 5
-    2: 5
-    3: 5
-    4: 17
-    5: 17
-    6: 17
-    7: 17
-HLT_g35_tight_L1EM15VHI:
-  eventCount: 5
-=======
     0: 7
     1: 7
     2: 6
@@ -2674,7 +2557,6 @@
     5: 45
 HLT_g35_medium_L1EM15VHI:
   eventCount: 6
->>>>>>> 91d736d3
   stepCounts:
     0: 6
     1: 6
@@ -3864,11 +3746,7 @@
   stepFeatures:
     0: 7
     1: 12
-<<<<<<< HEAD
-    2: 2
-=======
-    2: 1
->>>>>>> 91d736d3
+    2: 1
 HLT_j85_ftf_maskSEP300ceta210SEP300nphi10_L1J20:
   eventCount: 10
   stepCounts:
@@ -5462,8 +5340,6 @@
     2: 20
     3: 20
     4: 4
-<<<<<<< HEAD
-=======
 HLT_tau40_mediumRNN_tracktwoMVA_tau35_mediumRNN_tracktwoMVA_03dRAB_L1TAU25IM_2TAU20IM_2J25_3J20:
   eventCount: 0
   stepCounts:
@@ -5477,7 +5353,6 @@
     2: 21
     3: 21
     4: 6
->>>>>>> 91d736d3
 HLT_tau60_mediumRNN_tracktwoMVA_tau25_mediumRNN_tracktwoMVA_xe50_cell_03dRAB_L1TAU40_2TAU12IM_XE40:
   eventCount: 0
   stepCounts:
