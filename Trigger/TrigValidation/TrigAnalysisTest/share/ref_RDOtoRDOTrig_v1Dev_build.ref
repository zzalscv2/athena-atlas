--- conflicted
+++ resolved
@@ -12321,15 +12321,9 @@
     0: 9
     1: 7
   stepFeatures:
-<<<<<<< HEAD
-    0: 70
-    1: 236
-    2: 13
-=======
     0: 45
     1: 143
     2: 8
->>>>>>> f5048bc9
 ? HLT_j80c_020jvt_j55c_020jvt_j28c_020jvt_j20c_020jvt_SHARED_3j20c_020jvt_bdl1d85bb75_pf_ftf_preselc60XXc45XXc25XXc20_L1J45p0ETA21_3J15p0ETA25
 : eventCount: 0
   stepCounts:
