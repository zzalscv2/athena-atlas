HLT_10j40_L14J15:
  eventCount: 0
HLT_10j40_L14jJ40:
  eventCount: 0
HLT_10j40_ftf_presel7j30_L14J15:
  eventCount: 0
  stepCounts:
    0: 4
  stepFeatures:
    0: 4
HLT_10j40_pf_ftf_L14J15:
  eventCount: 0
  stepCounts:
    0: 11
  stepFeatures:
    0: 11
HLT_10j40_pf_ftf_presel7j30_L14J15:
  eventCount: 0
  stepCounts:
    0: 4
  stepFeatures:
    0: 4
HLT_10j40_pf_ftf_presel7j30_L14jJ40:
  eventCount: 0
  stepCounts:
    0: 5
  stepFeatures:
    0: 5
HLT_2e12_lhloose_mu10_L12EM8VH_MU8F:
  eventCount: 0
  stepCounts:
    0: 1
    1: 1
  stepFeatures:
    0: 6
    1: 8
    2: 1
HLT_2e12_lhloose_mu10_L12eEM10L_MU8F:
  eventCount: 0
  stepFeatures:
    0: 1
HLT_2e17_idperf_gsf_loose_L12EM15VHI:
  eventCount: 0
  stepCounts:
    0: 1
    1: 1
  stepFeatures:
    0: 4
    1: 2
    2: 1
HLT_2e17_idperf_gsf_loose_L12eEM18M:
  eventCount: 0
  stepFeatures:
    0: 1
HLT_2e17_idperf_loose_L12EM15VHI:
  eventCount: 0
  stepCounts:
    0: 1
    1: 1
  stepFeatures:
    0: 4
    1: 2
    2: 1
HLT_2e17_idperf_loose_L12eEM18M:
  eventCount: 0
  stepFeatures:
    0: 1
HLT_2e17_lhvloose_L12EM15VHI:
  eventCount: 0
  stepCounts:
    0: 1
    1: 1
  stepFeatures:
    0: 4
    1: 2
    2: 1
HLT_2e17_lhvloose_L12eEM18M:
  eventCount: 0
  stepFeatures:
    0: 1
HLT_2e17_lhvloose_gsf_L12EM15VHI:
  eventCount: 0
  stepCounts:
    0: 1
    1: 1
  stepFeatures:
    0: 4
    1: 2
    2: 1
HLT_2e24_lhvloose_L12EM20VH:
  eventCount: 0
  stepFeatures:
    0: 2
HLT_2e24_lhvloose_L12eEM24L:
  eventCount: 0
  stepFeatures:
    0: 1
HLT_2e5_lhmedium_j70_0eta320_j50_0eta490_j0_DJMASS900j50_L1MJJ-500-NFF:
  eventCount: 0
  stepCounts:
    0: 2
    1: 2
    2: 1
    3: 1
  stepFeatures:
    0: 12
    1: 26
    2: 5
    3: 4
    4: 1
HLT_2e5_lhmedium_j70_0eta320_j50_0eta490_j0_DJMASS900j50_L1jMJJ-500-NFF:
  eventCount: 0
  stepCounts:
    0: 2
    1: 2
    2: 2
    3: 2
    4: 1
  stepFeatures:
    0: 19
    1: 26
    2: 7
    3: 7
    4: 2
HLT_2e5_lhvloose_bBeeM6000_L12EM3:
  eventCount: 0
  stepCounts:
    0: 16
    1: 6
    2: 3
    3: 3
  stepFeatures:
    0: 62
    1: 125
    2: 12
    3: 9
    4: 3
HLT_2e5_lhvloose_bBeeM6000_L14J15:
  eventCount: 0
  stepCounts:
    0: 9
    1: 4
    2: 3
    3: 3
  stepFeatures:
    0: 36
    1: 72
    2: 10
    3: 9
    4: 3
HLT_2e5_lhvloose_bBeeM6000_L1All:
  eventCount: 0
  stepCounts:
    0: 16
    1: 6
    2: 3
    3: 3
  stepFeatures:
    0: 62
    1: 125
    2: 12
    3: 9
    4: 3
HLT_2e5_lhvloose_bBeeM6000_L1BKeePrescaled:
  eventCount: 0
  stepCounts:
    0: 16
    1: 14
    2: 9
    3: 9
  stepFeatures:
    0: 62
    1: 125
    2: 28
    3: 23
    4: 9
HLT_2e5_lhvloose_bBeeM6000_L1BKeePrimary:
  eventCount: 0
  stepCounts:
    0: 15
    1: 5
    2: 3
    3: 3
  stepFeatures:
    0: 60
    1: 112
    2: 11
    3: 9
    4: 3
HLT_2e5_lhvloose_bBeeM6000_L1BPH-0M9-EM7-EM5_MU5VF:
  eventCount: 0
  stepCounts:
    0: 2
    1: 1
    2: 1
    3: 1
  stepFeatures:
    0: 11
    1: 23
    2: 2
    3: 2
    4: 2
HLT_2e5_lhvloose_bBeeM6000_L1EM22VHI:
  eventCount: 0
  stepCounts:
    0: 7
    1: 1
    2: 1
    3: 1
  stepFeatures:
    0: 27
    1: 39
    2: 3
    3: 3
    4: 1
HLT_2g10_loose_mu20_L1MU14FCH:
  eventCount: 0
  stepCounts:
    0: 5
    1: 3
    2: 2
    3: 1
    4: 1
  stepFeatures:
    0: 22
    1: 7
    2: 7
    3: 2
    4: 1
HLT_2g15_loose_25dphiAA_invmAA80_L1DPHI-M70-2eEM15M:
  eventCount: 0
HLT_2g15_tight_25dphiAA_L1DPHI-M70-2eEM15M:
  eventCount: 0
HLT_2g15_tight_25dphiAA_invmAA80_L1DPHI-M70-2eEM15M:
  eventCount: 0
HLT_2g15_tight_L1DPHI-M70-2eEM15M:
  eventCount: 0
HLT_2g20_loose_L12EM15VH:
  eventCount: 1
  stepCounts:
    0: 4
    1: 3
    2: 3
    3: 1
  stepFeatures:
    0: 14
    1: 9
    2: 8
    3: 3
HLT_2g20_loose_L12eEM18L:
  eventCount: 0
  stepCounts:
    0: 2
    1: 2
    2: 2
  stepFeatures:
    0: 6
    1: 5
    2: 5
    3: 1
HLT_2g20_tight_icaloloose_L12EM15VHI:
  eventCount: 0
  stepCounts:
    0: 4
    1: 2
    2: 2
  stepFeatures:
    0: 11
    1: 7
    2: 5
    3: 1
HLT_2g20_tight_icaloloose_L12eEM18M:
  eventCount: 0
  stepCounts:
    0: 2
    1: 2
    2: 2
  stepFeatures:
    0: 6
    1: 5
    2: 5
    3: 1
HLT_2g22_tight_L12EM15VHI:
  eventCount: 0
  stepCounts:
    0: 4
    1: 2
    2: 2
  stepFeatures:
    0: 11
    1: 7
    2: 5
    3: 1
HLT_2g22_tight_L12eEM18M:
  eventCount: 0
  stepCounts:
    0: 2
    1: 2
    2: 2
  stepFeatures:
    0: 6
    1: 5
    2: 5
    3: 1
HLT_2g22_tight_L1EM7_EMPTY:
  eventCount: 0
HLT_2g22_tight_L1EM7_UNPAIRED_ISO:
  eventCount: 0
HLT_2g22_tight_L1eEM9_EMPTY:
  eventCount: 0
HLT_2g22_tight_L1eEM9_UNPAIRED_ISO:
  eventCount: 0
HLT_2g25_loose_g15_loose_L12EM20VH:
  eventCount: 0
  stepCounts:
    0: 3
    1: 2
    2: 2
  stepFeatures:
    0: 25
    1: 17
    2: 11
    3: 2
HLT_2g25_loose_g15_loose_L12eEM24L:
  eventCount: 0
  stepCounts:
    0: 1
    1: 1
    2: 1
  stepFeatures:
    0: 12
    1: 6
    2: 6
HLT_2g50_loose_L12EM20VH:
  eventCount: 0
  stepCounts:
    0: 3
    1: 2
    2: 2
  stepFeatures:
    0: 9
    1: 6
    2: 5
    3: 1
HLT_2g50_loose_L12eEM24L:
  eventCount: 0
  stepCounts:
    0: 2
    1: 2
    2: 2
  stepFeatures:
    0: 6
    1: 5
    2: 5
    3: 1
HLT_2g50_tight_L1EM7_EMPTY:
  eventCount: 0
HLT_2g50_tight_L1EM7_UNPAIRED_ISO:
  eventCount: 0
HLT_2g50_tight_L1eEM9_EMPTY:
  eventCount: 0
HLT_2g50_tight_L1eEM9_UNPAIRED_ISO:
  eventCount: 0
HLT_2g9_loose_25dphiAA_invmAA80_L1DPHI-M70-2eEM9:
  eventCount: 0
  stepCounts:
    0: 4
    1: 2
    2: 2
  stepFeatures:
    0: 12
    1: 8
    2: 6
    3: 1
HLT_2g9_loose_25dphiAA_invmAA80_L1DPHI-M70-2eEM9L:
  eventCount: 0
  stepFeatures:
    0: 1
HLT_2j100_L1CEP-CjJ100:
  eventCount: 0
HLT_2j100_L1CEP-CjJ90:
  eventCount: 0
HLT_2j110_a10sd_cssk_pf_jes_ftf_0eta180_emergingPTF0p09dR1p2_L1J100:
  eventCount: 0
  stepCounts:
    0: 5
    1: 3
  stepFeatures:
    0: 5
    1: 7
    2: 1
HLT_2j110_a10sd_cssk_pf_jes_ftf_0eta180_emergingPTF0p09dR1p2_L1jLJ140:
  eventCount: 0
  stepCounts:
    0: 6
    1: 3
  stepFeatures:
    0: 6
    1: 7
    2: 1
HLT_2j110_a10sd_cssk_pf_jes_ftf_0eta200_emergingPTF0p1dR1p2_L1J100:
  eventCount: 0
  stepCounts:
    0: 5
    1: 3
  stepFeatures:
    0: 5
    1: 7
    2: 1
HLT_2j110_a10sd_cssk_pf_jes_ftf_0eta200_emergingPTF0p1dR1p2_L1jLJ140:
  eventCount: 0
  stepCounts:
    0: 6
    1: 3
  stepFeatures:
    0: 6
    1: 7
    2: 1
HLT_2j20_mb_afprec_afpdijet_L1RD0_FILLED:
  eventCount: 0
HLT_2j250_ftf_0eta240_j120_ftf_0eta240_presel2j180XXj80_L1J100:
  eventCount: 1
  stepCounts:
    0: 2
    1: 1
  stepFeatures:
    0: 4
    1: 7
HLT_2j250_pf_ftf_0eta240_j120_pf_ftf_0eta240_L1J100:
  eventCount: 1
  stepCounts:
    0: 5
    1: 1
  stepFeatures:
    0: 10
    1: 7
HLT_2j250_pf_ftf_0eta240_j120_pf_ftf_0eta240_presel2j180XXj80_L1J100:
  eventCount: 1
  stepCounts:
    0: 2
    1: 1
  stepFeatures:
    0: 4
    1: 7
HLT_2j250_pf_ftf_0eta240_j120_pf_ftf_0eta240_presel2j180XXj80_L1jJ160:
  eventCount: 1
  stepCounts:
    0: 2
    1: 1
  stepFeatures:
    0: 4
    1: 7
HLT_2j330_a10sd_cssk_pf_jes_ftf_35smcINF_L1J100:
  eventCount: 0
  stepCounts:
    0: 5
  stepFeatures:
    0: 5
HLT_2j330_a10sd_cssk_pf_jes_ftf_35smcINF_L1SC111-CJ15:
  eventCount: 0
  stepCounts:
    0: 5
  stepFeatures:
    0: 5
HLT_2j330_a10sd_cssk_pf_jes_ftf_35smcINF_presel2j225_L1J100:
  eventCount: 0
  stepCounts:
    0: 3
  stepFeatures:
    0: 3
HLT_2j330_a10sd_cssk_pf_jes_ftf_35smcINF_presel2j225_L1SC111-CJ15:
  eventCount: 0
  stepCounts:
    0: 3
  stepFeatures:
    0: 3
HLT_2j330_a10sd_cssk_pf_jes_ftf_35smcINF_presel2j225_L1SC111-CjJ40:
  eventCount: 0
  stepCounts:
    0: 2
  stepFeatures:
    0: 2
HLT_2j330_a10sd_cssk_pf_jes_ftf_35smcINF_presel2j225_L1jJ160:
  eventCount: 0
  stepCounts:
    0: 3
  stepFeatures:
    0: 3
HLT_2j330_a10sd_cssk_pf_jes_ftf_35smcINF_presel2j225_L1jLJ140:
  eventCount: 0
  stepCounts:
    0: 3
  stepFeatures:
    0: 3
HLT_2j330_a10sd_cssk_pf_nojcalib_ftf_35smcINF_L1J100:
  eventCount: 1
  stepCounts:
    0: 5
    1: 1
  stepFeatures:
    0: 5
    1: 2
HLT_2j330_a10t_lcw_jes_35smcINF_L1J100:
  eventCount: 1
  stepCounts:
    0: 1
  stepFeatures:
    0: 2
HLT_2j330_a10t_lcw_jes_35smcINF_L1SC111-CJ15:
  eventCount: 1
  stepCounts:
    0: 1
  stepFeatures:
    0: 2
HLT_2j330_a10t_lcw_jes_35smcINF_L1SC111-CjJ40:
  eventCount: 1
  stepCounts:
    0: 1
  stepFeatures:
    0: 2
HLT_2j330_a10t_lcw_jes_35smcINF_L1jJ160:
  eventCount: 1
  stepCounts:
    0: 1
  stepFeatures:
    0: 2
HLT_2j330_a10t_lcw_jes_35smcINF_L1jLJ140:
  eventCount: 1
  stepCounts:
    0: 1
  stepFeatures:
    0: 2
HLT_2j330_a10t_lcw_nojcalib_35smcINF_L1J100:
  eventCount: 1
  stepCounts:
    0: 1
  stepFeatures:
    0: 2
HLT_2j35_0eta240_020jvt_pf_ftf_2j35_0eta240_020jvt_pf_ftf_L14J15p0ETA25:
  eventCount: 8
  stepCounts:
    0: 9
    1: 8
  stepFeatures:
    0: 18
    1: 80
HLT_2j35_0eta240_020jvt_pf_ftf_bdl1d60_2j35_0eta240_020jvt_pf_ftf_presel4j25_L14J15p0ETA25:
  eventCount: 1
  stepCounts:
    0: 9
    1: 8
    2: 1
  stepFeatures:
    0: 18
    1: 80
    2: 5
HLT_2j35_0eta240_020jvt_pf_ftf_bdl1d60_2j35_0eta240_020jvt_pf_ftf_presel4j25_L14jJ40p0ETA25:
  eventCount: 1
  stepCounts:
    0: 18
    1: 9
    2: 1
  stepFeatures:
    0: 36
    1: 92
    2: 5
HLT_2j35_0eta240_020jvt_pf_ftf_bdl1r60_2j35_0eta240_020jvt_pf_ftf_L14J15p0ETA25:
  eventCount: 1
  stepCounts:
    0: 9
    1: 8
    2: 1
  stepFeatures:
    0: 18
    1: 80
    2: 5
HLT_2j35_0eta240_020jvt_pf_ftf_bdl1r60_2j35_0eta240_020jvt_pf_ftf_presel4j25_L14J15p0ETA25:
  eventCount: 1
  stepCounts:
    0: 9
    1: 8
    2: 1
  stepFeatures:
    0: 18
    1: 80
    2: 5
HLT_2j35_0eta240_020jvt_pf_ftf_bdl1r60_2j35_0eta240_020jvt_pf_ftf_presel4j25_L14jJ40p0ETA25:
  eventCount: 1
  stepCounts:
    0: 18
    1: 9
    2: 1
  stepFeatures:
    0: 36
    1: 92
    2: 5
HLT_2j35_0eta240_2j35_0eta240_L14J15p0ETA25:
  eventCount: 8
  stepCounts:
    0: 8
  stepFeatures:
    0: 82
HLT_2j35_0eta290_020jvt_pf_ftf_bdl1d60_3j35_pf_ftf_0eta320_presel5j25_L15J15p0ETA25:
  eventCount: 0
  stepCounts:
    0: 3
    1: 2
  stepFeatures:
    0: 6
    1: 21
    2: 1
HLT_2j35_0eta290_020jvt_pf_ftf_bdl1d60_3j35_pf_ftf_0eta320_presel5j25_L15jJ40p0ETA25:
  eventCount: 2
  stepCounts:
    0: 17
    1: 11
    2: 2
  stepFeatures:
    0: 34
    1: 121
    2: 8
HLT_2j35_0eta290_020jvt_pf_ftf_bdl1d70_2j35_0eta290_020jvt_pf_ftf_bdl1d85_presel4j25_L14J15p0ETA25:
  eventCount: 0
  stepCounts:
    0: 9
    1: 8
  stepFeatures:
    0: 18
    1: 84
    2: 17
HLT_2j35_0eta290_020jvt_pf_ftf_bdl1d70_2j35_0eta290_020jvt_pf_ftf_bdl1d85_presel4j25_L14jJ40p0ETA25:
  eventCount: 0
  stepCounts:
    0: 18
    1: 11
  stepFeatures:
    0: 36
    1: 114
    2: 23
HLT_2j35_0eta290_020jvt_pf_ftf_bdl1r60_3j35_pf_ftf_0eta320_L15J15p0ETA25:
  eventCount: 0
  stepCounts:
    0: 3
    1: 2
  stepFeatures:
    0: 6
    1: 21
    2: 1
HLT_2j35_0eta290_020jvt_pf_ftf_bdl1r60_3j35_pf_ftf_0eta320_presel5j25_L15J15p0ETA25:
  eventCount: 0
  stepCounts:
    0: 3
    1: 2
  stepFeatures:
    0: 6
    1: 21
    2: 1
HLT_2j35_0eta290_020jvt_pf_ftf_bdl1r60_3j35_pf_ftf_0eta320_presel5j25_L15jJ40p0ETA25:
  eventCount: 2
  stepCounts:
    0: 17
    1: 11
    2: 2
  stepFeatures:
    0: 34
    1: 121
    2: 8
HLT_2j35_0eta290_020jvt_pf_ftf_bdl1r70_2j35_0eta290_020jvt_pf_ftf_bdl1r85_L14J15p0ETA25:
  eventCount: 0
  stepCounts:
    0: 9
    1: 8
  stepFeatures:
    0: 18
    1: 84
    2: 16
HLT_2j35_0eta290_020jvt_pf_ftf_bdl1r70_2j35_0eta290_020jvt_pf_ftf_bdl1r85_presel4j25_L14J15p0ETA25:
  eventCount: 0
  stepCounts:
    0: 9
    1: 8
  stepFeatures:
    0: 18
    1: 84
    2: 16
HLT_2j35_0eta290_020jvt_pf_ftf_bdl1r70_2j35_0eta290_020jvt_pf_ftf_bdl1r85_presel4j25_L14jJ40p0ETA25:
  eventCount: 0
  stepCounts:
    0: 18
    1: 11
  stepFeatures:
    0: 36
    1: 114
    2: 22
HLT_2j45_0eta290_020jvt_pf_ftf_bdl1d60_2j45_pf_ftf_presel4j25_L14J15p0ETA25:
  eventCount: 1
  stepCounts:
    0: 9
    1: 6
    2: 1
  stepFeatures:
    0: 18
    1: 56
    2: 4
HLT_2j45_0eta290_020jvt_pf_ftf_bdl1d60_2j45_pf_ftf_presel4j25_L14jJ40p0ETA25:
  eventCount: 1
  stepCounts:
    0: 18
    1: 9
    2: 1
  stepFeatures:
    0: 36
    1: 79
    2: 6
HLT_2j45_0eta290_020jvt_pf_ftf_bdl1d60_3j45_pf_ftf_0eta320_presel5j25_L15J15p0ETA25:
  eventCount: 0
  stepCounts:
    0: 3
    1: 1
  stepFeatures:
    0: 6
    1: 10
HLT_2j45_0eta290_020jvt_pf_ftf_bdl1d60_3j45_pf_ftf_0eta320_presel5j25_L15jJ40p0ETA25:
  eventCount: 1
  stepCounts:
    0: 17
    1: 3
    2: 1
  stepFeatures:
    0: 34
    1: 32
    2: 2
HLT_2j45_0eta290_020jvt_pf_ftf_bdl1r60_2j45_pf_ftf_L14J15p0ETA25:
  eventCount: 1
  stepCounts:
    0: 9
    1: 6
    2: 1
  stepFeatures:
    0: 18
    1: 56
    2: 4
HLT_2j45_0eta290_020jvt_pf_ftf_bdl1r60_2j45_pf_ftf_presel4j25_L14J15p0ETA25:
  eventCount: 1
  stepCounts:
    0: 9
    1: 6
    2: 1
  stepFeatures:
    0: 18
    1: 56
    2: 4
HLT_2j45_0eta290_020jvt_pf_ftf_bdl1r60_2j45_pf_ftf_presel4j25_L14jJ40p0ETA25:
  eventCount: 1
  stepCounts:
    0: 18
    1: 9
    2: 1
  stepFeatures:
    0: 36
    1: 79
    2: 6
HLT_2j45_0eta290_020jvt_pf_ftf_bdl1r60_3j45_pf_ftf_0eta320_L15J15p0ETA25:
  eventCount: 0
  stepCounts:
    0: 3
    1: 1
  stepFeatures:
    0: 6
    1: 10
HLT_2j45_0eta290_020jvt_pf_ftf_bdl1r60_3j45_pf_ftf_0eta320_presel5j25_L15J15p0ETA25:
  eventCount: 0
  stepCounts:
    0: 3
    1: 1
  stepFeatures:
    0: 6
    1: 10
HLT_2j45_0eta290_020jvt_pf_ftf_bdl1r60_3j45_pf_ftf_0eta320_presel5j25_L15jJ40p0ETA25:
  eventCount: 1
  stepCounts:
    0: 17
    1: 3
    2: 1
  stepFeatures:
    0: 34
    1: 32
    2: 2
HLT_2j45_pf_ftf_bdl1d70_j0_pf_ftf_HT300_j0_pf_ftf_DJMASS700j35_L1HT150-J20s5pETA31_MJJ-400-CF:
  eventCount: 0
  stepCounts:
    0: 1
    1: 1
  stepFeatures:
    0: 3
    1: 12
    2: 1
HLT_2j45_pf_ftf_bdl1d70_j0_pf_ftf_HT300_j0_pf_ftf_DJMASS700j35_L1jHT150-jJ50s5pETA31_jMJJ-400-CF:
  eventCount: 1
  stepCounts:
    0: 3
    1: 1
    2: 1
  stepFeatures:
    0: 9
    1: 14
    2: 2
HLT_2j45_pf_ftf_bdl1r60_xe50_cell_xe85_pfopufit_L12J15_XE55:
  eventCount: 1
  stepCounts:
    0: 5
    1: 4
    2: 1
  stepFeatures:
    0: 19
    1: 18
    2: 3
HLT_2j45_pf_ftf_bdl1r60_xe50_cell_xe85_tcpufit_L12J15_XE55:
  eventCount: 1
  stepCounts:
    0: 3
    1: 3
    2: 1
  stepFeatures:
    0: 15
    1: 11
    2: 3
HLT_2j45_pf_ftf_bdl1r70_j0_pf_ftf_HT300_j0_pf_ftf_DJMASS700j35_L1HT150-J20s5pETA31_MJJ-400-CF:
  eventCount: 1
  stepCounts:
    0: 1
    1: 1
    2: 1
  stepFeatures:
    0: 3
    1: 12
    2: 2
HLT_2j45_pf_ftf_bdl1r70_j0_pf_ftf_HT300_j0_pf_ftf_DJMASS700j35_L1jHT150-jJ50s5pETA31_jMJJ-400-CF:
  eventCount: 1
  stepCounts:
    0: 3
    1: 1
    2: 1
  stepFeatures:
    0: 9
    1: 14
    2: 2
HLT_2j55_0eta290_020jvt_pf_ftf_bdl1d60_2j55_pf_ftf_0eta320_presel4j25_L14J15p0ETA25:
  eventCount: 0
  stepCounts:
    0: 9
    1: 4
  stepFeatures:
    0: 18
    1: 33
    2: 2
HLT_2j55_0eta290_020jvt_pf_ftf_bdl1d60_2j55_pf_ftf_0eta320_presel4j25_L14jJ40p0ETA25:
  eventCount: 0
  stepCounts:
    0: 18
    1: 6
  stepFeatures:
    0: 36
    1: 48
    2: 3
HLT_2j55_0eta290_020jvt_pf_ftf_bdl1r60_2j55_pf_ftf_0eta320_L14J15p0ETA25:
  eventCount: 0
  stepCounts:
    0: 9
    1: 4
  stepFeatures:
    0: 18
    1: 33
    2: 2
HLT_2j55_0eta290_020jvt_pf_ftf_bdl1r60_2j55_pf_ftf_0eta320_presel4j25_L14J15p0ETA25:
  eventCount: 0
  stepCounts:
    0: 9
    1: 4
  stepFeatures:
    0: 18
    1: 33
    2: 2
HLT_2j55_0eta290_020jvt_pf_ftf_bdl1r60_2j55_pf_ftf_0eta320_presel4j25_L14jJ40p0ETA25:
  eventCount: 0
  stepCounts:
    0: 18
    1: 6
  stepFeatures:
    0: 36
    1: 48
    2: 3
HLT_2mu10_PhysicsTLA_L12MU8F:
  eventCount: 1
  stepCounts:
    0: 2
    1: 1
    2: 1
    3: 1
    4: 1
    5: 1
  stepFeatures:
    0: 4
    1: 2
    2: 2
    3: 2
    4: 2
    5: 2
HLT_2mu10_bJpsimumu_L12MU8F:
  eventCount: 0
  stepCounts:
    0: 2
    1: 1
    2: 1
    3: 1
  stepFeatures:
    0: 4
    1: 3
    2: 2
    3: 2
    4: 2
HLT_2mu10_bUpsimumu_L12MU8F:
  eventCount: 0
  stepCounts:
    0: 2
    1: 1
    2: 1
    3: 1
  stepFeatures:
    0: 4
    1: 3
    2: 2
    3: 2
    4: 2
HLT_2mu10_l2mt_L1MU10BO:
  eventCount: 0
HLT_2mu10_l2mt_L1MU10BOM:
  eventCount: 0
HLT_2mu10_l2mt_L1MU12BOM:
  eventCount: 0
HLT_2mu14_L12MU8F:
  eventCount: 1
  stepCounts:
    0: 2
    1: 1
    2: 1
    3: 1
  stepFeatures:
    0: 4
    1: 2
    2: 2
    3: 2
HLT_2mu14_l2io_L12MU8F:
  eventCount: 1
  stepCounts:
    0: 2
    1: 1
    2: 1
    3: 1
  stepFeatures:
    0: 4
    1: 2
    2: 2
    3: 2
HLT_2mu15_L12MU8F:
  eventCount: 1
  stepCounts:
    0: 2
    1: 1
    2: 1
    3: 1
  stepFeatures:
    0: 4
    1: 2
    2: 2
    3: 2
HLT_2mu4_11invmAA60_L1DY-BOX-2MU3V:
  eventCount: 1
  stepCounts:
    0: 2
    1: 2
    2: 2
    3: 1
  stepFeatures:
    0: 4
    1: 4
    2: 4
    3: 2
HLT_2mu4_7invmAA9_L1DY-BOX-2MU3V:
  eventCount: 0
  stepCounts:
    0: 2
    1: 2
    2: 2
  stepFeatures:
    0: 4
    1: 4
    2: 4
    3: 2
HLT_2mu4_L12MU3V:
  eventCount: 2
  stepCounts:
    0: 4
    1: 3
    2: 3
    3: 2
  stepFeatures:
    0: 9
    1: 6
    2: 10
    3: 6
HLT_2mu4_L1BPH-7M11-25DR99-2MU3VF:
  eventCount: 0
HLT_2mu4_L1BPH-7M14-2MU3V:
  eventCount: 0
HLT_2mu4_L1BPH-7M14-2MU3VF:
  eventCount: 0
HLT_2mu4_PhysicsTLA_L12MU3V:
  eventCount: 2
  stepCounts:
    0: 4
    1: 3
    2: 3
    3: 2
    4: 2
    5: 2
  stepFeatures:
    0: 9
    1: 6
    2: 10
    3: 6
    4: 6
    5: 4
HLT_2mu4_PhysicsTLA_L1BPH-7M22-0DR12-2MU3V:
  eventCount: 0
HLT_2mu4_PhysicsTLA_L1BPH-7M22-0DR20-2MU3V:
  eventCount: 0
HLT_2mu4_PhysicsTLA_L1BPH-7M22-0DR20-2MU3VF:
  eventCount: 0
HLT_2mu4_PhysicsTLA_L1BPH-7M22-2MU3VF:
  eventCount: 0
  stepCounts:
    0: 1
    1: 1
    2: 1
  stepFeatures:
    0: 2
    1: 2
    2: 2
HLT_2mu4_b0dRAB127invmAB22vtx20_L1BPH-7M22-0DR12-2MU3V:
  eventCount: 0
HLT_2mu4_b0dRAB207invmAB22vtx20_L1BPH-7M22-0DR20-2MU3V:
  eventCount: 0
HLT_2mu4_b0dRAB207invmAB22vtx20_L1BPH-7M22-0DR20-2MU3VF:
  eventCount: 0
HLT_2mu4_b7invmAB22vtx20_L1BPH-7M22-2MU3VF:
  eventCount: 0
  stepCounts:
    0: 1
    1: 1
    2: 1
  stepFeatures:
    0: 2
    1: 3
    2: 2
HLT_2mu4_bBmumu_L1BPH-2M9-0DR15-2MU3V:
  eventCount: 0
HLT_2mu4_bBmumu_L1BPH-2M9-0DR15-2MU3VF:
  eventCount: 0
HLT_2mu4_bBmumu_Lxy0_L1BPH-2M9-0DR15-2MU3V:
  eventCount: 0
HLT_2mu4_bBmumu_Lxy0_L1BPH-2M9-0DR15-2MU3VF:
  eventCount: 0
HLT_2mu4_bBmumux_BcmumuD0Xloose_L12MU3V:
  eventCount: 1
  stepCounts:
    0: 4
    1: 3
    2: 3
    3: 1
    4: 1
  stepFeatures:
    0: 9
    1: 9
    2: 10
    3: 6
    4: 4
HLT_2mu4_bBmumux_BcmumuD0Xloose_L1BPH-2M9-0DR15-2MU3V:
  eventCount: 0
HLT_2mu4_bBmumux_BcmumuD0Xloose_L1BPH-2M9-0DR15-2MU3VF:
  eventCount: 0
HLT_2mu4_bBmumux_BcmumuDploose_L12MU3V:
  eventCount: 0
  stepCounts:
    0: 4
    1: 3
    2: 3
    3: 1
  stepFeatures:
    0: 9
    1: 9
    2: 10
    3: 6
    4: 4
HLT_2mu4_bBmumux_BcmumuDploose_L1BPH-2M9-0DR15-2MU3V:
  eventCount: 0
HLT_2mu4_bBmumux_BcmumuDploose_L1BPH-2M9-0DR15-2MU3VF:
  eventCount: 0
HLT_2mu4_bBmumux_BcmumuDsloose_L12MU3V:
  eventCount: 0
  stepCounts:
    0: 4
    1: 3
    2: 3
    3: 1
  stepFeatures:
    0: 9
    1: 9
    2: 10
    3: 6
    4: 4
HLT_2mu4_bBmumux_BcmumuDsloose_L1BPH-2M9-0DR15-2MU3V:
  eventCount: 0
HLT_2mu4_bBmumux_BcmumuDsloose_L1BPH-2M9-0DR15-2MU3VF:
  eventCount: 0
HLT_2mu4_bBmumux_BcmumuDstarloose_L12MU3V:
  eventCount: 0
  stepCounts:
    0: 4
    1: 3
    2: 3
    3: 1
  stepFeatures:
    0: 9
    1: 9
    2: 10
    3: 6
    4: 4
HLT_2mu4_bBmumux_BcmumuDstarloose_L1BPH-2M9-0DR15-2MU3V:
  eventCount: 0
HLT_2mu4_bBmumux_BcmumuDstarloose_L1BPH-2M9-0DR15-2MU3VF:
  eventCount: 0
HLT_2mu4_bBmumux_BcmumuPi_L12MU3V:
  eventCount: 0
  stepCounts:
    0: 4
    1: 3
    2: 3
    3: 1
  stepFeatures:
    0: 9
    1: 9
    2: 10
    3: 6
    4: 4
HLT_2mu4_bBmumux_BcmumuPi_L1BPH-2M9-0DR15-2MU3V:
  eventCount: 0
HLT_2mu4_bBmumux_BcmumuPi_L1BPH-2M9-0DR15-2MU3VF:
  eventCount: 0
HLT_2mu4_bBmumux_BdmumuKst_L12MU3V:
  eventCount: 1
  stepCounts:
    0: 4
    1: 3
    2: 3
    3: 1
    4: 1
  stepFeatures:
    0: 9
    1: 9
    2: 10
    3: 6
    4: 4
HLT_2mu4_bBmumux_BdmumuKst_L1BPH-2M9-0DR15-2MU3V:
  eventCount: 0
HLT_2mu4_bBmumux_BdmumuKst_L1BPH-2M9-0DR15-2MU3VF:
  eventCount: 0
HLT_2mu4_bBmumux_BpmumuKp_L12MU3V:
  eventCount: 1
  stepCounts:
    0: 4
    1: 3
    2: 3
    3: 1
    4: 1
  stepFeatures:
    0: 9
    1: 9
    2: 10
    3: 6
    4: 4
HLT_2mu4_bBmumux_BpmumuKp_L1BPH-2M9-0DR15-2MU3V:
  eventCount: 0
HLT_2mu4_bBmumux_BpmumuKp_L1BPH-2M9-0DR15-2MU3VF:
  eventCount: 0
HLT_2mu4_bBmumux_BsmumuPhi_L12MU3V:
  eventCount: 0
  stepCounts:
    0: 4
    1: 3
    2: 3
    3: 1
  stepFeatures:
    0: 9
    1: 9
    2: 10
    3: 6
    4: 4
HLT_2mu4_bBmumux_BsmumuPhi_L1BPH-2M9-0DR15-2MU3V:
  eventCount: 0
HLT_2mu4_bBmumux_BsmumuPhi_L1BPH-2M9-0DR15-2MU3VF:
  eventCount: 0
HLT_2mu4_bBmumux_LbPqKm_L12MU3V:
  eventCount: 0
  stepCounts:
    0: 4
    1: 3
    2: 3
    3: 1
  stepFeatures:
    0: 9
    1: 9
    2: 10
    3: 6
    4: 4
HLT_2mu4_bBmumux_LbPqKm_L1BPH-2M9-0DR15-2MU3V:
  eventCount: 0
HLT_2mu4_bBmumux_LbPqKm_L1BPH-2M9-0DR15-2MU3VF:
  eventCount: 0
HLT_2mu4_bDimu_L12MU3V:
  eventCount: 1
  stepCounts:
    0: 4
    1: 3
    2: 3
    3: 2
    4: 1
  stepFeatures:
    0: 9
    1: 9
    2: 10
    3: 6
    4: 6
HLT_2mu4_bJpsimumu_L12MU3V:
  eventCount: 1
  stepCounts:
    0: 4
    1: 3
    2: 3
    3: 2
    4: 1
  stepFeatures:
    0: 9
    1: 9
    2: 10
    3: 6
    4: 6
HLT_2mu4_bJpsimumu_Lxy0_L1BPH-2M9-0DR15-2MU3V:
  eventCount: 0
HLT_2mu4_bJpsimumu_Lxy0_L1BPH-2M9-0DR15-2MU3VF:
  eventCount: 0
HLT_2mu4_bUpsimumu_L12MU3V:
  eventCount: 0
  stepCounts:
    0: 4
    1: 3
    2: 3
    3: 2
  stepFeatures:
    0: 9
    1: 9
    2: 10
    3: 6
    4: 6
HLT_2mu4_l2io_invmDimu_L12MU3V:
  eventCount: 1
  stepCounts:
    0: 4
    1: 3
    2: 3
    3: 1
  stepFeatures:
    0: 9
    1: 9
    2: 10
    3: 6
HLT_2mu4_l2mt_L1MU4BOM:
  eventCount: 0
HLT_2mu4_muonqual_L12MU3V:
  eventCount: 2
  stepCounts:
    0: 4
    1: 3
    2: 3
    3: 2
  stepFeatures:
    0: 9
    1: 6
    2: 10
    3: 6
HLT_2mu4_noL2Comb_bBmumux_BpmumuKp_L12MU3V:
  eventCount: 1
  stepCounts:
    0: 4
    1: 3
    2: 3
    3: 1
    4: 1
  stepFeatures:
    0: 9
    1: 9
    2: 10
    3: 6
    4: 4
HLT_2mu4_noL2Comb_bBmumux_BsmumuPhi_L12MU3V:
  eventCount: 0
  stepCounts:
    0: 4
    1: 3
    2: 3
    3: 1
  stepFeatures:
    0: 9
    1: 9
    2: 10
    3: 6
    4: 4
HLT_2mu4_noL2Comb_bBmumux_LbPqKm_L12MU3V:
  eventCount: 0
  stepCounts:
    0: 4
    1: 3
    2: 3
    3: 1
  stepFeatures:
    0: 9
    1: 9
    2: 10
    3: 6
    4: 4
HLT_2mu4_noL2Comb_bJpsimumu_L12MU3V:
  eventCount: 1
  stepCounts:
    0: 4
    1: 3
    2: 3
    3: 2
    4: 1
  stepFeatures:
    0: 9
    1: 9
    2: 10
    3: 6
    4: 6
HLT_2mu50_msonly_L1MU14FCH:
  eventCount: 0
  stepCounts:
    0: 1
  stepFeatures:
    0: 2
HLT_2mu6_10invmAA70_L1MU5VF:
  eventCount: 1
  stepCounts:
    0: 3
    1: 3
    2: 3
    3: 1
  stepFeatures:
    0: 6
    1: 6
    2: 8
    3: 5
HLT_2mu6_11invmAA24_L1DY-BOX-2MU5VF:
  eventCount: 0
  stepCounts:
    0: 2
    1: 2
    2: 2
  stepFeatures:
    0: 4
    1: 4
    2: 4
    3: 2
HLT_2mu6_24invmAA60_L1DY-BOX-2MU5VF:
  eventCount: 1
  stepCounts:
    0: 2
    1: 2
    2: 2
    3: 1
  stepFeatures:
    0: 4
    1: 4
    2: 4
    3: 2
HLT_2mu6_2j50_0eta490_j0_DJMASS900j50_L1MJJ-500-NFF:
  eventCount: 0
HLT_2mu6_2j50_0eta490_j0_DJMASS900j50_L1jMJJ-500-NFF:
  eventCount: 0
HLT_2mu6_L12MU5VF:
  eventCount: 2
  stepCounts:
    0: 3
    1: 3
    2: 3
    3: 2
  stepFeatures:
    0: 6
    1: 6
    2: 8
    3: 5
HLT_2mu6_PhysicsTLA_L12MU5VF:
  eventCount: 2
  stepCounts:
    0: 3
    1: 3
    2: 3
    3: 2
    4: 2
    5: 2
  stepFeatures:
    0: 6
    1: 6
    2: 8
    3: 5
    4: 5
    5: 4
HLT_2mu6_bBmumu_L1BPH-2M9-2DR15-2MU5VF:
  eventCount: 0
HLT_2mu6_bBmumu_Lxy0_L1BPH-2M9-2DR15-2MU5VF:
  eventCount: 0
HLT_2mu6_bBmumux_BcmumuD0Xloose_L1BPH-2M9-2DR15-2MU5VF:
  eventCount: 0
HLT_2mu6_bBmumux_BcmumuD0Xloose_L1LFV-MU5VF:
  eventCount: 1
  stepCounts:
    0: 1
    1: 1
    2: 1
    3: 1
    4: 1
  stepFeatures:
    0: 2
    1: 2
    2: 4
    3: 3
    4: 3
HLT_2mu6_bBmumux_BcmumuDploose_L1BPH-2M9-2DR15-2MU5VF:
  eventCount: 0
HLT_2mu6_bBmumux_BcmumuDploose_L1LFV-MU5VF:
  eventCount: 0
  stepCounts:
    0: 1
    1: 1
    2: 1
    3: 1
  stepFeatures:
    0: 2
    1: 2
    2: 4
    3: 3
    4: 3
HLT_2mu6_bBmumux_BcmumuDsloose_L1BPH-2M9-2DR15-2MU5VF:
  eventCount: 0
HLT_2mu6_bBmumux_BcmumuDsloose_L1LFV-MU5VF:
  eventCount: 0
  stepCounts:
    0: 1
    1: 1
    2: 1
    3: 1
  stepFeatures:
    0: 2
    1: 2
    2: 4
    3: 3
    4: 3
HLT_2mu6_bBmumux_BcmumuDstarloose_L1BPH-2M9-2DR15-2MU5VF:
  eventCount: 0
HLT_2mu6_bBmumux_BcmumuDstarloose_L1LFV-MU5VF:
  eventCount: 0
  stepCounts:
    0: 1
    1: 1
    2: 1
    3: 1
  stepFeatures:
    0: 2
    1: 2
    2: 4
    3: 3
    4: 3
HLT_2mu6_bBmumux_BcmumuPi_L1BPH-2M9-2DR15-2MU5VF:
  eventCount: 0
HLT_2mu6_bBmumux_BcmumuPi_L1LFV-MU5VF:
  eventCount: 0
  stepCounts:
    0: 1
    1: 1
    2: 1
    3: 1
  stepFeatures:
    0: 2
    1: 2
    2: 4
    3: 3
    4: 3
HLT_2mu6_bBmumux_BdmumuKst_L1BPH-2M9-2DR15-2MU5VF:
  eventCount: 0
HLT_2mu6_bBmumux_BdmumuKst_L1LFV-MU5VF:
  eventCount: 1
  stepCounts:
    0: 1
    1: 1
    2: 1
    3: 1
    4: 1
  stepFeatures:
    0: 2
    1: 2
    2: 4
    3: 3
    4: 3
HLT_2mu6_bBmumux_BpmumuKp_L1BPH-2M9-2DR15-2MU5VF:
  eventCount: 0
HLT_2mu6_bBmumux_BpmumuKp_L1LFV-MU5VF:
  eventCount: 1
  stepCounts:
    0: 1
    1: 1
    2: 1
    3: 1
    4: 1
  stepFeatures:
    0: 2
    1: 2
    2: 4
    3: 3
    4: 3
HLT_2mu6_bBmumux_BsmumuPhi_L1BPH-2M9-2DR15-2MU5VF:
  eventCount: 0
HLT_2mu6_bBmumux_BsmumuPhi_L1LFV-MU5VF:
  eventCount: 0
  stepCounts:
    0: 1
    1: 1
    2: 1
    3: 1
  stepFeatures:
    0: 2
    1: 2
    2: 4
    3: 3
    4: 3
HLT_2mu6_bBmumux_LbPqKm_L1BPH-2M9-2DR15-2MU5VF:
  eventCount: 0
HLT_2mu6_bBmumux_LbPqKm_L1LFV-MU5VF:
  eventCount: 0
  stepCounts:
    0: 1
    1: 1
    2: 1
    3: 1
  stepFeatures:
    0: 2
    1: 2
    2: 4
    3: 3
    4: 3
HLT_2mu6_bDimu_L12MU5VF:
  eventCount: 1
  stepCounts:
    0: 3
    1: 3
    2: 3
    3: 2
    4: 1
  stepFeatures:
    0: 6
    1: 8
    2: 8
    3: 5
    4: 5
HLT_2mu6_bDimu_L1BPH-2M9-2DR15-2MU5VF:
  eventCount: 0
HLT_2mu6_bDimu_L1LFV-MU5VF:
  eventCount: 1
  stepCounts:
    0: 1
    1: 1
    2: 1
    3: 1
    4: 1
  stepFeatures:
    0: 2
    1: 2
    2: 4
    3: 3
    4: 3
HLT_2mu6_bJpsimumu_L1BPH-2M9-2DR15-2MU5VF:
  eventCount: 0
HLT_2mu6_bJpsimumu_Lxy0_L1BPH-2M9-2DR15-2MU5VF:
  eventCount: 0
HLT_2mu6_bPhi_L1LFV-MU5VF:
  eventCount: 0
  stepCounts:
    0: 1
    1: 1
    2: 1
    3: 1
  stepFeatures:
    0: 2
    1: 2
    2: 4
    3: 3
    4: 3
HLT_2mu6_bUpsimumu_L1BPH-8M15-0DR22-2MU5VF:
  eventCount: 0
HLT_2mu6_l2io_L12MU5VF:
  eventCount: 2
  stepCounts:
    0: 3
    1: 3
    2: 3
    3: 2
  stepFeatures:
    0: 6
    1: 8
    2: 8
    3: 5
HLT_2mu6_l2io_invmDimu_L1BPH-2M9-2DR15-2MU5VF:
  eventCount: 0
HLT_2mu6_l2io_invmDimu_L1LFV-MU5VF:
  eventCount: 1
  stepCounts:
    0: 1
    1: 1
    2: 1
    3: 1
  stepFeatures:
    0: 2
    1: 2
    2: 4
    3: 3
HLT_2mu6_mu4_bTau_L12MU5VF_3MU3V:
  eventCount: 0
HLT_2mu6_mu4_bUpsi_L12MU5VF_3MU3V:
  eventCount: 0
HLT_2mu6_muonqual_L12MU5VF:
  eventCount: 2
  stepCounts:
    0: 3
    1: 3
    2: 3
    3: 2
  stepFeatures:
    0: 6
    1: 6
    2: 8
    3: 5
HLT_3j200_L1J100:
  eventCount: 1
  stepCounts:
    0: 1
  stepFeatures:
    0: 3
HLT_3j200_L1jJ160:
  eventCount: 1
  stepCounts:
    0: 1
  stepFeatures:
    0: 3
HLT_3j200_ftf_presel3j150_L1J100:
  eventCount: 1
  stepCounts:
    0: 1
    1: 1
  stepFeatures:
    0: 1
    1: 3
HLT_3j200_pf_ftf_L1J100:
  eventCount: 1
  stepCounts:
    0: 5
    1: 1
  stepFeatures:
    0: 5
    1: 3
HLT_3j200_pf_ftf_presel3j150_L1J100:
  eventCount: 1
  stepCounts:
    0: 1
    1: 1
  stepFeatures:
    0: 1
    1: 3
HLT_3j200_pf_ftf_presel3j150_L1jJ160:
  eventCount: 1
  stepCounts:
    0: 1
    1: 1
  stepFeatures:
    0: 1
    1: 3
HLT_3j20_pf_ftf_020jvt_j20_0eta290_pf_ftf_boffperf_L1HT190-J15s5pETA21:
  eventCount: 5
  stepCounts:
    0: 5
    1: 5
    2: 5
  stepFeatures:
    0: 10
    1: 80
    2: 43
HLT_3j35_0eta290_020jvt_pf_ftf_bdl1d70_j35_pf_ftf_0eta320_presel4j25_L14J15p0ETA25:
  eventCount: 0
  stepCounts:
    0: 9
    1: 9
  stepFeatures:
    0: 18
    1: 96
    2: 6
HLT_3j35_0eta290_020jvt_pf_ftf_bdl1d70_j35_pf_ftf_0eta320_presel4j25_L14jJ40p0ETA25:
  eventCount: 0
  stepCounts:
    0: 18
    1: 14
  stepFeatures:
    0: 36
    1: 142
    2: 10
HLT_3j35_0eta290_020jvt_pf_ftf_bdl1r70_j35_pf_ftf_0eta320_L14J15p0ETA25:
  eventCount: 0
  stepCounts:
    0: 9
    1: 9
  stepFeatures:
    0: 18
    1: 96
    2: 7
HLT_3j35_0eta290_020jvt_pf_ftf_bdl1r70_j35_pf_ftf_0eta320_presel4j25_L14J15p0ETA25:
  eventCount: 0
  stepCounts:
    0: 9
    1: 9
  stepFeatures:
    0: 18
    1: 96
    2: 7
HLT_3j35_0eta290_020jvt_pf_ftf_bdl1r70_j35_pf_ftf_0eta320_presel4j25_L14jJ40p0ETA25:
  eventCount: 0
  stepCounts:
    0: 18
    1: 14
  stepFeatures:
    0: 36
    1: 142
    2: 11
HLT_3j35_pf_ftf_bdl1r60_xe50_cell_xe70_pfopufit_L13J15p0ETA25_XE40:
  eventCount: 0
  stepCounts:
    0: 7
    1: 5
  stepFeatures:
    0: 25
    1: 38
    2: 2
HLT_3j35_pf_ftf_bdl1r60_xe50_cell_xe70_tcpufit_L13J15p0ETA25_XE40:
  eventCount: 0
  stepCounts:
    0: 4
    1: 4
  stepFeatures:
    0: 20
    1: 20
    2: 2
HLT_3j65_0eta290_020jvt_pf_ftf_bdl1d77_presel3j45_L13J35p0ETA23:
  eventCount: 0
  stepCounts:
    0: 6
    1: 5
  stepFeatures:
    0: 6
    1: 17
    2: 5
HLT_3j65_0eta290_020jvt_pf_ftf_bdl1d77_presel3j45_L13jJ70p0ETA23:
  eventCount: 0
  stepCounts:
    0: 7
    1: 6
  stepFeatures:
    0: 7
    1: 20
    2: 6
HLT_3j65_0eta290_020jvt_pf_ftf_bdl1r60_L1J45p0ETA21_3J15p0ETA25:
  eventCount: 0
  stepCounts:
    0: 10
    1: 6
  stepFeatures:
    0: 10
    1: 20
    2: 4
HLT_3j65_0eta290_020jvt_pf_ftf_bdl1r70_L1J45p0ETA21_3J15p0ETA25:
  eventCount: 0
  stepCounts:
    0: 10
    1: 6
  stepFeatures:
    0: 10
    1: 20
    2: 5
HLT_3j65_0eta290_020jvt_pf_ftf_bdl1r77_L13J35p0ETA23:
  eventCount: 0
  stepCounts:
    0: 6
    1: 5
  stepFeatures:
    0: 6
    1: 17
    2: 5
HLT_3j65_0eta290_020jvt_pf_ftf_bdl1r77_L1J45p0ETA21_3J15p0ETA25:
  eventCount: 0
  stepCounts:
    0: 10
    1: 6
  stepFeatures:
    0: 10
    1: 20
    2: 6
HLT_3j65_0eta290_020jvt_pf_ftf_bdl1r77_presel3j45_L13J35p0ETA23:
  eventCount: 0
  stepCounts:
    0: 6
    1: 5
  stepFeatures:
    0: 6
    1: 17
    2: 5
HLT_3j65_0eta290_020jvt_pf_ftf_bdl1r77_presel3j45_L13jJ70p0ETA23:
  eventCount: 0
  stepCounts:
    0: 7
    1: 6
  stepFeatures:
    0: 7
    1: 20
    2: 6
HLT_3j65_0eta290_020jvt_pf_ftf_bdl1r85_L1J45p0ETA21_3J15p0ETA25:
  eventCount: 0
  stepCounts:
    0: 10
    1: 6
  stepFeatures:
    0: 10
    1: 20
    2: 7
HLT_3mu4_b3mu_L1BPH-0M10C-3MU3V:
  eventCount: 0
  stepCounts:
    0: 1
  stepFeatures:
    0: 3
HLT_3mu4_b3mu_noos_L1BPH-0M10-3MU3V:
  eventCount: 0
  stepCounts:
    0: 1
  stepFeatures:
    0: 3
HLT_3mu4_b3mu_noos_L1BPH-0M10-3MU3VF:
  eventCount: 0
  stepCounts:
    0: 1
  stepFeatures:
    0: 3
HLT_3mu4_bDimu2700_L13MU3V:
  eventCount: 0
  stepCounts:
    0: 1
  stepFeatures:
    0: 3
HLT_3mu4_bDimu2700_L13MU3VF:
  eventCount: 0
  stepCounts:
    0: 1
  stepFeatures:
    0: 3
HLT_3mu4_bJpsi_L13MU3V:
  eventCount: 0
  stepCounts:
    0: 1
  stepFeatures:
    0: 3
HLT_3mu4_bJpsi_L13MU3VF:
  eventCount: 0
  stepCounts:
    0: 1
  stepFeatures:
    0: 3
HLT_3mu4_bPhi_L13MU3V:
  eventCount: 0
  stepCounts:
    0: 1
  stepFeatures:
    0: 3
HLT_3mu4_bPhi_L13MU3VF:
  eventCount: 0
  stepCounts:
    0: 1
  stepFeatures:
    0: 3
HLT_3mu4_bTau_L13MU3V:
  eventCount: 0
  stepCounts:
    0: 1
  stepFeatures:
    0: 3
HLT_3mu4_bTau_L13MU3VF:
  eventCount: 0
  stepCounts:
    0: 1
  stepFeatures:
    0: 3
HLT_3mu4_bUpsi_L13MU3V:
  eventCount: 0
  stepCounts:
    0: 1
  stepFeatures:
    0: 3
HLT_3mu4_bUpsi_L13MU3VF:
  eventCount: 0
  stepCounts:
    0: 1
  stepFeatures:
    0: 3
HLT_3mu6_L13MU5VF:
  eventCount: 0
HLT_3mu6_bDimu_L13MU5VF:
  eventCount: 0
HLT_3mu6_bJpsi_L13MU5VF:
  eventCount: 0
HLT_3mu6_bTau_L13MU5VF:
  eventCount: 0
HLT_3mu6_bUpsi_L13MU5VF:
  eventCount: 0
HLT_3mu6_msonly_L13MU5VF:
  eventCount: 0
HLT_3mu6_msonly_L1MU3V_UNPAIRED_ISO:
  eventCount: 0
HLT_3mu6_msonly_L1MU5VF_EMPTY:
  eventCount: 0
HLT_3mu8_msonly_L13MU5VF:
  eventCount: 0
HLT_4j115_ftf_presel4j85_L13J50:
  eventCount: 1
  stepCounts:
    0: 1
    1: 1
  stepFeatures:
    0: 1
    1: 4
HLT_4j115_pf_ftf_L13J50:
  eventCount: 1
  stepCounts:
    0: 3
    1: 1
  stepFeatures:
    0: 3
    1: 4
HLT_4j115_pf_ftf_presel4j85_L13J50:
  eventCount: 1
  stepCounts:
    0: 1
    1: 1
  stepFeatures:
    0: 1
    1: 4
HLT_4j115_pf_ftf_presel4j85_L13jJ90:
  eventCount: 1
  stepCounts:
    0: 1
    1: 1
  stepFeatures:
    0: 1
    1: 4
HLT_4j120_L13J50:
  eventCount: 1
  stepCounts:
    0: 1
  stepFeatures:
    0: 4
HLT_4j120_L13jJ90:
  eventCount: 1
  stepCounts:
    0: 1
  stepFeatures:
    0: 4
HLT_4j20_020jvt_pf_ftf_boffperf_presel4j20_PhysicsTLA_L14J15p0ETA25:
  eventCount: 9
  stepCounts:
    0: 9
    1: 9
    2: 9
    3: 9
    4: 9
  stepFeatures:
    0: 9
    1: 70
    2: 70
    3: 70
    4: 9
HLT_4j20_020jvt_pf_ftf_boffperf_presel4j25_PhysicsTLA_L14J15p0ETA25:
  eventCount: 9
  stepCounts:
    0: 9
    1: 9
    2: 9
    3: 9
    4: 9
  stepFeatures:
    0: 9
    1: 70
    2: 70
    3: 70
    4: 9
HLT_4j20_0eta290_pf_ftf_020jvt_boffperf_preselj180_PhysicsTLA_L1HT190-J15s5pETA21:
  eventCount: 4
  stepCounts:
    0: 4
    1: 4
    2: 4
    3: 4
    4: 4
  stepFeatures:
    0: 4
    1: 26
    2: 26
    3: 26
    4: 4
HLT_4j20_0eta290_pf_ftf_boffperf_L1HT190-J15s5pETA21:
  eventCount: 5
  stepCounts:
    0: 5
    1: 5
    2: 5
  stepFeatures:
    0: 5
    1: 43
    2: 43
HLT_4j20_pf_ftf_020jvt_boffperf_L1HT190-J15s5pETA21:
  eventCount: 5
  stepCounts:
    0: 5
    1: 5
    2: 5
  stepFeatures:
    0: 5
    1: 34
    2: 34
HLT_4j20_pf_ftf_020jvt_boffperf_L1J45p0ETA21_3J15p0ETA25:
  eventCount: 10
  stepCounts:
    0: 10
    1: 10
    2: 10
  stepFeatures:
    0: 10
    1: 71
    2: 71
HLT_4j35_0eta290_020jvt_pf_ftf_bdl1d77_presel4j25_L14J15p0ETA25:
  eventCount: 0
  stepCounts:
    0: 9
    1: 8
  stepFeatures:
    0: 9
    1: 42
    2: 8
HLT_4j35_0eta290_020jvt_pf_ftf_bdl1d77_presel4j25_L14jJ40p0ETA25:
  eventCount: 0
  stepCounts:
    0: 18
    1: 11
  stepFeatures:
    0: 18
    1: 57
    2: 11
HLT_4j35_0eta290_020jvt_pf_ftf_bdl1r60_L1J45p0ETA21_3J15p0ETA25:
  eventCount: 0
  stepCounts:
    0: 10
    1: 9
  stepFeatures:
    0: 10
    1: 45
    2: 8
HLT_4j35_0eta290_020jvt_pf_ftf_bdl1r70_L1J45p0ETA21_3J15p0ETA25:
  eventCount: 0
  stepCounts:
    0: 10
    1: 9
  stepFeatures:
    0: 10
    1: 45
    2: 9
HLT_4j35_0eta290_020jvt_pf_ftf_bdl1r77_L14J15p0ETA25:
  eventCount: 0
  stepCounts:
    0: 9
    1: 8
  stepFeatures:
    0: 9
    1: 42
    2: 7
HLT_4j35_0eta290_020jvt_pf_ftf_bdl1r77_L1J45p0ETA21_3J15p0ETA25:
  eventCount: 0
  stepCounts:
    0: 10
    1: 9
  stepFeatures:
    0: 10
    1: 45
    2: 10
HLT_4j35_0eta290_020jvt_pf_ftf_bdl1r77_presel4j25_L14J15p0ETA25:
  eventCount: 0
  stepCounts:
    0: 9
    1: 8
  stepFeatures:
    0: 9
    1: 42
    2: 7
HLT_4j35_0eta290_020jvt_pf_ftf_bdl1r77_presel4j25_L14jJ40p0ETA25:
  eventCount: 0
  stepCounts:
    0: 18
    1: 11
  stepFeatures:
    0: 18
    1: 57
    2: 10
HLT_4j35_0eta290_020jvt_pf_ftf_bdl1r85_L1J45p0ETA21_3J15p0ETA25:
  eventCount: 0
  stepCounts:
    0: 10
    1: 9
  stepFeatures:
    0: 10
    1: 45
    2: 13
HLT_4mu4_L14MU3V:
  eventCount: 0
HLT_4mu4_bDimu6000_L14MU3V:
  eventCount: 0
HLT_5j25_pf_ftf_0eta240_020jvt_j25_pf_ftf_0eta240_020jvt_bdl1r60_L14J15:
  eventCount: 2
  stepCounts:
    0: 11
    1: 4
    2: 2
  stepFeatures:
    0: 22
    1: 48
    2: 2
HLT_5j25_pf_ftf_0eta240_j25_pf_ftf_0eta240_boffperf_L14J15:
  eventCount: 8
  stepCounts:
    0: 11
    1: 8
    2: 8
  stepFeatures:
    0: 22
    1: 110
    2: 55
HLT_5j35_pf_ftf_0eta240_020jvt_j25_pf_ftf_0eta240_020jvt_bdl1d60_presel6c25_L14J15:
  eventCount: 2
  stepCounts:
    0: 11
    1: 4
    2: 2
  stepFeatures:
    0: 22
    1: 44
    2: 2
HLT_5j35_pf_ftf_0eta240_020jvt_j25_pf_ftf_0eta240_020jvt_bdl1d60_presel6c25_L14jJ40:
  eventCount: 2
  stepCounts:
    0: 14
    1: 5
    2: 2
  stepFeatures:
    0: 28
    1: 59
    2: 2
HLT_5j35_pf_ftf_0eta240_020jvt_j25_pf_ftf_0eta240_020jvt_bdl1r60_L14J15:
  eventCount: 2
  stepCounts:
    0: 11
    1: 4
    2: 2
  stepFeatures:
    0: 22
    1: 44
    2: 2
HLT_5j35_pf_ftf_0eta240_020jvt_j25_pf_ftf_0eta240_020jvt_bdl1r60_presel6c25_L14J15:
  eventCount: 2
  stepCounts:
    0: 11
    1: 4
    2: 2
  stepFeatures:
    0: 22
    1: 44
    2: 2
HLT_5j35_pf_ftf_0eta240_020jvt_j25_pf_ftf_0eta240_020jvt_bdl1r60_presel6c25_L14jJ40:
  eventCount: 2
  stepCounts:
    0: 14
    1: 5
    2: 2
  stepFeatures:
    0: 28
    1: 59
    2: 2
HLT_5j45_pf_ftf_0eta240_020jvt_j25_pf_ftf_0eta240_020jvt_bdl1d60_presel6c25_L14J15:
  eventCount: 0
  stepCounts:
    0: 11
    1: 1
  stepFeatures:
    0: 22
    1: 11
HLT_5j45_pf_ftf_0eta240_020jvt_j25_pf_ftf_0eta240_020jvt_bdl1d60_presel6c25_L14jJ40:
  eventCount: 0
  stepCounts:
    0: 14
    1: 1
  stepFeatures:
    0: 28
    1: 11
HLT_5j45_pf_ftf_0eta240_020jvt_j25_pf_ftf_0eta240_020jvt_bdl1r60_L14J15:
  eventCount: 0
  stepCounts:
    0: 11
    1: 1
  stepFeatures:
    0: 22
    1: 11
HLT_5j45_pf_ftf_0eta240_020jvt_j25_pf_ftf_0eta240_020jvt_bdl1r60_presel6c25_L14J15:
  eventCount: 0
  stepCounts:
    0: 11
    1: 1
  stepFeatures:
    0: 22
    1: 11
HLT_5j45_pf_ftf_0eta240_020jvt_j25_pf_ftf_0eta240_020jvt_bdl1r60_presel6c25_L14jJ40:
  eventCount: 0
  stepCounts:
    0: 14
    1: 1
  stepFeatures:
    0: 28
    1: 11
HLT_5j70_0eta240_L14J15:
  eventCount: 0
HLT_5j70_0eta240_L14jJ40:
  eventCount: 0
HLT_5j70_ftf_0eta240_presel5j50_L14J15:
  eventCount: 0
  stepCounts:
    0: 2
  stepFeatures:
    0: 2
HLT_5j70_pf_ftf_0eta240_L14J15:
  eventCount: 0
  stepCounts:
    0: 11
  stepFeatures:
    0: 11
HLT_5j70_pf_ftf_0eta240_presel5j50_L14J15:
  eventCount: 0
  stepCounts:
    0: 2
  stepFeatures:
    0: 2
HLT_5j70_pf_ftf_0eta240_presel5j50_L14jJ40:
  eventCount: 0
  stepCounts:
    0: 2
  stepFeatures:
    0: 2
HLT_5j85_L14J15:
  eventCount: 0
HLT_5j85_L14jJ40:
  eventCount: 0
HLT_5j85_ftf_presel5j50_L14J15:
  eventCount: 0
  stepCounts:
    0: 2
  stepFeatures:
    0: 2
HLT_5j85_pf_ftf_L14J15:
  eventCount: 0
  stepCounts:
    0: 11
  stepFeatures:
    0: 11
HLT_5j85_pf_ftf_presel5j50_L14J15:
  eventCount: 0
  stepCounts:
    0: 2
  stepFeatures:
    0: 2
HLT_5j85_pf_ftf_presel5j50_L14jJ40:
  eventCount: 0
  stepCounts:
    0: 2
  stepFeatures:
    0: 2
HLT_6j25_0eta240_L14J15:
  eventCount: 11
  stepCounts:
    0: 11
  stepFeatures:
    0: 85
HLT_6j25_ftf_0eta240_010jvt_L14J15:
  eventCount: 2
  stepCounts:
    0: 11
    1: 2
  stepFeatures:
    0: 11
    1: 14
HLT_6j25_ftf_0eta240_020jvt_L14J15:
  eventCount: 2
  stepCounts:
    0: 11
    1: 2
  stepFeatures:
    0: 11
    1: 12
HLT_6j25_ftf_0eta240_050jvt_L14J15:
  eventCount: 2
  stepCounts:
    0: 11
    1: 2
  stepFeatures:
    0: 11
    1: 12
HLT_6j25_ftf_0eta240_L14J15:
  eventCount: 10
  stepCounts:
    0: 11
    1: 10
  stepFeatures:
    0: 11
    1: 82
HLT_6j25_pf_ftf_0eta240_010jvt_L14J15:
  eventCount: 6
  stepCounts:
    0: 11
    1: 6
  stepFeatures:
    0: 11
    1: 36
HLT_6j25_pf_ftf_0eta240_020jvt_L14J15:
  eventCount: 4
  stepCounts:
    0: 11
    1: 4
  stepFeatures:
    0: 11
    1: 24
HLT_6j25_pf_ftf_0eta240_050jvt_L14J15:
  eventCount: 3
  stepCounts:
    0: 11
    1: 3
  stepFeatures:
    0: 11
    1: 18
HLT_6j25_pf_ftf_0eta240_L14J15:
  eventCount: 8
  stepCounts:
    0: 11
    1: 8
  stepFeatures:
    0: 11
    1: 55
HLT_6j35_0eta240_L14J15:
  eventCount: 3
  stepCounts:
    0: 3
  stepFeatures:
    0: 19
HLT_6j35_ftf_0eta240_010jvt_L14J15:
  eventCount: 1
  stepCounts:
    0: 11
    1: 1
  stepFeatures:
    0: 11
    1: 6
HLT_6j35_ftf_0eta240_020jvt_L14J15:
  eventCount: 0
  stepCounts:
    0: 11
  stepFeatures:
    0: 11
HLT_6j35_ftf_0eta240_050jvt_L14J15:
  eventCount: 0
  stepCounts:
    0: 11
  stepFeatures:
    0: 11
HLT_6j35_ftf_0eta240_L14J15:
  eventCount: 3
  stepCounts:
    0: 11
    1: 3
  stepFeatures:
    0: 11
    1: 20
HLT_6j35_pf_ftf_0eta240_010jvt_L14J15:
  eventCount: 0
  stepCounts:
    0: 11
  stepFeatures:
    0: 11
HLT_6j35_pf_ftf_0eta240_020jvt_L14J15:
  eventCount: 0
  stepCounts:
    0: 11
  stepFeatures:
    0: 11
HLT_6j35_pf_ftf_0eta240_020jvt_presel6c25_L14J15:
  eventCount: 0
  stepCounts:
    0: 11
  stepFeatures:
    0: 11
HLT_6j35_pf_ftf_0eta240_020jvt_presel6c25_L14jJ40:
  eventCount: 1
  stepCounts:
    0: 14
    1: 1
  stepFeatures:
    0: 14
    1: 6
HLT_6j35_pf_ftf_0eta240_050jvt_L14J15:
  eventCount: 0
  stepCounts:
    0: 11
  stepFeatures:
    0: 11
HLT_6j35_pf_ftf_0eta240_L14J15:
  eventCount: 3
  stepCounts:
    0: 11
    1: 3
  stepFeatures:
    0: 11
    1: 19
HLT_6j45_0eta240_L14J15:
  eventCount: 0
HLT_6j45_ftf_0eta240_010jvt_L14J15:
  eventCount: 0
  stepCounts:
    0: 11
  stepFeatures:
    0: 11
HLT_6j45_ftf_0eta240_020jvt_L14J15:
  eventCount: 0
  stepCounts:
    0: 11
  stepFeatures:
    0: 11
HLT_6j45_ftf_0eta240_050jvt_L14J15:
  eventCount: 0
  stepCounts:
    0: 11
  stepFeatures:
    0: 11
HLT_6j45_ftf_0eta240_L14J15:
  eventCount: 0
  stepCounts:
    0: 11
  stepFeatures:
    0: 11
HLT_6j45_pf_ftf_0eta240_010jvt_L14J15:
  eventCount: 0
  stepCounts:
    0: 11
  stepFeatures:
    0: 11
HLT_6j45_pf_ftf_0eta240_020jvt_L14J15:
  eventCount: 0
  stepCounts:
    0: 11
  stepFeatures:
    0: 11
HLT_6j45_pf_ftf_0eta240_020jvt_presel6c25_L14J15:
  eventCount: 0
  stepCounts:
    0: 11
  stepFeatures:
    0: 11
HLT_6j45_pf_ftf_0eta240_020jvt_presel6c25_L14jJ40:
  eventCount: 0
  stepCounts:
    0: 14
  stepFeatures:
    0: 14
HLT_6j45_pf_ftf_0eta240_050jvt_L14J15:
  eventCount: 0
  stepCounts:
    0: 11
  stepFeatures:
    0: 11
HLT_6j45_pf_ftf_0eta240_L14J15:
  eventCount: 1
  stepCounts:
    0: 11
    1: 1
  stepFeatures:
    0: 11
    1: 6
HLT_6j55_0eta240_L14J15:
  eventCount: 0
HLT_6j55_0eta240_L14jJ40:
  eventCount: 0
HLT_6j55_ftf_0eta240_presel6j40_L14J15:
  eventCount: 0
  stepCounts:
    0: 2
  stepFeatures:
    0: 2
HLT_6j55_pf_ftf_0eta240_L14J15:
  eventCount: 0
  stepCounts:
    0: 11
  stepFeatures:
    0: 11
HLT_6j55_pf_ftf_0eta240_presel6j40_L14J15:
  eventCount: 0
  stepCounts:
    0: 2
  stepFeatures:
    0: 2
HLT_6j55_pf_ftf_0eta240_presel6j40_L14jJ40:
  eventCount: 0
  stepCounts:
    0: 2
  stepFeatures:
    0: 2
HLT_6j70_L14J15:
  eventCount: 0
HLT_6j70_L14jJ40:
  eventCount: 0
HLT_6j70_ftf_presel6j40_L14J15:
  eventCount: 0
  stepCounts:
    0: 2
  stepFeatures:
    0: 2
HLT_6j70_pf_ftf_L14J15:
  eventCount: 0
  stepCounts:
    0: 11
  stepFeatures:
    0: 11
HLT_6j70_pf_ftf_presel6j40_L14J15:
  eventCount: 0
  stepCounts:
    0: 2
  stepFeatures:
    0: 2
HLT_6j70_pf_ftf_presel6j40_L14jJ40:
  eventCount: 0
  stepCounts:
    0: 2
  stepFeatures:
    0: 2
HLT_7j45_L14J15:
  eventCount: 1
  stepCounts:
    0: 1
  stepFeatures:
    0: 7
HLT_7j45_L14jJ40:
  eventCount: 1
  stepCounts:
    0: 1
  stepFeatures:
    0: 7
HLT_7j45_ftf_presel7j30_L14J15:
  eventCount: 1
  stepCounts:
    0: 4
    1: 1
  stepFeatures:
    0: 4
    1: 7
HLT_7j45_pf_ftf_L14J15:
  eventCount: 1
  stepCounts:
    0: 11
    1: 1
  stepFeatures:
    0: 11
    1: 7
HLT_7j45_pf_ftf_presel7j30_L14J15:
  eventCount: 1
  stepCounts:
    0: 4
    1: 1
  stepFeatures:
    0: 4
    1: 7
HLT_7j45_pf_ftf_presel7j30_L14jJ40:
  eventCount: 1
  stepCounts:
    0: 5
    1: 1
  stepFeatures:
    0: 5
    1: 7
HLT_acceptedevts_larnoiseburst_L1All:
  eventCount: 0
HLT_beamspot_allTE_trkfast_BeamSpotPEB_L1J15:
  eventCount: 0
HLT_beamspot_trkFS_trkfast_BeamSpotPEB_L1J15:
  eventCount: 0
HLT_e100_lhvloose_L1EM22VHI:
  eventCount: 1
  stepCounts:
    0: 1
    1: 1
    2: 1
    3: 1
    4: 1
  stepFeatures:
    0: 1
    1: 1
    2: 1
    3: 1
    4: 1
HLT_e100_lhvloose_L1eEM26M:
  eventCount: 1
  stepCounts:
    0: 1
    1: 1
    2: 1
    3: 1
    4: 1
  stepFeatures:
    0: 1
    1: 1
    2: 1
    3: 1
    4: 1
HLT_e10_lhmedium_ivarloose_j70_0eta320_j50_0eta490_j0_DJMASS900j50_L1MJJ-500-NFF:
  eventCount: 0
  stepCounts:
    0: 1
    1: 1
    2: 1
    3: 1
    4: 1
  stepFeatures:
    0: 2
    1: 8
    2: 2
    3: 2
    4: 1
HLT_e10_lhmedium_ivarloose_j70_0eta320_j50_0eta490_j0_DJMASS900j50_L1jMJJ-500-NFF:
  eventCount: 0
  stepCounts:
    0: 1
    1: 1
    2: 1
    3: 1
    4: 1
  stepFeatures:
    0: 1
    1: 1
    2: 1
    3: 1
    4: 1
HLT_e10_lhvloose_L1EM7:
  eventCount: 7
  stepCounts:
    0: 11
    1: 11
    2: 7
    3: 7
    4: 7
  stepFeatures:
    0: 14
    1: 49
    2: 9
    3: 9
    4: 8
HLT_e10_lhvloose_L1eEM9:
  eventCount: 3
  stepCounts:
    0: 7
    1: 5
    2: 3
    3: 3
    4: 3
  stepFeatures:
    0: 8
    1: 23
    2: 3
    3: 3
    4: 3
HLT_e120_etcut_L1EM22VHI:
  eventCount: 3
  stepCounts:
<<<<<<< HEAD
    0: 2
    1: 2
    2: 2
  stepFeatures:
    0: 5
    1: 39
    2: 5
=======
    0: 3
    1: 3
    2: 3
    3: 3
  stepFeatures:
    0: 6
    1: 48
    2: 6
    3: 6
>>>>>>> 0454693f
HLT_e120_etcut_L1eEM26M:
  eventCount: 2
  stepCounts:
    0: 2
    1: 2
    2: 2
  stepFeatures:
    0: 5
    1: 39
    2: 5
HLT_e120_lhvloose_L1EM22VHI:
  eventCount: 1
  stepCounts:
    0: 1
    1: 1
    2: 1
    3: 1
    4: 1
  stepFeatures:
    0: 1
    1: 1
    2: 1
    3: 1
    4: 1
HLT_e120_lhvloose_L1eEM26M:
  eventCount: 1
  stepCounts:
    0: 1
    1: 1
    2: 1
    3: 1
    4: 1
  stepFeatures:
    0: 1
    1: 1
    2: 1
    3: 1
    4: 1
HLT_e12_lhloose_2mu10_L12MU8F:
  eventCount: 0
HLT_e12_lhloose_L1eEM10L_2mu10_L12MU8F:
  eventCount: 0
HLT_e12_lhtight_mu11_dRAB15_invmAB10_L1LFV-eEM10L-MU8VF:
  eventCount: 0
HLT_e140_dnnloose_L1EM22VHI:
  eventCount: 0
  stepCounts:
    0: 1
    1: 1
  stepFeatures:
    0: 1
    1: 1
HLT_e140_dnnloose_gsf_L1EM22VHI:
  eventCount: 0
  stepCounts:
    0: 1
    1: 1
  stepFeatures:
    0: 1
    1: 1
HLT_e140_lhloose_L1EM22VHI:
  eventCount: 0
  stepCounts:
    0: 1
    1: 1
  stepFeatures:
    0: 1
    1: 1
HLT_e140_lhloose_L1eEM26M:
  eventCount: 0
  stepCounts:
    0: 1
    1: 1
  stepFeatures:
    0: 1
    1: 1
HLT_e140_lhloose_noringer_L1EM22VHI:
  eventCount: 0
  stepCounts:
    0: 2
    1: 2
    2: 2
    3: 2
  stepFeatures:
    0: 4
    1: 32
    2: 3
    3: 3
HLT_e140_lhloose_noringer_L1eEM26M:
  eventCount: 0
  stepCounts:
    0: 2
    1: 2
    2: 2
    3: 2
  stepFeatures:
    0: 4
    1: 32
    2: 3
    3: 3
HLT_e14_etcut_idperf_L1EM7:
  eventCount: 18
  stepCounts:
    0: 18
    1: 18
    2: 18
    3: 18
  stepFeatures:
    0: 47
    1: 47
    2: 45
    3: 45
HLT_e14_etcut_idperf_L1eEM9:
  eventCount: 8
  stepCounts:
    0: 12
    1: 12
    2: 8
    3: 8
  stepFeatures:
    0: 32
    1: 31
    2: 27
    3: 27
HLT_e14_idperf_gsf_tight_L1EM7:
  eventCount: 7
  stepCounts:
    0: 9
    1: 9
    2: 7
    3: 7
    4: 7
  stepFeatures:
    0: 11
    1: 11
    2: 8
    3: 8
    4: 8
HLT_e14_idperf_gsf_tight_L1eEM9:
  eventCount: 3
  stepCounts:
    0: 5
    1: 5
    2: 3
    3: 3
    4: 3
  stepFeatures:
    0: 6
    1: 6
    2: 3
    3: 3
    4: 3
HLT_e14_idperf_tight_L1EM7:
  eventCount: 7
  stepCounts:
    0: 9
    1: 9
    2: 7
    3: 7
  stepFeatures:
    0: 11
    1: 11
    2: 8
    3: 8
HLT_e14_idperf_tight_L1eEM9:
  eventCount: 3
  stepCounts:
    0: 5
    1: 5
    2: 3
    3: 3
  stepFeatures:
    0: 6
    1: 6
    2: 3
    3: 3
HLT_e14_lhtight_e4_etcut_1invmAB5_L1JPSI-1M5-EM12:
  eventCount: 0
HLT_e14_lhtight_e4_etcut_idperf_gsf_probe_1invmAB5_L1JPSI-1M5-EM12:
  eventCount: 0
HLT_e14_lhtight_e4_etcut_idperf_gsf_probe_1invmAB5_L1JPSI-1M5-eEM15:
  eventCount: 0
HLT_e14_lhtight_e4_etcut_idperf_probe_1invmAB5_L1JPSI-1M5-EM12:
  eventCount: 0
HLT_e14_lhtight_e4_etcut_idperf_probe_1invmAB5_L1JPSI-1M5-eEM15:
  eventCount: 0
HLT_e14_lhtight_e4_etcut_probe_1invmAB5_L1JPSI-1M5-EM12:
  eventCount: 0
HLT_e14_lhtight_mu6_dRAB15_invmAB10_L1LFV-eEM15L-MU5VF:
  eventCount: 0
HLT_e14_lhtight_noringer_e4_etcut_probe_1invmAB5_L1JPSI-1M5-EM12:
  eventCount: 0
HLT_e14_lhvloose_L1EM10VH:
  eventCount: 7
  stepCounts:
    0: 9
    1: 9
    2: 7
    3: 7
    4: 7
  stepFeatures:
    0: 10
    1: 18
    2: 8
    3: 8
    4: 8
HLT_e14_lhvloose_L1eEM12L:
  eventCount: 2
  stepCounts:
    0: 3
    1: 2
    2: 2
    3: 2
    4: 2
  stepFeatures:
    0: 3
    1: 4
    2: 2
    3: 2
    4: 2
HLT_e17_lhloose_mu14_L1EM15VH_MU8F:
  eventCount: 2
  stepCounts:
    0: 5
    1: 5
    2: 5
    3: 5
    4: 5
    5: 5
    6: 2
    7: 2
    8: 2
  stepFeatures:
    0: 5
    1: 9
    2: 5
    3: 5
    4: 5
    5: 5
    6: 2
    7: 2
    8: 2
HLT_e17_lhloose_mu14_L1eEM18L_MU8F:
  eventCount: 1
  stepCounts:
    0: 2
    1: 2
    2: 2
    3: 2
    4: 2
    5: 2
    6: 1
    7: 1
    8: 1
  stepFeatures:
    0: 2
    1: 4
    2: 2
    3: 2
    4: 2
    5: 2
    6: 1
    7: 1
    8: 1
HLT_e17_lhmedium_ivarloose_tau25_mediumRNN_tracktwoMVABDT_03dRAB_L1EM15VHI_2TAU12IM_4J12:
  eventCount: 1
  stepCounts:
    0: 4
    1: 4
    2: 4
    3: 4
    4: 4
    5: 4
    6: 4
    7: 4
    8: 4
    9: 1
  stepFeatures:
    0: 5
    1: 7
    2: 4
    3: 4
    4: 4
    5: 14
    6: 14
    7: 14
    8: 14
    9: 4
HLT_e17_lhmedium_ivarloose_tau25_mediumRNN_tracktwoMVA_03dRAB_L1EM15VHI_2TAU12IM_4J12:
  eventCount: 1
  stepCounts:
    0: 4
    1: 4
    2: 4
    3: 4
    4: 4
    5: 4
    6: 4
    7: 4
    8: 4
    9: 1
  stepFeatures:
    0: 5
    1: 7
    2: 4
    3: 4
    4: 4
    5: 14
    6: 14
    7: 14
    8: 14
    9: 4
HLT_e17_lhmedium_tau25_mediumRNN_tracktwoMVABDT_xe50_cell_03dRAB_L1EM15VHI_2TAU12IM_XE35:
  eventCount: 0
  stepCounts:
    0: 1
    1: 1
    2: 1
    3: 1
    4: 1
    5: 1
    6: 1
    7: 1
    8: 1
    9: 1
  stepFeatures:
    0: 1
    1: 1
    2: 1
    3: 1
    4: 1
    5: 3
    6: 3
    7: 3
    8: 3
    9: 1
    10: 1
HLT_e17_lhmedium_tau25_mediumRNN_tracktwoMVA_xe50_cell_03dRAB_L1EM15VHI_2TAU12IM_XE35:
  eventCount: 0
  stepCounts:
    0: 1
    1: 1
    2: 1
    3: 1
    4: 1
    5: 1
    6: 1
    7: 1
    8: 1
    9: 1
  stepFeatures:
    0: 1
    1: 1
    2: 1
    3: 1
    4: 1
    5: 3
    6: 3
    7: 3
    8: 3
    9: 1
    10: 1
HLT_e20_lhtight_ivarloose_L1ZAFB-25DPHI-eEM18M:
  eventCount: 2
  stepCounts:
    0: 2
    1: 2
    2: 2
    3: 2
    4: 2
  stepFeatures:
    0: 2
    1: 4
    2: 2
    3: 2
    4: 2
HLT_e20_lhvloose_L1EM15VH:
  eventCount: 6
  stepCounts:
    0: 7
    1: 7
    2: 6
    3: 6
    4: 6
  stepFeatures:
    0: 7
    1: 11
    2: 6
    3: 6
    4: 6
HLT_e20_lhvloose_L1eEM18L:
  eventCount: 2
  stepCounts:
    0: 2
    1: 2
    2: 2
    3: 2
    4: 2
  stepFeatures:
    0: 2
    1: 4
    2: 2
    3: 2
    4: 2
HLT_e24_lhmedium_g12_loose_g12_loose_02dRAB_02dRAC_02dRBC_L1EM20VH_3EM10VH:
  eventCount: 0
  stepCounts:
    0: 3
    1: 3
    2: 3
    3: 2
  stepFeatures:
    0: 37
    1: 21
    2: 21
    3: 13
    4: 2
HLT_e24_lhmedium_g12_loose_g12_loose_02dRAB_02dRAC_02dRBC_L1eEM24L_3eEM12L:
  eventCount: 0
  stepFeatures:
    0: 8
HLT_e24_lhmedium_g12_loose_g12_loose_02dRAB_02dRAC_L1EM20VH_3EM10VH:
  eventCount: 2
  stepCounts:
    0: 3
    1: 3
    2: 3
    3: 2
    4: 2
  stepFeatures:
    0: 37
    1: 21
    2: 21
    3: 13
    4: 2
HLT_e24_lhmedium_g12_loose_g12_loose_02dRAB_02dRAC_L1eEM24L_3eEM12L:
  eventCount: 0
  stepFeatures:
    0: 8
HLT_e24_lhmedium_g25_medium_02dRAB_L12EM20VH:
  eventCount: 1
  stepCounts:
    0: 2
    1: 2
    2: 2
    3: 2
    4: 1
  stepFeatures:
    0: 14
    1: 7
    2: 6
    3: 5
    4: 2
HLT_e24_lhmedium_g25_medium_02dRAB_L12eEM24L:
  eventCount: 0
  stepCounts:
    0: 1
    1: 1
    2: 1
    3: 1
  stepFeatures:
    0: 7
    1: 3
    2: 3
    3: 2
    4: 1
HLT_e24_lhmedium_ivarloose_tau20_mediumRNN_tracktwoMVABDT_03dRAB_L1EM22VHI:
  eventCount: 1
  stepCounts:
    0: 6
    1: 6
    2: 5
    3: 5
    4: 5
    5: 5
    6: 5
    7: 5
    8: 5
    9: 1
  stepFeatures:
    0: 6
    1: 10
    2: 5
    3: 5
    4: 5
    5: 21
    6: 21
    7: 21
    8: 21
    9: 4
HLT_e24_lhmedium_ivarloose_tau20_mediumRNN_tracktwoMVA_03dRAB_L1EM22VHI:
  eventCount: 1
  stepCounts:
    0: 6
    1: 6
    2: 5
    3: 5
    4: 5
    5: 5
    6: 5
    7: 5
    8: 5
    9: 1
  stepFeatures:
    0: 6
    1: 10
    2: 5
    3: 5
    4: 5
    5: 21
    6: 21
    7: 21
    8: 21
    9: 4
HLT_e24_lhtight_ivarloose_L1EM22VHI:
  eventCount: 5
  stepCounts:
    0: 6
    1: 6
    2: 5
    3: 5
    4: 5
  stepFeatures:
    0: 6
    1: 10
    2: 5
    3: 5
    4: 5
HLT_e24_lhtight_ivarloose_L1eEM26M:
  eventCount: 2
  stepCounts:
    0: 2
    1: 2
    2: 2
    3: 2
    4: 2
  stepFeatures:
    0: 2
    1: 4
    2: 2
    3: 2
    4: 2
HLT_e24_lhvloose_2e12_lhvloose_L1EM20VH_3EM10VH:
  eventCount: 0
  stepFeatures:
    0: 7
HLT_e24_lhvloose_2e12_lhvloose_L1eEM24L_3eEM12L:
  eventCount: 0
HLT_e250_etcut_L1EM22VHI:
  eventCount: 1
  stepCounts:
    0: 1
    1: 1
    2: 1
  stepFeatures:
    0: 2
    1: 27
    2: 2
HLT_e250_etcut_L1eEM26M:
  eventCount: 1
  stepCounts:
    0: 1
    1: 1
    2: 1
  stepFeatures:
    0: 2
    1: 27
    2: 2
HLT_e25_mergedtight_g35_medium_90invmAB_02dRAB_L12EM20VH:
  eventCount: 0
  stepCounts:
    0: 4
    1: 4
    2: 4
    3: 3
  stepFeatures:
    0: 22
    1: 70
    2: 19
    3: 15
    4: 3
HLT_e25_mergedtight_g35_medium_90invmAB_02dRAB_L12eEM24L:
  eventCount: 0
  stepCounts:
    0: 2
    1: 2
    2: 2
    3: 1
  stepFeatures:
    0: 12
    1: 50
    2: 11
    3: 7
    4: 1
HLT_e25_mergedtight_g35_medium_Heg_L12EM20VH:
  eventCount: 0
  stepCounts:
    0: 4
    1: 4
    2: 4
    3: 3
  stepFeatures:
    0: 22
    1: 70
    2: 19
    3: 15
    4: 3
HLT_e26_dnnloose_L1EM22VHI:
  eventCount: 5
  stepCounts:
    0: 6
    1: 6
    2: 5
    3: 5
    4: 5
  stepFeatures:
    0: 6
    1: 10
    2: 5
    3: 5
    4: 5
HLT_e26_dnnmedium_L1EM22VHI:
  eventCount: 5
  stepCounts:
    0: 6
    1: 6
    2: 5
    3: 5
    4: 5
  stepFeatures:
    0: 6
    1: 10
    2: 5
    3: 5
    4: 5
HLT_e26_dnntight_L1EM22VHI:
  eventCount: 4
  stepCounts:
    0: 6
    1: 6
    2: 5
    3: 5
    4: 4
  stepFeatures:
    0: 6
    1: 10
    2: 5
    3: 5
    4: 4
HLT_e26_dnntight_gsf_ivarloose_L1EM22VHI:
  eventCount: 4
  stepCounts:
    0: 6
    1: 6
    2: 5
    3: 5
    4: 5
    5: 4
  stepFeatures:
    0: 6
    1: 10
    2: 5
    3: 5
    4: 5
    5: 4
HLT_e26_etcut_L1EM22VHI:
  eventCount: 8
  stepCounts:
    0: 8
    1: 8
    2: 8
  stepFeatures:
    0: 14
    1: 73
    2: 14
HLT_e26_etcut_L1eEM26M:
  eventCount: 3
  stepCounts:
    0: 3
    1: 3
    2: 3
  stepFeatures:
    0: 7
    1: 48
    2: 7
HLT_e26_idperf_gsf_tight_L1EM22VHI:
  eventCount: 5
  stepCounts:
    0: 6
    1: 6
    2: 5
    3: 5
    4: 5
  stepFeatures:
    0: 6
    1: 6
    2: 5
    3: 5
    4: 5
HLT_e26_idperf_gsf_tight_L1eEM26M:
  eventCount: 2
  stepCounts:
    0: 2
    1: 2
    2: 2
    3: 2
    4: 2
  stepFeatures:
    0: 2
    1: 2
    2: 2
    3: 2
    4: 2
HLT_e26_idperf_loose_L1EM22VHI:
  eventCount: 5
  stepCounts:
    0: 6
    1: 6
    2: 5
    3: 5
  stepFeatures:
    0: 6
    1: 6
    2: 5
    3: 5
HLT_e26_idperf_loose_L1eEM26M:
  eventCount: 2
  stepCounts:
    0: 2
    1: 2
    2: 2
    3: 2
  stepFeatures:
    0: 2
    1: 2
    2: 2
    3: 2
HLT_e26_idperf_loose_lrtloose_L1EM22VHI:
  eventCount: 5
  stepCounts:
    0: 6
    1: 6
    2: 5
    3: 5
  stepFeatures:
    0: 6
    1: 6
    2: 5
    3: 5
HLT_e26_idperf_loose_lrtloose_L1eEM26M:
  eventCount: 2
  stepCounts:
    0: 2
    1: 2
    2: 2
    3: 2
  stepFeatures:
    0: 2
    1: 2
    2: 2
    3: 2
HLT_e26_idperf_tight_L1EM22VHI:
  eventCount: 5
  stepCounts:
    0: 6
    1: 6
    2: 5
    3: 5
  stepFeatures:
    0: 6
    1: 6
    2: 5
    3: 5
HLT_e26_idperf_tight_L1eEM26M:
  eventCount: 2
  stepCounts:
    0: 2
    1: 2
    2: 2
    3: 2
  stepFeatures:
    0: 2
    1: 2
    2: 2
    3: 2
HLT_e26_lhloose_nopix_lrttight_L1EM22VHI:
  eventCount: 0
  stepCounts:
    0: 6
    1: 2
    2: 2
    3: 2
  stepFeatures:
    0: 6
    1: 2
    2: 2
    3: 2
HLT_e26_lhloose_nopix_lrttight_L1eEM26M:
  eventCount: 0
  stepCounts:
    0: 2
  stepFeatures:
    0: 2
HLT_e26_lhloose_nopix_lrttight_probe_g25_medium_L1EM20VH:
  eventCount: 0
  stepCounts:
    0: 8
    1: 7
    2: 7
    3: 6
    4: 1
    5: 1
    6: 1
    7: 1
  stepFeatures:
    0: 18
    1: 12
    2: 11
    3: 7
    4: 5
    5: 1
    6: 1
    7: 1
HLT_e26_lhloose_nopix_lrttight_probe_g25_medium_L1eEM24L:
  eventCount: 0
  stepCounts:
    0: 3
    1: 3
    2: 3
    3: 2
  stepFeatures:
    0: 7
    1: 6
    2: 6
    3: 2
    4: 2
HLT_e26_lhmedium_mu8noL1_L1EM22VHI:
  eventCount: 3
  stepCounts:
    0: 6
    1: 6
    2: 5
    3: 5
    4: 5
    5: 3
    6: 3
  stepFeatures:
    0: 6
    1: 10
    2: 5
    3: 5
    4: 5
    5: 3
    6: 3
HLT_e26_lhmedium_nopix_lrttight_L1EM22VHI:
  eventCount: 0
  stepCounts:
    0: 6
    1: 2
    2: 2
    3: 2
  stepFeatures:
    0: 6
    1: 2
    2: 2
    3: 2
HLT_e26_lhmedium_nopix_lrttight_L1eEM26M:
  eventCount: 0
  stepCounts:
    0: 2
  stepFeatures:
    0: 2
HLT_e26_lhtight_L1EM22VHI:
  eventCount: 5
  stepCounts:
    0: 6
    1: 6
    2: 5
    3: 5
    4: 5
  stepFeatures:
    0: 6
    1: 10
    2: 5
    3: 5
    4: 5
HLT_e26_lhtight_e14_etcut_50invmAB130_L1EM22VHI:
  eventCount: 4
  stepCounts:
    0: 6
    1: 6
    2: 5
    3: 5
    4: 4
  stepFeatures:
<<<<<<< HEAD
    0: 33
    1: 88
    2: 22
    3: 4
    4: 4
=======
    0: 35
    1: 94
    2: 26
    3: 24
    4: 5
>>>>>>> 0454693f
HLT_e26_lhtight_e14_etcut_50invmAB130_L1eEM26M:
  eventCount: 2
  stepCounts:
    0: 2
    1: 2
    2: 2
    3: 2
    4: 2
  stepFeatures:
    0: 21
    1: 57
    2: 11
    3: 2
    4: 2
HLT_e26_lhtight_e14_etcut_L1EM22VHI:
  eventCount: 5
  stepCounts:
    0: 6
    1: 6
    2: 5
    3: 5
    4: 5
  stepFeatures:
<<<<<<< HEAD
    0: 33
    1: 88
    2: 22
    3: 4
    4: 4
=======
    0: 35
    1: 94
    2: 26
    3: 24
    4: 5
>>>>>>> 0454693f
HLT_e26_lhtight_e14_etcut_L1eEM26M:
  eventCount: 2
  stepCounts:
    0: 2
    1: 2
    2: 2
    3: 2
    4: 2
  stepFeatures:
    0: 21
    1: 57
    2: 11
    3: 2
    4: 2
HLT_e26_lhtight_e14_etcut_idperf_gsf_probe_50invmAB130_L1EM22VHI:
  eventCount: 4
  stepCounts:
    0: 6
    1: 6
    2: 5
    3: 5
    4: 5
    5: 5
    6: 5
    7: 5
    8: 5
    9: 4
  stepFeatures:
    0: 6
    1: 10
    2: 5
    3: 5
    4: 5
    5: 20
    6: 20
    7: 19
    8: 19
    9: 19
HLT_e26_lhtight_e14_etcut_idperf_gsf_probe_50invmAB130_L1eEM26M:
  eventCount: 2
  stepCounts:
    0: 2
    1: 2
    2: 2
    3: 2
    4: 2
    5: 2
    6: 2
    7: 2
    8: 2
    9: 2
  stepFeatures:
    0: 2
    1: 4
    2: 2
    3: 2
    4: 2
    5: 11
    6: 10
    7: 10
    8: 10
    9: 10
HLT_e26_lhtight_e14_etcut_idperf_probe_50invmAB130_L1EM22VHI:
  eventCount: 4
  stepCounts:
    0: 6
    1: 6
    2: 5
    3: 5
    4: 5
    5: 5
    6: 5
    7: 5
    8: 4
  stepFeatures:
    0: 6
    1: 10
    2: 5
    3: 5
    4: 5
    5: 20
    6: 20
    7: 19
    8: 19
HLT_e26_lhtight_e14_etcut_idperf_probe_50invmAB130_L1eEM26M:
  eventCount: 2
  stepCounts:
    0: 2
    1: 2
    2: 2
    3: 2
    4: 2
    5: 2
    6: 2
    7: 2
    8: 2
  stepFeatures:
    0: 2
    1: 4
    2: 2
    3: 2
    4: 2
    5: 11
    6: 10
    7: 10
    8: 10
HLT_e26_lhtight_e14_etcut_probe_50invmAB130_L1EM22VHI:
  eventCount: 4
  stepCounts:
    0: 6
    1: 6
    2: 5
    3: 5
    4: 5
<<<<<<< HEAD
    5: 4
    6: 4
    7: 4
=======
    5: 5
    6: 5
    7: 5
    8: 4
>>>>>>> 0454693f
  stepFeatures:
    0: 6
    1: 10
    2: 5
    3: 5
    4: 5
<<<<<<< HEAD
    5: 18
    6: 75
    7: 16
=======
    5: 20
    6: 78
    7: 19
    8: 19
>>>>>>> 0454693f
HLT_e26_lhtight_e14_etcut_probe_50invmAB130_L1eEM26M:
  eventCount: 2
  stepCounts:
    0: 2
    1: 2
    2: 2
    3: 2
    4: 2
    5: 2
    6: 2
    7: 2
  stepFeatures:
    0: 2
    1: 4
    2: 2
    3: 2
    4: 2
    5: 11
    6: 53
    7: 9
HLT_e26_lhtight_gsf_L1EM22VHI:
  eventCount: 5
  stepCounts:
    0: 6
    1: 6
    2: 5
    3: 5
    4: 5
    5: 5
  stepFeatures:
    0: 6
    1: 10
    2: 5
    3: 5
    4: 5
    5: 5
HLT_e26_lhtight_gsf_ivarloose_L1EM22VHI:
  eventCount: 5
  stepCounts:
    0: 6
    1: 6
    2: 5
    3: 5
    4: 5
    5: 5
  stepFeatures:
    0: 6
    1: 10
    2: 5
    3: 5
    4: 5
    5: 5
HLT_e26_lhtight_ivarloose_2j20_0eta290_020jvt_pf_ftf_boffperf_L1EM22VHI:
  eventCount: 5
  stepCounts:
    0: 6
    1: 6
    2: 5
    3: 5
    4: 5
    5: 5
    6: 5
    7: 5
  stepFeatures:
    0: 6
    1: 10
    2: 5
    3: 5
    4: 5
    5: 5
    6: 32
    7: 32
HLT_e26_lhtight_ivarloose_2j20_0eta290_020jvt_pf_ftf_boffperf_L1eEM26M:
  eventCount: 2
  stepCounts:
    0: 2
    1: 2
    2: 2
    3: 2
    4: 2
    5: 2
    6: 2
    7: 2
  stepFeatures:
    0: 2
    1: 4
    2: 2
    3: 2
    4: 2
    5: 2
    6: 16
    7: 16
HLT_e26_lhtight_ivarloose_L1EM22VHI:
  eventCount: 5
  stepCounts:
    0: 6
    1: 6
    2: 5
    3: 5
    4: 5
  stepFeatures:
    0: 6
    1: 10
    2: 5
    3: 5
    4: 5
HLT_e26_lhtight_ivarloose_L1eEM26M:
  eventCount: 2
  stepCounts:
    0: 2
    1: 2
    2: 2
    3: 2
    4: 2
  stepFeatures:
    0: 2
    1: 4
    2: 2
    3: 2
    4: 2
HLT_e26_lhtight_ivarloose_L1eEM26T:
  eventCount: 2
  stepCounts:
    0: 2
    1: 2
    2: 2
    3: 2
    4: 2
  stepFeatures:
    0: 2
    1: 4
    2: 2
    3: 2
    4: 2
HLT_e26_lhtight_ivarloose_e12_lhvloose_probe_L1EM22VHI:
  eventCount: 1
  stepCounts:
    0: 6
    1: 6
    2: 5
    3: 5
    4: 5
    5: 1
    6: 1
    7: 1
    8: 1
    9: 1
  stepFeatures:
    0: 6
    1: 10
    2: 5
    3: 5
    4: 5
    5: 6
    6: 2
    7: 2
    8: 2
    9: 2
HLT_e26_lhtight_ivarloose_e12_lhvloose_probe_L1eEM26M:
  eventCount: 0
  stepCounts:
    0: 2
    1: 2
    2: 2
    3: 2
    4: 2
  stepFeatures:
    0: 2
    1: 4
    2: 2
    3: 2
    4: 2
    5: 2
HLT_e26_lhtight_ivarloose_e14_etcut_idperf_probe_L1EM22VHI:
  eventCount: 5
  stepCounts:
    0: 6
    1: 6
    2: 5
    3: 5
    4: 5
    5: 5
    6: 5
    7: 5
    8: 5
  stepFeatures:
    0: 6
    1: 10
    2: 5
    3: 5
    4: 5
    5: 20
    6: 20
    7: 19
    8: 19
HLT_e26_lhtight_ivarloose_e14_etcut_probe_L1EM22VHI:
  eventCount: 5
  stepCounts:
    0: 6
    1: 6
    2: 5
    3: 5
    4: 5
<<<<<<< HEAD
    5: 4
    6: 4
    7: 4
=======
    5: 5
    6: 5
    7: 5
    8: 5
>>>>>>> 0454693f
  stepFeatures:
    0: 6
    1: 10
    2: 5
    3: 5
    4: 5
<<<<<<< HEAD
    5: 18
    6: 75
    7: 16
=======
    5: 20
    6: 78
    7: 19
    8: 19
>>>>>>> 0454693f
HLT_e26_lhtight_ivarloose_e14_etcut_probe_L1eEM26M:
  eventCount: 2
  stepCounts:
    0: 2
    1: 2
    2: 2
    3: 2
    4: 2
    5: 2
    6: 2
    7: 2
  stepFeatures:
    0: 2
    1: 4
    2: 2
    3: 2
    4: 2
    5: 11
    6: 53
    7: 9
HLT_e26_lhtight_ivarloose_e14_lhtight_noringer_probe_L1EM22VHI:
  eventCount: 1
  stepCounts:
    0: 6
    1: 6
    2: 5
    3: 5
    4: 5
    5: 3
    6: 3
    7: 3
    8: 3
    9: 1
  stepFeatures:
    0: 6
    1: 10
    2: 5
    3: 5
    4: 5
    5: 12
    6: 24
    7: 8
    8: 8
    9: 4
HLT_e26_lhtight_ivarloose_e14_lhtight_noringer_probe_L1eEM26M:
  eventCount: 0
  stepCounts:
    0: 2
    1: 2
    2: 2
    3: 2
    4: 2
    5: 2
    6: 1
    7: 1
    8: 1
  stepFeatures:
    0: 2
    1: 4
    2: 2
    3: 2
    4: 2
    5: 5
    6: 13
    7: 2
    8: 2
    9: 1
HLT_e26_lhtight_ivarloose_e14_lhtight_probe_L1EM22VHI:
  eventCount: 1
  stepCounts:
    0: 6
    1: 6
    2: 5
    3: 5
    4: 5
    5: 2
    6: 2
    7: 1
    8: 1
    9: 1
  stepFeatures:
    0: 6
    1: 10
    2: 5
    3: 5
    4: 5
    5: 7
    6: 10
    7: 3
    8: 2
    9: 2
HLT_e26_lhtight_ivarloose_e14_lhtight_probe_L1eEM26M:
  eventCount: 0
  stepCounts:
    0: 2
    1: 2
    2: 2
    3: 2
    4: 2
    5: 1
  stepFeatures:
    0: 2
    1: 4
    2: 2
    3: 2
    4: 2
    5: 3
    6: 3
HLT_e26_lhtight_ivarloose_e15_etcut_idperf_probe_L1eEM26M:
  eventCount: 2
  stepCounts:
    0: 2
    1: 2
    2: 2
    3: 2
    4: 2
    5: 2
    6: 2
    7: 2
    8: 2
  stepFeatures:
    0: 2
    1: 4
    2: 2
    3: 2
    4: 2
    5: 10
    6: 10
    7: 10
    8: 10
HLT_e26_lhtight_ivarloose_e17_lhvloose_probe_L1EM22VHI:
  eventCount: 0
  stepCounts:
    0: 6
    1: 6
    2: 5
    3: 5
    4: 5
    5: 1
    6: 1
  stepFeatures:
    0: 6
    1: 10
    2: 5
    3: 5
    4: 5
    5: 6
    6: 2
    7: 1
HLT_e26_lhtight_ivarloose_e17_lhvloose_probe_L1eEM26M:
  eventCount: 0
  stepCounts:
    0: 2
    1: 2
    2: 2
    3: 2
    4: 2
  stepFeatures:
    0: 2
    1: 4
    2: 2
    3: 2
    4: 2
    5: 2
HLT_e26_lhtight_ivarloose_e20_lhtight_ivarloose_probe_L1EM22VHI:
  eventCount: 0
  stepCounts:
    0: 6
    1: 6
    2: 5
    3: 5
    4: 5
  stepFeatures:
    0: 6
    1: 10
    2: 5
    3: 5
    4: 5
    5: 5
HLT_e26_lhtight_ivarloose_e20_lhtight_ivarloose_probe_L1eEM26M:
  eventCount: 0
  stepCounts:
    0: 2
    1: 2
    2: 2
    3: 2
    4: 2
  stepFeatures:
    0: 2
    1: 4
    2: 2
    3: 2
    4: 2
    5: 2
HLT_e26_lhtight_ivarloose_e24_lhvloose_probe_L1EM22VHI:
  eventCount: 0
  stepCounts:
    0: 6
    1: 6
    2: 5
    3: 5
    4: 5
  stepFeatures:
    0: 6
    1: 10
    2: 5
    3: 5
    4: 5
    5: 5
HLT_e26_lhtight_ivarloose_e24_lhvloose_probe_L1eEM26M:
  eventCount: 0
  stepCounts:
    0: 2
    1: 2
    2: 2
    3: 2
    4: 2
  stepFeatures:
    0: 2
    1: 4
    2: 2
    3: 2
    4: 2
    5: 2
HLT_e26_lhtight_ivarloose_e26_lhloose_nopix_lrttight_probe_L1EM22VHI:
  eventCount: 0
  stepCounts:
    0: 6
    1: 6
    2: 5
    3: 5
    4: 5
  stepFeatures:
    0: 6
    1: 10
    2: 5
    3: 5
    4: 5
    5: 5
HLT_e26_lhtight_ivarloose_e26_lhloose_nopix_lrttight_probe_L1eEM26M:
  eventCount: 0
  stepCounts:
    0: 2
    1: 2
    2: 2
    3: 2
    4: 2
  stepFeatures:
    0: 2
    1: 4
    2: 2
    3: 2
    4: 2
    5: 2
HLT_e26_lhtight_ivarloose_e26_lhtight_probe_L1EM22VHI:
  eventCount: 0
  stepCounts:
    0: 6
    1: 6
    2: 5
    3: 5
    4: 5
  stepFeatures:
    0: 6
    1: 10
    2: 5
    3: 5
    4: 5
    5: 5
HLT_e26_lhtight_ivarloose_e26_lhtight_probe_L1eEM26M:
  eventCount: 0
  stepCounts:
    0: 2
    1: 2
    2: 2
    3: 2
    4: 2
  stepFeatures:
    0: 2
    1: 4
    2: 2
    3: 2
    4: 2
    5: 2
HLT_e26_lhtight_ivarloose_e4_etcut_probe_L1EM22VHI:
  eventCount: 5
  stepCounts:
    0: 6
    1: 6
    2: 5
    3: 5
    4: 5
    5: 5
    6: 5
    7: 5
  stepFeatures:
    0: 6
    1: 10
    2: 5
    3: 5
    4: 5
    5: 47
    6: 143
    7: 64
HLT_e26_lhtight_ivarloose_e4_etcut_probe_L1eEM26M:
  eventCount: 2
  stepCounts:
    0: 2
    1: 2
    2: 2
    3: 2
    4: 2
    5: 2
    6: 2
    7: 2
  stepFeatures:
    0: 2
    1: 4
    2: 2
    3: 2
    4: 2
    5: 53
    6: 123
    7: 47
HLT_e26_lhtight_ivarloose_e5_lhtight_noringer_probe_L1EM22VHI:
  eventCount: 1
  stepCounts:
    0: 6
    1: 6
    2: 5
    3: 5
    4: 5
    5: 5
    6: 5
    7: 5
    8: 5
    9: 1
  stepFeatures:
    0: 6
    1: 10
    2: 5
    3: 5
    4: 5
    5: 25
    6: 65
    7: 24
    8: 24
    9: 6
HLT_e26_lhtight_ivarloose_e5_lhtight_noringer_probe_L1eEM26M:
  eventCount: 1
  stepCounts:
    0: 2
    1: 2
    2: 2
    3: 2
    4: 2
    5: 2
    6: 2
    7: 2
    8: 2
    9: 1
  stepFeatures:
    0: 2
    1: 4
    2: 2
    3: 2
    4: 2
    5: 12
    6: 21
    7: 8
    8: 8
    9: 3
HLT_e26_lhtight_ivarloose_e5_lhtight_probe_L1EM22VHI:
  eventCount: 1
  stepCounts:
    0: 6
    1: 6
    2: 5
    3: 5
    4: 5
    5: 5
    6: 4
    7: 4
    8: 4
    9: 1
  stepFeatures:
    0: 6
    1: 10
    2: 5
    3: 5
    4: 5
    5: 19
    6: 30
    7: 10
    8: 10
    9: 5
HLT_e26_lhtight_ivarloose_e5_lhtight_probe_L1eEM26M:
  eventCount: 1
  stepCounts:
    0: 2
    1: 2
    2: 2
    3: 2
    4: 2
    5: 2
    6: 2
    7: 2
    8: 2
    9: 1
  stepFeatures:
    0: 2
    1: 4
    2: 2
    3: 2
    4: 2
    5: 20
    6: 26
    7: 7
    8: 7
    9: 3
HLT_e26_lhtight_ivarloose_e5_lhvloose_idperf_probe_L1EM22VHI:
  eventCount: 5
  stepCounts:
    0: 6
    1: 6
    2: 5
    3: 5
    4: 5
    5: 5
    6: 5
    7: 5
    8: 5
  stepFeatures:
    0: 6
    1: 10
    2: 5
    3: 5
    4: 5
    5: 20
    6: 18
    7: 13
    8: 13
HLT_e26_lhtight_ivarloose_e5_lhvloose_nopix_lrtloose_idperf_probe_L1EM22VHI:
  eventCount: 5
  stepCounts:
    0: 6
    1: 6
    2: 5
    3: 5
    4: 5
    5: 5
    6: 5
    7: 5
    8: 5
  stepFeatures:
    0: 6
    1: 10
    2: 5
    3: 5
    4: 5
    5: 20
    6: 20
    7: 15
    8: 15
HLT_e26_lhtight_ivarloose_e5_lhvloose_nopix_lrtloose_idperf_probe_L1eEM26M:
  eventCount: 2
  stepCounts:
    0: 2
    1: 2
    2: 2
    3: 2
    4: 2
    5: 2
    6: 2
    7: 2
    8: 2
  stepFeatures:
    0: 2
    1: 4
    2: 2
    3: 2
    4: 2
    5: 21
    6: 21
    7: 9
    8: 9
HLT_e26_lhtight_ivarloose_e9_etcut_probe_L1EM22VHI:
  eventCount: 5
  stepCounts:
    0: 6
    1: 6
    2: 5
    3: 5
    4: 5
    5: 5
    6: 5
    7: 5
  stepFeatures:
    0: 6
    1: 10
    2: 5
    3: 5
    4: 5
    5: 22
    6: 88
    7: 29
HLT_e26_lhtight_ivarloose_e9_etcut_probe_L1eEM26M:
  eventCount: 2
  stepCounts:
    0: 2
    1: 2
    2: 2
    3: 2
    4: 2
    5: 2
    6: 2
    7: 2
  stepFeatures:
    0: 2
    1: 4
    2: 2
    3: 2
    4: 2
    5: 13
    6: 83
    7: 18
HLT_e26_lhtight_ivarloose_e9_lhtight_noringer_probe_L1EM22VHI:
  eventCount: 1
  stepCounts:
    0: 6
    1: 6
    2: 5
    3: 5
    4: 5
    5: 5
    6: 5
    7: 5
    8: 5
    9: 1
  stepFeatures:
    0: 6
    1: 10
    2: 5
    3: 5
    4: 5
    5: 16
    6: 49
    7: 16
    8: 16
    9: 6
HLT_e26_lhtight_ivarloose_e9_lhtight_noringer_probe_L1eEM26M:
  eventCount: 1
  stepCounts:
    0: 2
    1: 2
    2: 2
    3: 2
    4: 2
    5: 2
    6: 1
    7: 1
    8: 1
    9: 1
  stepFeatures:
    0: 2
    1: 4
    2: 2
    3: 2
    4: 2
    5: 8
    6: 16
    7: 5
    8: 5
    9: 2
HLT_e26_lhtight_ivarloose_e9_lhtight_probe_L1EM22VHI:
  eventCount: 1
  stepCounts:
    0: 6
    1: 6
    2: 5
    3: 5
    4: 5
    5: 2
    6: 2
    7: 2
    8: 2
    9: 1
  stepFeatures:
    0: 6
    1: 10
    2: 5
    3: 5
    4: 5
    5: 7
    6: 10
    7: 4
    8: 4
    9: 3
HLT_e26_lhtight_ivarloose_e9_lhtight_probe_L1eEM26M:
  eventCount: 1
  stepCounts:
    0: 2
    1: 2
    2: 2
    3: 2
    4: 2
    5: 2
    6: 1
    7: 1
    8: 1
    9: 1
  stepFeatures:
    0: 2
    1: 4
    2: 2
    3: 2
    4: 2
    5: 4
    6: 5
    7: 2
    8: 2
    9: 2
HLT_e26_lhtight_ivarloose_mu22noL1_j20_0eta290_020jvt_pf_ftf_boffperf_L1EM22VHI:
  eventCount: 0
  stepCounts:
    0: 6
    1: 6
    2: 5
    3: 5
    4: 5
    5: 5
    6: 5
    7: 5
  stepFeatures:
    0: 6
    1: 10
    2: 5
    3: 5
    4: 5
    5: 5
    6: 32
    7: 32
HLT_e26_lhtight_ivarloose_mu22noL1_j20_0eta290_020jvt_pf_ftf_boffperf_L1eEM26M:
  eventCount: 0
  stepCounts:
    0: 2
    1: 2
    2: 2
    3: 2
    4: 2
    5: 2
    6: 2
    7: 2
  stepFeatures:
    0: 2
    1: 4
    2: 2
    3: 2
    4: 2
    5: 2
    6: 16
    7: 16
HLT_e26_lhtight_ivarloose_noringer_L1EM22VHI:
  eventCount: 5
  stepCounts:
    0: 6
    1: 6
    2: 6
    3: 6
    4: 5
  stepFeatures:
    0: 7
    1: 15
    2: 7
    3: 7
    4: 5
HLT_e26_lhtight_ivarloose_noringer_L1eEM26M:
  eventCount: 2
  stepCounts:
    0: 2
    1: 2
    2: 2
    3: 2
    4: 2
  stepFeatures:
    0: 3
    1: 8
    2: 3
    3: 3
    4: 2
HLT_e26_lhtight_ivarloose_tau100_mediumRNN_tracktwoLLP_03dRAB_L1EM22VHI:
  eventCount: 0
  stepCounts:
    0: 2
    1: 2
    2: 2
    3: 2
    4: 2
    5: 2
    6: 2
    7: 2
    8: 2
  stepFeatures:
    0: 6
    1: 4
    2: 2
    3: 2
    4: 2
    5: 3
    6: 3
    7: 3
    8: 3
HLT_e26_lhtight_ivarloose_tau160_mediumRNN_tracktwoMVABDT_03dRAB_L1EM22VHI:
  eventCount: 0
  stepCounts:
    0: 1
    1: 1
    2: 1
    3: 1
    4: 1
    5: 1
    6: 1
    7: 1
    8: 1
  stepFeatures:
    0: 6
    1: 1
    2: 1
    3: 1
    4: 1
    5: 1
    6: 1
    7: 1
    8: 1
HLT_e26_lhtight_ivarloose_tau160_mediumRNN_tracktwoMVABDT_03dRAB_L1eEM26M:
  eventCount: 0
  stepCounts:
    0: 2
    1: 2
    2: 2
    3: 2
    4: 2
    5: 2
    6: 2
    7: 2
    8: 2
  stepFeatures:
    0: 2
    1: 4
    2: 2
    3: 2
    4: 2
    5: 6
    6: 6
    7: 6
    8: 6
HLT_e26_lhtight_ivarloose_tau160_mediumRNN_tracktwoMVA_03dRAB_L1EM22VHI:
  eventCount: 0
  stepCounts:
    0: 1
    1: 1
    2: 1
    3: 1
    4: 1
    5: 1
    6: 1
    7: 1
    8: 1
  stepFeatures:
    0: 6
    1: 1
    2: 1
    3: 1
    4: 1
    5: 1
    6: 1
    7: 1
    8: 1
HLT_e26_lhtight_ivarloose_tau160_mediumRNN_tracktwoMVA_03dRAB_L1eEM26M:
  eventCount: 0
  stepCounts:
    0: 2
    1: 2
    2: 2
    3: 2
    4: 2
    5: 2
    6: 2
    7: 2
    8: 2
  stepFeatures:
    0: 2
    1: 4
    2: 2
    3: 2
    4: 2
    5: 6
    6: 6
    7: 6
    8: 6
HLT_e26_lhtight_ivarloose_tau180_mediumRNN_tracktwoLLP_03dRAB_L1EM22VHI:
  eventCount: 0
  stepCounts:
    0: 1
    1: 1
    2: 1
    3: 1
    4: 1
    5: 1
    6: 1
    7: 1
    8: 1
  stepFeatures:
    0: 6
    1: 1
    2: 1
    3: 1
    4: 1
    5: 1
    6: 1
    7: 1
    8: 1
HLT_e26_lhtight_ivarloose_tau180_mediumRNN_tracktwoLLP_03dRAB_L1eEM26M:
  eventCount: 0
  stepCounts:
    0: 2
    1: 2
    2: 2
    3: 2
    4: 2
    5: 1
    6: 1
    7: 1
    8: 1
  stepFeatures:
    0: 2
    1: 4
    2: 2
    3: 2
    4: 2
    5: 4
    6: 4
    7: 4
    8: 4
HLT_e26_lhtight_ivarloose_tau20_mediumRNN_tracktwoMVABDT_03dRAB_L1EM22VHI:
  eventCount: 1
  stepCounts:
    0: 6
    1: 6
    2: 5
    3: 5
    4: 5
    5: 5
    6: 5
    7: 5
    8: 5
    9: 1
  stepFeatures:
    0: 6
    1: 10
    2: 5
    3: 5
    4: 5
    5: 21
    6: 21
    7: 21
    8: 21
    9: 4
HLT_e26_lhtight_ivarloose_tau20_mediumRNN_tracktwoMVABDT_03dRAB_L1eEM26M:
  eventCount: 0
  stepCounts:
    0: 2
    1: 2
    2: 2
    3: 2
    4: 2
    5: 2
    6: 2
    7: 2
    8: 2
  stepFeatures:
    0: 2
    1: 4
    2: 2
    3: 2
    4: 2
    5: 30
    6: 30
    7: 30
    8: 30
    9: 4
HLT_e26_lhtight_ivarloose_tau20_mediumRNN_tracktwoMVA_03dRAB_L1EM22VHI:
  eventCount: 1
  stepCounts:
    0: 6
    1: 6
    2: 5
    3: 5
    4: 5
    5: 5
    6: 5
    7: 5
    8: 5
    9: 1
  stepFeatures:
    0: 6
    1: 10
    2: 5
    3: 5
    4: 5
    5: 21
    6: 21
    7: 21
    8: 21
    9: 4
HLT_e26_lhtight_ivarloose_tau20_mediumRNN_tracktwoMVA_03dRAB_L1eEM26M:
  eventCount: 0
  stepCounts:
    0: 2
    1: 2
    2: 2
    3: 2
    4: 2
    5: 2
    6: 2
    7: 2
    8: 2
  stepFeatures:
    0: 2
    1: 4
    2: 2
    3: 2
    4: 2
    5: 30
    6: 30
    7: 30
    8: 30
    9: 4
HLT_e26_lhtight_ivarloose_tau25_mediumRNN_tracktwoMVABDT_03dRAB_L1EM22VHI:
  eventCount: 1
  stepCounts:
    0: 6
    1: 6
    2: 5
    3: 5
    4: 5
    5: 5
    6: 5
    7: 5
    8: 5
    9: 1
  stepFeatures:
    0: 6
    1: 10
    2: 5
    3: 5
    4: 5
    5: 15
    6: 15
    7: 15
    8: 15
    9: 4
HLT_e26_lhtight_ivarloose_tau25_mediumRNN_tracktwoMVABDT_03dRAB_L1eEM26M:
  eventCount: 0
  stepCounts:
    0: 2
    1: 2
    2: 2
    3: 2
    4: 2
    5: 2
    6: 2
    7: 2
    8: 2
  stepFeatures:
    0: 2
    1: 4
    2: 2
    3: 2
    4: 2
    5: 24
    6: 24
    7: 24
    8: 24
    9: 4
HLT_e26_lhtight_ivarloose_tau25_mediumRNN_tracktwoMVA_03dRAB_L1EM22VHI:
  eventCount: 1
  stepCounts:
    0: 6
    1: 6
    2: 5
    3: 5
    4: 5
    5: 5
    6: 5
    7: 5
    8: 5
    9: 1
  stepFeatures:
    0: 6
    1: 10
    2: 5
    3: 5
    4: 5
    5: 15
    6: 15
    7: 15
    8: 15
    9: 4
HLT_e26_lhtight_ivarloose_tau25_mediumRNN_tracktwoMVA_03dRAB_L1eEM26M:
  eventCount: 0
  stepCounts:
    0: 2
    1: 2
    2: 2
    3: 2
    4: 2
    5: 2
    6: 2
    7: 2
    8: 2
  stepFeatures:
    0: 2
    1: 4
    2: 2
    3: 2
    4: 2
    5: 24
    6: 24
    7: 24
    8: 24
    9: 4
HLT_e26_lhtight_ivarloose_tau35_mediumRNN_tracktwoMVABDT_03dRAB_L1EM22VHI:
  eventCount: 1
  stepCounts:
    0: 6
    1: 6
    2: 5
    3: 5
    4: 5
    5: 5
    6: 5
    7: 5
    8: 5
    9: 1
  stepFeatures:
    0: 6
    1: 10
    2: 5
    3: 5
    4: 5
    5: 13
    6: 13
    7: 13
    8: 13
    9: 4
HLT_e26_lhtight_ivarloose_tau35_mediumRNN_tracktwoMVABDT_03dRAB_L1eEM26M:
  eventCount: 0
  stepCounts:
    0: 2
    1: 2
    2: 2
    3: 2
    4: 2
    5: 2
    6: 2
    7: 2
    8: 2
  stepFeatures:
    0: 2
    1: 4
    2: 2
    3: 2
    4: 2
    5: 22
    6: 22
    7: 22
    8: 22
    9: 4
HLT_e26_lhtight_ivarloose_tau35_mediumRNN_tracktwoMVA_03dRAB_L1EM22VHI:
  eventCount: 1
  stepCounts:
    0: 6
    1: 6
    2: 5
    3: 5
    4: 5
    5: 5
    6: 5
    7: 5
    8: 5
    9: 1
  stepFeatures:
    0: 6
    1: 10
    2: 5
    3: 5
    4: 5
    5: 13
    6: 13
    7: 13
    8: 13
    9: 4
HLT_e26_lhtight_ivarloose_tau35_mediumRNN_tracktwoMVA_03dRAB_L1eEM26M:
  eventCount: 0
  stepCounts:
    0: 2
    1: 2
    2: 2
    3: 2
    4: 2
    5: 2
    6: 2
    7: 2
    8: 2
  stepFeatures:
    0: 2
    1: 4
    2: 2
    3: 2
    4: 2
    5: 22
    6: 22
    7: 22
    8: 22
    9: 4
HLT_e26_lhtight_ivarloose_tau40_mediumRNN_tracktwoMVABDT_03dRAB_L1EM22VHI:
  eventCount: 1
  stepCounts:
    0: 6
    1: 6
    2: 5
    3: 5
    4: 5
    5: 5
    6: 5
    7: 5
    8: 5
    9: 1
  stepFeatures:
    0: 6
    1: 10
    2: 5
    3: 5
    4: 5
    5: 11
    6: 11
    7: 11
    8: 11
    9: 4
HLT_e26_lhtight_ivarloose_tau40_mediumRNN_tracktwoMVABDT_03dRAB_L1eEM26M:
  eventCount: 0
  stepCounts:
    0: 2
    1: 2
    2: 2
    3: 2
    4: 2
    5: 2
    6: 2
    7: 2
    8: 2
  stepFeatures:
    0: 2
    1: 4
    2: 2
    3: 2
    4: 2
    5: 18
    6: 18
    7: 18
    8: 18
    9: 4
HLT_e26_lhtight_ivarloose_tau40_mediumRNN_tracktwoMVA_03dRAB_L1EM22VHI:
  eventCount: 1
  stepCounts:
    0: 6
    1: 6
    2: 5
    3: 5
    4: 5
    5: 5
    6: 5
    7: 5
    8: 5
    9: 1
  stepFeatures:
    0: 6
    1: 10
    2: 5
    3: 5
    4: 5
    5: 11
    6: 11
    7: 11
    8: 11
    9: 4
HLT_e26_lhtight_ivarloose_tau40_mediumRNN_tracktwoMVA_03dRAB_L1eEM26M:
  eventCount: 0
  stepCounts:
    0: 2
    1: 2
    2: 2
    3: 2
    4: 2
    5: 2
    6: 2
    7: 2
    8: 2
  stepFeatures:
    0: 2
    1: 4
    2: 2
    3: 2
    4: 2
    5: 18
    6: 18
    7: 18
    8: 18
    9: 4
HLT_e26_lhtight_ivarloose_tau60_mediumRNN_tracktwoLLP_03dRAB_L1EM22VHI:
  eventCount: 0
  stepCounts:
    0: 5
    1: 5
    2: 5
    3: 5
    4: 5
    5: 5
    6: 5
    7: 5
    8: 5
  stepFeatures:
    0: 6
    1: 9
    2: 5
    3: 5
    4: 5
    5: 8
    6: 8
    7: 8
    8: 8
    9: 2
HLT_e26_lhtight_ivarloose_tau60_mediumRNN_tracktwoLLP_03dRAB_L1eEM26M:
  eventCount: 0
  stepCounts:
    0: 2
    1: 2
    2: 2
    3: 2
    4: 2
    5: 2
    6: 2
    7: 2
    8: 2
  stepFeatures:
    0: 2
    1: 4
    2: 2
    3: 2
    4: 2
    5: 16
    6: 16
    7: 16
    8: 16
    9: 2
HLT_e26_lhtight_ivarloose_tau60_mediumRNN_tracktwoMVABDT_03dRAB_L1EM22VHI:
  eventCount: 1
  stepCounts:
    0: 5
    1: 5
    2: 5
    3: 5
    4: 5
    5: 5
    6: 5
    7: 5
    8: 5
    9: 1
  stepFeatures:
    0: 6
    1: 9
    2: 5
    3: 5
    4: 5
    5: 8
    6: 8
    7: 8
    8: 8
    9: 3
HLT_e26_lhtight_ivarloose_tau60_mediumRNN_tracktwoMVABDT_03dRAB_L1eEM26M:
  eventCount: 0
  stepCounts:
    0: 2
    1: 2
    2: 2
    3: 2
    4: 2
    5: 2
    6: 2
    7: 2
    8: 2
  stepFeatures:
    0: 2
    1: 4
    2: 2
    3: 2
    4: 2
    5: 16
    6: 16
    7: 16
    8: 16
    9: 4
HLT_e26_lhtight_ivarloose_tau60_mediumRNN_tracktwoMVA_03dRAB_L1EM22VHI:
  eventCount: 1
  stepCounts:
    0: 5
    1: 5
    2: 5
    3: 5
    4: 5
    5: 5
    6: 5
    7: 5
    8: 5
    9: 1
  stepFeatures:
    0: 6
    1: 9
    2: 5
    3: 5
    4: 5
    5: 8
    6: 8
    7: 8
    8: 8
    9: 3
HLT_e26_lhtight_ivarloose_tau60_mediumRNN_tracktwoMVA_03dRAB_L1eEM26M:
  eventCount: 0
  stepCounts:
    0: 2
    1: 2
    2: 2
    3: 2
    4: 2
    5: 2
    6: 2
    7: 2
    8: 2
  stepFeatures:
    0: 2
    1: 4
    2: 2
    3: 2
    4: 2
    5: 16
    6: 16
    7: 16
    8: 16
    9: 4
HLT_e26_lhtight_ivarloose_tau80_mediumRNN_tracktwoLLP_03dRAB_L1EM22VHI:
  eventCount: 0
  stepCounts:
    0: 2
    1: 2
    2: 2
    3: 2
    4: 2
    5: 2
    6: 2
    7: 2
    8: 2
  stepFeatures:
    0: 6
    1: 4
    2: 2
    3: 2
    4: 2
    5: 3
    6: 3
    7: 3
    8: 3
HLT_e26_lhtight_ivarloose_tau80_mediumRNN_tracktwoLLP_03dRAB_L1eEM26M:
  eventCount: 0
  stepCounts:
    0: 2
    1: 2
    2: 2
    3: 2
    4: 2
    5: 2
    6: 2
    7: 2
    8: 2
  stepFeatures:
    0: 2
    1: 4
    2: 2
    3: 2
    4: 2
    5: 14
    6: 14
    7: 14
    8: 14
HLT_e26_lhtight_ivarloose_tau80_mediumRNN_tracktwoMVABDT_03dRAB_L1EM22VHI:
  eventCount: 0
  stepCounts:
    0: 2
    1: 2
    2: 2
    3: 2
    4: 2
    5: 2
    6: 2
    7: 2
    8: 2
  stepFeatures:
    0: 6
    1: 4
    2: 2
    3: 2
    4: 2
    5: 3
    6: 3
    7: 3
    8: 3
    9: 1
HLT_e26_lhtight_ivarloose_tau80_mediumRNN_tracktwoMVABDT_03dRAB_L1eEM26M:
  eventCount: 0
  stepCounts:
    0: 2
    1: 2
    2: 2
    3: 2
    4: 2
    5: 2
    6: 2
    7: 2
    8: 2
  stepFeatures:
    0: 2
    1: 4
    2: 2
    3: 2
    4: 2
    5: 14
    6: 14
    7: 14
    8: 14
    9: 2
HLT_e26_lhtight_ivarloose_tau80_mediumRNN_tracktwoMVA_03dRAB_L1EM22VHI:
  eventCount: 0
  stepCounts:
    0: 2
    1: 2
    2: 2
    3: 2
    4: 2
    5: 2
    6: 2
    7: 2
    8: 2
  stepFeatures:
    0: 6
    1: 4
    2: 2
    3: 2
    4: 2
    5: 3
    6: 3
    7: 3
    8: 3
    9: 1
HLT_e26_lhtight_ivarloose_tau80_mediumRNN_tracktwoMVA_03dRAB_L1eEM26M:
  eventCount: 0
  stepCounts:
    0: 2
    1: 2
    2: 2
    3: 2
    4: 2
    5: 2
    6: 2
    7: 2
    8: 2
  stepFeatures:
    0: 2
    1: 4
    2: 2
    3: 2
    4: 2
    5: 14
    6: 14
    7: 14
    8: 14
    9: 2
HLT_e26_lhtight_ivarmedium_L1EM22VHI:
  eventCount: 5
  stepCounts:
    0: 6
    1: 6
    2: 5
    3: 5
    4: 5
  stepFeatures:
    0: 6
    1: 10
    2: 5
    3: 5
    4: 5
HLT_e26_lhtight_ivartight_L1EM22VHI:
  eventCount: 5
  stepCounts:
    0: 6
    1: 6
    2: 5
    3: 5
    4: 5
  stepFeatures:
    0: 6
    1: 10
    2: 5
    3: 5
    4: 5
HLT_e28_lhmedium_mu8noL1_L1EM24VHI:
  eventCount: 3
  stepCounts:
    0: 6
    1: 6
    2: 5
    3: 5
    4: 5
    5: 3
    6: 3
  stepFeatures:
    0: 6
    1: 10
    2: 5
    3: 5
    4: 5
    5: 3
    6: 3
HLT_e300_etcut_L1EM22VHI:
  eventCount: 1
  stepCounts:
    0: 1
    1: 1
    2: 1
  stepFeatures:
    0: 1
    1: 13
    2: 1
HLT_e300_etcut_L1eEM26M:
  eventCount: 1
  stepCounts:
    0: 1
    1: 1
    2: 1
  stepFeatures:
    0: 1
    1: 13
    2: 1
HLT_e30_lhvloose_L1EM22VHI:
  eventCount: 5
  stepCounts:
    0: 6
    1: 6
    2: 5
    3: 5
    4: 5
  stepFeatures:
    0: 6
    1: 10
    2: 5
    3: 5
    4: 5
HLT_e30_lhvloose_L1eEM26M:
  eventCount: 2
  stepCounts:
    0: 2
    1: 2
    2: 2
    3: 2
    4: 2
  stepFeatures:
    0: 2
    1: 4
    2: 2
    3: 2
    4: 2
HLT_e40_lhvloose_L1EM22VHI:
  eventCount: 5
  stepCounts:
    0: 6
    1: 6
    2: 5
    3: 5
    4: 5
  stepFeatures:
    0: 6
    1: 10
    2: 5
    3: 5
    4: 5
HLT_e40_lhvloose_L1eEM26M:
  eventCount: 2
  stepCounts:
    0: 2
    1: 2
    2: 2
    3: 2
    4: 2
  stepFeatures:
    0: 2
    1: 4
    2: 2
    3: 2
    4: 2
HLT_e50_etcut_L1EM22VHI:
  eventCount: 8
  stepCounts:
<<<<<<< HEAD
    0: 6
    1: 6
    2: 6
  stepFeatures:
    0: 11
    1: 69
    2: 11
=======
    0: 8
    1: 8
    2: 8
    3: 8
  stepFeatures:
    0: 13
    1: 71
    2: 13
    3: 13
>>>>>>> 0454693f
HLT_e50_etcut_L1eEM26M:
  eventCount: 3
  stepCounts:
    0: 3
    1: 3
    2: 3
  stepFeatures:
    0: 7
    1: 48
    2: 7
HLT_e5_dnnloose_L1EM3:
  eventCount: 7
  stepCounts:
    0: 18
    1: 15
    2: 15
    3: 15
    4: 7
  stepFeatures:
    0: 58
    1: 107
    2: 27
    3: 27
    4: 8
HLT_e5_dnnmedium_L1EM3:
  eventCount: 7
  stepCounts:
    0: 19
    1: 15
    2: 15
    3: 15
    4: 7
  stepFeatures:
    0: 61
    1: 111
    2: 27
    3: 27
    4: 8
HLT_e5_dnntight_L1EM3:
  eventCount: 6
  stepCounts:
    0: 18
    1: 15
    2: 15
    3: 15
    4: 6
  stepFeatures:
    0: 57
    1: 99
    2: 26
    3: 26
    4: 6
HLT_e5_etcut_L1EM3:
  eventCount: 20
  stepCounts:
    0: 20
    1: 20
    2: 20
  stepFeatures:
<<<<<<< HEAD
    0: 141
    1: 467
    2: 216
=======
    0: 154
    1: 482
    2: 223
    3: 223
>>>>>>> 0454693f
HLT_e5_etcut_L1eEM5:
  eventCount: 19
  stepCounts:
    0: 20
    1: 19
    2: 19
  stepFeatures:
<<<<<<< HEAD
    0: 252
    1: 671
    2: 307
=======
    0: 290
    1: 707
    2: 325
    3: 325
>>>>>>> 0454693f
HLT_e5_idperf_gsf_tight_L1EM3:
  eventCount: 15
  stepCounts:
    0: 18
    1: 17
    2: 15
    3: 15
    4: 15
  stepFeatures:
    0: 57
    1: 50
    2: 27
    3: 27
    4: 27
HLT_e5_idperf_gsf_tight_L1eEM5:
  eventCount: 15
  stepCounts:
    0: 20
    1: 20
    2: 15
    3: 15
    4: 15
  stepFeatures:
    0: 136
    1: 110
    2: 36
    3: 36
    4: 36
HLT_e5_idperf_loose_lrtloose_L1EM3:
  eventCount: 16
  stepCounts:
    0: 18
    1: 18
    2: 16
    3: 16
  stepFeatures:
    0: 58
    1: 58
    2: 31
    3: 31
HLT_e5_idperf_loose_lrtloose_L1eEM5:
  eventCount: 16
  stepCounts:
    0: 20
    1: 20
    2: 16
    3: 16
  stepFeatures:
    0: 136
    1: 136
    2: 48
    3: 48
HLT_e5_idperf_tight_L1EM3:
  eventCount: 15
  stepCounts:
    0: 18
    1: 17
    2: 15
    3: 15
  stepFeatures:
    0: 57
    1: 50
    2: 27
    3: 27
HLT_e5_idperf_tight_L1eEM5:
  eventCount: 15
  stepCounts:
    0: 20
    1: 20
    2: 15
    3: 15
  stepFeatures:
    0: 136
    1: 110
    2: 36
    3: 36
HLT_e5_lhtight_e14_etcut_1invmAB5_L1JPSI-1M5-EM12:
  eventCount: 0
HLT_e5_lhtight_e14_etcut_probe_1invmAB5_L1JPSI-1M5-EM12:
  eventCount: 0
HLT_e5_lhtight_e9_etcut_1invmAB5_L1JPSI-1M5-EM7:
  eventCount: 0
HLT_e5_lhtight_e9_etcut_probe_1invmAB5_L1JPSI-1M5-EM7:
  eventCount: 0
HLT_e5_lhtight_gsf_L1EM3:
  eventCount: 6
  stepCounts:
    0: 18
    1: 15
    2: 15
    3: 15
    4: 15
    5: 6
  stepFeatures:
    0: 57
    1: 99
    2: 26
    3: 26
    4: 26
    5: 7
HLT_e5_lhtight_gsf_L1eEM5:
  eventCount: 3
  stepCounts:
    0: 20
    1: 18
    2: 11
    3: 11
    4: 11
    5: 3
  stepFeatures:
    0: 136
    1: 187
    2: 29
    3: 29
    4: 29
    5: 4
HLT_e5_lhtight_noringer_e14_etcut_1invmAB5_L1JPSI-1M5-EM12:
  eventCount: 0
HLT_e5_lhtight_noringer_e14_etcut_probe_1invmAB5_L1JPSI-1M5-EM12:
  eventCount: 0
HLT_e5_lhtight_noringer_e9_etcut_1invmAB5_L1JPSI-1M5-EM7:
  eventCount: 0
HLT_e5_lhtight_noringer_e9_etcut_probe_1invmAB5_L1JPSI-1M5-EM7:
  eventCount: 0
HLT_e5_lhvloose_bBeeM6000_2mu4_l2io_L1BPH-0DR3-EM7J15_2MU3V:
  eventCount: 0
  stepCounts:
    0: 2
    1: 2
    2: 2
    3: 2
  stepFeatures:
    0: 2
    1: 3
    2: 2
    3: 2
    4: 2
    5: 5
HLT_e5_lhvloose_bBeeM6000_L14J15:
  eventCount: 0
  stepCounts:
    0: 11
    1: 4
    2: 4
    3: 4
  stepFeatures:
    0: 36
    1: 72
    2: 10
    3: 10
    4: 3
HLT_e5_lhvloose_bBeeM6000_L1All:
  eventCount: 0
  stepCounts:
    0: 19
    1: 6
    2: 6
    3: 6
  stepFeatures:
    0: 62
    1: 125
    2: 12
    3: 12
    4: 4
HLT_e5_lhvloose_bBeeM6000_L1BKeePrescaled:
  eventCount: 0
  stepCounts:
    0: 19
    1: 15
    2: 15
    3: 15
  stepFeatures:
    0: 62
    1: 125
    2: 29
    3: 29
    4: 11
HLT_e5_lhvloose_bBeeM6000_L1BKeePrimary:
  eventCount: 0
  stepCounts:
    0: 18
    1: 5
    2: 5
    3: 5
  stepFeatures:
    0: 60
    1: 112
    2: 11
    3: 11
    4: 3
HLT_e5_lhvloose_bBeeM6000_L1BPH-0DR3-EM7J15:
  eventCount: 0
  stepCounts:
    0: 11
    1: 11
    2: 10
    3: 10
  stepFeatures:
    0: 14
    1: 49
    2: 15
    3: 15
    4: 9
HLT_e5_lhvloose_bBeeM6000_L1BPH-0DR3-EM7J15_MU5VF:
  eventCount: 0
  stepCounts:
    0: 11
    1: 9
    2: 9
    3: 9
  stepFeatures:
    0: 38
    1: 79
    2: 18
    3: 18
    4: 9
HLT_e5_lhvloose_bBeeM6000_L1EM22VHI:
  eventCount: 0
  stepCounts:
    0: 9
    1: 1
    2: 1
    3: 1
  stepFeatures:
    0: 27
    1: 39
    2: 3
    3: 3
    4: 1
HLT_e5_lhvloose_bBeeM6000_mu6_l2io_L1BPH-0DR3-EM7J15_MU5VF:
  eventCount: 0
  stepCounts:
    0: 8
    1: 8
    2: 8
    3: 8
  stepFeatures:
    0: 10
    1: 32
    2: 11
    3: 11
    4: 7
    5: 9
HLT_e5_lhvloose_j70_0eta320_j50_0eta490_j0_DJMASS1000j50_xe50_tcpufit_L1MJJ-500-NFF:
  eventCount: 0
  stepCounts:
    0: 3
    1: 2
    2: 2
    3: 2
    4: 1
  stepFeatures:
    0: 12
    1: 26
    2: 5
    3: 5
    4: 2
HLT_e5_lhvloose_j70_0eta320_j50_0eta490_j0_DJMASS1000j50_xe50_tcpufit_L1jMJJ-500-NFF:
  eventCount: 0
  stepCounts:
    0: 2
    1: 2
    2: 2
    3: 2
    4: 2
  stepFeatures:
    0: 20
    1: 27
    2: 7
    3: 7
    4: 3
    5: 1
HLT_e5_lhvloose_nopix_lrtloose_idperf_probe_g25_medium_L1EM20VH:
  eventCount: 6
  stepCounts:
    0: 10
    1: 8
    2: 7
    3: 6
    4: 6
    5: 6
    6: 6
    7: 6
  stepFeatures:
    0: 18
    1: 13
    2: 11
    3: 7
    4: 23
    5: 23
    6: 18
    7: 18
HLT_e5_lhvloose_nopix_lrtloose_idperf_probe_g25_medium_L1eEM24L:
  eventCount: 2
  stepCounts:
    0: 3
    1: 3
    2: 3
    3: 2
    4: 2
    5: 2
    6: 2
    7: 2
  stepFeatures:
    0: 7
    1: 6
    2: 6
    3: 2
    4: 21
    5: 21
    6: 9
    7: 9
HLT_e60_dnnmedium_L1EM22VHI:
  eventCount: 2
  stepCounts:
    0: 2
    1: 2
    2: 2
    3: 2
    4: 2
  stepFeatures:
    0: 2
    1: 4
    2: 2
    3: 2
    4: 2
HLT_e60_dnnmedium_gsf_L1EM22VHI:
  eventCount: 2
  stepCounts:
    0: 2
    1: 2
    2: 2
    3: 2
    4: 2
    5: 2
  stepFeatures:
    0: 2
    1: 4
    2: 2
    3: 2
    4: 2
    5: 2
HLT_e60_etcut_L1EM22VHI:
  eventCount: 4
  stepCounts:
    0: 4
    1: 4
    2: 4
  stepFeatures:
    0: 9
    1: 59
    2: 9
HLT_e60_etcut_L1eEM26M:
  eventCount: 3
  stepCounts:
    0: 3
    1: 3
    2: 3
  stepFeatures:
    0: 7
    1: 48
    2: 7
HLT_e60_idperf_gsf_medium_L1EM22VHI:
  eventCount: 2
  stepCounts:
    0: 2
    1: 2
    2: 2
    3: 2
    4: 2
  stepFeatures:
    0: 2
    1: 2
    2: 2
    3: 2
    4: 2
HLT_e60_idperf_gsf_medium_L1eEM26M:
  eventCount: 2
  stepCounts:
    0: 2
    1: 2
    2: 2
    3: 2
    4: 2
  stepFeatures:
    0: 2
    1: 2
    2: 2
    3: 2
    4: 2
HLT_e60_idperf_medium_L1EM22VHI:
  eventCount: 2
  stepCounts:
    0: 2
    1: 2
    2: 2
    3: 2
  stepFeatures:
    0: 2
    1: 2
    2: 2
    3: 2
HLT_e60_idperf_medium_L1eEM26M:
  eventCount: 2
  stepCounts:
    0: 2
    1: 2
    2: 2
    3: 2
  stepFeatures:
    0: 2
    1: 2
    2: 2
    3: 2
HLT_e60_lhmedium_L1EM22VHI:
  eventCount: 2
  stepCounts:
    0: 2
    1: 2
    2: 2
    3: 2
    4: 2
  stepFeatures:
    0: 2
    1: 4
    2: 2
    3: 2
    4: 2
HLT_e60_lhmedium_L1eEM26M:
  eventCount: 2
  stepCounts:
    0: 2
    1: 2
    2: 2
    3: 2
    4: 2
  stepFeatures:
    0: 2
    1: 4
    2: 2
    3: 2
    4: 2
HLT_e60_lhmedium_gsf_L1EM22VHI:
  eventCount: 2
  stepCounts:
    0: 2
    1: 2
    2: 2
    3: 2
    4: 2
    5: 2
  stepFeatures:
    0: 2
    1: 4
    2: 2
    3: 2
    4: 2
    5: 2
HLT_e60_lhmedium_noringer_L1EM22VHI:
  eventCount: 2
  stepCounts:
    0: 3
    1: 3
    2: 3
    3: 3
    4: 2
  stepFeatures:
    0: 4
    1: 10
    2: 4
    3: 4
    4: 2
HLT_e60_lhmedium_noringer_L1eEM26M:
  eventCount: 2
  stepCounts:
    0: 2
    1: 2
    2: 2
    3: 2
    4: 2
  stepFeatures:
    0: 3
    1: 8
    2: 3
    3: 3
    4: 2
HLT_e60_lhvloose_L1EM22VHI:
  eventCount: 2
  stepCounts:
    0: 2
    1: 2
    2: 2
    3: 2
    4: 2
  stepFeatures:
    0: 2
    1: 4
    2: 2
    3: 2
    4: 2
HLT_e60_lhvloose_L1eEM26M:
  eventCount: 2
  stepCounts:
    0: 2
    1: 2
    2: 2
    3: 2
    4: 2
  stepFeatures:
    0: 2
    1: 4
    2: 2
    3: 2
    4: 2
HLT_e70_lhloose_xe70_cell_L1EM22VHI:
  eventCount: 1
  stepCounts:
    0: 1
    1: 1
    2: 1
    3: 1
    4: 1
    5: 1
  stepFeatures:
    0: 1
    1: 1
    2: 1
    3: 1
    4: 1
    5: 1
HLT_e70_lhloose_xe70_cell_L1eEM26M:
  eventCount: 1
  stepCounts:
    0: 1
    1: 1
    2: 1
    3: 1
    4: 1
    5: 1
  stepFeatures:
    0: 1
    1: 1
    2: 1
    3: 1
    4: 1
    5: 1
HLT_e7_lhmedium_L1eEM5_mu24_L1MU14FCH:
  eventCount: 0
  stepCounts:
    0: 6
    1: 5
    2: 2
    3: 2
    4: 1
    5: 1
  stepFeatures:
    0: 16
    1: 20
    2: 2
    3: 2
    4: 1
    5: 1
HLT_e7_lhmedium_mu24_L1MU14FCH:
  eventCount: 1
  stepCounts:
    0: 5
    1: 5
    2: 4
    3: 4
    4: 3
    5: 3
    6: 1
    7: 1
    8: 1
  stepFeatures:
    0: 9
    1: 17
    2: 5
    3: 5
    4: 3
    5: 3
    6: 1
    7: 1
    8: 1
HLT_e80_lhvloose_L1EM22VHI:
  eventCount: 1
  stepCounts:
    0: 1
    1: 1
    2: 1
    3: 1
    4: 1
  stepFeatures:
    0: 1
    1: 1
    2: 1
    3: 1
    4: 1
HLT_e80_lhvloose_L1eEM26M:
  eventCount: 1
  stepCounts:
    0: 1
    1: 1
    2: 1
    3: 1
    4: 1
  stepFeatures:
    0: 1
    1: 1
    2: 1
    3: 1
    4: 1
HLT_e9_lhtight_e4_etcut_1invmAB5_L1JPSI-1M5-EM7:
  eventCount: 0
HLT_e9_lhtight_e4_etcut_L1JPSI-1M5-EM7:
  eventCount: 0
HLT_e9_lhtight_e4_etcut_L1JPSI-1M5-eEM9:
  eventCount: 1
  stepCounts:
    0: 3
    1: 2
    2: 1
    3: 1
    4: 1
  stepFeatures:
    0: 109
    1: 112
    2: 39
    3: 1
    4: 1
HLT_e9_lhtight_e4_etcut_idperf_gsf_probe_1invmAB5_L1JPSI-1M5-EM7:
  eventCount: 0
HLT_e9_lhtight_e4_etcut_idperf_gsf_probe_1invmAB5_L1JPSI-1M5-eEM9:
  eventCount: 0
  stepCounts:
    0: 3
    1: 2
    2: 1
    3: 1
    4: 1
    5: 1
    6: 1
    7: 1
    8: 1
  stepFeatures:
    0: 3
    1: 5
    2: 1
    3: 1
    4: 1
    5: 17
    6: 16
    7: 19
    8: 19
    9: 19
HLT_e9_lhtight_e4_etcut_idperf_probe_1invmAB5_L1JPSI-1M5-EM7:
  eventCount: 0
HLT_e9_lhtight_e4_etcut_idperf_probe_1invmAB5_L1JPSI-1M5-eEM9:
  eventCount: 0
  stepCounts:
    0: 3
    1: 2
    2: 1
    3: 1
    4: 1
    5: 1
    6: 1
    7: 1
  stepFeatures:
    0: 3
    1: 5
    2: 1
    3: 1
    4: 1
    5: 17
    6: 16
    7: 19
    8: 19
HLT_e9_lhtight_e4_etcut_probe_1invmAB5_L1JPSI-1M5-EM7:
  eventCount: 0
HLT_e9_lhtight_noringer_e4_etcut_1invmAB5_L1JPSI-1M5-EM7:
  eventCount: 0
HLT_e9_lhtight_noringer_e4_etcut_probe_1invmAB5_L1JPSI-1M5-EM7:
  eventCount: 0
HLT_e9_lhvloose_L1eEM5_mu20_mu8noL1_L1MU14FCH:
  eventCount: 0
  stepCounts:
    0: 3
    1: 3
    2: 1
    3: 1
    4: 1
    5: 1
  stepFeatures:
    0: 5
    1: 10
    2: 1
    3: 1
    4: 1
    5: 1
HLT_e9_lhvloose_bBeeM6000_L1BPH-0DR3-EM7J15:
  eventCount: 0
  stepCounts:
    0: 11
    1: 11
    2: 7
    3: 7
  stepFeatures:
    0: 14
    1: 49
    2: 9
    3: 9
    4: 8
HLT_e9_lhvloose_e5_lhvloose_bBeeM6000_2mu4_l2io_L1BPH-0M9-EM7-EM5_2MU3V:
  eventCount: 0
  stepFeatures:
    0: 3
HLT_e9_lhvloose_e5_lhvloose_bBeeM6000_L1BPH-0M9-EM7-EM5:
  eventCount: 0
  stepCounts:
    0: 3
    1: 1
    2: 1
  stepFeatures:
    0: 27
    1: 59
    2: 7
    3: 3
    4: 3
HLT_e9_lhvloose_e5_lhvloose_bBeeM6000_mu6_l2io_L1BPH-0M9-EM7-EM5_MU5VF:
  eventCount: 0
  stepCounts:
    0: 2
    1: 1
    2: 1
  stepFeatures:
    0: 13
    1: 28
    2: 3
    3: 3
    4: 3
    5: 1
HLT_e9_lhvloose_mu20_mu8noL1_L1MU14FCH:
  eventCount: 0
  stepCounts:
    0: 4
    1: 4
    2: 3
    3: 3
    4: 3
    5: 3
    6: 1
    7: 1
    8: 1
  stepFeatures:
    0: 6
    1: 15
    2: 3
    3: 3
    4: 3
    5: 3
    6: 1
    7: 1
    8: 1
HLT_eb_low_L1RD2_FILLED:
  eventCount: 19
  stepCounts:
    0: 19
  stepFeatures:
    0: 19
HLT_eb_medium_L1RD2_FILLED:
  eventCount: 19
  stepCounts:
    0: 19
  stepFeatures:
    0: 19
HLT_g0_hiptrt_L1EM22VHI:
  eventCount: 0
  stepCounts:
    0: 9
  stepFeatures:
    0: 15
HLT_g0_hiptrt_L1eEM26M:
  eventCount: 0
  stepCounts:
    0: 6
  stepFeatures:
    0: 11
HLT_g100_loose_L1EM22VHI:
  eventCount: 1
  stepCounts:
    0: 3
    1: 2
    2: 2
    3: 1
  stepFeatures:
    0: 6
    1: 5
    2: 5
    3: 1
HLT_g100_loose_L1eEM26M:
  eventCount: 1
  stepCounts:
    0: 2
    1: 2
    2: 2
    3: 1
  stepFeatures:
    0: 5
    1: 5
    2: 5
    3: 1
HLT_g10_loose_L1EM7:
  eventCount: 9
  stepCounts:
    0: 19
    1: 11
    2: 11
    3: 9
  stepFeatures:
    0: 55
    1: 23
    2: 23
    3: 11
HLT_g10_loose_L1eEM9:
  eventCount: 5
  stepCounts:
    0: 14
    1: 6
    2: 6
    3: 5
  stepFeatures:
    0: 41
    1: 14
    2: 17
    3: 5
HLT_g120_loose_L1EM22VHI:
  eventCount: 1
  stepCounts:
    0: 3
    1: 2
    2: 2
    3: 1
  stepFeatures:
    0: 6
    1: 5
    2: 5
    3: 1
HLT_g120_loose_L1eEM26M:
  eventCount: 1
  stepCounts:
    0: 2
    1: 2
    2: 2
    3: 1
  stepFeatures:
    0: 5
    1: 5
    2: 5
    3: 1
HLT_g120_loose_ringer_L1EM22VHI:
  eventCount: 1
  stepCounts:
    0: 3
    1: 2
    2: 2
    3: 1
  stepFeatures:
    0: 6
    1: 5
    2: 5
    3: 1
HLT_g12_loose_LArPEBHLT_L1EM10VH:
  eventCount: 0
HLT_g140_loose_L1EM22VHI:
  eventCount: 0
  stepCounts:
    0: 2
    1: 2
    2: 2
  stepFeatures:
    0: 4
    1: 4
    2: 3
HLT_g140_loose_L1eEM26M:
  eventCount: 0
  stepCounts:
    0: 2
    1: 2
    2: 2
  stepFeatures:
    0: 4
    1: 4
    2: 3
HLT_g140_loose_tau20_mediumRNN_tracktwoMVABDT_03dRAB_L1EM22VHI:
  eventCount: 0
  stepCounts:
    0: 2
    1: 2
    2: 2
  stepFeatures:
    0: 4
    1: 4
    2: 3
HLT_g15_loose_2mu10_msonly_L12MU8F:
  eventCount: 0
  stepCounts:
    0: 2
    1: 1
    2: 1
  stepFeatures:
    0: 2
    1: 1
    2: 1
HLT_g15_loose_2mu10_msonly_L1MU3V_EMPTY:
  eventCount: 0
HLT_g15_loose_2mu10_msonly_L1MU3V_UNPAIRED_ISO:
  eventCount: 0
HLT_g15_loose_2mu10_msonly_L1MU5VF_EMPTY:
  eventCount: 0
HLT_g15_loose_L1EM10VH:
  eventCount: 8
  stepCounts:
    0: 14
    1: 10
    2: 10
    3: 8
  stepFeatures:
    0: 25
    1: 18
    2: 15
    3: 9
HLT_g15_loose_L1eEM10L_2mu10_msonly_L1MU3V_EMPTY:
  eventCount: 0
HLT_g15_loose_L1eEM10L_2mu10_msonly_L1MU3V_UNPAIRED_ISO:
  eventCount: 0
HLT_g15_loose_L1eEM10L_2mu10_msonly_L1MU5VF_EMPTY:
  eventCount: 0
HLT_g15_loose_L1eEM12L:
  eventCount: 2
  stepCounts:
    0: 4
    1: 3
    2: 3
    3: 2
  stepFeatures:
    0: 8
    1: 6
    2: 6
    3: 2
HLT_g15_tight_L1EM10VH:
  eventCount: 7
  stepCounts:
    0: 14
    1: 10
    2: 10
    3: 7
  stepFeatures:
    0: 25
    1: 18
    2: 15
    3: 8
HLT_g15_tight_L1eEM12L:
  eventCount: 2
  stepCounts:
    0: 4
    1: 3
    2: 3
    3: 2
  stepFeatures:
    0: 8
    1: 6
    2: 6
    3: 2
HLT_g20_loose_L1EM15VH:
  eventCount: 7
  stepCounts:
    0: 11
    1: 9
    2: 9
    3: 7
  stepFeatures:
    0: 20
    1: 14
    2: 14
    3: 8
HLT_g20_loose_L1eEM18L:
  eventCount: 2
  stepCounts:
    0: 3
    1: 3
    2: 3
    3: 2
  stepFeatures:
    0: 7
    1: 6
    2: 6
    3: 2
HLT_g20_loose_LArPEBHLT_L1EM15:
  eventCount: 0
HLT_g20_loose_ringer_L1EM15VHI:
  eventCount: 7
  stepCounts:
    0: 11
    1: 9
    2: 9
    3: 7
  stepFeatures:
    0: 17
    1: 12
    2: 12
    3: 7
HLT_g20_medium_ringer_L1EM15VHI:
  eventCount: 7
  stepCounts:
    0: 10
    1: 8
    2: 8
    3: 7
  stepFeatures:
    0: 13
    1: 9
    2: 9
    3: 7
HLT_g20_tight_L1EM15VHI:
  eventCount: 6
  stepCounts:
    0: 10
    1: 9
    2: 9
    3: 6
  stepFeatures:
    0: 16
    1: 12
    2: 12
    3: 6
HLT_g20_tight_L1eEM18M:
  eventCount: 2
  stepCounts:
    0: 3
    1: 3
    2: 3
    3: 2
  stepFeatures:
    0: 7
    1: 6
    2: 6
    3: 2
HLT_g20_tight_icaloloose_L1EM15VHI:
  eventCount: 6
  stepCounts:
    0: 10
    1: 9
    2: 9
    3: 6
  stepFeatures:
    0: 16
    1: 12
    2: 12
    3: 6
HLT_g20_tight_icaloloose_L1eEM18M:
  eventCount: 2
  stepCounts:
    0: 3
    1: 3
    2: 3
    3: 2
  stepFeatures:
    0: 7
    1: 6
    2: 6
    3: 2
HLT_g20_tight_icaloloose_j35_pf_ftf_bdl1d77_3j35_pf_ftf_0eta490_j0_pf_ftf_DJMASS500j35_L1EM18VHI_MJJ-300:
  eventCount: 2
  stepCounts:
    0: 6
    1: 6
    2: 6
    3: 4
    4: 4
    5: 2
    6: 2
  stepFeatures:
    0: 11
    1: 9
    2: 9
    3: 4
    4: 12
    5: 31
    6: 3
HLT_g20_tight_icaloloose_j35_pf_ftf_bdl1d77_3j35_pf_ftf_0eta490_j0_pf_ftf_DJMASS500j35_L1eEM22M_jMJJ-300-NFF:
  eventCount: 1
  stepCounts:
    0: 2
    1: 2
    2: 2
    3: 2
    4: 2
    5: 1
    6: 1
  stepFeatures:
    0: 3
    1: 3
    2: 3
    3: 2
    4: 6
    5: 16
    6: 2
HLT_g20_tight_icaloloose_j35_pf_ftf_bdl1r77_3j35_pf_ftf_0eta490_j0_pf_ftf_DJMASS500j35_L1EM18VHI_MJJ-300:
  eventCount: 2
  stepCounts:
    0: 6
    1: 6
    2: 6
    3: 4
    4: 4
    5: 2
    6: 2
  stepFeatures:
    0: 11
    1: 9
    2: 9
    3: 4
    4: 12
    5: 31
    6: 3
HLT_g20_tight_icaloloose_j35_pf_ftf_bdl1r77_3j35_pf_ftf_0eta490_j0_pf_ftf_DJMASS500j35_L1eEM22M_jMJJ-300-NFF:
  eventCount: 1
  stepCounts:
    0: 2
    1: 2
    2: 2
    3: 2
    4: 2
    5: 1
    6: 1
  stepFeatures:
    0: 3
    1: 3
    2: 3
    3: 2
    4: 6
    5: 16
    6: 2
HLT_g20_tight_ringer_L1EM15VHI:
  eventCount: 6
  stepCounts:
    0: 9
    1: 7
    2: 7
    3: 6
  stepFeatures:
    0: 10
    1: 7
    2: 7
    3: 6
HLT_g22_tight_L1EM15VHI:
  eventCount: 6
  stepCounts:
    0: 10
    1: 9
    2: 8
    3: 6
  stepFeatures:
    0: 16
    1: 12
    2: 11
    3: 6
HLT_g22_tight_L1eEM18M:
  eventCount: 2
  stepCounts:
    0: 3
    1: 3
    2: 3
    3: 2
  stepFeatures:
    0: 7
    1: 6
    2: 6
    3: 2
HLT_g250_etcut_L1EM22VHI:
  eventCount: 1
  stepCounts:
    0: 1
    1: 1
    2: 1
  stepFeatures:
    0: 2
    1: 2
    2: 2
HLT_g250_etcut_L1eEM26M:
  eventCount: 1
  stepCounts:
    0: 1
    1: 1
    2: 1
  stepFeatures:
    0: 2
    1: 2
    2: 2
HLT_g25_loose_L1EM20VH:
  eventCount: 6
  stepCounts:
    0: 10
    1: 8
    2: 7
    3: 6
  stepFeatures:
    0: 18
    1: 13
    2: 11
    3: 7
HLT_g25_loose_L1eEM24L:
  eventCount: 2
  stepCounts:
    0: 3
    1: 3
    2: 3
    3: 2
  stepFeatures:
    0: 7
    1: 6
    2: 6
    3: 2
HLT_g25_medium_2j35_pf_ftf_0eta490_bdl1d77_2j35_pf_ftf_0eta490_L1EM22VHI:
  eventCount: 1
  stepCounts:
    0: 8
    1: 7
    2: 7
    3: 6
    4: 6
    5: 4
    6: 1
  stepFeatures:
    0: 14
    1: 10
    2: 10
    3: 6
    4: 12
    5: 44
    6: 5
HLT_g25_medium_2j35_pf_ftf_0eta490_bdl1r77_2j35_pf_ftf_0eta490_L1EM22VHI:
  eventCount: 1
  stepCounts:
    0: 8
    1: 7
    2: 7
    3: 6
    4: 6
    5: 4
    6: 1
  stepFeatures:
    0: 14
    1: 10
    2: 10
    3: 6
    4: 12
    5: 44
    6: 4
HLT_g25_medium_2j35_pf_ftf_0eta490_bdl1r77_2j35_pf_ftf_0eta490_L1eEM26M:
  eventCount: 1
  stepCounts:
    0: 3
    1: 3
    2: 3
    3: 2
    4: 2
    5: 2
    6: 1
  stepFeatures:
    0: 7
    1: 6
    2: 6
    3: 2
    4: 4
    5: 24
    6: 2
HLT_g25_medium_4j35_0eta490_j0_DJMASS1000j35_L1EM22VHI:
  eventCount: 0
  stepCounts:
    0: 8
    1: 7
    2: 7
    3: 6
  stepFeatures:
    0: 14
    1: 10
    2: 10
    3: 6
HLT_g25_medium_4j35_0eta490_j0_DJMASS1000j35_L1eEM26M:
  eventCount: 0
  stepCounts:
    0: 3
    1: 3
    2: 3
    3: 2
  stepFeatures:
    0: 7
    1: 6
    2: 6
    3: 2
HLT_g25_medium_L1EM20VH:
  eventCount: 6
  stepCounts:
    0: 10
    1: 8
    2: 7
    3: 6
  stepFeatures:
    0: 18
    1: 13
    2: 11
    3: 7
HLT_g25_medium_L1eEM18L_mu24_L1MU14FCH:
  eventCount: 0
  stepCounts:
    0: 2
    1: 2
    2: 2
    3: 1
    4: 1
  stepFeatures:
    0: 5
    1: 4
    2: 4
    3: 1
    4: 1
HLT_g25_medium_L1eEM24L:
  eventCount: 2
  stepCounts:
    0: 3
    1: 3
    2: 3
    3: 2
  stepFeatures:
    0: 7
    1: 6
    2: 6
    3: 2
HLT_g25_medium_j35_pf_ftf_0eta490_bdl1d77_3j35_pf_ftf_0eta490_j0_pf_ftf_DJMASS700j35_L1EM22VHI:
  eventCount: 1
  stepCounts:
    0: 8
    1: 7
    2: 7
    3: 6
    4: 6
    5: 1
    6: 1
  stepFeatures:
    0: 14
    1: 10
    2: 10
    3: 6
    4: 18
    5: 16
    6: 3
HLT_g25_medium_j35_pf_ftf_0eta490_bdl1r77_3j35_pf_ftf_0eta490_j0_pf_ftf_DJMASS700j35_L1EM22VHI:
  eventCount: 1
  stepCounts:
    0: 8
    1: 7
    2: 7
    3: 6
    4: 6
    5: 1
    6: 1
  stepFeatures:
    0: 14
    1: 10
    2: 10
    3: 6
    4: 18
    5: 16
    6: 2
HLT_g25_medium_j35_pf_ftf_0eta490_bdl1r77_3j35_pf_ftf_0eta490_j0_pf_ftf_DJMASS700j35_L1eEM26M:
  eventCount: 1
  stepCounts:
    0: 3
    1: 3
    2: 3
    3: 2
    4: 2
    5: 1
    6: 1
  stepFeatures:
    0: 7
    1: 6
    2: 6
    3: 2
    4: 6
    5: 16
    6: 2
HLT_g25_medium_mu24_L1MU14FCH:
  eventCount: 0
  stepCounts:
    0: 4
    1: 3
    2: 3
    3: 2
    4: 2
  stepFeatures:
    0: 9
    1: 6
    2: 6
    3: 3
    4: 2
HLT_g25_medium_mu24_ivarmedium_L1MU14FCH:
  eventCount: 0
  stepCounts:
    0: 3
    1: 3
    2: 3
    3: 2
    4: 2
  stepFeatures:
    0: 7
    1: 5
    2: 5
    3: 2
    4: 2
HLT_g25_medium_tau25_dikaonmass_tracktwoMVA_50invmAB_L1EM22VHI:
  eventCount: 0
  stepCounts:
    0: 8
    1: 7
    2: 7
    3: 6
    4: 6
    5: 6
    6: 6
    7: 6
  stepFeatures:
    0: 14
    1: 10
    2: 10
    3: 6
    4: 23
    5: 23
    6: 23
    7: 23
HLT_g25_medium_tau25_dipion1_tracktwoMVA_50invmAB_L1EM22VHI:
  eventCount: 0
  stepCounts:
    0: 8
    1: 7
    2: 7
    3: 6
    4: 6
    5: 6
    6: 6
    7: 6
  stepFeatures:
    0: 14
    1: 10
    2: 10
    3: 6
    4: 23
    5: 23
    6: 23
    7: 23
HLT_g25_medium_tau25_dipion2_tracktwoMVA_50invmAB_L1EM22VHI:
  eventCount: 0
  stepCounts:
    0: 8
    1: 7
    2: 7
    3: 6
    4: 6
    5: 6
    6: 6
    7: 6
  stepFeatures:
    0: 14
    1: 10
    2: 10
    3: 6
    4: 23
    5: 23
    6: 23
    7: 23
HLT_g25_medium_tau25_dipion4_tracktwoMVA_50invmAB_L1EM22VHI:
  eventCount: 0
  stepCounts:
    0: 8
    1: 7
    2: 7
    3: 6
    4: 6
    5: 6
    6: 6
    7: 6
  stepFeatures:
    0: 14
    1: 10
    2: 10
    3: 6
    4: 23
    5: 23
    6: 23
    7: 23
HLT_g25_medium_tau25_kaonpi1_tracktwoMVA_50invmAB_L1EM22VHI:
  eventCount: 0
  stepCounts:
    0: 8
    1: 7
    2: 7
    3: 6
    4: 6
    5: 6
    6: 6
    7: 6
  stepFeatures:
    0: 14
    1: 10
    2: 10
    3: 6
    4: 23
    5: 23
    6: 23
    7: 23
HLT_g25_medium_tau25_kaonpi2_tracktwoMVA_50invmAB_L1EM22VHI:
  eventCount: 0
  stepCounts:
    0: 8
    1: 7
    2: 7
    3: 6
    4: 6
    5: 6
    6: 6
    7: 6
  stepFeatures:
    0: 14
    1: 10
    2: 10
    3: 6
    4: 23
    5: 23
    6: 23
    7: 23
HLT_g25_medium_tau25_singlepion_tracktwoMVA_50invmAB_L1EM22VHI:
  eventCount: 0
  stepCounts:
    0: 8
    1: 7
    2: 7
    3: 6
    4: 6
    5: 6
    6: 6
    7: 6
  stepFeatures:
    0: 14
    1: 10
    2: 10
    3: 6
    4: 23
    5: 23
    6: 23
    7: 23
HLT_g25_tight_icaloloose_2j35_pf_ftf_0eta490_bdl1d77_2j35_pf_ftf_0eta490_L1EM22VHI:
  eventCount: 1
  stepCounts:
    0: 8
    1: 7
    2: 7
    3: 5
    4: 5
    5: 3
    6: 1
  stepFeatures:
    0: 14
    1: 10
    2: 10
    3: 5
    4: 10
    5: 34
    6: 4
HLT_g25_tight_icaloloose_2j35_pf_ftf_0eta490_bdl1r77_2j35_pf_ftf_0eta490_L1EM22VHI:
  eventCount: 1
  stepCounts:
    0: 8
    1: 7
    2: 7
    3: 5
    4: 5
    5: 3
    6: 1
  stepFeatures:
    0: 14
    1: 10
    2: 10
    3: 5
    4: 10
    5: 34
    6: 3
HLT_g25_tight_icaloloose_j35_pf_ftf_0eta490_bdl1d77_3j35_pf_ftf_0eta490_j0_pf_ftf_DJMASS700j35_L1EM22VHI:
  eventCount: 1
  stepCounts:
    0: 8
    1: 7
    2: 7
    3: 5
    4: 5
    5: 1
    6: 1
  stepFeatures:
    0: 14
    1: 10
    2: 10
    3: 5
    4: 15
    5: 16
    6: 3
HLT_g25_tight_icaloloose_j35_pf_ftf_0eta490_bdl1r77_3j35_pf_ftf_0eta490_j0_pf_ftf_DJMASS700j35_L1EM22VHI:
  eventCount: 1
  stepCounts:
    0: 8
    1: 7
    2: 7
    3: 5
    4: 5
    5: 1
    6: 1
  stepFeatures:
    0: 14
    1: 10
    2: 10
    3: 5
    4: 15
    5: 16
    6: 2
HLT_g25_tight_icalotight_xe40_cell_xe40_tcpufit_xe40_pfopufit_18dphiAB_18dphiAC_80mTAC_L1EM22VHI:
  eventCount: 0
  stepCounts:
    0: 8
    1: 7
    2: 7
  stepFeatures:
    0: 14
    1: 10
    2: 10
HLT_g25_tight_icalotight_xe40_cell_xe40_tcpufit_xe40_pfopufit_18dphiAB_18dphiAC_80mTAC_L1eEM26M:
  eventCount: 0
  stepCounts:
    0: 3
    1: 3
    2: 3
  stepFeatures:
    0: 7
    1: 6
    2: 6
HLT_g25_tight_icalotight_xe40_cell_xe50_tcpufit_18dphiAB_18dphiAC_80mTAC_L1EM22VHI:
  eventCount: 0
  stepCounts:
    0: 8
    1: 7
    2: 7
  stepFeatures:
    0: 14
    1: 10
    2: 10
HLT_g25_tight_icalotight_xe40_cell_xe50_tcpufit_18dphiAB_18dphiAC_80mTAC_L1eEM26M:
  eventCount: 0
  stepCounts:
    0: 3
    1: 3
    2: 3
  stepFeatures:
    0: 7
    1: 6
    2: 6
HLT_g300_etcut_L1EM22VHI:
  eventCount: 1
  stepCounts:
    0: 1
    1: 1
    2: 1
  stepFeatures:
    0: 1
    1: 1
    2: 1
HLT_g300_etcut_L1eEM26M:
  eventCount: 1
  stepCounts:
    0: 1
    1: 1
    2: 1
  stepFeatures:
    0: 1
    1: 1
    2: 1
HLT_g30_loose_L1EM20VH:
  eventCount: 6
  stepCounts:
    0: 9
    1: 7
    2: 7
    3: 6
  stepFeatures:
    0: 16
    1: 11
    2: 11
    3: 7
HLT_g30_loose_L1eEM24L:
  eventCount: 2
  stepCounts:
    0: 3
    1: 3
    2: 3
    3: 2
  stepFeatures:
    0: 7
    1: 6
    2: 6
    3: 2
HLT_g35_loose_3j25_pf_ftf_L1EM22VHI:
  eventCount: 6
  stepCounts:
    0: 8
    1: 7
    2: 7
    3: 6
    4: 6
    5: 6
  stepFeatures:
    0: 14
    1: 10
    2: 10
    3: 6
    4: 6
    5: 48
HLT_g35_loose_L1EM22VHI:
  eventCount: 6
  stepCounts:
    0: 8
    1: 7
    2: 7
    3: 6
  stepFeatures:
    0: 14
    1: 10
    2: 10
    3: 6
HLT_g35_loose_PhysicsTLA_L1EM22VHI:
  eventCount: 6
  stepCounts:
    0: 8
    1: 7
    2: 7
    3: 6
    4: 6
    5: 6
  stepFeatures:
    0: 14
    1: 10
    2: 10
    3: 6
    4: 6
    5: 6
HLT_g35_loose_PhysicsTLA_L1eEM26M:
  eventCount: 2
  stepCounts:
    0: 3
    1: 3
    2: 3
    3: 2
    4: 2
    5: 2
  stepFeatures:
    0: 7
    1: 6
    2: 6
    3: 2
    4: 2
    5: 2
HLT_g35_loose_mu15_mu2noL1_L1EM24VHI:
  eventCount: 0
  stepCounts:
    0: 5
    1: 5
    2: 5
    3: 4
    4: 4
    5: 2
    6: 2
    7: 1
  stepFeatures:
    0: 14
    1: 8
    2: 8
    3: 4
    4: 5
    5: 2
    6: 2
    7: 1
HLT_g35_loose_mu18_L1EM24VHI:
  eventCount: 1
  stepCounts:
    0: 5
    1: 5
    2: 5
    3: 4
    4: 4
    5: 1
    6: 1
    7: 1
  stepFeatures:
    0: 14
    1: 8
    2: 8
    3: 4
    4: 4
    5: 1
    6: 1
    7: 1
HLT_g35_loose_mu18_L1eEM28M:
  eventCount: 1
  stepCounts:
    0: 3
    1: 3
    2: 3
    3: 2
    4: 2
    5: 1
    6: 1
    7: 1
  stepFeatures:
    0: 7
    1: 6
    2: 6
    3: 2
    4: 2
    5: 1
    6: 1
    7: 1
HLT_g35_medium_3j25_pf_ftf_L1EM22VHI:
  eventCount: 6
  stepCounts:
    0: 8
    1: 7
    2: 7
    3: 6
    4: 6
    5: 6
  stepFeatures:
    0: 14
    1: 10
    2: 10
    3: 6
    4: 6
    5: 48
HLT_g35_medium_L1EM20VH:
  eventCount: 6
  stepCounts:
    0: 9
    1: 7
    2: 7
    3: 6
  stepFeatures:
    0: 16
    1: 11
    2: 11
    3: 7
HLT_g35_medium_L1EM22VHI:
  eventCount: 6
  stepCounts:
    0: 8
    1: 7
    2: 7
    3: 6
  stepFeatures:
    0: 14
    1: 10
    2: 10
    3: 6
HLT_g35_medium_L1eEM24L:
  eventCount: 2
  stepCounts:
    0: 3
    1: 3
    2: 3
    3: 2
  stepFeatures:
    0: 7
    1: 6
    2: 6
    3: 2
HLT_g35_medium_g25_medium_L12EM20VH:
  eventCount: 1
  stepCounts:
    0: 4
    1: 3
    2: 3
    3: 1
  stepFeatures:
    0: 23
    1: 17
    2: 14
    3: 6
HLT_g35_medium_g25_medium_L12eEM24L:
  eventCount: 0
  stepCounts:
    0: 2
    1: 2
    2: 2
  stepFeatures:
    0: 12
    1: 10
    2: 10
    3: 2
HLT_g35_medium_g25_medium_L1EM7_EMPTY:
  eventCount: 0
HLT_g35_medium_g25_medium_L1EM7_UNPAIRED_ISO:
  eventCount: 0
HLT_g35_medium_g25_medium_L1eEM9_EMPTY:
  eventCount: 0
HLT_g35_medium_g25_medium_L1eEM9_UNPAIRED_ISO:
  eventCount: 0
HLT_g35_medium_tau25_dipion3_tracktwoMVA_60invmAB_L1EM22VHI:
  eventCount: 0
  stepCounts:
    0: 8
    1: 7
    2: 7
    3: 6
    4: 6
    5: 6
    6: 6
    7: 6
  stepFeatures:
    0: 14
    1: 10
    2: 10
    3: 6
    4: 23
    5: 23
    6: 23
    7: 23
HLT_g35_tight_3j25_0eta290_pf_ftf_boffperf_L1EM22VHI:
  eventCount: 5
  stepCounts:
    0: 8
    1: 7
    2: 7
    3: 5
    4: 5
    5: 5
    6: 5
  stepFeatures:
    0: 14
    1: 10
    2: 10
    3: 5
    4: 5
    5: 35
    6: 35
HLT_g35_tight_3j25_PhysicsTLA_L1EM22VHI:
  eventCount: 5
  stepCounts:
    0: 8
    1: 7
    2: 7
    3: 5
    4: 5
    5: 5
    6: 5
  stepFeatures:
    0: 14
    1: 10
    2: 10
    3: 5
    4: 46
    5: 51
    6: 10
HLT_g35_tight_3j25_pf_ftf_L1EM22VHI:
  eventCount: 5
  stepCounts:
    0: 8
    1: 7
    2: 7
    3: 5
    4: 5
    5: 5
  stepFeatures:
    0: 14
    1: 10
    2: 10
    3: 5
    4: 5
    5: 40
HLT_g35_tight_3j25_pf_ftf_PhysicsTLA_L1EM22VHI:
  eventCount: 5
  stepCounts:
    0: 8
    1: 7
    2: 7
    3: 5
    4: 5
    5: 5
    6: 5
    7: 5
  stepFeatures:
    0: 14
    1: 10
    2: 10
    3: 5
    4: 5
    5: 40
    6: 45
    7: 10
HLT_g35_tight_L1EM22VHI:
  eventCount: 5
  stepCounts:
    0: 8
    1: 7
    2: 7
    3: 5
  stepFeatures:
    0: 14
    1: 10
    2: 10
    3: 5
HLT_g35_tight_icaloloose_L1EM22VHI:
  eventCount: 5
  stepCounts:
    0: 8
    1: 7
    2: 7
    3: 5
  stepFeatures:
    0: 14
    1: 10
    2: 10
    3: 5
HLT_g35_tight_icalotight_mu15noL1_mu2noL1_L1EM24VHI:
  eventCount: 0
  stepCounts:
    0: 8
    1: 7
    2: 7
  stepFeatures:
    0: 14
    1: 10
    2: 10
HLT_g35_tight_icalotight_mu18noL1_L1EM24VHI:
  eventCount: 0
  stepCounts:
    0: 8
    1: 7
    2: 7
  stepFeatures:
    0: 14
    1: 10
    2: 10
HLT_g3_loose_LArPEBHLT_L1EM3:
  eventCount: 0
HLT_g40_loose_L1EM20VH:
  eventCount: 6
  stepCounts:
    0: 9
    1: 7
    2: 7
    3: 6
  stepFeatures:
    0: 16
    1: 11
    2: 10
    3: 6
HLT_g40_loose_L1eEM24L:
  eventCount: 2
  stepCounts:
    0: 3
    1: 3
    2: 3
    3: 2
  stepFeatures:
    0: 7
    1: 6
    2: 6
    3: 2
HLT_g40_loose_LArPEBHLT_L1EM22VHI:
  eventCount: 0
HLT_g40_loose_mu40_msonly_L1MU14FCH:
  eventCount: 0
  stepCounts:
    0: 4
    1: 3
    2: 3
    3: 2
    4: 2
  stepFeatures:
    0: 9
    1: 6
    2: 5
    3: 2
    4: 2
HLT_g45_loose_6j45_0eta240_L14J15p0ETA25:
  eventCount: 0
  stepCounts:
    0: 7
    1: 4
    2: 4
    3: 3
  stepFeatures:
    0: 12
    1: 7
    2: 7
    3: 3
HLT_g45_loose_6j45_0eta240_L14jJ40p0ETA25:
  eventCount: 0
  stepCounts:
    0: 5
    1: 3
    2: 3
    3: 2
  stepFeatures:
    0: 12
    1: 7
    2: 7
    3: 2
HLT_g45_tight_icaloloose_2j55_pf_ftf_0eta200_emergingPTF0p1dR0p4_L1EM22VHI:
  eventCount: 0
  stepCounts:
    0: 8
    1: 7
    2: 7
    3: 5
    4: 5
    5: 4
  stepFeatures:
    0: 13
    1: 10
    2: 10
    3: 5
    4: 5
    5: 13
    6: 2
HLT_g50_loose_L1EM20VH:
  eventCount: 6
  stepCounts:
    0: 8
    1: 7
    2: 7
    3: 6
  stepFeatures:
    0: 13
    1: 10
    2: 10
    3: 6
HLT_g50_loose_L1eEM24L:
  eventCount: 2
  stepCounts:
    0: 3
    1: 3
    2: 3
    3: 2
  stepFeatures:
    0: 7
    1: 6
    2: 6
    3: 2
HLT_g60_loose_L1EM22VHI:
  eventCount: 3
  stepCounts:
    0: 4
    1: 4
    2: 4
    3: 3
  stepFeatures:
    0: 9
    1: 7
    2: 7
    3: 3
HLT_g60_loose_L1eEM26M:
  eventCount: 2
  stepCounts:
    0: 3
    1: 3
    2: 3
    3: 2
  stepFeatures:
    0: 7
    1: 6
    2: 6
    3: 2
HLT_g60_loose_LArPEBHLT_L1EM22VHI:
  eventCount: 0
HLT_g60_tight_icaloloose_2j55_pf_ftf_0eta200_emergingPTF0p1dR0p4_L1EM22VHI:
  eventCount: 0
  stepCounts:
    0: 4
    1: 4
    2: 4
    3: 2
    4: 2
    5: 2
  stepFeatures:
    0: 9
    1: 7
    2: 7
    3: 2
    4: 2
    5: 7
    6: 1
HLT_g80_loose_L1EM22VHI:
  eventCount: 2
  stepCounts:
    0: 3
    1: 3
    2: 3
    3: 2
  stepFeatures:
    0: 7
    1: 6
    2: 6
    3: 2
HLT_g80_loose_L1eEM26M:
  eventCount: 1
  stepCounts:
    0: 2
    1: 2
    2: 2
    3: 1
  stepFeatures:
    0: 5
    1: 5
    2: 5
    3: 1
HLT_g80_loose_LArPEBHLT_L1EM22VHI:
  eventCount: 0
HLT_g85_tight_3j50_L1EM22VHI:
  eventCount: 1
  stepCounts:
    0: 3
    1: 3
    2: 3
    3: 1
    4: 1
  stepFeatures:
    0: 7
    1: 6
    2: 6
    3: 1
    4: 5
HLT_g85_tight_3j50_L1eEM26M:
  eventCount: 1
  stepCounts:
    0: 2
    1: 2
    2: 2
    3: 1
    4: 1
  stepFeatures:
    0: 5
    1: 5
    2: 5
    3: 1
    4: 5
HLT_g85_tight_3j50_pf_ftf_L1EM22VHI:
  eventCount: 1
  stepCounts:
    0: 3
    1: 3
    2: 3
    3: 1
    4: 1
    5: 1
  stepFeatures:
    0: 7
    1: 6
    2: 6
    3: 1
    4: 1
    5: 5
HLT_g85_tight_3j50_pf_ftf_L1eEM26M:
  eventCount: 1
  stepCounts:
    0: 2
    1: 2
    2: 2
    3: 1
    4: 1
    5: 1
  stepFeatures:
    0: 5
    1: 5
    2: 5
    3: 1
    4: 1
    5: 5
HLT_g90_loose_xe90_cell_L1EM22VHI:
  eventCount: 0
  stepCounts:
    0: 3
    1: 3
    2: 3
    3: 2
  stepFeatures:
    0: 7
    1: 6
    2: 6
    3: 2
HLT_g90_loose_xe90_cell_L1eEM26M:
  eventCount: 0
  stepCounts:
    0: 2
    1: 2
    2: 2
    3: 1
  stepFeatures:
    0: 5
    1: 5
    2: 5
    3: 1
HLT_idcalib_trk9_IDCalibPEB_L14J15:
  eventCount: 11
  stepCounts:
    0: 11
    1: 11
    2: 11
  stepFeatures:
    0: 11
    1: 91
    2: 91
HLT_idcalib_trk9_IDCalibPEB_L1J100:
  eventCount: 5
  stepCounts:
    0: 5
    1: 5
    2: 5
  stepFeatures:
    0: 5
    1: 58
    2: 58
HLT_idcalib_trk9_IDCalibPEB_L1XE50:
  eventCount: 9
  stepCounts:
    0: 9
    1: 9
    2: 9
  stepFeatures:
    0: 9
    1: 73
    2: 73
HLT_j0_DIJET20j12etXX110djmass_L1J20:
  eventCount: 20
  stepCounts:
    0: 20
  stepFeatures:
    0: 201
HLT_j0_DIJET20j12etXX110djmass_PTRANGE2r3_L1J20:
  eventCount: 10
  stepCounts:
    0: 10
  stepFeatures:
    0: 20
HLT_j0_DIJET20j12ptXX110djmass_L1J20:
  eventCount: 20
  stepCounts:
    0: 20
  stepFeatures:
    0: 198
HLT_j0_DIJET20j12ptXX110djmass_PTRANGE2r3_L1J20:
  eventCount: 10
  stepCounts:
    0: 10
  stepFeatures:
    0: 20
HLT_j0_DIJET70j12etXX1000djmassXXdjdphi200XX400djdeta_L1J20:
  eventCount: 0
HLT_j0_DIJET70j12ptXX1000djmassXXdjdphi200XX400djdeta_L1J20:
  eventCount: 0
HLT_j0_DIJET80j12etXX0j12eta240XX700djmass_L1J20:
  eventCount: 1
  stepCounts:
    0: 1
  stepFeatures:
    0: 3
HLT_j0_DIJET80j12etXX700djmassXXdjdphi260_L1J20:
  eventCount: 0
HLT_j0_DIJET80j12ptXX0j12eta240XX700djmass_L1J20:
  eventCount: 1
  stepCounts:
    0: 1
  stepFeatures:
    0: 3
HLT_j0_DIJET80j12ptXX700djmassXXdjdphi260_L1J20:
  eventCount: 0
HLT_j0_FBDJNOSHARED10etXX20etXX34massXX50fbet_L1J20:
  eventCount: 8
  stepCounts:
    0: 8
  stepFeatures:
    0: 153
HLT_j0_FBDJSHARED_L1J20:
  eventCount: 8
  stepCounts:
    0: 8
  stepFeatures:
    0: 162
HLT_j0_HT1000XX30et_L1J20:
  eventCount: 1
  stepCounts:
    0: 1
  stepFeatures:
    0: 5
HLT_j0_HT1000_L1HT190-J15s5pETA21:
  eventCount: 1
  stepCounts:
    0: 1
  stepFeatures:
    0: 5
HLT_j0_HT1000_L1HT190-jJ40s5pETA21:
  eventCount: 1
  stepCounts:
    0: 1
  stepFeatures:
    0: 5
HLT_j0_HT1000_L1J100:
  eventCount: 1
  stepCounts:
    0: 1
  stepFeatures:
    0: 5
HLT_j0_HT1000_L1J20:
  eventCount: 1
  stepCounts:
    0: 1
  stepFeatures:
    0: 5
HLT_j0_HT1000_L1jJ160:
  eventCount: 1
  stepCounts:
    0: 1
  stepFeatures:
    0: 5
HLT_j0_HT1000_j0_DIJET80j12ptXX0j12eta240XX700djmass_L1J20:
  eventCount: 1
  stepCounts:
    0: 1
  stepFeatures:
    0: 8
HLT_j0_HT1000_pf_ftf_L1HT190-J15s5pETA21:
  eventCount: 1
  stepCounts:
    0: 5
    1: 1
  stepFeatures:
    0: 5
    1: 5
HLT_j0_HT1000_pf_ftf_L1J100:
  eventCount: 1
  stepCounts:
    0: 5
    1: 1
  stepFeatures:
    0: 5
    1: 5
HLT_j0_HT1000_pf_ftf_presel3j45_L1HT190-J15s5pETA21:
  eventCount: 1
  stepCounts:
    0: 5
    1: 1
  stepFeatures:
    0: 5
    1: 5
HLT_j0_HT1000_pf_ftf_presel4c40_L1HT190-J15s5pETA21:
  eventCount: 1
  stepCounts:
    0: 5
    1: 1
  stepFeatures:
    0: 5
    1: 5
HLT_j0_HT1000_pf_ftf_presel4j40_L1HT190-J15s5pETA21:
  eventCount: 1
  stepCounts:
    0: 5
    1: 1
  stepFeatures:
    0: 5
    1: 5
HLT_j0_HT1000_pf_ftf_presel4j45_L1HT190-J15s5pETA21:
  eventCount: 1
  stepCounts:
    0: 5
    1: 1
  stepFeatures:
    0: 5
    1: 5
HLT_j0_HT1000_pf_ftf_presel4j50_L1HT190-J15s5pETA21:
  eventCount: 1
  stepCounts:
    0: 3
    1: 1
  stepFeatures:
    0: 3
    1: 5
HLT_j0_HT1000_pf_ftf_presel5j25_L1HT190-J15s5pETA21:
  eventCount: 1
  stepCounts:
    0: 5
    1: 1
  stepFeatures:
    0: 5
    1: 5
HLT_j0_HT1000_pf_ftf_preselj140_L1HT190-J15s5pETA21:
  eventCount: 1
  stepCounts:
    0: 4
    1: 1
  stepFeatures:
    0: 4
    1: 5
HLT_j0_HT1000_pf_ftf_preselj180_L1HT190-J15s5pETA21:
  eventCount: 1
  stepCounts:
    0: 4
    1: 1
  stepFeatures:
    0: 4
    1: 5
HLT_j0_HT1000_pf_ftf_preselj180_L1HT190-jJ40s5pETA21:
  eventCount: 1
  stepCounts:
    0: 4
    1: 1
  stepFeatures:
    0: 4
    1: 5
HLT_j0_HT1000_pf_ftf_preselj180_L1J100:
  eventCount: 1
  stepCounts:
    0: 5
    1: 1
  stepFeatures:
    0: 5
    1: 5
HLT_j0_HT1000_pf_ftf_preselj180_L1jJ160:
  eventCount: 1
  stepCounts:
    0: 5
    1: 1
  stepFeatures:
    0: 5
    1: 5
HLT_j0_HT500XX30et_L1J20:
  eventCount: 5
  stepCounts:
    0: 5
  stepFeatures:
    0: 39
HLT_j0_HT500_L1J20:
  eventCount: 4
  stepCounts:
    0: 4
  stepFeatures:
    0: 28
HLT_j0_perf_L1J12_EMPTY:
  eventCount: 0
HLT_j0_perf_L1RD0_FILLED:
  eventCount: 0
HLT_j0_perf_pf_ftf_L1RD0_FILLED:
  eventCount: 0
HLT_j0_pf_ftf_DJMASS200j20_PhysicsTLA_L1J100:
  eventCount: 5
  stepCounts:
    0: 5
    1: 5
    2: 5
    3: 5
  stepFeatures:
    0: 5
    1: 62
    2: 62
    3: 5
HLT_j0_pf_ftf_DJMASS200j20_PhysicsTLA_L1J50:
  eventCount: 15
  stepCounts:
    0: 16
    1: 15
    2: 15
    3: 15
  stepFeatures:
    0: 16
    1: 197
    2: 197
    3: 15
HLT_j0_pf_ftf_DJMASS200j20_preselj180_PhysicsTLA_L1J100:
  eventCount: 5
  stepCounts:
    0: 5
    1: 5
    2: 5
    3: 5
  stepFeatures:
    0: 5
    1: 62
    2: 62
    3: 5
HLT_j0_pf_ftf_DJMASS350j20_PhysicsTLA_L1J100:
  eventCount: 5
  stepCounts:
    0: 5
    1: 5
    2: 5
    3: 5
  stepFeatures:
    0: 5
    1: 50
    2: 50
    3: 5
HLT_j0_pf_ftf_DJMASS350j20_PhysicsTLA_L1J50:
  eventCount: 15
  stepCounts:
    0: 16
    1: 15
    2: 15
    3: 15
  stepFeatures:
    0: 16
    1: 164
    2: 164
    3: 15
HLT_j0_pf_ftf_DJMASS350j20_preselj180_PhysicsTLA_L1J100:
  eventCount: 5
  stepCounts:
    0: 5
    1: 5
    2: 5
    3: 5
  stepFeatures:
    0: 5
    1: 50
    2: 50
    3: 5
HLT_j0_pf_ftf_DJMASS500j35_PhysicsTLA_L1J100:
  eventCount: 3
  stepCounts:
    0: 5
    1: 3
    2: 3
    3: 3
  stepFeatures:
    0: 5
    1: 16
    2: 16
    3: 3
HLT_j0_pf_ftf_DJMASS500j35_PhysicsTLA_L1J50:
  eventCount: 5
  stepCounts:
    0: 16
    1: 5
    2: 5
    3: 5
  stepFeatures:
    0: 16
    1: 23
    2: 23
    3: 5
HLT_j0_pf_ftf_DJMASS500j35_preselj180_PhysicsTLA_L1J100:
  eventCount: 3
  stepCounts:
    0: 5
    1: 3
    2: 3
    3: 3
  stepFeatures:
    0: 5
    1: 16
    2: 16
    3: 3
HLT_j0_pf_ftf_HT50XX010jvt_L1J20:
  eventCount: 20
  stepCounts:
    0: 20
    1: 20
  stepFeatures:
    0: 20
    1: 97
HLT_j0_pf_ftf_HT50XX30etXX010jvt_L1J20:
  eventCount: 20
  stepCounts:
    0: 20
    1: 20
  stepFeatures:
    0: 20
    1: 97
HLT_j0_pf_ftf_HT50XX30et_L1J20:
  eventCount: 20
  stepCounts:
    0: 20
    1: 20
  stepFeatures:
    0: 20
    1: 106
HLT_j0_pf_ftf_HT50_L1J20:
  eventCount: 20
  stepCounts:
    0: 20
    1: 20
  stepFeatures:
    0: 20
    1: 106
HLT_j100_0eta290_020jvt_pf_ftf_boffperf_preselj80_L1J50:
  eventCount: 10
  stepCounts:
    0: 12
    1: 10
    2: 10
  stepFeatures:
    0: 12
    1: 18
    2: 18
HLT_j100_0eta290_020jvt_pf_ftf_boffperf_preselj80_L1jJ90:
  eventCount: 10
  stepCounts:
    0: 12
    1: 10
    2: 10
  stepFeatures:
    0: 12
    1: 18
    2: 18
HLT_j100_pf_ftf_0eta320_j20_0eta290_pf_ftf_boffperf_L1HT190-J15s5pETA21:
  eventCount: 5
  stepCounts:
    0: 5
    1: 5
    2: 5
  stepFeatures:
    0: 10
    1: 55
    2: 43
HLT_j100_pf_ftf_bdl1r60_xe50_cell_xe85_pfopufit_L1XE55:
  eventCount: 1
  stepCounts:
    0: 6
    1: 3
    2: 1
  stepFeatures:
    0: 22
    1: 12
    2: 1
HLT_j100_pf_ftf_bdl1r60_xe50_cell_xe85_pfopufit_L1jXE110:
  eventCount: 1
  stepCounts:
    0: 8
    1: 4
    2: 1
  stepFeatures:
    0: 26
    1: 17
    2: 1
HLT_j100_pf_ftf_bdl1r60_xe50_cell_xe85_tcpufit_L1XE55:
  eventCount: 1
  stepCounts:
    0: 4
    1: 3
    2: 1
  stepFeatures:
    0: 18
    1: 7
    2: 1
HLT_j100_pf_ftf_bdl1r60_xe50_cell_xe85_tcpufit_L1jXE110:
  eventCount: 1
  stepCounts:
    0: 6
    1: 6
    2: 1
  stepFeatures:
    0: 23
    1: 12
    2: 1
HLT_j110_320eta490_L1J30p31ETA49:
  eventCount: 0
HLT_j110_320eta490_L1jJ60p31ETA49:
  eventCount: 0
HLT_j110_a10sd_cssk_pf_jes_ftf_preselj80_L1J30:
  eventCount: 14
  stepCounts:
    0: 17
    1: 14
  stepFeatures:
    0: 17
    1: 22
HLT_j110_a10sd_cssk_pf_jes_ftf_preselj80_L1jJ60:
  eventCount: 14
  stepCounts:
    0: 18
    1: 14
  stepFeatures:
    0: 18
    1: 22
HLT_j110_a10t_lcw_jes_L1J30:
  eventCount: 17
  stepCounts:
    0: 17
  stepFeatures:
    0: 65
HLT_j110_a10t_lcw_jes_L1jJ60:
  eventCount: 18
  stepCounts:
    0: 18
  stepFeatures:
    0: 68
HLT_j110_pf_ftf_preselj80_L1J30:
  eventCount: 10
  stepCounts:
    0: 12
    1: 10
  stepFeatures:
    0: 12
    1: 17
HLT_j110_pf_ftf_preselj80_L1jJ60:
  eventCount: 10
  stepCounts:
    0: 12
    1: 10
  stepFeatures:
    0: 12
    1: 17
HLT_j140_320eta490_LArPEBHLT_L1J75p31ETA49:
  eventCount: 0
HLT_j140_a10_tc_em_nojcalib_L1J100:
  eventCount: 5
  stepCounts:
    0: 5
  stepFeatures:
    0: 10
HLT_j140_a10_tc_em_nojcalib_L1SC111-CJ15:
  eventCount: 5
  stepCounts:
    0: 5
  stepFeatures:
    0: 10
HLT_j140_pf_ftf_j20_0eta290_pf_ftf_boffperf_preselj140XXj45_PhysicsTLA_L1J45p0ETA21_3J15p0ETA25:
  eventCount: 5
  stepCounts:
    0: 6
    1: 5
    2: 5
    3: 5
    4: 5
  stepFeatures:
    0: 12
    1: 58
    2: 48
    3: 58
    4: 10
HLT_j150_0eta290_020jvt_pf_ftf_boffperf_preselj120_L1J100:
  eventCount: 5
  stepCounts:
    0: 5
    1: 5
    2: 5
  stepFeatures:
    0: 5
    1: 9
    2: 9
HLT_j150_0eta290_020jvt_pf_ftf_boffperf_preselj120_L1jJ160:
  eventCount: 5
  stepCounts:
    0: 7
    1: 5
    2: 5
  stepFeatures:
    0: 7
    1: 9
    2: 9
HLT_j150_0eta320_pf_ftf_2j55_0eta290_020jvt_pf_ftf_bdl1d70_preselj80XX2j45_L1J85_3J30:
  eventCount: 0
  stepCounts:
    0: 5
    1: 5
  stepFeatures:
    0: 10
    1: 27
    2: 4
HLT_j150_0eta320_pf_ftf_2j55_0eta290_020jvt_pf_ftf_bdl1d70_preselj80XX2j45_L1jJ140_3jJ60:
  eventCount: 0
  stepCounts:
    0: 6
    1: 5
  stepFeatures:
    0: 12
    1: 27
    2: 4
HLT_j150_0eta320_pf_ftf_2j55_0eta290_020jvt_pf_ftf_bdl1r70_L1J85_3J30:
  eventCount: 1
  stepCounts:
    0: 5
    1: 5
    2: 1
  stepFeatures:
    0: 10
    1: 27
    2: 4
HLT_j150_0eta320_pf_ftf_2j55_0eta290_020jvt_pf_ftf_bdl1r70_preselj80XX2j45_L1J85_3J30:
  eventCount: 1
  stepCounts:
    0: 5
    1: 5
    2: 1
  stepFeatures:
    0: 10
    1: 27
    2: 4
HLT_j150_0eta320_pf_ftf_2j55_0eta290_020jvt_pf_ftf_bdl1r70_preselj80XX2j45_L1jJ140_3jJ60:
  eventCount: 1
  stepCounts:
    0: 6
    1: 5
    2: 1
  stepFeatures:
    0: 12
    1: 27
    2: 4
HLT_j15_320eta490_L1RD0_FILLED:
  eventCount: 6
  stepCounts:
    0: 6
  stepFeatures:
    0: 7
HLT_j15_pf_ftf_L1RD0_FILLED:
  eventCount: 20
  stepCounts:
    0: 20
    1: 20
  stepFeatures:
    0: 20
    1: 313
HLT_j165_LArPEBHLT_L1J100:
  eventCount: 0
HLT_j175_0eta290_020jvt_pf_ftf_bdl1d60_j60_0eta290_020jvt_pf_ftf_bdl1d60_preselj140XXj45_L1J100:
  eventCount: 0
  stepCounts:
    0: 5
    1: 4
  stepFeatures:
    0: 10
    1: 20
    2: 5
HLT_j175_0eta290_020jvt_pf_ftf_bdl1d60_j60_0eta290_020jvt_pf_ftf_bdl1d60_preselj140XXj45_L1jJ160:
  eventCount: 0
  stepCounts:
    0: 5
    1: 4
  stepFeatures:
    0: 10
    1: 20
    2: 5
HLT_j175_0eta290_020jvt_pf_ftf_bdl1r60_j60_0eta290_020jvt_pf_ftf_bdl1r60_L1J100:
  eventCount: 0
  stepCounts:
    0: 5
    1: 4
  stepFeatures:
    0: 10
    1: 20
    2: 5
HLT_j175_0eta290_020jvt_pf_ftf_bdl1r60_j60_0eta290_020jvt_pf_ftf_bdl1r60_preselj140XXj45_L1J100:
  eventCount: 0
  stepCounts:
    0: 5
    1: 4
  stepFeatures:
    0: 10
    1: 20
    2: 5
HLT_j175_0eta290_020jvt_pf_ftf_bdl1r60_j60_0eta290_020jvt_pf_ftf_bdl1r60_preselj140XXj45_L1jJ160:
  eventCount: 0
  stepCounts:
    0: 5
    1: 4
  stepFeatures:
    0: 10
    1: 20
    2: 5
HLT_j175_320eta490_L1J50p31ETA49:
  eventCount: 0
HLT_j175_320eta490_L1jJ90p31ETA49:
  eventCount: 0
HLT_j175_a10r_subjesIS_ftf_0eta200_tracklessdR1p2_L1J100:
  eventCount: 0
  stepCounts:
    0: 5
    1: 4
  stepFeatures:
    0: 5
    1: 6
HLT_j175_a10r_subjesIS_ftf_0eta200_tracklessdR1p2_L1jLJ140:
  eventCount: 0
  stepCounts:
    0: 6
    1: 5
  stepFeatures:
    0: 6
    1: 7
HLT_j175_a10sd_cssk_pf_jes_ftf_0eta160_emergingPTF0p075dR1p2_L1J100:
  eventCount: 1
  stepCounts:
    0: 5
    1: 4
    2: 1
  stepFeatures:
    0: 5
    1: 6
    2: 1
HLT_j175_a10sd_cssk_pf_jes_ftf_0eta160_emergingPTF0p07dR1p2_L1J100:
  eventCount: 1
  stepCounts:
    0: 5
    1: 4
    2: 1
  stepFeatures:
    0: 5
    1: 6
    2: 1
HLT_j175_a10sd_cssk_pf_jes_ftf_0eta160_preselj200_emergingPTF0p075dR1p2_L1J100:
  eventCount: 1
  stepCounts:
    0: 5
    1: 4
    2: 1
  stepFeatures:
    0: 5
    1: 6
    2: 1
HLT_j175_a10sd_cssk_pf_jes_ftf_0eta160_preselj200_emergingPTF0p07dR1p2_L1J100:
  eventCount: 1
  stepCounts:
    0: 5
    1: 4
    2: 1
  stepFeatures:
    0: 5
    1: 6
    2: 1
HLT_j175_a10sd_cssk_pf_jes_ftf_0eta180_emergingPTF0p075dR1p2_L1J100:
  eventCount: 1
  stepCounts:
    0: 5
    1: 4
    2: 1
  stepFeatures:
    0: 5
    1: 6
    2: 1
HLT_j175_a10sd_cssk_pf_jes_ftf_0eta180_emergingPTF0p07dR1p2_L1J100:
  eventCount: 1
  stepCounts:
    0: 5
    1: 4
    2: 1
  stepFeatures:
    0: 5
    1: 6
    2: 1
HLT_j175_a10sd_cssk_pf_jes_ftf_0eta180_emergingPTF0p08dR1p2_L1J100:
  eventCount: 1
  stepCounts:
    0: 5
    1: 4
    2: 1
  stepFeatures:
    0: 5
    1: 6
    2: 1
HLT_j175_a10sd_cssk_pf_jes_ftf_0eta180_emergingPTF0p08dR1p2_L1jLJ140:
  eventCount: 1
  stepCounts:
    0: 6
    1: 5
    2: 1
  stepFeatures:
    0: 6
    1: 7
    2: 1
HLT_j175_a10sd_cssk_pf_jes_ftf_0eta180_preselj200_emergingPTF0p075dR1p2_L1J100:
  eventCount: 1
  stepCounts:
    0: 5
    1: 4
    2: 1
  stepFeatures:
    0: 5
    1: 6
    2: 1
HLT_j175_a10sd_cssk_pf_jes_ftf_0eta180_preselj200_emergingPTF0p07dR1p2_L1J100:
  eventCount: 1
  stepCounts:
    0: 5
    1: 4
    2: 1
  stepFeatures:
    0: 5
    1: 6
    2: 1
HLT_j175_a10sd_cssk_pf_jes_ftf_preselj140_L1J50:
  eventCount: 7
  stepCounts:
    0: 13
    1: 7
  stepFeatures:
    0: 13
    1: 10
HLT_j175_a10sd_cssk_pf_jes_ftf_preselj140_L1jJ90:
  eventCount: 7
  stepCounts:
    0: 13
    1: 7
  stepFeatures:
    0: 13
    1: 10
HLT_j175_a10t_lcw_jes_L1J50:
  eventCount: 9
  stepCounts:
    0: 9
  stepFeatures:
    0: 13
HLT_j175_a10t_lcw_jes_L1jJ90:
  eventCount: 9
  stepCounts:
    0: 9
  stepFeatures:
    0: 13
HLT_j175_pf_ftf_preselj140_L1J50:
  eventCount: 4
  stepCounts:
    0: 6
    1: 4
  stepFeatures:
    0: 6
    1: 7
HLT_j175_pf_ftf_preselj140_L1jJ90:
  eventCount: 4
  stepCounts:
    0: 6
    1: 4
  stepFeatures:
    0: 6
    1: 7
HLT_j180_a10_tc_em_nojcalib_L1J100:
  eventCount: 5
  stepCounts:
    0: 5
  stepFeatures:
    0: 9
HLT_j180_a10_tc_em_nojcalib_L1SC111-CJ15:
  eventCount: 5
  stepCounts:
    0: 5
  stepFeatures:
    0: 9
HLT_j200_0eta290_020jvt_pf_ftf_boffperf_preselj140_L1J100:
  eventCount: 4
  stepCounts:
    0: 5
    1: 4
    2: 4
  stepFeatures:
    0: 5
    1: 6
    2: 6
HLT_j200_0eta290_020jvt_pf_ftf_boffperf_preselj140_L1jJ160:
  eventCount: 4
  stepCounts:
    0: 5
    1: 4
    2: 4
  stepFeatures:
    0: 5
    1: 6
    2: 6
HLT_j200_320eta490_L1J75p31ETA49:
  eventCount: 0
HLT_j20_0eta290_020jvt_pf_ftf_boffperf_L1J15:
  eventCount: 20
  stepCounts:
    0: 20
    1: 20
    2: 20
  stepFeatures:
    0: 20
    1: 129
    2: 129
HLT_j20_0eta290_020jvt_pf_ftf_boffperf_L1jJ30:
  eventCount: 20
  stepCounts:
    0: 20
    1: 20
    2: 20
  stepFeatures:
    0: 20
    1: 129
    2: 129
HLT_j20_0eta290_pf_ftf_boffperf_L1HT190-J15s5pETA21:
  eventCount: 5
  stepCounts:
    0: 5
    1: 5
    2: 5
  stepFeatures:
    0: 5
    1: 43
    2: 43
HLT_j20_0eta290_pf_ftf_boffperf_presel4j20_PhysicsTLA_L14J15p0ETA25:
  eventCount: 9
  stepCounts:
    0: 9
    1: 9
    2: 9
    3: 9
    4: 9
  stepFeatures:
    0: 9
    1: 89
    2: 89
    3: 89
    4: 9
HLT_j20_0eta290_pf_ftf_boffperf_presel4j20_PhysicsTLA_L1HT190-J15s5pETA21:
  eventCount: 5
  stepCounts:
    0: 5
    1: 5
    2: 5
    3: 5
    4: 5
  stepFeatures:
    0: 5
    1: 43
    2: 43
    3: 43
    4: 5
HLT_j20_0eta290_pf_ftf_boffperf_presel4j25_PhysicsTLA_L14J15p0ETA25:
  eventCount: 9
  stepCounts:
    0: 9
    1: 9
    2: 9
    3: 9
    4: 9
  stepFeatures:
    0: 9
    1: 89
    2: 89
    3: 89
    4: 9
HLT_j20_0eta290_pf_ftf_boffperf_presel4j25_PhysicsTLA_L1HT190-J15s5pETA21:
  eventCount: 5
  stepCounts:
    0: 5
    1: 5
    2: 5
    3: 5
    4: 5
  stepFeatures:
    0: 5
    1: 43
    2: 43
    3: 43
    4: 5
HLT_j20_0eta290_pf_ftf_boffperf_preselj140_PhysicsTLA_L1J50:
  eventCount: 6
  stepCounts:
    0: 6
    1: 6
    2: 6
    3: 6
    4: 6
  stepFeatures:
    0: 6
    1: 56
    2: 56
    3: 56
    4: 6
HLT_j20_0eta290_pf_ftf_boffperf_preselj140_PhysicsTLA_L1J50_DETA20-J50J:
  eventCount: 5
  stepCounts:
    0: 5
    1: 5
    2: 5
    3: 5
    4: 5
  stepFeatures:
    0: 5
    1: 42
    2: 42
    3: 42
    4: 5
HLT_j20_0eta290_pf_ftf_boffperf_preselj180_PhysicsTLA_L1HT190-J15s5pETA21:
  eventCount: 4
  stepCounts:
    0: 4
    1: 4
    2: 4
    3: 4
    4: 4
  stepFeatures:
    0: 4
    1: 34
    2: 34
    3: 34
    4: 4
HLT_j20_0eta290_pf_ftf_boffperf_preselj180_PhysicsTLA_L1J100:
  eventCount: 5
  stepCounts:
    0: 5
    1: 5
    2: 5
    3: 5
    4: 5
  stepFeatures:
    0: 5
    1: 48
    2: 48
    3: 48
    4: 5
HLT_j20_PhysicsTLA_L1HT190-J15s5pETA21:
  eventCount: 5
  stepCounts:
    0: 5
    1: 5
    2: 5
  stepFeatures:
    0: 55
    1: 55
    2: 5
HLT_j20_PhysicsTLA_L1HT190-jJ40s5pETA21:
  eventCount: 7
  stepCounts:
    0: 7
    1: 7
    2: 7
  stepFeatures:
    0: 75
    1: 75
    2: 7
HLT_j20_PhysicsTLA_L1J100:
  eventCount: 5
  stepCounts:
    0: 5
    1: 5
    2: 5
  stepFeatures:
    0: 55
    1: 55
    2: 5
HLT_j20_PhysicsTLA_L1J50_DETA20-J50J:
  eventCount: 11
  stepCounts:
    0: 11
    1: 11
    2: 11
  stepFeatures:
    0: 125
    1: 125
    2: 11
HLT_j20_PhysicsTLA_L1jJ160:
  eventCount: 7
  stepCounts:
    0: 7
    1: 7
    2: 7
  stepFeatures:
    0: 68
    1: 68
    2: 7
HLT_j20_PhysicsTLA_L1jJ90_DETA20-jJ90J:
  eventCount: 11
  stepCounts:
    0: 11
    1: 11
    2: 11
  stepFeatures:
    0: 120
    1: 120
    2: 11
HLT_j20_pf_ftf_PhysicsTLA_L1J100:
  eventCount: 5
  stepCounts:
    0: 5
    1: 5
    2: 5
    3: 5
  stepFeatures:
    0: 5
    1: 52
    2: 52
    3: 5
HLT_j20_pf_ftf_preselj140_PhysicsTLA_L1J100:
  eventCount: 5
  stepCounts:
    0: 5
    1: 5
    2: 5
    3: 5
  stepFeatures:
    0: 5
    1: 52
    2: 52
    3: 5
HLT_j20_pf_ftf_preselj140_PhysicsTLA_L1J50:
  eventCount: 6
  stepCounts:
    0: 6
    1: 6
    2: 6
    3: 6
  stepFeatures:
    0: 6
    1: 65
    2: 65
    3: 6
HLT_j20_pf_ftf_preselj180_PhysicsTLA_L1J100:
  eventCount: 5
  stepCounts:
    0: 5
    1: 5
    2: 5
    3: 5
  stepFeatures:
    0: 5
    1: 52
    2: 52
    3: 5
HLT_j210_320eta490_L1J75p31ETA49:
  eventCount: 0
HLT_j220_320eta490_L1J75p31ETA49:
  eventCount: 0
HLT_j225_0eta290_pf_ftf_bdl1d70_preselj180_L1J100:
  eventCount: 1
  stepCounts:
    0: 5
    1: 3
    2: 1
  stepFeatures:
    0: 5
    1: 5
    2: 1
HLT_j225_0eta290_pf_ftf_bdl1d70_preselj180_L1jJ160:
  eventCount: 1
  stepCounts:
    0: 5
    1: 3
    2: 1
  stepFeatures:
    0: 5
    1: 5
    2: 1
HLT_j225_0eta290_pf_ftf_bdl1d77_preselj180_L1J100:
  eventCount: 1
  stepCounts:
    0: 5
    1: 3
    2: 1
  stepFeatures:
    0: 5
    1: 5
    2: 2
HLT_j225_0eta290_pf_ftf_bdl1d77_preselj180_L1jJ160:
  eventCount: 1
  stepCounts:
    0: 5
    1: 3
    2: 1
  stepFeatures:
    0: 5
    1: 5
    2: 2
HLT_j225_0eta290_pf_ftf_bdl1r60_L1J100:
  eventCount: 1
  stepCounts:
    0: 5
    1: 3
    2: 1
  stepFeatures:
    0: 5
    1: 5
    2: 1
HLT_j225_0eta290_pf_ftf_bdl1r70_L1J100:
  eventCount: 1
  stepCounts:
    0: 5
    1: 3
    2: 1
  stepFeatures:
    0: 5
    1: 5
    2: 2
HLT_j225_0eta290_pf_ftf_bdl1r70_preselj180_L1J100:
  eventCount: 1
  stepCounts:
    0: 5
    1: 3
    2: 1
  stepFeatures:
    0: 5
    1: 5
    2: 2
HLT_j225_0eta290_pf_ftf_bdl1r70_preselj180_L1jJ160:
  eventCount: 1
  stepCounts:
    0: 5
    1: 3
    2: 1
  stepFeatures:
    0: 5
    1: 5
    2: 2
HLT_j225_0eta290_pf_ftf_bdl1r77_L1J100:
  eventCount: 1
  stepCounts:
    0: 5
    1: 3
    2: 1
  stepFeatures:
    0: 5
    1: 5
    2: 2
HLT_j225_0eta290_pf_ftf_bdl1r77_preselj180_L1J100:
  eventCount: 1
  stepCounts:
    0: 5
    1: 3
    2: 1
  stepFeatures:
    0: 5
    1: 5
    2: 2
HLT_j225_0eta290_pf_ftf_bdl1r77_preselj180_L1jJ160:
  eventCount: 1
  stepCounts:
    0: 5
    1: 3
    2: 1
  stepFeatures:
    0: 5
    1: 5
    2: 2
HLT_j225_0eta290_pf_ftf_bdl1r85_L1J100:
  eventCount: 1
  stepCounts:
    0: 5
    1: 3
    2: 1
  stepFeatures:
    0: 5
    1: 5
    2: 2
HLT_j225_a10_tc_em_nojcalib_L1J100:
  eventCount: 5
  stepCounts:
    0: 5
  stepFeatures:
    0: 8
HLT_j225_a10_tc_em_nojcalib_L1SC111-CJ15:
  eventCount: 5
  stepCounts:
    0: 5
  stepFeatures:
    0: 8
HLT_j230_320eta490_L1J75p31ETA49:
  eventCount: 0
HLT_j240_320eta490_L1J75p31ETA49:
  eventCount: 0
HLT_j250_320eta490_L1J75p31ETA49:
  eventCount: 0
HLT_j25_320eta490_L1RD0_FILLED:
  eventCount: 2
  stepCounts:
    0: 2
  stepFeatures:
    0: 2
HLT_j25_320eta490_LArPEBHLT_L1J15p31ETA49:
  eventCount: 0
HLT_j25_LArPEBHLT_L1J15:
  eventCount: 0
HLT_j25_pf_ftf_L1RD0_FILLED:
  eventCount: 20
  stepCounts:
    0: 20
    1: 20
  stepFeatures:
    0: 20
    1: 147
HLT_j260_320eta490_L1J20:
  eventCount: 0
HLT_j260_320eta490_L1J75p31ETA49:
  eventCount: 0
HLT_j260_320eta490_L1jJ125p31ETA49:
  eventCount: 0
HLT_j260_a10r_subjesIS_ftf_0eta200_tracklessdR1p2_L1J100:
  eventCount: 0
  stepCounts:
    0: 5
    1: 3
  stepFeatures:
    0: 5
    1: 4
HLT_j260_a10r_subjesIS_ftf_0eta200_tracklessdR1p2_L1jLJ140:
  eventCount: 0
  stepCounts:
    0: 6
    1: 3
  stepFeatures:
    0: 6
    1: 4
HLT_j260_a10sd_cssk_pf_jes_ftf_preselj200_L1J75:
  eventCount: 3
  stepCounts:
    0: 6
    1: 3
  stepFeatures:
    0: 6
    1: 4
HLT_j260_a10sd_cssk_pf_jes_ftf_preselj200_L1jJ125:
  eventCount: 3
  stepCounts:
    0: 6
    1: 3
  stepFeatures:
    0: 6
    1: 4
HLT_j260_a10t_lcw_jes_L1J75:
  eventCount: 4
  stepCounts:
    0: 4
  stepFeatures:
    0: 5
HLT_j260_a10t_lcw_jes_L1jJ125:
  eventCount: 4
  stepCounts:
    0: 4
  stepFeatures:
    0: 5
HLT_j260_pf_ftf_preselj200_L1J75:
  eventCount: 1
  stepCounts:
    0: 4
    1: 1
  stepFeatures:
    0: 4
    1: 3
HLT_j260_pf_ftf_preselj200_L1jJ125:
  eventCount: 1
  stepCounts:
    0: 4
    1: 1
  stepFeatures:
    0: 4
    1: 3
HLT_j275_0eta290_020jvt_pf_ftf_bdl1d60_L1J100:
  eventCount: 1
  stepCounts:
    0: 5
    1: 1
    2: 1
  stepFeatures:
    0: 5
    1: 3
    2: 1
HLT_j275_0eta290_020jvt_pf_ftf_bdl1d60_preselj225_L1J100:
  eventCount: 1
  stepCounts:
    0: 1
    1: 1
    2: 1
  stepFeatures:
    0: 1
    1: 3
    2: 1
HLT_j275_0eta290_020jvt_pf_ftf_bdl1d60_preselj225_L1jJ160:
  eventCount: 1
  stepCounts:
    0: 1
    1: 1
    2: 1
  stepFeatures:
    0: 1
    1: 3
    2: 1
HLT_j275_0eta290_020jvt_pf_ftf_bdl1r60_L1J100:
  eventCount: 1
  stepCounts:
    0: 5
    1: 1
    2: 1
  stepFeatures:
    0: 5
    1: 3
    2: 1
HLT_j275_0eta290_020jvt_pf_ftf_bdl1r60_preselj225_L1J100:
  eventCount: 1
  stepCounts:
    0: 1
    1: 1
    2: 1
  stepFeatures:
    0: 1
    1: 3
    2: 1
HLT_j275_0eta290_020jvt_pf_ftf_bdl1r60_preselj225_L1jJ160:
  eventCount: 1
  stepCounts:
    0: 1
    1: 1
    2: 1
  stepFeatures:
    0: 1
    1: 3
    2: 1
HLT_j275_0eta290_pf_ftf_bdl1d85_preselj225_L1J100:
  eventCount: 1
  stepCounts:
    0: 1
    1: 1
    2: 1
  stepFeatures:
    0: 1
    1: 3
    2: 2
HLT_j275_0eta290_pf_ftf_bdl1d85_preselj225_L1jJ160:
  eventCount: 1
  stepCounts:
    0: 1
    1: 1
    2: 1
  stepFeatures:
    0: 1
    1: 3
    2: 2
HLT_j275_0eta290_pf_ftf_bdl1r70_L1J100:
  eventCount: 1
  stepCounts:
    0: 5
    1: 1
    2: 1
  stepFeatures:
    0: 5
    1: 3
    2: 2
HLT_j275_0eta290_pf_ftf_bdl1r77_L1J100:
  eventCount: 1
  stepCounts:
    0: 5
    1: 1
    2: 1
  stepFeatures:
    0: 5
    1: 3
    2: 2
HLT_j275_0eta290_pf_ftf_bdl1r85_L1J100:
  eventCount: 1
  stepCounts:
    0: 5
    1: 1
    2: 1
  stepFeatures:
    0: 5
    1: 3
    2: 2
HLT_j275_0eta290_pf_ftf_bdl1r85_preselj225_L1J100:
  eventCount: 1
  stepCounts:
    0: 1
    1: 1
    2: 1
  stepFeatures:
    0: 1
    1: 3
    2: 2
HLT_j275_0eta290_pf_ftf_bdl1r85_preselj225_L1jJ160:
  eventCount: 1
  stepCounts:
    0: 1
    1: 1
    2: 1
  stepFeatures:
    0: 1
    1: 3
    2: 2
HLT_j280_320eta490_L1J75p31ETA49:
  eventCount: 0
HLT_j280_320eta490_L1jJ125p31ETA49:
  eventCount: 0
HLT_j300_0eta290_020jvt_pf_ftf_bdl1d70_L1J100:
  eventCount: 0
  stepCounts:
    0: 5
    1: 1
  stepFeatures:
    0: 5
    1: 2
HLT_j300_0eta290_020jvt_pf_ftf_bdl1d70_preselj225_L1J100:
  eventCount: 0
  stepCounts:
    0: 1
    1: 1
  stepFeatures:
    0: 1
    1: 2
HLT_j300_0eta290_020jvt_pf_ftf_bdl1d70_preselj225_L1jJ160:
  eventCount: 0
  stepCounts:
    0: 1
    1: 1
  stepFeatures:
    0: 1
    1: 2
HLT_j300_0eta290_020jvt_pf_ftf_bdl1r70_L1J100:
  eventCount: 1
  stepCounts:
    0: 5
    1: 1
    2: 1
  stepFeatures:
    0: 5
    1: 2
    2: 1
HLT_j300_0eta290_020jvt_pf_ftf_bdl1r70_preselj225_L1J100:
  eventCount: 1
  stepCounts:
    0: 1
    1: 1
    2: 1
  stepFeatures:
    0: 1
    1: 2
    2: 1
HLT_j300_0eta290_020jvt_pf_ftf_bdl1r70_preselj225_L1jJ160:
  eventCount: 1
  stepCounts:
    0: 1
    1: 1
    2: 1
  stepFeatures:
    0: 1
    1: 2
    2: 1
HLT_j300_0eta290_020jvt_pf_ftf_boffperf_preselj225_L1J100:
  eventCount: 1
  stepCounts:
    0: 1
    1: 1
    2: 1
  stepFeatures:
    0: 1
    1: 2
    2: 2
HLT_j300_0eta290_020jvt_pf_ftf_boffperf_preselj225_L1jJ160:
  eventCount: 1
  stepCounts:
    0: 1
    1: 1
    2: 1
  stepFeatures:
    0: 1
    1: 2
    2: 2
HLT_j300_0eta290_pf_ftf_bdl1d85_preselj225_L1J100:
  eventCount: 1
  stepCounts:
    0: 1
    1: 1
    2: 1
  stepFeatures:
    0: 1
    1: 2
    2: 1
HLT_j300_0eta290_pf_ftf_bdl1d85_preselj225_L1jJ160:
  eventCount: 1
  stepCounts:
    0: 1
    1: 1
    2: 1
  stepFeatures:
    0: 1
    1: 2
    2: 1
HLT_j300_0eta290_pf_ftf_bdl1r60_L1J100:
  eventCount: 0
  stepCounts:
    0: 5
    1: 1
  stepFeatures:
    0: 5
    1: 2
HLT_j300_0eta290_pf_ftf_bdl1r77_L1J100:
  eventCount: 1
  stepCounts:
    0: 5
    1: 1
    2: 1
  stepFeatures:
    0: 5
    1: 2
    2: 1
HLT_j300_0eta290_pf_ftf_bdl1r85_L1J100:
  eventCount: 1
  stepCounts:
    0: 5
    1: 1
    2: 1
  stepFeatures:
    0: 5
    1: 2
    2: 1
HLT_j300_0eta290_pf_ftf_bdl1r85_preselj225_L1J100:
  eventCount: 1
  stepCounts:
    0: 1
    1: 1
    2: 1
  stepFeatures:
    0: 1
    1: 2
    2: 1
HLT_j300_0eta290_pf_ftf_bdl1r85_preselj225_L1jJ160:
  eventCount: 1
  stepCounts:
    0: 1
    1: 1
    2: 1
  stepFeatures:
    0: 1
    1: 2
    2: 1
HLT_j300_320eta490_L1J75p31ETA49:
  eventCount: 0
HLT_j300_320eta490_L1jJ125p31ETA49:
  eventCount: 0
HLT_j30_0eta290_020jvt_pf_ftf_boffperf_L1J20:
  eventCount: 20
  stepCounts:
    0: 20
    1: 20
    2: 20
  stepFeatures:
    0: 20
    1: 87
    2: 87
HLT_j30_0eta290_020jvt_pf_ftf_boffperf_L1jJ50:
  eventCount: 20
  stepCounts:
    0: 20
    1: 20
    2: 20
  stepFeatures:
    0: 20
    1: 87
    2: 87
HLT_j35_320eta490_L1RD0_FILLED:
  eventCount: 1
  stepCounts:
    0: 1
  stepFeatures:
    0: 1
HLT_j35_pf_ftf_L1RD0_FILLED:
  eventCount: 20
  stepCounts:
    0: 20
    1: 20
  stepFeatures:
    0: 20
    1: 89
HLT_j360_0eta290_020jvt_pf_ftf_bdl1d77_L1J100:
  eventCount: 1
  stepCounts:
    0: 5
    1: 1
    2: 1
  stepFeatures:
    0: 5
    1: 2
    2: 1
HLT_j360_0eta290_020jvt_pf_ftf_bdl1d77_preselj225_L1J100:
  eventCount: 1
  stepCounts:
    0: 1
    1: 1
    2: 1
  stepFeatures:
    0: 1
    1: 2
    2: 1
HLT_j360_0eta290_020jvt_pf_ftf_bdl1d77_preselj225_L1jJ160:
  eventCount: 1
  stepCounts:
    0: 1
    1: 1
    2: 1
  stepFeatures:
    0: 1
    1: 2
    2: 1
HLT_j360_0eta290_020jvt_pf_ftf_bdl1r77_L1J100:
  eventCount: 1
  stepCounts:
    0: 5
    1: 1
    2: 1
  stepFeatures:
    0: 5
    1: 2
    2: 1
HLT_j360_0eta290_020jvt_pf_ftf_bdl1r77_preselj225_L1J100:
  eventCount: 1
  stepCounts:
    0: 1
    1: 1
    2: 1
  stepFeatures:
    0: 1
    1: 2
    2: 1
HLT_j360_0eta290_020jvt_pf_ftf_bdl1r77_preselj225_L1jJ160:
  eventCount: 1
  stepCounts:
    0: 1
    1: 1
    2: 1
  stepFeatures:
    0: 1
    1: 2
    2: 1
HLT_j360_0eta290_pf_ftf_bdl1r60_L1J100:
  eventCount: 0
  stepCounts:
    0: 5
    1: 1
  stepFeatures:
    0: 5
    1: 2
HLT_j360_0eta290_pf_ftf_bdl1r70_L1J100:
  eventCount: 1
  stepCounts:
    0: 5
    1: 1
    2: 1
  stepFeatures:
    0: 5
    1: 2
    2: 1
HLT_j360_0eta290_pf_ftf_bdl1r85_L1J100:
  eventCount: 1
  stepCounts:
    0: 5
    1: 1
    2: 1
  stepFeatures:
    0: 5
    1: 2
    2: 1
HLT_j360_a10sd_cssk_pf_jes_ftf_60smcINF_j360_a10sd_cssk_pf_jes_ftf_L1SC111-CJ15:
  eventCount: 1
  stepCounts:
    0: 5
    1: 1
  stepFeatures:
    0: 10
    1: 3
HLT_j360_a10sd_cssk_pf_jes_ftf_60smcINF_j360_a10sd_cssk_pf_jes_ftf_presel2j225_L1SC111-CJ15:
  eventCount: 1
  stepCounts:
    0: 3
    1: 1
  stepFeatures:
    0: 6
    1: 3
HLT_j360_a10sd_cssk_pf_jes_ftf_60smcINF_j360_a10sd_cssk_pf_jes_ftf_presel2j225_L1SC111-CjJ40:
  eventCount: 1
  stepCounts:
    0: 2
    1: 1
  stepFeatures:
    0: 4
    1: 3
HLT_j360_a10sd_cssk_pf_jes_ftf_preselj225_L1J100:
  eventCount: 1
  stepCounts:
    0: 5
    1: 1
  stepFeatures:
    0: 5
    1: 2
HLT_j360_a10sd_cssk_pf_jes_ftf_preselj225_L1SC111-CJ15:
  eventCount: 1
  stepCounts:
    0: 5
    1: 1
  stepFeatures:
    0: 5
    1: 2
HLT_j360_a10sd_cssk_pf_jes_ftf_preselj225_L1SC111-CjJ40:
  eventCount: 1
  stepCounts:
    0: 4
    1: 1
  stepFeatures:
    0: 4
    1: 2
HLT_j360_a10sd_cssk_pf_jes_ftf_preselj225_L1jJ160:
  eventCount: 1
  stepCounts:
    0: 5
    1: 1
  stepFeatures:
    0: 5
    1: 2
HLT_j360_a10t_lcw_jes_60smcINF_j360_a10t_lcw_jes_L1SC111-CJ15:
  eventCount: 1
  stepCounts:
    0: 1
  stepFeatures:
    0: 3
HLT_j360_a10t_lcw_jes_60smcINF_j360_a10t_lcw_jes_L1SC111-CjJ40:
  eventCount: 1
  stepCounts:
    0: 1
  stepFeatures:
    0: 3
HLT_j360_a10t_lcw_jes_L1J100:
  eventCount: 1
  stepCounts:
    0: 1
  stepFeatures:
    0: 2
HLT_j360_a10t_lcw_jes_L1SC111-CJ15:
  eventCount: 1
  stepCounts:
    0: 1
  stepFeatures:
    0: 2
HLT_j360_a10t_lcw_jes_L1SC111-CjJ40:
  eventCount: 1
  stepCounts:
    0: 1
  stepFeatures:
    0: 2
HLT_j360_a10t_lcw_jes_L1jJ160:
  eventCount: 1
  stepCounts:
    0: 1
  stepFeatures:
    0: 2
HLT_j360_pf_ftf_preselj225_L1J100:
  eventCount: 1
  stepCounts:
    0: 1
    1: 1
  stepFeatures:
    0: 1
    1: 2
HLT_j360_pf_ftf_preselj225_L1jJ160:
  eventCount: 1
  stepCounts:
    0: 1
    1: 1
  stepFeatures:
    0: 1
    1: 2
HLT_j370_a10sd_cssk_pf_jes_ftf_35smcINF_j370_a10sd_cssk_pf_jes_ftf_L1SC111-CJ15:
  eventCount: 1
  stepCounts:
    0: 5
    1: 1
  stepFeatures:
    0: 10
    1: 3
HLT_j370_a10sd_cssk_pf_jes_ftf_35smcINF_j370_a10sd_cssk_pf_jes_ftf_presel2j225_L1SC111-CJ15:
  eventCount: 1
  stepCounts:
    0: 3
    1: 1
  stepFeatures:
    0: 6
    1: 3
HLT_j370_a10sd_cssk_pf_jes_ftf_35smcINF_j370_a10sd_cssk_pf_jes_ftf_presel2j225_L1SC111-CjJ40:
  eventCount: 1
  stepCounts:
    0: 2
    1: 1
  stepFeatures:
    0: 4
    1: 3
HLT_j370_a10t_lcw_jes_35smcINF_j370_a10t_lcw_jes_L1SC111-CJ15:
  eventCount: 1
  stepCounts:
    0: 1
  stepFeatures:
    0: 4
HLT_j370_a10t_lcw_jes_35smcINF_j370_a10t_lcw_jes_L1SC111-CjJ40:
  eventCount: 1
  stepCounts:
    0: 1
  stepFeatures:
    0: 4
HLT_j380_pf_ftf_preselj225_L1jJ160:
  eventCount: 1
  stepCounts:
    0: 1
    1: 1
  stepFeatures:
    0: 1
    1: 2
HLT_j400_a10sd_cssk_pf_jes_ftf_preselj225_L1SC111-CjJ40:
  eventCount: 1
  stepCounts:
    0: 4
    1: 1
  stepFeatures:
    0: 4
    1: 2
HLT_j400_a10sd_cssk_pf_jes_ftf_preselj225_L1jJ160:
  eventCount: 1
  stepCounts:
    0: 5
    1: 1
  stepFeatures:
    0: 5
    1: 2
HLT_j400_a10t_lcw_jes_L1SC111-CjJ40:
  eventCount: 1
  stepCounts:
    0: 1
  stepFeatures:
    0: 2
HLT_j400_a10t_lcw_jes_L1jJ160:
  eventCount: 1
  stepCounts:
    0: 1
  stepFeatures:
    0: 2
HLT_j400_pf_ftf_preselj225_L1jJ160:
  eventCount: 1
  stepCounts:
    0: 1
    1: 1
  stepFeatures:
    0: 1
    1: 2
HLT_j40_LArPEBHLT_L1J20:
  eventCount: 0
HLT_j40_j0_HT50XX10etXX0eta320_L1J20:
  eventCount: 19
  stepCounts:
    0: 19
  stepFeatures:
    0: 476
HLT_j40_j0_HT50XX10ptXX0eta320_L1J20:
  eventCount: 19
  stepCounts:
    0: 19
  stepFeatures:
    0: 476
HLT_j420_L1J100:
  eventCount: 1
  stepCounts:
    0: 1
  stepFeatures:
    0: 2
HLT_j420_L1jJ160:
  eventCount: 1
  stepCounts:
    0: 1
  stepFeatures:
    0: 2
HLT_j420_a10sd_cssk_pf_jes_ftf_35smcINF_L1J100:
  eventCount: 1
  stepCounts:
    0: 5
    1: 1
  stepFeatures:
    0: 5
    1: 1
HLT_j420_a10sd_cssk_pf_jes_ftf_35smcINF_L1SC111-CJ15:
  eventCount: 1
  stepCounts:
    0: 5
    1: 1
  stepFeatures:
    0: 5
    1: 1
HLT_j420_a10sd_cssk_pf_jes_ftf_35smcINF_preselj225_L1J100:
  eventCount: 1
  stepCounts:
    0: 5
    1: 1
  stepFeatures:
    0: 5
    1: 1
HLT_j420_a10sd_cssk_pf_jes_ftf_35smcINF_preselj225_L1SC111-CJ15:
  eventCount: 1
  stepCounts:
    0: 5
    1: 1
  stepFeatures:
    0: 5
    1: 1
HLT_j420_a10sd_cssk_pf_jes_ftf_35smcINF_preselj225_L1SC111-CjJ40:
  eventCount: 1
  stepCounts:
    0: 4
    1: 1
  stepFeatures:
    0: 4
    1: 1
HLT_j420_a10sd_cssk_pf_jes_ftf_35smcINF_preselj225_L1jJ160:
  eventCount: 1
  stepCounts:
    0: 5
    1: 1
  stepFeatures:
    0: 5
    1: 1
HLT_j420_a10sd_cssk_pf_jes_ftf_35smcINF_preselj225_L1jLJ140:
  eventCount: 1
  stepCounts:
    0: 6
    1: 1
  stepFeatures:
    0: 6
    1: 1
HLT_j420_a10sd_cssk_pf_jes_ftf_preselj225_L1SC111-CjJ40:
  eventCount: 1
  stepCounts:
    0: 4
    1: 1
  stepFeatures:
    0: 4
    1: 2
HLT_j420_a10sd_cssk_pf_jes_ftf_preselj225_L1jJ160:
  eventCount: 1
  stepCounts:
    0: 5
    1: 1
  stepFeatures:
    0: 5
    1: 2
HLT_j420_a10t_lcw_jes_35smcINF_L1J100:
  eventCount: 1
  stepCounts:
    0: 1
  stepFeatures:
    0: 2
HLT_j420_a10t_lcw_jes_35smcINF_L1SC111-CJ15:
  eventCount: 1
  stepCounts:
    0: 1
  stepFeatures:
    0: 2
HLT_j420_a10t_lcw_jes_35smcINF_L1SC111-CjJ40:
  eventCount: 1
  stepCounts:
    0: 1
  stepFeatures:
    0: 2
HLT_j420_a10t_lcw_jes_35smcINF_L1jJ160:
  eventCount: 1
  stepCounts:
    0: 1
  stepFeatures:
    0: 2
HLT_j420_a10t_lcw_jes_35smcINF_L1jLJ140:
  eventCount: 1
  stepCounts:
    0: 1
  stepFeatures:
    0: 2
HLT_j420_a10t_lcw_jes_L1SC111-CjJ40:
  eventCount: 1
  stepCounts:
    0: 1
  stepFeatures:
    0: 2
HLT_j420_a10t_lcw_jes_L1jJ160:
  eventCount: 1
  stepCounts:
    0: 1
  stepFeatures:
    0: 2
HLT_j420_ftf_preselj225_L1J100:
  eventCount: 1
  stepCounts:
    0: 1
    1: 1
  stepFeatures:
    0: 1
    1: 2
HLT_j420_pf_ftf_L1J100:
  eventCount: 1
  stepCounts:
    0: 5
    1: 1
  stepFeatures:
    0: 5
    1: 2
HLT_j420_pf_ftf_preselj225_L1J100:
  eventCount: 1
  stepCounts:
    0: 1
    1: 1
  stepFeatures:
    0: 1
    1: 2
HLT_j420_pf_ftf_preselj225_L1jJ160:
  eventCount: 1
  stepCounts:
    0: 1
    1: 1
  stepFeatures:
    0: 1
    1: 2
HLT_j440_pf_ftf_preselj225_L1J100:
  eventCount: 1
  stepCounts:
    0: 1
    1: 1
  stepFeatures:
    0: 1
    1: 2
HLT_j440_pf_ftf_preselj225_L1jJ160:
  eventCount: 1
  stepCounts:
    0: 1
    1: 1
  stepFeatures:
    0: 1
    1: 2
HLT_j450_pf_ftf_preselj225_L1J100:
  eventCount: 1
  stepCounts:
    0: 1
    1: 1
  stepFeatures:
    0: 1
    1: 2
HLT_j450_pf_ftf_preselj225_L1jJ160:
  eventCount: 1
  stepCounts:
    0: 1
    1: 1
  stepFeatures:
    0: 1
    1: 2
HLT_j45_0eta290_020jvt_pf_ftf_bdl1r70_L1J20:
  eventCount: 11
  stepCounts:
    0: 20
    1: 19
    2: 11
  stepFeatures:
    0: 20
    1: 61
    2: 15
HLT_j45_0eta290_020jvt_pf_ftf_boffperf_L1J20:
  eventCount: 19
  stepCounts:
    0: 20
    1: 19
    2: 19
  stepFeatures:
    0: 20
    1: 61
    2: 61
HLT_j45_0eta290_020jvt_pf_ftf_boffperf_L1jJ50:
  eventCount: 19
  stepCounts:
    0: 20
    1: 19
    2: 19
  stepFeatures:
    0: 20
    1: 61
    2: 61
HLT_j45_320eta490_L1J15p31ETA49:
  eventCount: 0
HLT_j45_320eta490_L1jJ40p31ETA49:
  eventCount: 0
HLT_j45_L1J15:
  eventCount: 0
HLT_j45_cssk_nojcalib_L1J15:
  eventCount: 15
  stepCounts:
    0: 15
  stepFeatures:
    0: 29
HLT_j45_cssk_pf_nojcalib_ftf_L1J15:
  eventCount: 19
  stepCounts:
    0: 20
    1: 19
  stepFeatures:
    0: 20
    1: 49
HLT_j45_ftf_L1J15:
  eventCount: 19
  stepCounts:
    0: 20
    1: 19
  stepFeatures:
    0: 20
    1: 65
HLT_j45_nojcalib_L1J15:
  eventCount: 19
  stepCounts:
    0: 19
  stepFeatures:
    0: 49
HLT_j45_pf_ftf_010jvt_L1J15:
  eventCount: 19
  stepCounts:
    0: 20
    1: 19
  stepFeatures:
    0: 20
    1: 61
HLT_j45_pf_ftf_020jvt_L1J15:
  eventCount: 19
  stepCounts:
    0: 20
    1: 19
  stepFeatures:
    0: 20
    1: 61
HLT_j45_pf_ftf_050jvt_L1J15:
  eventCount: 19
  stepCounts:
    0: 20
    1: 19
  stepFeatures:
    0: 20
    1: 61
HLT_j45_pf_ftf_L1J15:
  eventCount: 19
  stepCounts:
    0: 20
    1: 19
  stepFeatures:
    0: 20
    1: 64
HLT_j45_pf_ftf_preselj20_L1J15:
  eventCount: 19
  stepCounts:
    0: 20
    1: 19
  stepFeatures:
    0: 20
    1: 64
HLT_j45_pf_ftf_preselj20_L1RD0_FILLED:
  eventCount: 19
  stepCounts:
    0: 20
    1: 19
  stepFeatures:
    0: 20
    1: 64
HLT_j45_pf_ftf_preselj20_L1jJ40:
  eventCount: 19
  stepCounts:
    0: 20
    1: 19
  stepFeatures:
    0: 20
    1: 64
HLT_j45_pf_nojcalib_ftf_L1J15:
  eventCount: 19
  stepCounts:
    0: 20
    1: 19
  stepFeatures:
    0: 20
    1: 61
HLT_j45_pf_subjesgscIS_ftf_L1J15:
  eventCount: 19
  stepCounts:
    0: 20
    1: 19
  stepFeatures:
    0: 20
    1: 62
HLT_j45_pf_subjesgsc_ftf_L1J15:
  eventCount: 19
  stepCounts:
    0: 20
    1: 19
  stepFeatures:
    0: 20
    1: 62
HLT_j45_pf_subresjesgsc_ftf_L1J15:
  eventCount: 19
  stepCounts:
    0: 20
    1: 19
  stepFeatures:
    0: 20
    1: 64
HLT_j45_sk_nojcalib_L1J15:
  eventCount: 17
  stepCounts:
    0: 17
  stepFeatures:
    0: 33
HLT_j45_subjesgscIS_ftf_011jvt_L1J15:
  eventCount: 19
  stepCounts:
    0: 20
    1: 19
  stepFeatures:
    0: 20
    1: 57
HLT_j45_subjesgscIS_ftf_015jvt_L1J15:
  eventCount: 19
  stepCounts:
    0: 20
    1: 19
  stepFeatures:
    0: 20
    1: 57
HLT_j45_subjesgscIS_ftf_059jvt_L1J15:
  eventCount: 19
  stepCounts:
    0: 20
    1: 19
  stepFeatures:
    0: 20
    1: 57
HLT_j45_subjesgscIS_ftf_L1J15:
  eventCount: 19
  stepCounts:
    0: 20
    1: 19
  stepFeatures:
    0: 20
    1: 63
HLT_j45_subjesgsc_ftf_L1J15:
  eventCount: 19
  stepCounts:
    0: 20
    1: 19
  stepFeatures:
    0: 20
    1: 63
HLT_j45_subresjesgsc_ftf_L1J15:
  eventCount: 19
  stepCounts:
    0: 20
    1: 19
  stepFeatures:
    0: 20
    1: 65
HLT_j460_a10_lcw_subjes_L1J100:
  eventCount: 1
  stepCounts:
    0: 1
  stepFeatures:
    0: 2
HLT_j460_a10_lcw_subjes_L1J20:
  eventCount: 0
HLT_j460_a10_lcw_subjes_L1SC111-CJ15:
  eventCount: 1
  stepCounts:
    0: 1
  stepFeatures:
    0: 2
HLT_j460_a10_lcw_subjes_L1SC111-CjJ40:
  eventCount: 1
  stepCounts:
    0: 1
  stepFeatures:
    0: 2
HLT_j460_a10_lcw_subjes_L1jJ160:
  eventCount: 1
  stepCounts:
    0: 1
  stepFeatures:
    0: 2
HLT_j460_a10_lcw_subjes_L1jLJ140:
  eventCount: 1
  stepCounts:
    0: 1
  stepFeatures:
    0: 2
HLT_j460_a10r_L1J100:
  eventCount: 1
  stepCounts:
    0: 1
  stepFeatures:
    0: 2
HLT_j460_a10r_L1J20:
  eventCount: 0
HLT_j460_a10r_L1SC111-CJ15:
  eventCount: 1
  stepCounts:
    0: 1
  stepFeatures:
    0: 2
HLT_j460_a10r_L1SC111-CjJ40:
  eventCount: 1
  stepCounts:
    0: 1
  stepFeatures:
    0: 2
HLT_j460_a10r_L1jJ160:
  eventCount: 1
  stepCounts:
    0: 1
  stepFeatures:
    0: 2
HLT_j460_a10r_L1jLJ140:
  eventCount: 1
  stepCounts:
    0: 1
  stepFeatures:
    0: 2
HLT_j460_a10sd_cssk_pf_jes_ftf_L1J100:
  eventCount: 1
  stepCounts:
    0: 5
    1: 1
  stepFeatures:
    0: 5
    1: 2
HLT_j460_a10sd_cssk_pf_jes_ftf_L1SC111-CJ15:
  eventCount: 1
  stepCounts:
    0: 5
    1: 1
  stepFeatures:
    0: 5
    1: 2
HLT_j460_a10sd_cssk_pf_jes_ftf_preselj225_L1J100:
  eventCount: 1
  stepCounts:
    0: 5
    1: 1
  stepFeatures:
    0: 5
    1: 2
HLT_j460_a10sd_cssk_pf_jes_ftf_preselj225_L1SC111-CJ15:
  eventCount: 1
  stepCounts:
    0: 5
    1: 1
  stepFeatures:
    0: 5
    1: 2
HLT_j460_a10sd_cssk_pf_jes_ftf_preselj225_L1SC111-CjJ40:
  eventCount: 1
  stepCounts:
    0: 4
    1: 1
  stepFeatures:
    0: 4
    1: 2
HLT_j460_a10sd_cssk_pf_jes_ftf_preselj225_L1jJ160:
  eventCount: 1
  stepCounts:
    0: 5
    1: 1
  stepFeatures:
    0: 5
    1: 2
HLT_j460_a10sd_cssk_pf_jes_ftf_preselj225_L1jLJ140:
  eventCount: 1
  stepCounts:
    0: 6
    1: 1
  stepFeatures:
    0: 6
    1: 2
HLT_j460_a10sd_cssk_pf_nojcalib_ftf_35smcINF_L1J100:
  eventCount: 1
  stepCounts:
    0: 5
    1: 1
  stepFeatures:
    0: 5
    1: 2
HLT_j460_a10sd_cssk_pf_nojcalib_ftf_L1J100:
  eventCount: 1
  stepCounts:
    0: 5
    1: 1
  stepFeatures:
    0: 5
    1: 2
HLT_j460_a10sd_lcw_nojcalib_L1J100:
  eventCount: 1
  stepCounts:
    0: 1
  stepFeatures:
    0: 2
HLT_j460_a10sd_pf_nojcalib_ftf_L1J100:
  eventCount: 1
  stepCounts:
    0: 5
    1: 1
  stepFeatures:
    0: 5
    1: 2
HLT_j460_a10t_lcw_jes_L1J100:
  eventCount: 1
  stepCounts:
    0: 1
  stepFeatures:
    0: 2
HLT_j460_a10t_lcw_jes_L1SC111-CJ15:
  eventCount: 1
  stepCounts:
    0: 1
  stepFeatures:
    0: 2
HLT_j460_a10t_lcw_jes_L1SC111-CjJ40:
  eventCount: 1
  stepCounts:
    0: 1
  stepFeatures:
    0: 2
HLT_j460_a10t_lcw_jes_L1jJ160:
  eventCount: 1
  stepCounts:
    0: 1
  stepFeatures:
    0: 2
HLT_j460_a10t_lcw_jes_L1jLJ140:
  eventCount: 1
  stepCounts:
    0: 1
  stepFeatures:
    0: 2
HLT_j460_a10t_lcw_nojcalib_35smcINF_L1J100:
  eventCount: 1
  stepCounts:
    0: 1
  stepFeatures:
    0: 2
HLT_j460_a10t_lcw_nojcalib_L1J100:
  eventCount: 1
  stepCounts:
    0: 1
  stepFeatures:
    0: 2
HLT_j460_pf_ftf_preselj225_L1J100:
  eventCount: 1
  stepCounts:
    0: 1
    1: 1
  stepFeatures:
    0: 1
    1: 2
HLT_j460_pf_ftf_preselj225_L1jJ160:
  eventCount: 1
  stepCounts:
    0: 1
    1: 1
  stepFeatures:
    0: 1
    1: 2
HLT_j480_a10sd_cssk_pf_jes_ftf_preselj225_L1J100:
  eventCount: 1
  stepCounts:
    0: 5
    1: 1
  stepFeatures:
    0: 5
    1: 2
HLT_j480_a10sd_cssk_pf_jes_ftf_preselj225_L1SC111-CJ15:
  eventCount: 1
  stepCounts:
    0: 5
    1: 1
  stepFeatures:
    0: 5
    1: 2
HLT_j480_a10sd_cssk_pf_jes_ftf_preselj225_L1SC111-CjJ40:
  eventCount: 1
  stepCounts:
    0: 4
    1: 1
  stepFeatures:
    0: 4
    1: 2
HLT_j480_a10sd_cssk_pf_jes_ftf_preselj225_L1jJ160:
  eventCount: 1
  stepCounts:
    0: 5
    1: 1
  stepFeatures:
    0: 5
    1: 2
HLT_j480_a10sd_cssk_pf_jes_ftf_preselj225_L1jLJ140:
  eventCount: 1
  stepCounts:
    0: 6
    1: 1
  stepFeatures:
    0: 6
    1: 2
HLT_j480_a10t_lcw_jes_L1J100:
  eventCount: 1
  stepCounts:
    0: 1
  stepFeatures:
    0: 2
HLT_j480_a10t_lcw_jes_L1SC111-CJ15:
  eventCount: 1
  stepCounts:
    0: 1
  stepFeatures:
    0: 2
HLT_j480_a10t_lcw_jes_L1SC111-CjJ40:
  eventCount: 1
  stepCounts:
    0: 1
  stepFeatures:
    0: 2
HLT_j480_a10t_lcw_jes_L1jJ160:
  eventCount: 1
  stepCounts:
    0: 1
  stepFeatures:
    0: 2
HLT_j480_a10t_lcw_jes_L1jLJ140:
  eventCount: 1
  stepCounts:
    0: 1
  stepFeatures:
    0: 2
HLT_j480_pf_ftf_preselj225_L1J100:
  eventCount: 1
  stepCounts:
    0: 1
    1: 1
  stepFeatures:
    0: 1
    1: 2
HLT_j480_pf_ftf_preselj225_L1jJ160:
  eventCount: 1
  stepCounts:
    0: 1
    1: 1
  stepFeatures:
    0: 1
    1: 2
HLT_j500_pf_ftf_preselj225_L1J100:
  eventCount: 1
  stepCounts:
    0: 1
    1: 1
  stepFeatures:
    0: 1
    1: 2
HLT_j500_pf_ftf_preselj225_L1jJ160:
  eventCount: 1
  stepCounts:
    0: 1
    1: 1
  stepFeatures:
    0: 1
    1: 2
HLT_j520_pf_ftf_preselj225_L1J100:
  eventCount: 1
  stepCounts:
    0: 1
    1: 1
  stepFeatures:
    0: 1
    1: 2
HLT_j520_pf_ftf_preselj225_L1jJ160:
  eventCount: 1
  stepCounts:
    0: 1
    1: 1
  stepFeatures:
    0: 1
    1: 2
HLT_j55_0eta240_xe50_cell_L1J30_EMPTY:
  eventCount: 0
HLT_j55_0eta240_xe50_cell_L1J30_FIRSTEMPTY:
  eventCount: 0
HLT_j55_0eta240_xe50_cell_L1jJ60_EMPTY:
  eventCount: 0
HLT_j55_0eta240_xe50_cell_L1jJ60_FIRSTEMPTY:
  eventCount: 0
HLT_j55_pf_ftf_0eta320_bdl1d70_2j45_pf_ftf_320eta490_preselj45XX2f40_L1J25p0ETA23_2J15p31ETA49:
  eventCount: 0
HLT_j55_pf_ftf_0eta320_bdl1d70_2j45_pf_ftf_320eta490_preselj45XX2f40_L1jJ55p0ETA23_2jJ40p31ETA49:
  eventCount: 0
HLT_j55_pf_ftf_0eta320_bdl1r70_2j45_pf_ftf_320eta490_L1J25p0ETA23_2J15p31ETA49:
  eventCount: 0
  stepCounts:
    0: 4
  stepFeatures:
    0: 8
HLT_j55_pf_ftf_0eta320_bdl1r70_2j45_pf_ftf_320eta490_preselj45XX2f40_L1J25p0ETA23_2J15p31ETA49:
  eventCount: 0
HLT_j55_pf_ftf_0eta320_bdl1r70_2j45_pf_ftf_320eta490_preselj45XX2f40_L1jJ55p0ETA23_2jJ40p31ETA49:
  eventCount: 0
HLT_j60_0eta290_020jvt_pf_ftf_boffperf_L1J50:
  eventCount: 16
  stepCounts:
    0: 16
    1: 16
    2: 16
  stepFeatures:
    0: 16
    1: 39
    2: 39
HLT_j60_0eta290_020jvt_pf_ftf_boffperf_L1jJ90:
  eventCount: 14
  stepCounts:
    0: 14
    1: 14
    2: 14
  stepFeatures:
    0: 14
    1: 34
    2: 34
HLT_j60_0eta290_020jvt_pf_ftf_j45_0eta290_020jvt_pf_ftf_2j20_0eta290_020jvt_pf_ftf_PhysicsTLA_L1J45p0ETA21_3J15p0ETA25:
  eventCount: 9
  stepCounts:
    0: 10
    1: 10
    2: 9
    3: 9
  stepFeatures:
    0: 30
    1: 139
    2: 139
    3: 27
? HLT_j60_0eta290_pf_ftf_j45_0eta290_pf_ftf_j25_0eta290_pf_ftf_j20_0eta290_pf_ftf_boffperf_preselc60XXc45XXc25XXc20_PhysicsTLA_L1J45p0ETA21_3J15p0ETA25
: eventCount: 10
  stepCounts:
    0: 10
    1: 10
    2: 10
    3: 10
    4: 10
  stepFeatures:
    0: 40
    1: 236
    2: 95
    3: 236
    4: 40
HLT_j60_320eta490_L1J20p31ETA49:
  eventCount: 0
HLT_j60_320eta490_L1jJ50p31ETA49:
  eventCount: 0
HLT_j60_j0_FBDJSHARED_L1J20:
  eventCount: 8
  stepCounts:
    0: 8
  stepFeatures:
    0: 178
HLT_j60_pf_ftf_3j20_020jvt_pf_ftf_boffperf_preselj60XXj40_PhysicsTLA_L1J45p0ETA21_3J15p0ETA25:
  eventCount: 10
  stepCounts:
    0: 10
    1: 10
    2: 10
    3: 10
    4: 10
  stepFeatures:
    0: 20
    1: 101
    2: 71
    3: 101
    4: 20
HLT_j60_pf_ftf_3j20_pf_ftf_boffperf_preselj60XXj40_PhysicsTLA_L1J45p0ETA21_3J15p0ETA25:
  eventCount: 10
  stepCounts:
    0: 10
    1: 10
    2: 10
    3: 10
    4: 10
  stepFeatures:
    0: 20
    1: 125
    2: 95
    3: 125
    4: 20
HLT_j60_pf_ftf_j20_0eta290_pf_ftf_boffperf_preselj60XXj40_PhysicsTLA_L1J45p0ETA21_3J15p0ETA25:
  eventCount: 10
  stepCounts:
    0: 10
    1: 10
    2: 10
    3: 10
    4: 10
  stepFeatures:
    0: 20
    1: 125
    2: 95
    3: 125
    4: 20
HLT_j60_pf_ftf_j45_pf_ftf_2j20_pf_ftf_PhysicsTLA_L1J45p0ETA21_3J15p0ETA25:
  eventCount: 10
  stepCounts:
    0: 10
    1: 10
    2: 10
    3: 10
  stepFeatures:
    0: 30
    1: 177
    2: 177
    3: 30
HLT_j60_pf_ftf_preselj50_L1J20:
  eventCount: 19
  stepCounts:
    0: 19
    1: 19
  stepFeatures:
    0: 19
    1: 49
HLT_j60_pf_ftf_preselj50_L1jJ50:
  eventCount: 19
  stepCounts:
    0: 19
    1: 19
  stepFeatures:
    0: 19
    1: 49
HLT_j70_0eta320_j50_0eta490_j0_DJMASS1000j50dphi200x400deta_L1MJJ-500-NFF:
  eventCount: 0
HLT_j70_0eta320_j50_0eta490_j0_DJMASS1000j50dphi200x400deta_L1jMJJ-500-NFF:
  eventCount: 0
HLT_j70_0eta320_j50_0eta490_j0_DJMASS1000j50dphi240_xe90_tcpufit_xe50_cell_L1MJJ-500-NFF:
  eventCount: 0
  stepFeatures:
    0: 3
HLT_j70_0eta320_j50_0eta490_j0_DJMASS1000j50dphi240_xe90_tcpufit_xe50_cell_L1jMJJ-500-NFF:
  eventCount: 0
  stepFeatures:
    0: 2
? HLT_j70_pf_ftf_0eta490_j50_pf_ftf_0eta490_2j35_pf_ftf_0eta490_SHARED_2j35_pf_ftf_0eta290_bdl1d70_j0_pf_ftf_presela60XXa40XX2a25_DJMASS1000j50_L1MJJ-500-NFF
: eventCount: 0
  stepCounts:
    0: 3
    1: 1
  stepFeatures:
    0: 15
    1: 21
    2: 1
? HLT_j70_pf_ftf_0eta490_j50_pf_ftf_0eta490_2j35_pf_ftf_0eta490_SHARED_2j35_pf_ftf_0eta290_bdl1d70_j0_pf_ftf_presela60XXa40XX2a25_DJMASS1000j50_L1jMJJ-500-NFF
: eventCount: 0
  stepCounts:
    0: 2
  stepFeatures:
    0: 10
? HLT_j70_pf_ftf_0eta490_j50_pf_ftf_0eta490_2j35_pf_ftf_0eta490_SHARED_2j35_pf_ftf_0eta290_bdl1r70_j0_pf_ftf_DJMASS1000j50_L1MJJ-500-NFF
: eventCount: 1
  stepCounts:
    0: 3
    1: 1
    2: 1
  stepFeatures:
    0: 15
    1: 21
    2: 2
? HLT_j70_pf_ftf_0eta490_j50_pf_ftf_0eta490_2j35_pf_ftf_0eta490_SHARED_2j35_pf_ftf_0eta290_bdl1r70_j0_pf_ftf_presela60XXa40XX2a25_DJMASS1000j50_L1MJJ-500-NFF
: eventCount: 1
  stepCounts:
    0: 3
    1: 1
    2: 1
  stepFeatures:
    0: 15
    1: 21
    2: 2
? HLT_j70_pf_ftf_0eta490_j50_pf_ftf_0eta490_2j35_pf_ftf_0eta490_SHARED_2j35_pf_ftf_0eta290_bdl1r70_j0_pf_ftf_presela60XXa40XX2a25_DJMASS1000j50_L1jMJJ-500-NFF
: eventCount: 0
  stepCounts:
    0: 2
  stepFeatures:
    0: 10
HLT_j75_0eta290_020jvt_pf_ftf_bdl1d60_3j75_pf_ftf_presel4j50_L14J20:
  eventCount: 1
  stepCounts:
    0: 5
    1: 1
    2: 1
  stepFeatures:
    0: 10
    1: 8
    2: 1
HLT_j75_0eta290_020jvt_pf_ftf_bdl1d60_3j75_pf_ftf_presel4j50_L14jJ50:
  eventCount: 1
  stepCounts:
    0: 5
    1: 1
    2: 1
  stepFeatures:
    0: 10
    1: 8
    2: 1
HLT_j75_0eta290_020jvt_pf_ftf_bdl1r60_3j75_pf_ftf_L14J20:
  eventCount: 1
  stepCounts:
    0: 9
    1: 1
    2: 1
  stepFeatures:
    0: 18
    1: 8
    2: 1
HLT_j75_0eta290_020jvt_pf_ftf_bdl1r60_3j75_pf_ftf_presel4j50_L14J20:
  eventCount: 1
  stepCounts:
    0: 5
    1: 1
    2: 1
  stepFeatures:
    0: 10
    1: 8
    2: 1
HLT_j75_0eta290_020jvt_pf_ftf_bdl1r60_3j75_pf_ftf_presel4j50_L14jJ50:
  eventCount: 1
  stepCounts:
    0: 5
    1: 1
    2: 1
  stepFeatures:
    0: 10
    1: 8
    2: 1
HLT_j75_320eta490_LArPEBHLT_L1J30p31ETA49:
  eventCount: 0
? HLT_j75_pf_ftf_0eta240_020jvt_j50_pf_ftf_0eta240_020jvt_j35_pf_ftf_0eta240_020jvt_j25_pf_ftf_0eta240_020jvt_L1J45p0ETA21_3J15p0ETA25
: eventCount: 7
  stepCounts:
    0: 10
    1: 7
  stepFeatures:
    0: 40
    1: 116
? HLT_j75_pf_ftf_0eta240_020jvt_j50_pf_ftf_0eta240_020jvt_j35_pf_ftf_0eta240_020jvt_j25_pf_ftf_0eta240_020jvt_SHARED_2j25_pf_ftf_0eta240_020jvt_bdl1d77_preselc60XXc45XXc25XXc20_L1J45p0ETA21_3J15p0ETA25
: eventCount: 2
  stepCounts:
    0: 10
    1: 7
    2: 2
  stepFeatures:
    0: 50
    1: 154
    2: 8
? HLT_j75_pf_ftf_0eta240_020jvt_j50_pf_ftf_0eta240_020jvt_j35_pf_ftf_0eta240_020jvt_j25_pf_ftf_0eta240_020jvt_SHARED_2j25_pf_ftf_0eta240_020jvt_bdl1d77_preselc60XXc45XXc25XXc20_L1jJ85p0ETA21_3jJ40p0ETA25
: eventCount: 2
  stepCounts:
    0: 15
    1: 8
    2: 2
  stepFeatures:
    0: 75
    1: 169
    2: 9
? HLT_j75_pf_ftf_0eta240_020jvt_j50_pf_ftf_0eta240_020jvt_j35_pf_ftf_0eta240_020jvt_j25_pf_ftf_0eta240_020jvt_SHARED_2j25_pf_ftf_0eta240_020jvt_bdl1r60_L1J45p0ETA21_3J15p0ETA25
: eventCount: 1
  stepCounts:
    0: 10
    1: 7
    2: 1
  stepFeatures:
    0: 50
    1: 154
    2: 5
? HLT_j75_pf_ftf_0eta240_020jvt_j50_pf_ftf_0eta240_020jvt_j35_pf_ftf_0eta240_020jvt_j25_pf_ftf_0eta240_020jvt_SHARED_2j25_pf_ftf_0eta240_020jvt_bdl1r70_L1J45p0ETA21_3J15p0ETA25
: eventCount: 2
  stepCounts:
    0: 10
    1: 7
    2: 2
  stepFeatures:
    0: 50
    1: 154
    2: 6
? HLT_j75_pf_ftf_0eta240_020jvt_j50_pf_ftf_0eta240_020jvt_j35_pf_ftf_0eta240_020jvt_j25_pf_ftf_0eta240_020jvt_SHARED_2j25_pf_ftf_0eta240_020jvt_bdl1r77_L1J45p0ETA21_3J15p0ETA25
: eventCount: 2
  stepCounts:
    0: 10
    1: 7
    2: 2
  stepFeatures:
    0: 50
    1: 154
    2: 7
? HLT_j75_pf_ftf_0eta240_020jvt_j50_pf_ftf_0eta240_020jvt_j35_pf_ftf_0eta240_020jvt_j25_pf_ftf_0eta240_020jvt_SHARED_2j25_pf_ftf_0eta240_020jvt_bdl1r77_preselc60XXc45XXc25XXc20_L1J45p0ETA21_3J15p0ETA25
: eventCount: 2
  stepCounts:
    0: 10
    1: 7
    2: 2
  stepFeatures:
    0: 50
    1: 154
    2: 7
? HLT_j75_pf_ftf_0eta240_020jvt_j50_pf_ftf_0eta240_020jvt_j35_pf_ftf_0eta240_020jvt_j25_pf_ftf_0eta240_020jvt_SHARED_2j25_pf_ftf_0eta240_020jvt_bdl1r77_preselc60XXc45XXc25XXc20_L1jJ85p0ETA21_3jJ40p0ETA25
: eventCount: 2
  stepCounts:
    0: 15
    1: 8
    2: 2
  stepFeatures:
    0: 75
    1: 169
    2: 8
? HLT_j75_pf_ftf_0eta240_020jvt_j50_pf_ftf_0eta240_020jvt_j35_pf_ftf_0eta240_020jvt_j25_pf_ftf_0eta240_020jvt_SHARED_2j25_pf_ftf_0eta240_020jvt_bdl1r85_L1J45p0ETA21_3J15p0ETA25
: eventCount: 4
  stepCounts:
    0: 10
    1: 7
    2: 4
  stepFeatures:
    0: 50
    1: 154
    2: 10
? HLT_j75_pf_ftf_0eta240_020jvt_j50_pf_ftf_0eta240_020jvt_j35_pf_ftf_0eta240_020jvt_j25_pf_ftf_0eta240_020jvt_SHARED_3j25_pf_ftf_0eta240_020jvt_bdl1d85_preselc60XXc45XXc25XXc20_L1J45p0ETA21_3J15p0ETA25
: eventCount: 0
  stepCounts:
    0: 10
    1: 7
  stepFeatures:
    0: 50
    1: 154
    2: 11
? HLT_j75_pf_ftf_0eta240_020jvt_j50_pf_ftf_0eta240_020jvt_j35_pf_ftf_0eta240_020jvt_j25_pf_ftf_0eta240_020jvt_SHARED_3j25_pf_ftf_0eta240_020jvt_bdl1d85_preselc60XXc45XXc25XXc20_L1jJ85p0ETA21_3jJ40p0ETA25
: eventCount: 0
  stepCounts:
    0: 15
    1: 8
  stepFeatures:
    0: 75
    1: 169
    2: 12
? HLT_j75_pf_ftf_0eta240_020jvt_j50_pf_ftf_0eta240_020jvt_j35_pf_ftf_0eta240_020jvt_j25_pf_ftf_0eta240_020jvt_SHARED_3j25_pf_ftf_0eta240_020jvt_bdl1r70_L1J45p0ETA21_3J15p0ETA25
: eventCount: 0
  stepCounts:
    0: 10
    1: 7
  stepFeatures:
    0: 50
    1: 154
    2: 6
? HLT_j75_pf_ftf_0eta240_020jvt_j50_pf_ftf_0eta240_020jvt_j35_pf_ftf_0eta240_020jvt_j25_pf_ftf_0eta240_020jvt_SHARED_3j25_pf_ftf_0eta240_020jvt_bdl1r77_L1J45p0ETA21_3J15p0ETA25
: eventCount: 0
  stepCounts:
    0: 10
    1: 7
  stepFeatures:
    0: 50
    1: 154
    2: 7
? HLT_j75_pf_ftf_0eta240_020jvt_j50_pf_ftf_0eta240_020jvt_j35_pf_ftf_0eta240_020jvt_j25_pf_ftf_0eta240_020jvt_SHARED_3j25_pf_ftf_0eta240_020jvt_bdl1r85_L1J45p0ETA21_3J15p0ETA25
: eventCount: 0
  stepCounts:
    0: 10
    1: 7
  stepFeatures:
    0: 50
    1: 154
    2: 10
? HLT_j75_pf_ftf_0eta240_020jvt_j50_pf_ftf_0eta240_020jvt_j35_pf_ftf_0eta240_020jvt_j25_pf_ftf_0eta240_020jvt_SHARED_3j25_pf_ftf_0eta240_020jvt_bdl1r85_preselc60XXc45XXc25XXc20_L1J45p0ETA21_3J15p0ETA25
: eventCount: 0
  stepCounts:
    0: 10
    1: 7
  stepFeatures:
    0: 50
    1: 154
    2: 10
? HLT_j75_pf_ftf_0eta240_020jvt_j50_pf_ftf_0eta240_020jvt_j35_pf_ftf_0eta240_020jvt_j25_pf_ftf_0eta240_020jvt_SHARED_3j25_pf_ftf_0eta240_020jvt_bdl1r85_preselc60XXc45XXc25XXc20_L1jJ85p0ETA21_3jJ40p0ETA25
: eventCount: 0
  stepCounts:
    0: 15
    1: 8
  stepFeatures:
    0: 75
    1: 169
    2: 11
? HLT_j75_pf_ftf_0eta240_020jvt_j50_pf_ftf_0eta240_020jvt_j35_pf_ftf_0eta240_020jvt_j25_pf_ftf_0eta240_020jvt_SHARED_j35_pf_ftf_0eta240_020jvt_bdl1d60_j25_pf_ftf_0eta240_020jvt_bdl1d60_preselc60XXc45XXc25XXc20_L1J45p0ETA21_3J15p0ETA25
: eventCount: 1
  stepCounts:
    0: 10
    1: 7
    2: 1
  stepFeatures:
    0: 60
    1: 189
    2: 10
? HLT_j75_pf_ftf_0eta240_020jvt_j50_pf_ftf_0eta240_020jvt_j35_pf_ftf_0eta240_020jvt_j25_pf_ftf_0eta240_020jvt_SHARED_j35_pf_ftf_0eta240_020jvt_bdl1d60_j25_pf_ftf_0eta240_020jvt_bdl1d60_preselc60XXc45XXc25XXc20_L1jJ85p0ETA21_3jJ40p0ETA25
: eventCount: 1
  stepCounts:
    0: 15
    1: 8
    2: 1
  stepFeatures:
    0: 90
    1: 207
    2: 12
? HLT_j75_pf_ftf_0eta240_020jvt_j50_pf_ftf_0eta240_020jvt_j35_pf_ftf_0eta240_020jvt_j25_pf_ftf_0eta240_020jvt_SHARED_j35_pf_ftf_0eta240_020jvt_bdl1r60_j25_pf_ftf_0eta240_020jvt_bdl1r60_L1J45p0ETA21_3J15p0ETA25
: eventCount: 1
  stepCounts:
    0: 10
    1: 7
    2: 1
  stepFeatures:
    0: 60
    1: 189
    2: 10
? HLT_j75_pf_ftf_0eta240_020jvt_j50_pf_ftf_0eta240_020jvt_j35_pf_ftf_0eta240_020jvt_j25_pf_ftf_0eta240_020jvt_SHARED_j35_pf_ftf_0eta240_020jvt_bdl1r60_j25_pf_ftf_0eta240_020jvt_bdl1r60_preselc60XXc45XXc25XXc20_L1J45p0ETA21_3J15p0ETA25
: eventCount: 1
  stepCounts:
    0: 10
    1: 7
    2: 1
  stepFeatures:
    0: 60
    1: 189
    2: 10
? HLT_j75_pf_ftf_0eta240_020jvt_j50_pf_ftf_0eta240_020jvt_j35_pf_ftf_0eta240_020jvt_j25_pf_ftf_0eta240_020jvt_SHARED_j35_pf_ftf_0eta240_020jvt_bdl1r60_j25_pf_ftf_0eta240_020jvt_bdl1r60_preselc60XXc45XXc25XXc20_L1jJ85p0ETA21_3jJ40p0ETA25
: eventCount: 1
  stepCounts:
    0: 15
    1: 8
    2: 1
  stepFeatures:
    0: 90
    1: 207
    2: 12
? HLT_j75_pf_ftf_0eta240_020jvt_j50_pf_ftf_0eta240_020jvt_j35_pf_ftf_0eta240_020jvt_j25_pf_ftf_0eta240_020jvt_SHARED_j35_pf_ftf_0eta240_020jvt_bdl1r70_j25_pf_ftf_0eta240_020jvt_bdl1r70_L1J45p0ETA21_3J15p0ETA25
: eventCount: 2
  stepCounts:
    0: 10
    1: 7
    2: 2
  stepFeatures:
    0: 60
    1: 189
    2: 12
? HLT_j75_pf_ftf_0eta240_020jvt_j50_pf_ftf_0eta240_020jvt_j35_pf_ftf_0eta240_020jvt_j25_pf_ftf_0eta240_020jvt_SHARED_j35_pf_ftf_0eta240_020jvt_bdl1r77_j25_pf_ftf_0eta240_020jvt_bdl1r77_L1J45p0ETA21_3J15p0ETA25
: eventCount: 2
  stepCounts:
    0: 10
    1: 7
    2: 2
  stepFeatures:
    0: 60
    1: 189
    2: 14
? HLT_j75_pf_ftf_0eta240_020jvt_j50_pf_ftf_0eta240_020jvt_j35_pf_ftf_0eta240_020jvt_j25_pf_ftf_0eta240_020jvt_SHARED_j35_pf_ftf_0eta240_020jvt_bdl1r85_j25_pf_ftf_0eta240_020jvt_bdl1r85_L1J45p0ETA21_3J15p0ETA25
: eventCount: 4
  stepCounts:
    0: 10
    1: 7
    2: 4
  stepFeatures:
    0: 60
    1: 189
    2: 20
? HLT_j75_pf_ftf_0eta240_020jvt_j50_pf_ftf_0eta240_020jvt_j35_pf_ftf_0eta240_020jvt_j25_pf_ftf_0eta240_020jvt_SHARED_j50_pf_ftf_0eta240_020jvt_bdl1r70_j35_pf_ftf_0eta240_020jvt_bdl1r70_j25_pf_ftf_0eta240_020jvt_bdl1r70_L1J45p0ETA21_3J15p0ETA25
: eventCount: 0
  stepCounts:
    0: 10
    1: 7
  stepFeatures:
    0: 70
    1: 215
    2: 17
? HLT_j75_pf_ftf_0eta240_020jvt_j50_pf_ftf_0eta240_020jvt_j35_pf_ftf_0eta240_020jvt_j25_pf_ftf_0eta240_020jvt_SHARED_j50_pf_ftf_0eta240_020jvt_bdl1r77_j35_pf_ftf_0eta240_020jvt_bdl1r77_j25_pf_ftf_0eta240_020jvt_bdl1r77_L1J45p0ETA21_3J15p0ETA25
: eventCount: 0
  stepCounts:
    0: 10
    1: 7
  stepFeatures:
    0: 70
    1: 215
    2: 20
? HLT_j75_pf_ftf_0eta240_020jvt_j50_pf_ftf_0eta240_020jvt_j35_pf_ftf_0eta240_020jvt_j25_pf_ftf_0eta240_020jvt_SHARED_j50_pf_ftf_0eta240_020jvt_bdl1r85_j35_pf_ftf_0eta240_020jvt_bdl1r85_j25_pf_ftf_0eta240_020jvt_bdl1r85_L1J45p0ETA21_3J15p0ETA25
: eventCount: 0
  stepCounts:
    0: 10
    1: 7
  stepFeatures:
    0: 70
    1: 215
    2: 28
HLT_j80_0eta290_020jvt_pf_ftf_boffperf_L1J50:
  eventCount: 13
  stepCounts:
    0: 16
    1: 13
    2: 13
  stepFeatures:
    0: 16
    1: 25
    2: 25
HLT_j80_0eta290_020jvt_pf_ftf_boffperf_L1jJ90:
  eventCount: 12
  stepCounts:
    0: 14
    1: 12
    2: 12
  stepFeatures:
    0: 14
    1: 24
    2: 24
HLT_j80_j60_SHARED_j40__L1J15:
  eventCount: 9
  stepCounts:
    0: 9
  stepFeatures:
    0: 88
? HLT_j80_pf_ftf_0eta240_020jvt_j55_pf_ftf_0eta240_020jvt_j28_pf_ftf_0eta240_020jvt_j20_pf_ftf_0eta240_020jvt_L1J45p0ETA21_3J15p0ETA25
: eventCount: 8
  stepCounts:
    0: 10
    1: 8
  stepFeatures:
    0: 40
    1: 134
HLT_j80_pf_ftf_0eta240_020jvt_j55_pf_ftf_0eta240_020jvt_j28_pf_ftf_0eta240_020jvt_j20_pf_ftf_0eta240_020jvt_L1MU14FCH:
  eventCount: 4
  stepCounts:
    0: 6
    1: 4
  stepFeatures:
    0: 24
    1: 69
? HLT_j80_pf_ftf_0eta240_020jvt_j55_pf_ftf_0eta240_020jvt_j28_pf_ftf_0eta240_020jvt_j20_pf_ftf_0eta240_020jvt_L1MU8F_2J15_J20
: eventCount: 5
  stepCounts:
    0: 10
    1: 5
  stepFeatures:
    0: 40
    1: 90
? HLT_j80_pf_ftf_0eta240_020jvt_j55_pf_ftf_0eta240_020jvt_j28_pf_ftf_0eta240_020jvt_j20_pf_ftf_0eta240_020jvt_SHARED_2j20_pf_ftf_0eta240_020jvt_bdl1d77_preselc60XXc45XXc25XXc20_L1J45p0ETA21_3J15p0ETA25
: eventCount: 3
  stepCounts:
    0: 10
    1: 8
    2: 3
  stepFeatures:
    0: 50
    1: 184
    2: 10
? HLT_j80_pf_ftf_0eta240_020jvt_j55_pf_ftf_0eta240_020jvt_j28_pf_ftf_0eta240_020jvt_j20_pf_ftf_0eta240_020jvt_SHARED_2j20_pf_ftf_0eta240_020jvt_bdl1d77_preselc60XXc45XXc25XXc20_L1jJ85p0ETA21_3jJ40p0ETA25
: eventCount: 3
  stepCounts:
    0: 15
    1: 8
    2: 3
  stepFeatures:
    0: 75
    1: 184
    2: 10
? HLT_j80_pf_ftf_0eta240_020jvt_j55_pf_ftf_0eta240_020jvt_j28_pf_ftf_0eta240_020jvt_j20_pf_ftf_0eta240_020jvt_SHARED_2j20_pf_ftf_0eta240_020jvt_bdl1r60_L1J45p0ETA21_3J15p0ETA25
: eventCount: 2
  stepCounts:
    0: 10
    1: 8
    2: 2
  stepFeatures:
    0: 50
    1: 184
    2: 7
? HLT_j80_pf_ftf_0eta240_020jvt_j55_pf_ftf_0eta240_020jvt_j28_pf_ftf_0eta240_020jvt_j20_pf_ftf_0eta240_020jvt_SHARED_2j20_pf_ftf_0eta240_020jvt_bdl1r70_L1J45p0ETA21_3J15p0ETA25
: eventCount: 3
  stepCounts:
    0: 10
    1: 8
    2: 3
  stepFeatures:
    0: 50
    1: 184
    2: 9
? HLT_j80_pf_ftf_0eta240_020jvt_j55_pf_ftf_0eta240_020jvt_j28_pf_ftf_0eta240_020jvt_j20_pf_ftf_0eta240_020jvt_SHARED_2j20_pf_ftf_0eta240_020jvt_bdl1r77_L1J45p0ETA21_3J15p0ETA25
: eventCount: 3
  stepCounts:
    0: 10
    1: 8
    2: 3
  stepFeatures:
    0: 50
    1: 184
    2: 10
? HLT_j80_pf_ftf_0eta240_020jvt_j55_pf_ftf_0eta240_020jvt_j28_pf_ftf_0eta240_020jvt_j20_pf_ftf_0eta240_020jvt_SHARED_2j20_pf_ftf_0eta240_020jvt_bdl1r77_preselc60XXc45XXc25XXc20_L1J45p0ETA21_3J15p0ETA25
: eventCount: 3
  stepCounts:
    0: 10
    1: 8
    2: 3
  stepFeatures:
    0: 50
    1: 184
    2: 10
? HLT_j80_pf_ftf_0eta240_020jvt_j55_pf_ftf_0eta240_020jvt_j28_pf_ftf_0eta240_020jvt_j20_pf_ftf_0eta240_020jvt_SHARED_2j20_pf_ftf_0eta240_020jvt_bdl1r77_preselc60XXc45XXc25XXc20_L1jJ85p0ETA21_3jJ40p0ETA25
: eventCount: 3
  stepCounts:
    0: 15
    1: 8
    2: 3
  stepFeatures:
    0: 75
    1: 184
    2: 10
? HLT_j80_pf_ftf_0eta240_020jvt_j55_pf_ftf_0eta240_020jvt_j28_pf_ftf_0eta240_020jvt_j20_pf_ftf_0eta240_020jvt_SHARED_2j20_pf_ftf_0eta240_020jvt_bdl1r85_L1J45p0ETA21_3J15p0ETA25
: eventCount: 4
  stepCounts:
    0: 10
    1: 8
    2: 4
  stepFeatures:
    0: 50
    1: 184
    2: 13
? HLT_j80_pf_ftf_0eta240_020jvt_j55_pf_ftf_0eta240_020jvt_j28_pf_ftf_0eta240_020jvt_j20_pf_ftf_0eta240_020jvt_SHARED_3j20_pf_ftf_0eta240_020jvt_bdl1d85_preselc60XXc45XXc25XXc20_L1J45p0ETA21_3J15p0ETA25
: eventCount: 1
  stepCounts:
    0: 10
    1: 8
    2: 1
  stepFeatures:
    0: 50
    1: 184
    2: 13
? HLT_j80_pf_ftf_0eta240_020jvt_j55_pf_ftf_0eta240_020jvt_j28_pf_ftf_0eta240_020jvt_j20_pf_ftf_0eta240_020jvt_SHARED_3j20_pf_ftf_0eta240_020jvt_bdl1d85_preselc60XXc45XXc25XXc20_L1jJ85p0ETA21_3jJ40p0ETA25
: eventCount: 1
  stepCounts:
    0: 15
    1: 8
    2: 1
  stepFeatures:
    0: 75
    1: 184
    2: 13
? HLT_j80_pf_ftf_0eta240_020jvt_j55_pf_ftf_0eta240_020jvt_j28_pf_ftf_0eta240_020jvt_j20_pf_ftf_0eta240_020jvt_SHARED_3j20_pf_ftf_0eta240_020jvt_bdl1r70_L1J45p0ETA21_3J15p0ETA25
: eventCount: 0
  stepCounts:
    0: 10
    1: 8
  stepFeatures:
    0: 50
    1: 184
    2: 9
? HLT_j80_pf_ftf_0eta240_020jvt_j55_pf_ftf_0eta240_020jvt_j28_pf_ftf_0eta240_020jvt_j20_pf_ftf_0eta240_020jvt_SHARED_3j20_pf_ftf_0eta240_020jvt_bdl1r77_L1J45p0ETA21_3J15p0ETA25
: eventCount: 0
  stepCounts:
    0: 10
    1: 8
  stepFeatures:
    0: 50
    1: 184
    2: 10
? HLT_j80_pf_ftf_0eta240_020jvt_j55_pf_ftf_0eta240_020jvt_j28_pf_ftf_0eta240_020jvt_j20_pf_ftf_0eta240_020jvt_SHARED_3j20_pf_ftf_0eta240_020jvt_bdl1r85_L1J45p0ETA21_3J15p0ETA25
: eventCount: 1
  stepCounts:
    0: 10
    1: 8
    2: 1
  stepFeatures:
    0: 50
    1: 184
    2: 13
? HLT_j80_pf_ftf_0eta240_020jvt_j55_pf_ftf_0eta240_020jvt_j28_pf_ftf_0eta240_020jvt_j20_pf_ftf_0eta240_020jvt_SHARED_3j20_pf_ftf_0eta240_020jvt_bdl1r85_preselc60XXc45XXc25XXc20_L1J45p0ETA21_3J15p0ETA25
: eventCount: 1
  stepCounts:
    0: 10
    1: 8
    2: 1
  stepFeatures:
    0: 50
    1: 184
    2: 13
? HLT_j80_pf_ftf_0eta240_020jvt_j55_pf_ftf_0eta240_020jvt_j28_pf_ftf_0eta240_020jvt_j20_pf_ftf_0eta240_020jvt_SHARED_3j20_pf_ftf_0eta240_020jvt_bdl1r85_preselc60XXc45XXc25XXc20_L1jJ85p0ETA21_3jJ40p0ETA25
: eventCount: 1
  stepCounts:
    0: 15
    1: 8
    2: 1
  stepFeatures:
    0: 75
    1: 184
    2: 13
? HLT_j80_pf_ftf_0eta240_020jvt_j55_pf_ftf_0eta240_020jvt_j28_pf_ftf_0eta240_020jvt_j20_pf_ftf_0eta240_020jvt_SHARED_j28_pf_ftf_0eta240_020jvt_bdl1d60_j20_pf_ftf_0eta240_020jvt_bdl1d60_preselc60XXc45XXc25XXc20_L1J45p0ETA21_3J15p0ETA25
: eventCount: 1
  stepCounts:
    0: 10
    1: 8
    2: 1
  stepFeatures:
    0: 60
    1: 224
    2: 12
? HLT_j80_pf_ftf_0eta240_020jvt_j55_pf_ftf_0eta240_020jvt_j28_pf_ftf_0eta240_020jvt_j20_pf_ftf_0eta240_020jvt_SHARED_j28_pf_ftf_0eta240_020jvt_bdl1d60_j20_pf_ftf_0eta240_020jvt_bdl1d60_preselc60XXc45XXc25XXc20_L1jJ85p0ETA21_3jJ40p0ETA25
: eventCount: 1
  stepCounts:
    0: 15
    1: 8
    2: 1
  stepFeatures:
    0: 90
    1: 224
    2: 12
? HLT_j80_pf_ftf_0eta240_020jvt_j55_pf_ftf_0eta240_020jvt_j28_pf_ftf_0eta240_020jvt_j20_pf_ftf_0eta240_020jvt_SHARED_j28_pf_ftf_0eta240_020jvt_bdl1r60_j20_pf_ftf_0eta240_020jvt_bdl1r60_L1J45p0ETA21_3J15p0ETA25
: eventCount: 2
  stepCounts:
    0: 10
    1: 8
    2: 2
  stepFeatures:
    0: 60
    1: 224
    2: 13
? HLT_j80_pf_ftf_0eta240_020jvt_j55_pf_ftf_0eta240_020jvt_j28_pf_ftf_0eta240_020jvt_j20_pf_ftf_0eta240_020jvt_SHARED_j28_pf_ftf_0eta240_020jvt_bdl1r60_j20_pf_ftf_0eta240_020jvt_bdl1r60_preselc60XXc45XXc25XXc20_L1J45p0ETA21_3J15p0ETA25
: eventCount: 2
  stepCounts:
    0: 10
    1: 8
    2: 2
  stepFeatures:
    0: 60
    1: 224
    2: 13
? HLT_j80_pf_ftf_0eta240_020jvt_j55_pf_ftf_0eta240_020jvt_j28_pf_ftf_0eta240_020jvt_j20_pf_ftf_0eta240_020jvt_SHARED_j28_pf_ftf_0eta240_020jvt_bdl1r60_j20_pf_ftf_0eta240_020jvt_bdl1r60_preselc60XXc45XXc25XXc20_L1jJ85p0ETA21_3jJ40p0ETA25
: eventCount: 2
  stepCounts:
    0: 15
    1: 8
    2: 2
  stepFeatures:
    0: 90
    1: 224
    2: 13
? HLT_j80_pf_ftf_0eta240_020jvt_j55_pf_ftf_0eta240_020jvt_j28_pf_ftf_0eta240_020jvt_j20_pf_ftf_0eta240_020jvt_SHARED_j28_pf_ftf_0eta240_020jvt_bdl1r70_j20_pf_ftf_0eta240_020jvt_bdl1r70_L1J45p0ETA21_3J15p0ETA25
: eventCount: 3
  stepCounts:
    0: 10
    1: 8
    2: 3
  stepFeatures:
    0: 60
    1: 224
    2: 16
? HLT_j80_pf_ftf_0eta240_020jvt_j55_pf_ftf_0eta240_020jvt_j28_pf_ftf_0eta240_020jvt_j20_pf_ftf_0eta240_020jvt_SHARED_j28_pf_ftf_0eta240_020jvt_bdl1r70_j20_pf_ftf_0eta240_020jvt_bdl1r70_L1MU8F_2J15_J20
: eventCount: 3
  stepCounts:
    0: 10
    1: 5
    2: 3
  stepFeatures:
    0: 60
    1: 149
    2: 12
? HLT_j80_pf_ftf_0eta240_020jvt_j55_pf_ftf_0eta240_020jvt_j28_pf_ftf_0eta240_020jvt_j20_pf_ftf_0eta240_020jvt_SHARED_j28_pf_ftf_0eta240_020jvt_bdl1r77_j20_pf_ftf_0eta240_020jvt_bdl1r77_L1J45p0ETA21_3J15p0ETA25
: eventCount: 3
  stepCounts:
    0: 10
    1: 8
    2: 3
  stepFeatures:
    0: 60
    1: 224
    2: 18
? HLT_j80_pf_ftf_0eta240_020jvt_j55_pf_ftf_0eta240_020jvt_j28_pf_ftf_0eta240_020jvt_j20_pf_ftf_0eta240_020jvt_SHARED_j28_pf_ftf_0eta240_020jvt_bdl1r85_j20_pf_ftf_0eta240_020jvt_bdl1r85_L1J45p0ETA21_3J15p0ETA25
: eventCount: 4
  stepCounts:
    0: 10
    1: 8
    2: 4
  stepFeatures:
    0: 60
    1: 224
    2: 24
? HLT_j80_pf_ftf_0eta240_020jvt_j55_pf_ftf_0eta240_020jvt_j28_pf_ftf_0eta240_020jvt_j20_pf_ftf_0eta240_020jvt_SHARED_j55_pf_ftf_0eta240_020jvt_bdl1r70_j28_pf_ftf_0eta240_020jvt_bdl1r70_j20_pf_ftf_0eta240_020jvt_bdl1r70_L1J45p0ETA21_3J15p0ETA25
: eventCount: 0
  stepCounts:
    0: 10
    1: 8
  stepFeatures:
    0: 70
    1: 250
    2: 22
? HLT_j80_pf_ftf_0eta240_020jvt_j55_pf_ftf_0eta240_020jvt_j28_pf_ftf_0eta240_020jvt_j20_pf_ftf_0eta240_020jvt_SHARED_j55_pf_ftf_0eta240_020jvt_bdl1r77_j28_pf_ftf_0eta240_020jvt_bdl1r77_j20_pf_ftf_0eta240_020jvt_bdl1r77_L1J45p0ETA21_3J15p0ETA25
: eventCount: 0
  stepCounts:
    0: 10
    1: 8
  stepFeatures:
    0: 70
    1: 250
    2: 25
? HLT_j80_pf_ftf_0eta240_020jvt_j55_pf_ftf_0eta240_020jvt_j28_pf_ftf_0eta240_020jvt_j20_pf_ftf_0eta240_020jvt_SHARED_j55_pf_ftf_0eta240_020jvt_bdl1r85_j28_pf_ftf_0eta240_020jvt_bdl1r85_j20_pf_ftf_0eta240_020jvt_bdl1r85_L1J45p0ETA21_3J15p0ETA25
: eventCount: 1
  stepCounts:
    0: 10
    1: 8
    2: 1
  stepFeatures:
    0: 70
    1: 250
    2: 33
? HLT_j80_pf_ftf_0eta240_020jvt_j55_pf_ftf_0eta240_020jvt_j28_pf_ftf_0eta240_020jvt_j20_pf_ftf_0eta240_020jvt_bdl1r70_L1MU8F_2J15_J20
: eventCount: 4
  stepCounts:
    0: 10
    1: 5
    2: 4
  stepFeatures:
    0: 40
    1: 90
    2: 7
HLT_j80_pf_ftf_0eta240_j55_pf_ftf_0eta240_j28_pf_ftf_0eta240_j20_pf_ftf_0eta240_L1J45p0ETA21_3J15p0ETA25:
  eventCount: 10
  stepCounts:
    0: 10
    1: 10
  stepFeatures:
    0: 40
    1: 187
HLT_j80_pf_ftf_0eta240_j55_pf_ftf_0eta240_j28_pf_ftf_0eta240_j20_pf_ftf_0eta240_L1MU14FCH:
  eventCount: 6
  stepCounts:
    0: 6
    1: 6
  stepFeatures:
    0: 24
    1: 102
HLT_j80_pf_ftf_0eta240_j55_pf_ftf_0eta240_j28_pf_ftf_0eta240_j20_pf_ftf_0eta240_L1MU8F_2J15_J20:
  eventCount: 7
  stepCounts:
    0: 10
    1: 7
  stepFeatures:
    0: 40
    1: 125
? HLT_j80_pf_ftf_0eta240_j60_pf_ftf_0eta320_j45_pf_ftf_320eta490_SHARED_2j45_pf_ftf_0eta290_bdl1d60_preselc60XXj45XXf40_L1J40p0ETA25_2J25_J20p31ETA49
: eventCount: 1
  stepCounts:
    0: 1
    1: 1
    2: 1
  stepFeatures:
    0: 4
    1: 12
    2: 2
? HLT_j80_pf_ftf_0eta240_j60_pf_ftf_0eta320_j45_pf_ftf_320eta490_SHARED_2j45_pf_ftf_0eta290_bdl1d60_preselc60XXj45XXf40_L1jJ80p0ETA25_2jJ55_jJ50p31ETA49
: eventCount: 1
  stepCounts:
    0: 1
    1: 1
    2: 1
  stepFeatures:
    0: 4
    1: 12
    2: 2
? HLT_j80_pf_ftf_0eta240_j60_pf_ftf_0eta320_j45_pf_ftf_320eta490_SHARED_2j45_pf_ftf_0eta290_bdl1r60_L1J40p0ETA25_2J25_J20p31ETA49
: eventCount: 1
  stepCounts:
    0: 4
    1: 1
    2: 1
  stepFeatures:
    0: 16
    1: 12
    2: 2
? HLT_j80_pf_ftf_0eta240_j60_pf_ftf_0eta320_j45_pf_ftf_320eta490_SHARED_2j45_pf_ftf_0eta290_bdl1r60_preselc60XXj45XXf40_L1J40p0ETA25_2J25_J20p31ETA49
: eventCount: 1
  stepCounts:
    0: 1
    1: 1
    2: 1
  stepFeatures:
    0: 4
    1: 12
    2: 2
? HLT_j80_pf_ftf_0eta240_j60_pf_ftf_0eta320_j45_pf_ftf_320eta490_SHARED_2j45_pf_ftf_0eta290_bdl1r60_preselc60XXj45XXf40_L1jJ80p0ETA25_2jJ55_jJ50p31ETA49
: eventCount: 1
  stepCounts:
    0: 1
    1: 1
    2: 1
  stepFeatures:
    0: 4
    1: 12
    2: 2
? HLT_j80_pf_ftf_0eta320_bdl1d70_j60_pf_ftf_0eta320_bdl1d85_j45_pf_ftf_320eta490_preselj60XXj45XXf40_L1J40p0ETA25_2J25_J20p31ETA49
: eventCount: 0
  stepCounts:
    0: 1
    1: 1
  stepFeatures:
    0: 3
    1: 7
    2: 2
? HLT_j80_pf_ftf_0eta320_bdl1d70_j60_pf_ftf_0eta320_bdl1d85_j45_pf_ftf_320eta490_preselj60XXj45XXf40_L1jJ80p0ETA25_2jJ55_jJ50p31ETA49
: eventCount: 0
  stepCounts:
    0: 1
    1: 1
  stepFeatures:
    0: 3
    1: 7
    2: 2
HLT_j80_pf_ftf_0eta320_bdl1r70_j60_pf_ftf_0eta320_bdl1r85_j45_pf_ftf_320eta490_L1J40p0ETA25_2J25_J20p31ETA49:
  eventCount: 0
  stepCounts:
    0: 4
    1: 1
  stepFeatures:
    0: 12
    1: 7
    2: 2
? HLT_j80_pf_ftf_0eta320_bdl1r70_j60_pf_ftf_0eta320_bdl1r85_j45_pf_ftf_320eta490_preselj60XXj45XXf40_L1J40p0ETA25_2J25_J20p31ETA49
: eventCount: 0
  stepCounts:
    0: 1
    1: 1
  stepFeatures:
    0: 3
    1: 7
    2: 2
? HLT_j80_pf_ftf_0eta320_bdl1r70_j60_pf_ftf_0eta320_bdl1r85_j45_pf_ftf_320eta490_preselj60XXj45XXf40_L1jJ80p0ETA25_2jJ55_jJ50p31ETA49
: eventCount: 0
  stepCounts:
    0: 1
    1: 1
  stepFeatures:
    0: 3
    1: 7
    2: 2
HLT_j80_pf_ftf_bdl1d60_xe60_cell_L12J50_XE40:
  eventCount: 1
  stepCounts:
    0: 2
    1: 2
    2: 1
  stepFeatures:
    0: 4
    1: 6
    2: 1
HLT_j80_pf_ftf_bdl1r60_xe60_cell_L12J50_XE40:
  eventCount: 1
  stepCounts:
    0: 2
    1: 2
    2: 1
  stepFeatures:
    0: 4
    1: 6
    2: 1
HLT_j80_pf_ftf_j55_pf_ftf_j28_pf_ftf_j20_0eta290_pf_ftf_boffperf_L1J45p0ETA21_3J15p0ETA25:
  eventCount: 10
  stepCounts:
    0: 10
    1: 10
    2: 10
  stepFeatures:
    0: 40
    1: 216
    2: 95
HLT_j80_roiftf_77bdips_preselj20_L1J20:
  eventCount: 0
  stepCounts:
    0: 20
  stepFeatures:
    0: 20
HLT_j80_roiftf_95bdips_preselj20_L1J20:
  eventCount: 5
  stepCounts:
    0: 20
    1: 5
  stepFeatures:
    0: 20
    1: 7
HLT_j80_roiftf_preselj20_L1J20:
  eventCount: 12
  stepCounts:
    0: 20
    1: 12
  stepFeatures:
    0: 20
    1: 25
HLT_j85_050momemfrac100XXmomhecfrac010_L1J20:
  eventCount: 9
  stepCounts:
    0: 9
  stepFeatures:
    0: 16
HLT_j85_050momemfrac100_L1J20:
  eventCount: 10
  stepCounts:
    0: 10
  stepFeatures:
    0: 20
HLT_j85_320eta490_L1J20p31ETA49:
  eventCount: 0
HLT_j85_320eta490_L1jJ50p31ETA49:
  eventCount: 0
HLT_j85_CLEANlb_L1J20:
  eventCount: 11
  stepCounts:
    0: 11
  stepFeatures:
    0: 22
HLT_j85_CLEANllp_L1J20:
  eventCount: 11
  stepCounts:
    0: 11
  stepFeatures:
    0: 22
HLT_j85_L1J20:
  eventCount: 11
  stepCounts:
    0: 11
  stepFeatures:
    0: 22
HLT_j85_a10sd_cssk_pf_jes_ftf_preselj50_L1J20:
  eventCount: 20
  stepCounts:
    0: 20
    1: 20
  stepFeatures:
    0: 20
    1: 41
HLT_j85_a10sd_cssk_pf_jes_ftf_preselj50_L1jJ50:
  eventCount: 20
  stepCounts:
    0: 20
    1: 20
  stepFeatures:
    0: 20
    1: 41
HLT_j85_a10sd_cssk_pf_nojcalib_ftf_preselj50_L1J20:
  eventCount: 16
  stepCounts:
    0: 20
    1: 16
  stepFeatures:
    0: 20
    1: 25
HLT_j85_a10sd_cssk_pf_nojcalib_ftf_preselj50_L1jJ50:
  eventCount: 16
  stepCounts:
    0: 20
    1: 16
  stepFeatures:
    0: 20
    1: 25
HLT_j85_a10t_lcw_jes_L1J20:
  eventCount: 20
  stepCounts:
    0: 20
  stepFeatures:
    0: 139
HLT_j85_a10t_lcw_jes_L1jJ50:
  eventCount: 20
  stepCounts:
    0: 20
  stepFeatures:
    0: 139
HLT_j85_a10t_lcw_nojcalib_L1J20:
  eventCount: 20
  stepCounts:
    0: 20
  stepFeatures:
    0: 125
HLT_j85_a10t_lcw_nojcalib_L1jJ50:
  eventCount: 20
  stepCounts:
    0: 20
  stepFeatures:
    0: 125
HLT_j85_ftf_L1J20:
  eventCount: 11
  stepCounts:
    0: 20
    1: 11
  stepFeatures:
    0: 20
    1: 21
HLT_j85_ftf_MASK300ceta210XX300nphi10_L1J20:
  eventCount: 9
  stepCounts:
    0: 20
    1: 9
  stepFeatures:
    0: 20
    1: 11
HLT_j85_momhecfrac010_L1J20:
  eventCount: 10
  stepCounts:
    0: 10
  stepFeatures:
    0: 18
HLT_j85_pf_ftf_L1J20:
  eventCount: 11
  stepCounts:
    0: 20
    1: 11
  stepFeatures:
    0: 20
    1: 23
HLT_j85_pf_ftf_preselj50_L1J20:
  eventCount: 11
  stepCounts:
    0: 19
    1: 11
  stepFeatures:
    0: 19
    1: 23
HLT_j85_pf_ftf_preselj50_L1jJ50:
  eventCount: 11
  stepCounts:
    0: 19
    1: 11
  stepFeatures:
    0: 19
    1: 23
HLT_l1topodebug_legacy_L1All:
  eventCount: 0
HLT_larnoiseburst_L1All:
  eventCount: 0
HLT_larnoiseburst_L1J100:
  eventCount: 0
HLT_larnoiseburst_L1J40_XE50:
  eventCount: 0
HLT_larnoiseburst_L1J40_XE60:
  eventCount: 0
HLT_larnoiseburst_L1J75:
  eventCount: 0
HLT_larnoiseburst_L1XE60:
  eventCount: 0
HLT_larpsall_L1J12_EMPTY:
  eventCount: 0
HLT_larpsall_L1J12_FIRSTEMPTY:
  eventCount: 0
HLT_larpsall_L1J15:
  eventCount: 19
  stepCounts:
    0: 19
  stepFeatures:
    0: 57
HLT_larpsall_L1J30_EMPTY:
  eventCount: 0
HLT_larpsall_L1J30_FIRSTEMPTY:
  eventCount: 0
HLT_larpsall_L1J30p31ETA49_EMPTY:
  eventCount: 0
HLT_larpsall_L1TAU8_EMPTY:
  eventCount: 0
HLT_larpsallem_L1EM3:
  eventCount: 20
  stepCounts:
    0: 20
  stepFeatures:
    0: 141
HLT_larpsallem_L1EM3_EMPTY:
  eventCount: 0
HLT_larpsallem_L1EM7_EMPTY:
  eventCount: 0
HLT_larpsallem_L1EM7_FIRSTEMPTY:
  eventCount: 0
HLT_mu0_muoncalib_L1MU14FCH:
  eventCount: 0
HLT_mu0_muoncalib_L1MU3V_EMPTY:
  eventCount: 0
HLT_mu10_L1MU8F:
  eventCount: 8
  stepCounts:
    0: 10
    1: 8
    2: 8
    3: 8
  stepFeatures:
    0: 12
    1: 9
    2: 10
    3: 9
HLT_mu10_PhysicsTLA_L1MU8F:
  eventCount: 8
  stepCounts:
    0: 10
    1: 8
    2: 8
    3: 8
    4: 8
    5: 8
  stepFeatures:
    0: 12
    1: 9
    2: 10
    3: 9
    4: 9
    5: 9
HLT_mu10_bJpsimutrk_MuonTrkPEB_L1MU8F:
  eventCount: 0
HLT_mu10_ivarmedium_j70_0eta320_j50_0eta490_j0_DJMASS900j50_L1MJJ-500-NFF:
  eventCount: 1
  stepCounts:
    0: 2
    1: 2
    2: 2
    3: 2
    4: 1
    5: 1
  stepFeatures:
    0: 2
    1: 2
    2: 2
    3: 2
    4: 1
    5: 11
HLT_mu10_ivarmedium_j70_0eta320_j50_0eta490_j0_DJMASS900j50_L1jMJJ-500-NFF:
  eventCount: 0
  stepCounts:
    0: 2
    1: 1
    2: 1
    3: 1
  stepFeatures:
    0: 2
    1: 1
    2: 1
    3: 1
HLT_mu10_ivarmedium_mu10_10invmAB70_L12MU8F:
  eventCount: 1
  stepCounts:
    0: 2
    1: 1
    2: 1
    3: 1
    4: 1
  stepFeatures:
    0: 8
    1: 6
    2: 4
    3: 4
    4: 1
HLT_mu10_l2mt_L1MU10BO:
  eventCount: 5
  stepCounts:
    0: 6
    1: 5
    2: 5
    3: 5
  stepFeatures:
    0: 6
    1: 5
    2: 5
    3: 5
HLT_mu10_l2mt_L1MU10BOM:
  eventCount: 1
  stepCounts:
    0: 1
    1: 1
    2: 1
    3: 1
  stepFeatures:
    0: 1
    1: 1
    2: 1
    3: 1
HLT_mu10_l2mt_mu4_l2mt_bJpsimumu_L1MU10BOM:
  eventCount: 0
  stepFeatures:
    0: 2
HLT_mu10_l2mt_mu4_l2mt_bJpsimumu_L1MU12BOM:
  eventCount: 0
  stepFeatures:
    0: 2
HLT_mu10_lateMu_L1LATE-MU8F_jJ90:
  eventCount: 0
HLT_mu10_lateMu_L1LATE-MU8F_jXE70:
  eventCount: 0
HLT_mu10_mu6_probe_PhysicsTLA_L1MU8F:
  eventCount: 3
  stepCounts:
    0: 10
    1: 8
    2: 8
    3: 8
    4: 3
    5: 3
    6: 3
    7: 3
    8: 3
    9: 3
  stepFeatures:
    0: 12
    1: 9
    2: 10
    3: 9
    4: 12
    5: 7
    6: 9
    7: 6
    8: 10
    9: 9
HLT_mu11_l2io_mu6_l2io_invmDimu_L1LFV-MU8VF:
  eventCount: 0
  stepCounts:
    0: 1
  stepFeatures:
    0: 4
    1: 3
HLT_mu11_l2io_mu6_l2io_invmDimu_L1MU8VF_2MU5VF:
  eventCount: 0
  stepCounts:
    0: 3
    1: 1
    2: 1
  stepFeatures:
    0: 11
    1: 11
    2: 4
    3: 4
HLT_mu11_mu6_bBmumu_L1LFV-MU8VF:
  eventCount: 0
  stepCounts:
    0: 1
  stepFeatures:
    0: 4
    1: 3
    2: 4
HLT_mu11_mu6_bBmumu_L1MU8VF_2MU5VF:
  eventCount: 0
  stepCounts:
    0: 3
    1: 1
    2: 1
  stepFeatures:
    0: 11
    1: 11
    2: 10
    3: 4
    4: 4
HLT_mu11_mu6_bBmumux_BcmumuD0Xloose_L1LFV-MU8VF:
  eventCount: 0
  stepCounts:
    0: 1
  stepFeatures:
    0: 4
    1: 3
    2: 4
HLT_mu11_mu6_bBmumux_BcmumuD0Xloose_L1MU8VF_2MU5VF:
  eventCount: 0
  stepCounts:
    0: 3
    1: 1
  stepFeatures:
    0: 11
    1: 11
    2: 10
    3: 4
HLT_mu11_mu6_bBmumux_BcmumuDploose_L1LFV-MU8VF:
  eventCount: 0
  stepCounts:
    0: 1
  stepFeatures:
    0: 4
    1: 3
    2: 4
HLT_mu11_mu6_bBmumux_BcmumuDploose_L1MU8VF_2MU5VF:
  eventCount: 0
  stepCounts:
    0: 3
    1: 1
  stepFeatures:
    0: 11
    1: 11
    2: 10
    3: 4
HLT_mu11_mu6_bBmumux_BcmumuDsloose_L1LFV-MU8VF:
  eventCount: 0
  stepCounts:
    0: 1
  stepFeatures:
    0: 4
    1: 3
    2: 4
HLT_mu11_mu6_bBmumux_BcmumuDsloose_L1MU8VF_2MU5VF:
  eventCount: 0
  stepCounts:
    0: 3
    1: 1
  stepFeatures:
    0: 11
    1: 11
    2: 10
    3: 4
HLT_mu11_mu6_bBmumux_BcmumuDstarloose_L1LFV-MU8VF:
  eventCount: 0
  stepCounts:
    0: 1
  stepFeatures:
    0: 4
    1: 3
    2: 4
HLT_mu11_mu6_bBmumux_BcmumuDstarloose_L1MU8VF_2MU5VF:
  eventCount: 0
  stepCounts:
    0: 3
    1: 1
  stepFeatures:
    0: 11
    1: 11
    2: 10
    3: 4
HLT_mu11_mu6_bBmumux_BcmumuPi_L1LFV-MU8VF:
  eventCount: 0
  stepCounts:
    0: 1
  stepFeatures:
    0: 4
    1: 3
    2: 4
HLT_mu11_mu6_bBmumux_BcmumuPi_L1MU8VF_2MU5VF:
  eventCount: 0
  stepCounts:
    0: 3
    1: 1
  stepFeatures:
    0: 11
    1: 11
    2: 10
    3: 4
HLT_mu11_mu6_bBmumux_BdmumuKst_L1LFV-MU8VF:
  eventCount: 0
  stepCounts:
    0: 1
  stepFeatures:
    0: 4
    1: 3
    2: 4
HLT_mu11_mu6_bBmumux_BdmumuKst_L1MU8VF_2MU5VF:
  eventCount: 0
  stepCounts:
    0: 3
    1: 1
  stepFeatures:
    0: 11
    1: 11
    2: 10
    3: 4
HLT_mu11_mu6_bBmumux_BpmumuKp_L1LFV-MU8VF:
  eventCount: 0
  stepCounts:
    0: 1
  stepFeatures:
    0: 4
    1: 3
    2: 4
HLT_mu11_mu6_bBmumux_BpmumuKp_L1MU8VF_2MU5VF:
  eventCount: 0
  stepCounts:
    0: 3
    1: 1
  stepFeatures:
    0: 11
    1: 11
    2: 10
    3: 4
HLT_mu11_mu6_bBmumux_BsmumuPhi_L1LFV-MU8VF:
  eventCount: 0
  stepCounts:
    0: 1
  stepFeatures:
    0: 4
    1: 3
    2: 4
HLT_mu11_mu6_bBmumux_BsmumuPhi_L1MU8VF_2MU5VF:
  eventCount: 0
  stepCounts:
    0: 3
    1: 1
  stepFeatures:
    0: 11
    1: 11
    2: 10
    3: 4
HLT_mu11_mu6_bBmumux_LbPqKm_L1LFV-MU8VF:
  eventCount: 0
  stepCounts:
    0: 1
  stepFeatures:
    0: 4
    1: 3
    2: 4
HLT_mu11_mu6_bBmumux_LbPqKm_L1MU8VF_2MU5VF:
  eventCount: 0
  stepCounts:
    0: 3
    1: 1
  stepFeatures:
    0: 11
    1: 11
    2: 10
    3: 4
HLT_mu11_mu6_bDimu2700_L1LFV-MU8VF:
  eventCount: 0
  stepCounts:
    0: 1
  stepFeatures:
    0: 4
    1: 3
    2: 4
HLT_mu11_mu6_bDimu2700_L1MU8VF_2MU5VF:
  eventCount: 0
  stepCounts:
    0: 3
    1: 1
    2: 1
  stepFeatures:
    0: 11
    1: 11
    2: 10
    3: 4
    4: 4
HLT_mu11_mu6_bDimu2700_Lxy0_L1MU8VF_2MU5VF:
  eventCount: 0
  stepCounts:
    0: 3
    1: 1
    2: 1
  stepFeatures:
    0: 11
    1: 11
    2: 10
    3: 4
    4: 4
HLT_mu11_mu6_bDimu_L1LFV-MU8VF:
  eventCount: 0
  stepCounts:
    0: 1
  stepFeatures:
    0: 4
    1: 3
    2: 4
HLT_mu11_mu6_bDimu_L1MU8VF_2MU5VF:
  eventCount: 0
  stepCounts:
    0: 3
    1: 1
    2: 1
  stepFeatures:
    0: 11
    1: 11
    2: 10
    3: 4
    4: 4
HLT_mu11_mu6_bDimu_Lxy0_L1MU8VF_2MU5VF:
  eventCount: 0
  stepCounts:
    0: 3
    1: 1
    2: 1
  stepFeatures:
    0: 11
    1: 11
    2: 10
    3: 4
    4: 4
HLT_mu11_mu6_bJpsimumu_L1LFV-MU8VF:
  eventCount: 0
  stepCounts:
    0: 1
  stepFeatures:
    0: 4
    1: 3
    2: 4
HLT_mu11_mu6_bJpsimumu_L1MU8VF_2MU5VF:
  eventCount: 0
  stepCounts:
    0: 3
    1: 1
    2: 1
  stepFeatures:
    0: 11
    1: 11
    2: 10
    3: 4
    4: 4
HLT_mu11_mu6_bJpsimumu_Lxy0_L1MU8VF_2MU5VF:
  eventCount: 0
  stepCounts:
    0: 3
    1: 1
    2: 1
  stepFeatures:
    0: 11
    1: 11
    2: 10
    3: 4
    4: 4
HLT_mu11_mu6_bPhi_L1LFV-MU8VF:
  eventCount: 0
  stepCounts:
    0: 1
  stepFeatures:
    0: 4
    1: 3
    2: 4
HLT_mu11_mu6_bPhi_L1MU8VF_2MU5VF:
  eventCount: 0
  stepCounts:
    0: 3
    1: 1
    2: 1
  stepFeatures:
    0: 11
    1: 11
    2: 10
    3: 4
    4: 4
HLT_mu11_mu6_bTau_L1LFV-MU8VF:
  eventCount: 0
  stepCounts:
    0: 1
  stepFeatures:
    0: 4
    1: 3
    2: 4
HLT_mu11_mu6_bTau_L1MU8VF_2MU5VF:
  eventCount: 0
  stepCounts:
    0: 3
    1: 1
    2: 1
  stepFeatures:
    0: 11
    1: 11
    2: 10
    3: 4
    4: 4
HLT_mu11_mu6_bUpsimumu_L1LFV-MU8VF:
  eventCount: 0
  stepCounts:
    0: 1
  stepFeatures:
    0: 4
    1: 3
    2: 4
HLT_mu11_mu6_bUpsimumu_L1MU8VF_2MU5VF:
  eventCount: 0
  stepCounts:
    0: 3
    1: 1
    2: 1
  stepFeatures:
    0: 11
    1: 11
    2: 10
    3: 4
    4: 4
HLT_mu14_L1MU8F:
  eventCount: 6
  stepCounts:
    0: 10
    1: 6
    2: 6
    3: 6
  stepFeatures:
    0: 12
    1: 7
    2: 7
    3: 7
HLT_mu14_L1MU8VFC:
  eventCount: 6
  stepCounts:
    0: 10
    1: 6
    2: 6
    3: 6
  stepFeatures:
    0: 12
    1: 7
    2: 7
    3: 7
HLT_mu14_ivarloose_tau25_mediumRNN_tracktwoMVABDT_03dRAB_L1MU8F_TAU12IM_3J12:
  eventCount: 3
  stepCounts:
    0: 10
    1: 6
    2: 6
    3: 6
    4: 5
    5: 5
    6: 5
    7: 5
    8: 5
    9: 3
  stepFeatures:
    0: 12
    1: 7
    2: 7
    3: 7
    4: 5
    5: 13
    6: 13
    7: 13
    8: 13
    9: 4
HLT_mu14_ivarloose_tau25_mediumRNN_tracktwoMVA_03dRAB_L1MU8F_TAU12IM_3J12:
  eventCount: 3
  stepCounts:
    0: 10
    1: 6
    2: 6
    3: 6
    4: 5
    5: 5
    6: 5
    7: 5
    8: 5
    9: 3
  stepFeatures:
    0: 12
    1: 7
    2: 7
    3: 7
    4: 5
    5: 13
    6: 13
    7: 13
    8: 13
    9: 4
HLT_mu14_ivarloose_tau35_mediumRNN_tracktwoMVABDT_03dRAB_L1MU8F_TAU20IM:
  eventCount: 2
  stepCounts:
    0: 8
    1: 4
    2: 4
    3: 4
    4: 3
    5: 3
    6: 3
    7: 3
    8: 3
    9: 2
  stepFeatures:
    0: 10
    1: 5
    2: 5
    3: 5
    4: 3
    5: 8
    6: 8
    7: 8
    8: 8
    9: 3
HLT_mu14_ivarloose_tau35_mediumRNN_tracktwoMVA_03dRAB_L1MU8F_TAU20IM:
  eventCount: 2
  stepCounts:
    0: 8
    1: 4
    2: 4
    3: 4
    4: 3
    5: 3
    6: 3
    7: 3
    8: 3
    9: 2
  stepFeatures:
    0: 10
    1: 5
    2: 5
    3: 5
    4: 3
    5: 8
    6: 8
    7: 8
    8: 8
    9: 3
HLT_mu14_tau25_mediumRNN_tracktwoMVABDT_xe50_cell_03dRAB_L1MU8F_TAU12IM_XE35:
  eventCount: 1
  stepCounts:
    0: 6
    1: 3
    2: 3
    3: 3
    4: 3
    5: 3
    6: 3
    7: 3
    8: 1
    9: 1
  stepFeatures:
    0: 7
    1: 3
    2: 3
    3: 3
    4: 6
    5: 6
    6: 6
    7: 6
    8: 2
    9: 1
HLT_mu14_tau25_mediumRNN_tracktwoMVA_xe50_cell_03dRAB_L1MU8F_TAU12IM_XE35:
  eventCount: 1
  stepCounts:
    0: 6
    1: 3
    2: 3
    3: 3
    4: 3
    5: 3
    6: 3
    7: 3
    8: 1
    9: 1
  stepFeatures:
    0: 7
    1: 3
    2: 3
    3: 3
    4: 6
    5: 6
    6: 6
    7: 6
    8: 2
    9: 1
HLT_mu20_2mu4noL1_L1MU14FCH:
  eventCount: 0
  stepCounts:
    0: 6
    1: 4
    2: 4
    3: 4
  stepFeatures:
    0: 7
    1: 4
    2: 4
    3: 4
HLT_mu20_bJpsimutrk_MuonTrkPEB_L1MU14FCH:
  eventCount: 0
HLT_mu20_ivarloose_tau20_mediumRNN_tracktwoMVABDT_03dRAB_L1MU14FCH:
  eventCount: 2
  stepCounts:
    0: 6
    1: 4
    2: 4
    3: 4
    4: 4
    5: 4
    6: 4
    7: 4
    8: 4
    9: 2
  stepFeatures:
    0: 7
    1: 4
    2: 4
    3: 4
    4: 4
    5: 15
    6: 15
    7: 15
    8: 15
    9: 3
HLT_mu20_ivarloose_tau20_mediumRNN_tracktwoMVA_03dRAB_L1MU14FCH:
  eventCount: 2
  stepCounts:
    0: 6
    1: 4
    2: 4
    3: 4
    4: 4
    5: 4
    6: 4
    7: 4
    8: 4
    9: 2
  stepFeatures:
    0: 7
    1: 4
    2: 4
    3: 4
    4: 4
    5: 15
    6: 15
    7: 15
    8: 15
    9: 3
HLT_mu20_ivarmedium_mu4noL1_10invmAB70_L1MU14FCH:
  eventCount: 2
  stepCounts:
    0: 6
    1: 4
    2: 4
    3: 4
    4: 4
    5: 3
    6: 2
  stepFeatures:
    0: 7
    1: 4
    2: 4
    3: 4
    4: 4
    5: 6
    6: 4
HLT_mu20_ivarmedium_mu8noL1_L1MU14FCH:
  eventCount: 2
  stepCounts:
    0: 6
    1: 4
    2: 4
    3: 4
    4: 4
    5: 2
    6: 2
  stepFeatures:
    0: 7
    1: 4
    2: 4
    3: 4
    4: 4
    5: 4
    6: 4
HLT_mu20_msonly_L1MU14FCH:
  eventCount: 5
  stepCounts:
    0: 6
    1: 5
  stepFeatures:
    0: 7
    1: 6
HLT_mu20_msonly_iloosems_mu6noL1_msonly_nscan_L110DR-MU14FCH-MU5VF:
  eventCount: 1
  stepCounts:
    0: 2
    1: 1
    2: 1
    3: 1
  stepFeatures:
    0: 3
    1: 2
    2: 1
    3: 2
HLT_mu20_msonly_iloosems_mu6noL1_msonly_nscan_L1MU14FCH:
  eventCount: 2
  stepCounts:
    0: 6
    1: 5
    2: 3
    3: 2
  stepFeatures:
    0: 7
    1: 6
    2: 3
    3: 4
HLT_mu20_msonly_iloosems_mu6noL1_msonly_nscan_L1MU14FCH_J40:
  eventCount: 2
  stepCounts:
    0: 6
    1: 5
    2: 3
    3: 2
  stepFeatures:
    0: 7
    1: 6
    2: 3
    3: 4
HLT_mu20_msonly_iloosems_mu6noL1_msonly_nscan_L1MU14FCH_XE30:
  eventCount: 1
  stepCounts:
    0: 4
    1: 3
    2: 1
    3: 1
  stepFeatures:
    0: 4
    1: 3
    2: 1
    3: 2
HLT_mu20_mu2noL1_invmJPsiOS_L1MU14FCH:
  eventCount: 0
  stepCounts:
    0: 6
    1: 4
    2: 4
    3: 4
    4: 3
  stepFeatures:
    0: 7
    1: 4
    2: 4
    3: 4
    4: 6
    5: 4
HLT_mu22_2mu4noL1_L1MU14FCH:
  eventCount: 0
  stepCounts:
    0: 6
    1: 4
    2: 4
    3: 4
  stepFeatures:
    0: 7
    1: 4
    2: 4
    3: 4
HLT_mu22_mu10noL1_L1MU14FCH:
  eventCount: 2
  stepCounts:
    0: 6
    1: 4
    2: 4
    3: 4
    4: 2
    5: 2
  stepFeatures:
    0: 7
    1: 4
    2: 4
    3: 4
    4: 4
    5: 4
HLT_mu22_mu8noL1_L1MU14FCH:
  eventCount: 2
  stepCounts:
    0: 6
    1: 4
    2: 4
    3: 4
    4: 2
    5: 2
  stepFeatures:
    0: 7
    1: 4
    2: 4
    3: 4
    4: 4
    5: 4
HLT_mu24_L1MU14FCH:
  eventCount: 4
  stepCounts:
    0: 6
    1: 4
    2: 4
    3: 4
  stepFeatures:
    0: 7
    1: 4
    2: 4
    3: 4
HLT_mu24_LRT_d0loose_L1MU14FCH:
  eventCount: 0
  stepCounts:
    0: 6
  stepFeatures:
    0: 7
HLT_mu24_LRT_d0medium_L1MU14FCH:
  eventCount: 0
  stepCounts:
    0: 6
  stepFeatures:
    0: 7
HLT_mu24_LRT_d0tight_L1MU14FCH:
  eventCount: 0
  stepCounts:
    0: 6
  stepFeatures:
    0: 7
HLT_mu24_LRT_idperf_L1MU14FCH:
  eventCount: 4
  stepCounts:
    0: 4
    1: 4
    2: 4
    3: 4
  stepFeatures:
    0: 5
    1: 5
    2: 4
    3: 4
HLT_mu24_idperf_L1MU14FCH:
  eventCount: 4
  stepCounts:
    0: 4
    1: 4
    2: 4
    3: 4
  stepFeatures:
    0: 5
    1: 5
    2: 4
    3: 4
HLT_mu24_ivarmedium_L1MU14FCH:
  eventCount: 4
  stepCounts:
    0: 6
    1: 4
    2: 4
    3: 4
    4: 4
  stepFeatures:
    0: 7
    1: 4
    2: 4
    3: 4
    4: 4
HLT_mu24_ivarmedium_mu6_L1MU14FCH:
  eventCount: 2
  stepCounts:
    0: 3
    1: 2
    2: 2
    3: 2
    4: 2
  stepFeatures:
    0: 17
    1: 9
    2: 7
    3: 5
    4: 2
HLT_mu24_ivarmedium_mu6_ivarmedium_L1MU14FCH:
  eventCount: 1
  stepCounts:
    0: 3
    1: 2
    2: 2
    3: 2
    4: 1
  stepFeatures:
    0: 17
    1: 9
    2: 7
    3: 5
    4: 4
HLT_mu24_ivarmedium_mu6_ivarmedium_probe_L1MU14FCH:
  eventCount: 1
  stepCounts:
    0: 6
    1: 4
    2: 4
    3: 4
    4: 4
    5: 2
    6: 2
    7: 2
    8: 2
    9: 1
  stepFeatures:
    0: 7
    1: 4
    2: 4
    3: 4
    4: 4
    5: 7
    6: 5
    7: 5
    8: 3
    9: 2
HLT_mu24_ivarmedium_mu6_ivarperf_L1MU14FCH:
  eventCount: 2
  stepCounts:
    0: 3
    1: 2
    2: 2
    3: 2
    4: 2
  stepFeatures:
    0: 17
    1: 9
    2: 7
    3: 5
    4: 5
HLT_mu24_ivarmedium_mu6_ivarperf_probe_L1MU14FCH:
  eventCount: 2
  stepCounts:
    0: 6
    1: 4
    2: 4
    3: 4
    4: 4
    5: 2
    6: 2
    7: 2
    8: 2
    9: 2
  stepFeatures:
    0: 7
    1: 4
    2: 4
    3: 4
    4: 4
    5: 7
    6: 5
    7: 5
    8: 3
    9: 3
HLT_mu24_ivarmedium_mu6_probe_L1MU14FCH:
  eventCount: 2
  stepCounts:
    0: 6
    1: 4
    2: 4
    3: 4
    4: 4
    5: 2
    6: 2
    7: 2
    8: 2
  stepFeatures:
    0: 7
    1: 4
    2: 4
    3: 4
    4: 4
    5: 7
    6: 5
    7: 5
    8: 3
HLT_mu24_mu10noL1_L1MU14FCH:
  eventCount: 2
  stepCounts:
    0: 6
    1: 4
    2: 4
    3: 4
    4: 2
    5: 2
  stepFeatures:
    0: 7
    1: 4
    2: 4
    3: 4
    4: 4
    5: 4
HLT_mu24_mu6_L1MU14FCH:
  eventCount: 2
  stepCounts:
    0: 3
    1: 2
    2: 2
    3: 2
  stepFeatures:
    0: 17
    1: 9
    2: 7
    3: 5
HLT_mu24_mu6_probe_L1MU14FCH:
  eventCount: 2
  stepCounts:
    0: 6
    1: 4
    2: 4
    3: 4
    4: 2
    5: 2
    6: 2
    7: 2
  stepFeatures:
    0: 7
    1: 4
    2: 4
    3: 4
    4: 7
    5: 5
    6: 5
    7: 3
HLT_mu24_mu8noL1_L1MU14FCH:
  eventCount: 2
  stepCounts:
    0: 6
    1: 4
    2: 4
    3: 4
    4: 2
    5: 2
  stepFeatures:
    0: 7
    1: 4
    2: 4
    3: 4
    4: 4
    5: 4
HLT_mu26_L1MU14FCH:
  eventCount: 4
  stepCounts:
    0: 6
    1: 4
    2: 4
    3: 4
  stepFeatures:
    0: 7
    1: 4
    2: 4
    3: 4
HLT_mu26_ivarmedium_2j20_0eta290_020jvt_pf_ftf_boffperf_L1MU14FCH:
  eventCount: 4
  stepCounts:
    0: 6
    1: 4
    2: 4
    3: 4
    4: 4
    5: 4
    6: 4
    7: 4
  stepFeatures:
    0: 7
    1: 4
    2: 4
    3: 4
    4: 4
    5: 4
    6: 20
    7: 20
HLT_mu26_ivarmedium_L1MU14FCH:
  eventCount: 4
  stepCounts:
    0: 6
    1: 4
    2: 4
    3: 4
    4: 4
  stepFeatures:
    0: 7
    1: 4
    2: 4
    3: 4
    4: 4
HLT_mu26_ivarmedium_mu10_ivarmedium_probe_L1MU14FCH:
  eventCount: 0
  stepCounts:
    0: 6
    1: 4
    2: 4
    3: 4
    4: 4
    5: 1
    6: 1
    7: 1
    8: 1
  stepFeatures:
    0: 7
    1: 4
    2: 4
    3: 4
    4: 4
    5: 5
    6: 2
    7: 2
    8: 2
    9: 1
HLT_mu26_ivarmedium_mu14_ivarloose_probe_L1MU14FCH:
  eventCount: 0
  stepCounts:
    0: 6
    1: 4
    2: 4
    3: 4
    4: 4
    5: 1
    6: 1
    7: 1
    8: 1
  stepFeatures:
    0: 7
    1: 4
    2: 4
    3: 4
    4: 4
    5: 5
    6: 2
    7: 2
    8: 2
    9: 1
HLT_mu26_ivarmedium_mu14_probe_L1MU14FCH:
  eventCount: 1
  stepCounts:
    0: 6
    1: 4
    2: 4
    3: 4
    4: 4
    5: 1
    6: 1
    7: 1
    8: 1
  stepFeatures:
    0: 7
    1: 4
    2: 4
    3: 4
    4: 4
    5: 5
    6: 2
    7: 2
    8: 2
HLT_mu26_ivarmedium_mu20_ivarloose_probe_L1MU14FCH:
  eventCount: 0
  stepCounts:
    0: 6
    1: 4
    2: 4
    3: 4
    4: 4
    5: 1
  stepFeatures:
    0: 7
    1: 4
    2: 4
    3: 4
    4: 4
    5: 5
    6: 1
HLT_mu26_ivarmedium_mu20_ivarmedium_probe_L1MU14FCH:
  eventCount: 0
  stepCounts:
    0: 6
    1: 4
    2: 4
    3: 4
    4: 4
    5: 1
  stepFeatures:
    0: 7
    1: 4
    2: 4
    3: 4
    4: 4
    5: 5
    6: 1
HLT_mu26_ivarmedium_mu20_probe_L1MU14FCH:
  eventCount: 0
  stepCounts:
    0: 6
    1: 4
    2: 4
    3: 4
    4: 4
    5: 1
  stepFeatures:
    0: 7
    1: 4
    2: 4
    3: 4
    4: 4
    5: 5
    6: 1
HLT_mu26_ivarmedium_mu22_probe_L1MU14FCH:
  eventCount: 0
  stepCounts:
    0: 6
    1: 4
    2: 4
    3: 4
    4: 4
    5: 1
  stepFeatures:
    0: 7
    1: 4
    2: 4
    3: 4
    4: 4
    5: 5
    6: 1
HLT_mu26_ivarmedium_mu24_probe_L1MU14FCH:
  eventCount: 0
  stepCounts:
    0: 6
    1: 4
    2: 4
    3: 4
    4: 4
    5: 1
  stepFeatures:
    0: 7
    1: 4
    2: 4
    3: 4
    4: 4
    5: 5
    6: 1
HLT_mu26_ivarmedium_mu4_probe_L1MU14FCH:
  eventCount: 2
  stepCounts:
    0: 6
    1: 4
    2: 4
    3: 4
    4: 4
    5: 2
    6: 2
    7: 2
    8: 2
  stepFeatures:
    0: 7
    1: 4
    2: 4
    3: 4
    4: 4
    5: 7
    6: 5
    7: 5
    8: 3
HLT_mu26_ivarmedium_mu6_l2io_probe_L1MU14FCH:
  eventCount: 1
  stepCounts:
    0: 6
    1: 4
    2: 4
    3: 4
    4: 4
    5: 1
    6: 1
    7: 1
    8: 1
  stepFeatures:
    0: 7
    1: 4
    2: 4
    3: 4
    4: 4
    5: 5
    6: 3
    7: 2
    8: 2
HLT_mu26_ivarmedium_mu6_l2mt_probe_L1MU14FCH:
  eventCount: 0
  stepCounts:
    0: 6
    1: 4
    2: 4
    3: 4
    4: 4
    5: 3
    6: 3
  stepFeatures:
    0: 7
    1: 4
    2: 4
    3: 4
    4: 4
    5: 3
    6: 3
    7: 3
HLT_mu26_ivarmedium_mu6_msonly_probe_L1MU14FCH:
  eventCount: 1
  stepCounts:
    0: 6
    1: 4
    2: 4
    3: 4
    4: 4
    5: 1
    6: 1
  stepFeatures:
    0: 7
    1: 4
    2: 4
    3: 4
    4: 4
    5: 5
    6: 2
HLT_mu26_ivarmedium_mu6_probe_L1MU14FCH:
  eventCount: 1
  stepCounts:
    0: 6
    1: 4
    2: 4
    3: 4
    4: 4
    5: 1
    6: 1
    7: 1
    8: 1
  stepFeatures:
    0: 7
    1: 4
    2: 4
    3: 4
    4: 4
    5: 5
    6: 2
    7: 2
    8: 2
HLT_mu26_ivarmedium_mu8_msonly_probe_L1MU14FCH:
  eventCount: 1
  stepCounts:
    0: 6
    1: 4
    2: 4
    3: 4
    4: 4
    5: 1
    6: 1
  stepFeatures:
    0: 7
    1: 4
    2: 4
    3: 4
    4: 4
    5: 5
    6: 2
HLT_mu26_ivarmedium_tau100_mediumRNN_tracktwoLLP_03dRAB_L1MU14FCH:
  eventCount: 1
  stepCounts:
    0: 2
    1: 1
    2: 1
    3: 1
    4: 1
    5: 1
    6: 1
    7: 1
    8: 1
    9: 1
  stepFeatures:
    0: 7
    1: 1
    2: 1
    3: 1
    4: 1
    5: 3
    6: 3
    7: 3
    8: 3
    9: 2
HLT_mu26_ivarmedium_tau160_mediumRNN_tracktwoMVABDT_03dRAB_L1MU14FCH:
  eventCount: 1
  stepCounts:
    0: 1
    1: 1
    2: 1
    3: 1
    4: 1
    5: 1
    6: 1
    7: 1
    8: 1
    9: 1
  stepFeatures:
    0: 7
    1: 1
    2: 1
    3: 1
    4: 1
    5: 3
    6: 3
    7: 3
    8: 3
    9: 2
HLT_mu26_ivarmedium_tau160_mediumRNN_tracktwoMVA_03dRAB_L1MU14FCH:
  eventCount: 1
  stepCounts:
    0: 1
    1: 1
    2: 1
    3: 1
    4: 1
    5: 1
    6: 1
    7: 1
    8: 1
    9: 1
  stepFeatures:
    0: 7
    1: 1
    2: 1
    3: 1
    4: 1
    5: 3
    6: 3
    7: 3
    8: 3
    9: 2
HLT_mu26_ivarmedium_tau180_mediumRNN_tracktwoLLP_03dRAB_L1MU14FCH:
  eventCount: 1
  stepCounts:
    0: 1
    1: 1
    2: 1
    3: 1
    4: 1
    5: 1
    6: 1
    7: 1
    8: 1
    9: 1
  stepFeatures:
    0: 7
    1: 1
    2: 1
    3: 1
    4: 1
    5: 3
    6: 3
    7: 3
    8: 3
    9: 2
HLT_mu26_ivarmedium_tau20_mediumRNN_tracktwoMVABDT_03dRAB_L1MU14FCH:
  eventCount: 2
  stepCounts:
    0: 6
    1: 4
    2: 4
    3: 4
    4: 4
    5: 4
    6: 4
    7: 4
    8: 4
    9: 2
  stepFeatures:
    0: 7
    1: 4
    2: 4
    3: 4
    4: 4
    5: 15
    6: 15
    7: 15
    8: 15
    9: 3
HLT_mu26_ivarmedium_tau20_mediumRNN_tracktwoMVA_03dRAB_L1MU14FCH:
  eventCount: 2
  stepCounts:
    0: 6
    1: 4
    2: 4
    3: 4
    4: 4
    5: 4
    6: 4
    7: 4
    8: 4
    9: 2
  stepFeatures:
    0: 7
    1: 4
    2: 4
    3: 4
    4: 4
    5: 15
    6: 15
    7: 15
    8: 15
    9: 3
HLT_mu26_ivarmedium_tau20_mediumRNN_tracktwoMVA_L1eTAU12_03dRAB_L1MU14FCH:
  eventCount: 2
  stepCounts:
    0: 6
    1: 4
    2: 4
    3: 4
    4: 4
    5: 4
    6: 4
    7: 4
    8: 4
    9: 2
  stepFeatures:
    0: 7
    1: 4
    2: 4
    3: 4
    4: 4
    5: 55
    6: 55
    7: 55
    8: 55
    9: 12
HLT_mu26_ivarmedium_tau25_idperf_tracktwoMVABDT_03dRAB_L1MU14FCH:
  eventCount: 4
  stepCounts:
    0: 4
    1: 4
    2: 4
    3: 4
    4: 4
    5: 4
    6: 4
    7: 4
    8: 4
    9: 4
  stepFeatures:
    0: 5
    1: 4
    2: 4
    3: 4
    4: 4
    5: 9
    6: 9
    7: 9
    8: 9
    9: 9
HLT_mu26_ivarmedium_tau25_idperf_tracktwoMVA_03dRAB_L1MU14FCH:
  eventCount: 4
  stepCounts:
    0: 4
    1: 4
    2: 4
    3: 4
    4: 4
    5: 4
    6: 4
    7: 4
    8: 4
    9: 4
  stepFeatures:
    0: 5
    1: 4
    2: 4
    3: 4
    4: 4
    5: 9
    6: 9
    7: 9
    8: 9
    9: 9
HLT_mu26_ivarmedium_tau25_mediumRNN_tracktwoMVABDT_03dRAB_L1MU14FCH:
  eventCount: 2
  stepCounts:
    0: 6
    1: 4
    2: 4
    3: 4
    4: 4
    5: 4
    6: 4
    7: 4
    8: 4
    9: 2
  stepFeatures:
    0: 7
    1: 4
    2: 4
    3: 4
    4: 4
    5: 9
    6: 9
    7: 9
    8: 9
    9: 3
HLT_mu26_ivarmedium_tau25_mediumRNN_tracktwoMVA_03dRAB_L1MU14FCH:
  eventCount: 2
  stepCounts:
    0: 6
    1: 4
    2: 4
    3: 4
    4: 4
    5: 4
    6: 4
    7: 4
    8: 4
    9: 2
  stepFeatures:
    0: 7
    1: 4
    2: 4
    3: 4
    4: 4
    5: 9
    6: 9
    7: 9
    8: 9
    9: 3
HLT_mu26_ivarmedium_tau25_perf_tracktwoMVABDT_03dRAB_L1MU14FCH:
  eventCount: 4
  stepCounts:
    0: 6
    1: 4
    2: 4
    3: 4
    4: 4
    5: 4
    6: 4
    7: 4
    8: 4
    9: 4
  stepFeatures:
    0: 7
    1: 4
    2: 4
    3: 4
    4: 4
    5: 9
    6: 9
    7: 9
    8: 9
    9: 6
HLT_mu26_ivarmedium_tau25_perf_tracktwoMVA_03dRAB_L1MU14FCH:
  eventCount: 4
  stepCounts:
    0: 6
    1: 4
    2: 4
    3: 4
    4: 4
    5: 4
    6: 4
    7: 4
    8: 4
    9: 4
  stepFeatures:
    0: 7
    1: 4
    2: 4
    3: 4
    4: 4
    5: 9
    6: 9
    7: 9
    8: 9
    9: 6
HLT_mu26_ivarmedium_tau35_mediumRNN_tracktwoMVABDT_03dRAB_L1MU14FCH:
  eventCount: 1
  stepCounts:
    0: 4
    1: 2
    2: 2
    3: 2
    4: 2
    5: 2
    6: 2
    7: 2
    8: 2
    9: 1
  stepFeatures:
    0: 7
    1: 2
    2: 2
    3: 2
    4: 2
    5: 5
    6: 5
    7: 5
    8: 5
    9: 2
HLT_mu26_ivarmedium_tau35_mediumRNN_tracktwoMVA_03dRAB_L1MU14FCH:
  eventCount: 1
  stepCounts:
    0: 4
    1: 2
    2: 2
    3: 2
    4: 2
    5: 2
    6: 2
    7: 2
    8: 2
    9: 1
  stepFeatures:
    0: 7
    1: 2
    2: 2
    3: 2
    4: 2
    5: 5
    6: 5
    7: 5
    8: 5
    9: 2
HLT_mu26_ivarmedium_tau40_mediumRNN_tracktwoMVABDT_03dRAB_L1MU14FCH:
  eventCount: 1
  stepCounts:
    0: 4
    1: 2
    2: 2
    3: 2
    4: 2
    5: 2
    6: 2
    7: 2
    8: 2
    9: 1
  stepFeatures:
    0: 7
    1: 2
    2: 2
    3: 2
    4: 2
    5: 4
    6: 4
    7: 4
    8: 4
    9: 2
HLT_mu26_ivarmedium_tau40_mediumRNN_tracktwoMVA_03dRAB_L1MU14FCH:
  eventCount: 1
  stepCounts:
    0: 4
    1: 2
    2: 2
    3: 2
    4: 2
    5: 2
    6: 2
    7: 2
    8: 2
    9: 1
  stepFeatures:
    0: 7
    1: 2
    2: 2
    3: 2
    4: 2
    5: 4
    6: 4
    7: 4
    8: 4
    9: 2
HLT_mu26_ivarmedium_tau60_mediumRNN_tracktwoLLP_03dRAB_L1MU14FCH:
  eventCount: 1
  stepCounts:
    0: 6
    1: 4
    2: 4
    3: 4
    4: 4
    5: 4
    6: 4
    7: 4
    8: 4
    9: 1
  stepFeatures:
    0: 7
    1: 4
    2: 4
    3: 4
    4: 4
    5: 7
    6: 7
    7: 7
    8: 7
    9: 2
HLT_mu26_ivarmedium_tau60_mediumRNN_tracktwoMVABDT_03dRAB_L1MU14FCH:
  eventCount: 1
  stepCounts:
    0: 6
    1: 4
    2: 4
    3: 4
    4: 4
    5: 4
    6: 4
    7: 4
    8: 4
    9: 1
  stepFeatures:
    0: 7
    1: 4
    2: 4
    3: 4
    4: 4
    5: 7
    6: 7
    7: 7
    8: 7
    9: 2
HLT_mu26_ivarmedium_tau60_mediumRNN_tracktwoMVA_03dRAB_L1MU14FCH:
  eventCount: 1
  stepCounts:
    0: 6
    1: 4
    2: 4
    3: 4
    4: 4
    5: 4
    6: 4
    7: 4
    8: 4
    9: 1
  stepFeatures:
    0: 7
    1: 4
    2: 4
    3: 4
    4: 4
    5: 7
    6: 7
    7: 7
    8: 7
    9: 2
HLT_mu26_ivarmedium_tau80_mediumRNN_tracktwoLLP_03dRAB_L1MU14FCH:
  eventCount: 1
  stepCounts:
    0: 2
    1: 1
    2: 1
    3: 1
    4: 1
    5: 1
    6: 1
    7: 1
    8: 1
    9: 1
  stepFeatures:
    0: 7
    1: 1
    2: 1
    3: 1
    4: 1
    5: 3
    6: 3
    7: 3
    8: 3
    9: 2
HLT_mu26_ivarmedium_tau80_mediumRNN_tracktwoMVABDT_03dRAB_L1MU14FCH:
  eventCount: 1
  stepCounts:
    0: 2
    1: 1
    2: 1
    3: 1
    4: 1
    5: 1
    6: 1
    7: 1
    8: 1
    9: 1
  stepFeatures:
    0: 7
    1: 1
    2: 1
    3: 1
    4: 1
    5: 3
    6: 3
    7: 3
    8: 3
    9: 2
HLT_mu26_ivarmedium_tau80_mediumRNN_tracktwoMVA_03dRAB_L1MU14FCH:
  eventCount: 1
  stepCounts:
    0: 2
    1: 1
    2: 1
    3: 1
    4: 1
    5: 1
    6: 1
    7: 1
    8: 1
    9: 1
  stepFeatures:
    0: 7
    1: 1
    2: 1
    3: 1
    4: 1
    5: 3
    6: 3
    7: 3
    8: 3
    9: 2
HLT_mu26_ivarperf_L1MU14FCH:
  eventCount: 4
  stepCounts:
    0: 6
    1: 4
    2: 4
    3: 4
    4: 4
  stepFeatures:
    0: 7
    1: 4
    2: 4
    3: 4
    4: 4
HLT_mu28_ivarmedium_L1MU14FCH:
  eventCount: 4
  stepCounts:
    0: 6
    1: 4
    2: 4
    3: 4
    4: 4
  stepFeatures:
    0: 7
    1: 4
    2: 4
    3: 4
    4: 4
HLT_mu4_L1MU3V:
  eventCount: 14
  stepCounts:
    0: 14
    1: 14
    2: 14
    3: 14
  stepFeatures:
    0: 19
    1: 19
    2: 23
    3: 18
HLT_mu4_bJpsimutrk_MuonTrkPEB_L1MU3V:
  eventCount: 0
HLT_mu4_bJpsimutrk_MuonTrkPEB_L1MU3VF:
  eventCount: 0
HLT_mu4_ivarloose_mu4_11invmAB60_L12MU3V:
  eventCount: 1
  stepCounts:
    0: 4
    1: 4
    2: 4
    3: 2
    4: 1
  stepFeatures:
    0: 20
    1: 18
    2: 26
    3: 16
    4: 2
HLT_mu4_ivarloose_mu4_11invmAB60_L1DY-BOX-2MU3V:
  eventCount: 1
  stepCounts:
    0: 2
    1: 2
    2: 2
    3: 1
    4: 1
  stepFeatures:
    0: 8
    1: 8
    2: 8
    3: 6
    4: 1
HLT_mu4_ivarloose_mu4_7invmAB9_L12MU3V:
  eventCount: 0
  stepCounts:
    0: 4
    1: 4
    2: 4
    3: 2
  stepFeatures:
    0: 20
    1: 18
    2: 26
    3: 16
    4: 2
HLT_mu4_ivarloose_mu4_7invmAB9_L1DY-BOX-2MU3V:
  eventCount: 0
  stepCounts:
    0: 2
    1: 2
    2: 2
    3: 1
  stepFeatures:
    0: 8
    1: 8
    2: 8
    3: 6
    4: 1
HLT_mu4_ivarloose_mu4_b11invmAB60vtx20_L12MU3V:
  eventCount: 1
  stepCounts:
    0: 4
    1: 4
    2: 4
    3: 2
    4: 1
  stepFeatures:
    0: 20
    1: 18
    2: 26
    3: 16
    4: 2
HLT_mu4_ivarloose_mu4_b11invmAB60vtx20_L1DY-BOX-2MU3V:
  eventCount: 1
  stepCounts:
    0: 2
    1: 2
    2: 2
    3: 1
    4: 1
  stepFeatures:
    0: 8
    1: 8
    2: 8
    3: 6
    4: 1
HLT_mu4_ivarloose_mu4_b7invmAB9vtx20_L12MU3V:
  eventCount: 0
  stepCounts:
    0: 4
    1: 4
    2: 4
    3: 2
  stepFeatures:
    0: 20
    1: 18
    2: 26
    3: 16
    4: 2
HLT_mu4_ivarloose_mu4_b7invmAB9vtx20_L1DY-BOX-2MU3V:
  eventCount: 0
  stepCounts:
    0: 2
    1: 2
    2: 2
    3: 1
  stepFeatures:
    0: 8
    1: 8
    2: 8
    3: 6
    4: 1
HLT_mu4_j20_0eta290_pf_ftf_boffperf_dRAB03_L1MU3V:
  eventCount: 7
  stepCounts:
    0: 14
    1: 14
    2: 14
    3: 14
    4: 14
    5: 14
    6: 7
  stepFeatures:
    0: 19
    1: 19
    2: 23
    3: 18
    4: 14
    5: 130
    6: 130
HLT_mu4_j20_0eta290_pf_ftf_boffperf_dRAB03_L1MU3V_J15:
  eventCount: 7
  stepCounts:
    0: 14
    1: 14
    2: 14
    3: 14
    4: 14
    5: 14
    6: 7
  stepFeatures:
    0: 19
    1: 19
    2: 23
    3: 18
    4: 14
    5: 130
    6: 130
HLT_mu4_j20_0eta290_pf_ftf_boffperf_dRAB03_L1MU3V_jJ40:
  eventCount: 7
  stepCounts:
    0: 14
    1: 14
    2: 14
    3: 14
    4: 14
    5: 14
    6: 7
  stepFeatures:
    0: 19
    1: 19
    2: 23
    3: 18
    4: 14
    5: 130
    6: 130
HLT_mu4_j20_0eta290_pf_ftf_boffperf_dRAB04_L1MU3V:
  eventCount: 7
  stepCounts:
    0: 14
    1: 14
    2: 14
    3: 14
    4: 14
    5: 14
    6: 7
  stepFeatures:
    0: 19
    1: 19
    2: 23
    3: 18
    4: 14
    5: 130
    6: 130
HLT_mu4_j20_0eta290_pf_ftf_boffperf_dRAB04_L1MU3V_J12:
  eventCount: 7
  stepCounts:
    0: 14
    1: 14
    2: 14
    3: 14
    4: 14
    5: 14
    6: 7
  stepFeatures:
    0: 19
    1: 19
    2: 23
    3: 18
    4: 14
    5: 130
    6: 130
HLT_mu4_j20_0eta290_pf_ftf_boffperf_dRAB04_L1MU3V_jJ30:
  eventCount: 7
  stepCounts:
    0: 14
    1: 14
    2: 14
    3: 14
    4: 14
    5: 14
    6: 7
  stepFeatures:
    0: 19
    1: 19
    2: 23
    3: 18
    4: 14
    5: 130
    6: 130
HLT_mu4_j35_0eta290_pf_ftf_boffperf_dRAB03_L1BTAG-MU3VjJ40:
  eventCount: 4
  stepCounts:
    0: 6
    1: 6
    2: 6
    3: 6
    4: 6
    5: 6
    6: 4
  stepFeatures:
    0: 8
    1: 8
    2: 8
    3: 7
    4: 6
    5: 26
    6: 26
HLT_mu4_j35_0eta290_pf_ftf_boffperf_dRAB04_L1BTAG-MU3VjJ40:
  eventCount: 5
  stepCounts:
    0: 6
    1: 6
    2: 6
    3: 6
    4: 6
    5: 6
    6: 5
  stepFeatures:
    0: 8
    1: 8
    2: 8
    3: 7
    4: 6
    5: 26
    6: 26
HLT_mu4_j35_0eta290_pf_ftf_boffperf_dRAB04_L1MU3V_J15:
  eventCount: 6
  stepCounts:
    0: 14
    1: 14
    2: 14
    3: 14
    4: 14
    5: 14
    6: 6
  stepFeatures:
    0: 19
    1: 19
    2: 23
    3: 18
    4: 14
    5: 64
    6: 64
HLT_mu4_j35_0eta290_pf_ftf_boffperf_dRAB04_L1MU3V_jJ40:
  eventCount: 6
  stepCounts:
    0: 14
    1: 14
    2: 14
    3: 14
    4: 14
    5: 14
    6: 6
  stepFeatures:
    0: 19
    1: 19
    2: 23
    3: 18
    4: 14
    5: 64
    6: 64
HLT_mu4_j45_0eta290_pf_ftf_boffperf_dRAB04_L1BTAG-MU3VjJ40:
  eventCount: 3
  stepCounts:
    0: 6
    1: 6
    2: 6
    3: 6
    4: 6
    5: 5
    6: 3
  stepFeatures:
    0: 8
    1: 8
    2: 8
    3: 7
    4: 6
    5: 17
    6: 17
HLT_mu4_j45_0eta290_pf_ftf_boffperf_dRAB04_L1MU3V_J15:
  eventCount: 4
  stepCounts:
    0: 14
    1: 14
    2: 14
    3: 14
    4: 14
    5: 13
    6: 4
  stepFeatures:
    0: 19
    1: 19
    2: 23
    3: 18
    4: 14
    5: 45
    6: 45
HLT_mu4_j45_0eta290_pf_ftf_boffperf_dRAB04_L1MU3V_jJ40:
  eventCount: 4
  stepCounts:
    0: 14
    1: 14
    2: 14
    3: 14
    4: 14
    5: 13
    6: 4
  stepFeatures:
    0: 19
    1: 19
    2: 23
    3: 18
    4: 14
    5: 45
    6: 45
HLT_mu4_j70_0eta320_j50_0eta490_j0_DJMASS1000j50_xe50_tcpufit_L1MJJ-500-NFF:
  eventCount: 1
  stepCounts:
    0: 2
    1: 2
    2: 2
    3: 2
    4: 1
  stepFeatures:
    0: 2
    1: 2
    2: 2
    3: 2
    4: 12
HLT_mu4_j70_0eta320_j50_0eta490_j0_DJMASS1000j50_xe50_tcpufit_L1jMJJ-500-NFF:
  eventCount: 0
  stepCounts:
    0: 2
    1: 2
    2: 2
    3: 2
  stepFeatures:
    0: 2
    1: 2
    2: 2
    3: 2
    4: 1
HLT_mu4_l2io_L1MU3V:
  eventCount: 14
  stepCounts:
    0: 14
    1: 14
    2: 14
    3: 14
  stepFeatures:
    0: 19
    1: 28
    2: 23
    3: 18
HLT_mu50_L1MU14FCH:
  eventCount: 3
  stepCounts:
    0: 6
    1: 4
    2: 3
    3: 3
  stepFeatures:
    0: 7
    1: 4
    2: 3
    3: 3
HLT_mu50_RPCPEBSecondaryReadout_L1MU14FCH:
  eventCount: 0
HLT_mu60_0eta105_msonly_L1MU14FCH:
  eventCount: 2
  stepCounts:
    0: 3
    1: 2
  stepFeatures:
    0: 3
    1: 2
HLT_mu60_L1MU14FCH:
  eventCount: 3
  stepCounts:
    0: 6
    1: 4
    2: 3
    3: 3
  stepFeatures:
    0: 7
    1: 4
    2: 3
    3: 3
HLT_mu6_2mu4_bDimu2700_L1MU5VF_3MU3V:
  eventCount: 0
  stepCounts:
    0: 1
  stepFeatures:
    0: 4
    1: 1
HLT_mu6_2mu4_bDimu2700_L1MU5VF_3MU3VF:
  eventCount: 0
  stepCounts:
    0: 1
  stepFeatures:
    0: 4
    1: 1
HLT_mu6_2mu4_bDimu6000_L1MU5VF_3MU3V:
  eventCount: 0
  stepCounts:
    0: 1
  stepFeatures:
    0: 4
    1: 1
HLT_mu6_2mu4_bDimu6000_L1MU5VF_3MU3VF:
  eventCount: 0
  stepCounts:
    0: 1
  stepFeatures:
    0: 4
    1: 1
HLT_mu6_2mu4_bJpsi_L1MU5VF_3MU3V:
  eventCount: 0
  stepCounts:
    0: 1
  stepFeatures:
    0: 4
    1: 1
HLT_mu6_2mu4_bJpsi_L1MU5VF_3MU3VF:
  eventCount: 0
  stepCounts:
    0: 1
  stepFeatures:
    0: 4
    1: 1
HLT_mu6_2mu4_bTau_L1MU5VF_3MU3V:
  eventCount: 0
  stepCounts:
    0: 1
  stepFeatures:
    0: 4
    1: 1
HLT_mu6_2mu4_bTau_L1MU5VF_3MU3VF:
  eventCount: 0
  stepCounts:
    0: 1
  stepFeatures:
    0: 4
    1: 1
HLT_mu6_2mu4_bUpsi_L1MU5VF_3MU3V:
  eventCount: 0
  stepCounts:
    0: 1
  stepFeatures:
    0: 4
    1: 1
HLT_mu6_2mu4_bUpsi_L1MU5VF_3MU3VF:
  eventCount: 0
  stepCounts:
    0: 1
  stepFeatures:
    0: 4
    1: 1
HLT_mu6_L1MU5VF:
  eventCount: 11
  stepCounts:
    0: 11
    1: 11
    2: 11
    3: 11
  stepFeatures:
    0: 14
    1: 14
    2: 16
    3: 14
HLT_mu6_LRT_idperf_L1MU5VF:
  eventCount: 11
  stepCounts:
    0: 11
    1: 11
    2: 11
    3: 11
  stepFeatures:
    0: 14
    1: 14
    2: 16
    3: 16
HLT_mu6_bJpsimutrk_MuonTrkPEB_L1MU5VF:
  eventCount: 0
HLT_mu6_idperf_L1MU5VF:
  eventCount: 11
  stepCounts:
    0: 11
    1: 11
    2: 11
    3: 11
  stepFeatures:
    0: 14
    1: 14
    2: 16
    3: 16
HLT_mu6_ivarloose_mu6_11invmAB24_L12MU5VF:
  eventCount: 0
  stepCounts:
    0: 3
    1: 3
    2: 3
    3: 2
  stepFeatures:
    0: 12
    1: 12
    2: 16
    3: 12
    4: 1
HLT_mu6_ivarloose_mu6_11invmAB24_L1DY-BOX-2MU5VF:
  eventCount: 0
  stepCounts:
    0: 2
    1: 2
    2: 2
    3: 1
  stepFeatures:
    0: 8
    1: 8
    2: 8
    3: 6
    4: 1
HLT_mu6_ivarloose_mu6_24invmAB60_L12MU5VF:
  eventCount: 1
  stepCounts:
    0: 3
    1: 3
    2: 3
    3: 2
    4: 1
  stepFeatures:
    0: 12
    1: 12
    2: 16
    3: 12
    4: 1
HLT_mu6_ivarloose_mu6_24invmAB60_L1DY-BOX-2MU5VF:
  eventCount: 1
  stepCounts:
    0: 2
    1: 2
    2: 2
    3: 1
    4: 1
  stepFeatures:
    0: 8
    1: 8
    2: 8
    3: 6
    4: 1
HLT_mu6_ivarloose_mu6_b11invmAB24vtx20_L12MU5VF:
  eventCount: 0
  stepCounts:
    0: 3
    1: 3
    2: 3
    3: 2
  stepFeatures:
    0: 12
    1: 12
    2: 16
    3: 12
    4: 1
HLT_mu6_ivarloose_mu6_b11invmAB24vtx20_L1DY-BOX-2MU5VF:
  eventCount: 0
  stepCounts:
    0: 2
    1: 2
    2: 2
    3: 1
  stepFeatures:
    0: 8
    1: 8
    2: 8
    3: 6
    4: 1
HLT_mu6_ivarloose_mu6_b24invmAB60vtx20_L12MU5VF:
  eventCount: 1
  stepCounts:
    0: 3
    1: 3
    2: 3
    3: 2
    4: 1
  stepFeatures:
    0: 12
    1: 12
    2: 16
    3: 12
    4: 1
HLT_mu6_ivarloose_mu6_b24invmAB60vtx20_L1DY-BOX-2MU5VF:
  eventCount: 1
  stepCounts:
    0: 2
    1: 2
    2: 2
    3: 1
    4: 1
  stepFeatures:
    0: 8
    1: 8
    2: 8
    3: 6
    4: 1
HLT_mu6_ivarmedium_L1MU5VF:
  eventCount: 7
  stepCounts:
    0: 11
    1: 11
    2: 11
    3: 11
    4: 7
  stepFeatures:
    0: 14
    1: 14
    2: 16
    3: 14
    4: 7
HLT_mu6_j100_0eta290_pf_ftf_boffperf_dRAB04_L1BTAG-MU5VFjJ90:
  eventCount: 1
  stepCounts:
    0: 1
    1: 1
    2: 1
    3: 1
    4: 1
    5: 1
    6: 1
  stepFeatures:
    0: 2
    1: 2
    2: 2
    3: 1
    4: 1
    5: 2
    6: 2
HLT_mu6_j100_0eta290_pf_ftf_boffperf_dRAB04_L1MU5VF_J40:
  eventCount: 1
  stepCounts:
    0: 8
    1: 8
    2: 8
    3: 8
    4: 8
    5: 6
    6: 1
  stepFeatures:
    0: 10
    1: 10
    2: 10
    3: 9
    4: 8
    5: 12
    6: 12
HLT_mu6_j100_0eta290_pf_ftf_boffperf_dRAB04_L1MU5VF_jJ90:
  eventCount: 1
  stepCounts:
    0: 8
    1: 8
    2: 8
    3: 8
    4: 8
    5: 6
    6: 1
  stepFeatures:
    0: 10
    1: 10
    2: 10
    3: 9
    4: 8
    5: 12
    6: 12
HLT_mu6_j45_0eta290_pf_ftf_boffperf_dRAB03_L1BTAG-MU5VFjJ50:
  eventCount: 1
  stepCounts:
    0: 4
    1: 4
    2: 4
    3: 4
    4: 4
    5: 3
    6: 1
  stepFeatures:
    0: 6
    1: 6
    2: 6
    3: 5
    4: 4
    5: 11
    6: 11
HLT_mu6_j45_nojcalib_L1J20:
  eventCount: 10
  stepCounts:
    0: 11
    1: 11
    2: 11
    3: 11
    4: 10
  stepFeatures:
    0: 14
    1: 14
    2: 16
    3: 14
    4: 28
HLT_mu6_j60_0eta290_pf_ftf_boffperf_dRAB04_L1BTAG-MU3VjJ40:
  eventCount: 3
  stepCounts:
    0: 6
    1: 6
    2: 6
    3: 6
    4: 6
    5: 5
    6: 3
  stepFeatures:
    0: 8
    1: 8
    2: 8
    3: 7
    4: 6
    5: 16
    6: 16
HLT_mu6_j60_0eta290_pf_ftf_boffperf_dRAB04_L1MU3V_J15:
  eventCount: 3
  stepCounts:
    0: 13
    1: 13
    2: 13
    3: 13
    4: 13
    5: 12
    6: 3
  stepFeatures:
    0: 18
    1: 18
    2: 20
    3: 16
    4: 13
    5: 33
    6: 33
HLT_mu6_j60_0eta290_pf_ftf_boffperf_dRAB04_L1MU3V_jJ40:
  eventCount: 3
  stepCounts:
    0: 13
    1: 13
    2: 13
    3: 13
    4: 13
    5: 12
    6: 3
  stepFeatures:
    0: 18
    1: 18
    2: 20
    3: 16
    4: 13
    5: 33
    6: 33
HLT_mu6_l2io_mu4_l2io_invmDimu_L1BPH-2M9-0DR15-MU5VFMU3V:
  eventCount: 0
HLT_mu6_msonly_L1MU5VF:
  eventCount: 11
  stepCounts:
    0: 11
    1: 11
  stepFeatures:
    0: 14
    1: 16
HLT_mu6_mu4_L12MU3V:
  eventCount: 2
  stepCounts:
    0: 4
    1: 4
    2: 4
    3: 2
  stepFeatures:
    0: 20
    1: 18
    2: 24
    3: 15
HLT_mu6_mu4_L1BPH-7M14-MU5VFMU3VF:
  eventCount: 0
HLT_mu6_mu4_PhysicsTLA_L1BPH-7M22-MU5VFMU3VF:
  eventCount: 0
  stepCounts:
    0: 1
    1: 1
    2: 1
  stepFeatures:
    0: 4
    1: 4
    2: 4
    3: 2
HLT_mu6_mu4_b7invmAB22vtx20_L1BPH-7M22-MU5VFMU3VF:
  eventCount: 0
  stepCounts:
    0: 1
    1: 1
  stepFeatures:
    0: 4
    1: 6
    2: 4
    3: 2
HLT_mu6_mu4_bBmumu_L1BPH-2M9-0DR15-C-MU5VFMU3V:
  eventCount: 0
HLT_mu6_mu4_bBmumu_L1BPH-2M9-0DR15-MU5VFMU3V:
  eventCount: 0
HLT_mu6_mu4_bBmumu_Lxy0_L1BPH-2M9-0DR15-C-MU5VFMU3V:
  eventCount: 0
HLT_mu6_mu4_bBmumu_Lxy0_L1BPH-2M9-0DR15-MU5VFMU3V:
  eventCount: 0
HLT_mu6_mu4_bBmumux_BcmumuD0Xloose_L1BPH-2M9-0DR15-C-MU5VFMU3V:
  eventCount: 0
HLT_mu6_mu4_bBmumux_BcmumuD0Xloose_L1BPH-2M9-0DR15-MU5VFMU3V:
  eventCount: 0
HLT_mu6_mu4_bBmumux_BcmumuDploose_L1BPH-2M9-0DR15-C-MU5VFMU3V:
  eventCount: 0
HLT_mu6_mu4_bBmumux_BcmumuDploose_L1BPH-2M9-0DR15-MU5VFMU3V:
  eventCount: 0
HLT_mu6_mu4_bBmumux_BcmumuDsloose_L1BPH-2M9-0DR15-C-MU5VFMU3V:
  eventCount: 0
HLT_mu6_mu4_bBmumux_BcmumuDsloose_L1BPH-2M9-0DR15-MU5VFMU3V:
  eventCount: 0
HLT_mu6_mu4_bBmumux_BcmumuDstarloose_L1BPH-2M9-0DR15-C-MU5VFMU3V:
  eventCount: 0
HLT_mu6_mu4_bBmumux_BcmumuDstarloose_L1BPH-2M9-0DR15-MU5VFMU3V:
  eventCount: 0
HLT_mu6_mu4_bBmumux_BcmumuPi_L1BPH-2M9-0DR15-C-MU5VFMU3V:
  eventCount: 0
HLT_mu6_mu4_bBmumux_BcmumuPi_L1BPH-2M9-0DR15-MU5VFMU3V:
  eventCount: 0
HLT_mu6_mu4_bBmumux_BdmumuKst_L1BPH-2M9-0DR15-C-MU5VFMU3V:
  eventCount: 0
HLT_mu6_mu4_bBmumux_BdmumuKst_L1BPH-2M9-0DR15-MU5VFMU3V:
  eventCount: 0
HLT_mu6_mu4_bBmumux_BpmumuKp_L1BPH-2M9-0DR15-C-MU5VFMU3V:
  eventCount: 0
HLT_mu6_mu4_bBmumux_BpmumuKp_L1BPH-2M9-0DR15-MU5VFMU3V:
  eventCount: 0
HLT_mu6_mu4_bBmumux_BsmumuPhi_L1BPH-2M9-0DR15-C-MU5VFMU3V:
  eventCount: 0
HLT_mu6_mu4_bBmumux_BsmumuPhi_L1BPH-2M9-0DR15-MU5VFMU3V:
  eventCount: 0
HLT_mu6_mu4_bBmumux_LbPqKm_L1BPH-2M9-0DR15-C-MU5VFMU3V:
  eventCount: 0
HLT_mu6_mu4_bBmumux_LbPqKm_L1BPH-2M9-0DR15-MU5VFMU3V:
  eventCount: 0
HLT_mu6_mu4_bDimu_L1BPH-2M9-0DR15-C-MU5VFMU3V:
  eventCount: 0
HLT_mu6_mu4_bDimu_L1BPH-2M9-0DR15-MU5VFMU3V:
  eventCount: 0
HLT_mu6_mu4_bDimu_L1MU5VF_2MU3V:
  eventCount: 1
  stepCounts:
    0: 4
    1: 3
    2: 2
    3: 1
  stepFeatures:
    0: 16
    1: 23
    2: 18
    3: 13
    4: 11
HLT_mu6_mu4_bDimu_L1MU5VF_2MU3VF:
  eventCount: 1
  stepCounts:
    0: 4
    1: 3
    2: 2
    3: 1
  stepFeatures:
    0: 16
    1: 23
    2: 18
    3: 13
    4: 11
HLT_mu6_mu4_bJpsimumu_L1BPH-2M9-0DR15-C-MU5VFMU3V:
  eventCount: 0
HLT_mu6_mu4_bJpsimumu_L1BPH-2M9-0DR15-MU5VFMU3V:
  eventCount: 0
HLT_mu6_mu4_bJpsimumu_Lxy0_L1BPH-2M9-0DR15-C-MU5VFMU3V:
  eventCount: 0
HLT_mu6_mu4_bJpsimumu_Lxy0_L1BPH-2M9-0DR15-MU5VFMU3V:
  eventCount: 0
HLT_mu6_mu4_bUpsimumu_L1BPH-8M15-0DR22-MU5VFMU3V-BO:
  eventCount: 0
HLT_mu6_mu6noL1_L1MU5VF:
  eventCount: 3
  stepCounts:
    0: 11
    1: 11
    2: 11
    3: 11
    4: 4
    5: 3
  stepFeatures:
    0: 14
    1: 14
    2: 16
    3: 14
    4: 9
    5: 6
HLT_mu6_noL2Comb_mu4_noL2Comb_bJpsimumu_L1MU5VF_2MU3V:
  eventCount: 1
  stepCounts:
    0: 4
    1: 3
    2: 2
    3: 1
  stepFeatures:
    0: 16
    1: 16
    2: 18
    3: 13
    4: 11
HLT_mu6_xe30_mht_L1XE30:
  eventCount: 7
  stepCounts:
    0: 7
    1: 7
    2: 7
    3: 7
    4: 7
  stepFeatures:
    0: 9
    1: 9
    2: 11
    3: 9
    4: 7
HLT_mu80_L1MU14FCH:
  eventCount: 3
  stepCounts:
    0: 6
    1: 4
    2: 3
    3: 3
  stepFeatures:
    0: 7
    1: 4
    2: 3
    3: 3
HLT_mu80_msonly_3layersEC_L1MU14FCH:
  eventCount: 3
  stepCounts:
    0: 4
    1: 3
  stepFeatures:
    0: 4
    1: 3
HLT_mu8_L1MU5VF:
  eventCount: 9
  stepCounts:
    0: 11
    1: 10
    2: 9
    3: 9
  stepFeatures:
    0: 14
    1: 12
    2: 13
    3: 12
HLT_noalg_CIS_TilePEB_L1CALREQ1:
  eventCount: 0
HLT_noalg_CostMonDS_L1All:
  eventCount: 20
  stepCounts:
    0: 20
  stepFeatures:
    0: 20
HLT_noalg_L110DR-MU14FCH-MU5VF_EMPTY:
  eventCount: 0
HLT_noalg_L110DR-MU14FCH-MU5VF_UNPAIRED_ISO:
  eventCount: 0
HLT_noalg_L1ABORTGAPNOTCALIB_noPS:
  eventCount: 0
HLT_noalg_L1AFP_A_AND_C_TOF_J50:
  eventCount: 0
HLT_noalg_L1AFP_A_AND_C_TOF_J75:
  eventCount: 0
HLT_noalg_L1AFP_A_AND_C_TOF_T0T1_J50:
  eventCount: 0
HLT_noalg_L1AFP_A_AND_C_TOF_T0T1_J75:
  eventCount: 0
HLT_noalg_L1AFP_FSA_BGRP12:
  eventCount: 0
HLT_noalg_L1AFP_FSA_TOF_T0_BGRP12:
  eventCount: 0
HLT_noalg_L1AFP_FSA_TOF_T1_BGRP12:
  eventCount: 0
HLT_noalg_L1AFP_FSA_TOF_T2_BGRP12:
  eventCount: 0
HLT_noalg_L1AFP_FSA_TOF_T3_BGRP12:
  eventCount: 0
HLT_noalg_L1AFP_FSC_BGRP12:
  eventCount: 0
HLT_noalg_L1AFP_FSC_TOF_T0_BGRP12:
  eventCount: 0
HLT_noalg_L1AFP_FSC_TOF_T1_BGRP12:
  eventCount: 0
HLT_noalg_L1AFP_FSC_TOF_T2_BGRP12:
  eventCount: 0
HLT_noalg_L1AFP_FSC_TOF_T3_BGRP12:
  eventCount: 0
HLT_noalg_L1All:
  eventCount: 20
HLT_noalg_L1Bkg:
  eventCount: 0
HLT_noalg_L1CEP-CjJ100:
  eventCount: 0
HLT_noalg_L1CEP-CjJ90:
  eventCount: 0
HLT_noalg_L1Calo:
  eventCount: 0
HLT_noalg_L1Calo_EMPTY:
  eventCount: 0
HLT_noalg_L1EM10VH:
  eventCount: 0
HLT_noalg_L1EM12:
  eventCount: 0
HLT_noalg_L1EM15:
  eventCount: 0
HLT_noalg_L1EM15VH:
  eventCount: 0
HLT_noalg_L1EM20VH:
  eventCount: 0
HLT_noalg_L1EM22VHI:
  eventCount: 0
HLT_noalg_L1EM3:
  eventCount: 0
HLT_noalg_L1EM3_EMPTY:
  eventCount: 0
HLT_noalg_L1EM7:
  eventCount: 0
HLT_noalg_L1EM7_EMPTY:
  eventCount: 0
HLT_noalg_L1EM8VH:
  eventCount: 0
HLT_noalg_L1EMPTY_noPS:
  eventCount: 0
HLT_noalg_L1FIRSTEMPTY_noPS:
  eventCount: 0
HLT_noalg_L1J100:
  eventCount: 0
HLT_noalg_L1J12_EMPTY:
  eventCount: 0
HLT_noalg_L1J12_FIRSTEMPTY:
  eventCount: 0
HLT_noalg_L1J15:
  eventCount: 0
HLT_noalg_L1J20:
  eventCount: 0
HLT_noalg_L1J25:
  eventCount: 0
HLT_noalg_L1J30:
  eventCount: 0
HLT_noalg_L1J30_EMPTY:
  eventCount: 0
HLT_noalg_L1J30_FIRSTEMPTY:
  eventCount: 0
HLT_noalg_L1J30p31ETA49_EMPTY:
  eventCount: 0
HLT_noalg_L1J40:
  eventCount: 0
HLT_noalg_L1J400:
  eventCount: 1
HLT_noalg_L1J50:
  eventCount: 0
HLT_noalg_L1J75:
  eventCount: 0
HLT_noalg_L1J85:
  eventCount: 0
HLT_noalg_L1MBTS_1_1_EMPTY:
  eventCount: 0
HLT_noalg_L1MBTS_1_EMPTY:
  eventCount: 0
HLT_noalg_L1MBTS_2_EMPTY:
  eventCount: 0
HLT_noalg_L1MBTS_A:
  eventCount: 0
HLT_noalg_L1MBTS_C:
  eventCount: 0
HLT_noalg_L1MU14FCH_EMPTY:
  eventCount: 0
HLT_noalg_L1MU14FCH_UNPAIRED_ISO:
  eventCount: 0
HLT_noalg_L1MU3V:
  eventCount: 0
HLT_noalg_L1MU3V_UNPAIRED_ISO:
  eventCount: 0
HLT_noalg_L1MU8VF:
  eventCount: 0
HLT_noalg_L1PhysicsHigh_noPS:
  eventCount: 19
HLT_noalg_L1PhysicsVeryHigh_noPS:
  eventCount: 7
HLT_noalg_L1RD0_BGRP7:
  eventCount: 0
HLT_noalg_L1RD0_EMPTY:
  eventCount: 0
HLT_noalg_L1RD0_FILLED:
  eventCount: 0
HLT_noalg_L1RD0_FIRSTEMPTY:
  eventCount: 0
HLT_noalg_L1RD0_UNPAIRED_ISO:
  eventCount: 0
HLT_noalg_L1RD1_EMPTY:
  eventCount: 0
HLT_noalg_L1RD2_EMPTY:
  eventCount: 0
HLT_noalg_L1RD3_EMPTY:
  eventCount: 0
HLT_noalg_L1RD3_FILLED:
  eventCount: 20
HLT_noalg_L1Standby:
  eventCount: 0
HLT_noalg_L1TAU12IM:
  eventCount: 0
HLT_noalg_L1TAU20IM:
  eventCount: 0
HLT_noalg_L1TAU40:
  eventCount: 0
HLT_noalg_L1TAU60:
  eventCount: 0
HLT_noalg_L1TAU8:
  eventCount: 0
HLT_noalg_L1TAU8_EMPTY:
  eventCount: 0
HLT_noalg_L1TGC_BURST:
  eventCount: 0
HLT_noalg_L1UNPAIRED_ISO_noPS:
  eventCount: 0
HLT_noalg_L1UNPAIRED_NONISO_noPS:
  eventCount: 0
HLT_noalg_L1XE30:
  eventCount: 13
HLT_noalg_L1XE300:
  eventCount: 1
HLT_noalg_L1XE35:
  eventCount: 12
HLT_noalg_L1XE40:
  eventCount: 12
HLT_noalg_L1XE45:
  eventCount: 10
HLT_noalg_L1XE50:
  eventCount: 9
HLT_noalg_L1XE55:
  eventCount: 0
HLT_noalg_L1XE60:
  eventCount: 0
HLT_noalg_L1ZB:
  eventCount: 0
HLT_noalg_L1ZDC_A:
  eventCount: 0
HLT_noalg_L1ZDC_AND:
  eventCount: 0
HLT_noalg_L1ZDC_C:
  eventCount: 0
HLT_noalg_L1cTAU20M:
  eventCount: 20
HLT_noalg_L1cTAU30M:
  eventCount: 18
HLT_noalg_L1cTAU35M:
  eventCount: 17
HLT_noalg_L1eEM10L:
  eventCount: 10
HLT_noalg_L1eEM12L:
  eventCount: 10
HLT_noalg_L1eEM15:
  eventCount: 17
HLT_noalg_L1eEM18:
  eventCount: 15
HLT_noalg_L1eEM18L:
  eventCount: 9
HLT_noalg_L1eEM18M:
  eventCount: 6
HLT_noalg_L1eEM22M:
  eventCount: 6
HLT_noalg_L1eEM24L:
  eventCount: 8
HLT_noalg_L1eEM24VM:
  eventCount: 6
HLT_noalg_L1eEM26:
  eventCount: 13
HLT_noalg_L1eEM26L:
  eventCount: 8
HLT_noalg_L1eEM26M:
  eventCount: 6
HLT_noalg_L1eEM26T:
  eventCount: 6
HLT_noalg_L1eEM5:
  eventCount: 20
HLT_noalg_L1eEM7:
  eventCount: 20
HLT_noalg_L1eEM9:
  eventCount: 18
HLT_noalg_L1eTAU12:
  eventCount: 20
HLT_noalg_L1eTAU140:
  eventCount: 3
HLT_noalg_L1eTAU20:
  eventCount: 20
HLT_noalg_L1eTAU20L:
  eventCount: 20
HLT_noalg_L1eTAU20M:
  eventCount: 20
HLT_noalg_L1eTAU30:
  eventCount: 18
HLT_noalg_L1eTAU35:
  eventCount: 17
HLT_noalg_L1eTAU40HM:
  eventCount: 15
HLT_noalg_L1eTAU60:
  eventCount: 14
HLT_noalg_L1eTAU80:
  eventCount: 5
HLT_noalg_L1gMHT500:
  eventCount: 0
HLT_noalg_L1gTE200:
  eventCount: 0
HLT_noalg_L1gXEJWOJ100:
  eventCount: 0
HLT_noalg_L1gXEJWOJ70:
  eventCount: 0
HLT_noalg_L1gXEJWOJ80:
  eventCount: 0
HLT_noalg_L1gXENC100:
  eventCount: 0
HLT_noalg_L1gXENC70:
  eventCount: 0
HLT_noalg_L1gXERHO100:
  eventCount: 0
HLT_noalg_L1gXERHO70:
  eventCount: 0
HLT_noalg_L1jEM20:
  eventCount: 0
HLT_noalg_L1jEM20M:
  eventCount: 0
HLT_noalg_L1jJ125:
  eventCount: 9
HLT_noalg_L1jJ125p31ETA49:
  eventCount: 0
HLT_noalg_L1jJ140:
  eventCount: 8
HLT_noalg_L1jJ160:
  eventCount: 7
HLT_noalg_L1jJ180:
  eventCount: 5
HLT_noalg_L1jJ30:
  eventCount: 20
HLT_noalg_L1jJ30p0ETA25:
  eventCount: 20
HLT_noalg_L1jJ40:
  eventCount: 20
HLT_noalg_L1jJ40p0ETA25:
  eventCount: 20
HLT_noalg_L1jJ40p31ETA49:
  eventCount: 10
HLT_noalg_L1jJ50:
  eventCount: 20
HLT_noalg_L1jJ500:
  eventCount: 1
HLT_noalg_L1jJ50p31ETA49:
  eventCount: 7
HLT_noalg_L1jJ55:
  eventCount: 19
HLT_noalg_L1jJ55p0ETA23:
  eventCount: 19
HLT_noalg_L1jJ60:
  eventCount: 19
HLT_noalg_L1jJ60p31ETA49:
  eventCount: 1
HLT_noalg_L1jJ70p0ETA23:
  eventCount: 19
HLT_noalg_L1jJ80:
  eventCount: 19
HLT_noalg_L1jJ80p0ETA25:
  eventCount: 19
HLT_noalg_L1jJ85p0ETA21:
  eventCount: 16
HLT_noalg_L1jJ90:
  eventCount: 14
HLT_noalg_L1jJ90p31ETA49:
  eventCount: 0
HLT_noalg_L1jLJ100:
  eventCount: 11
HLT_noalg_L1jLJ140:
  eventCount: 6
HLT_noalg_L1jLJ160:
  eventCount: 5
HLT_noalg_L1jLJ80:
  eventCount: 15
HLT_noalg_L1jTAU20:
  eventCount: 0
HLT_noalg_L1jTAU30:
  eventCount: 0
HLT_noalg_L1jTAU30M:
  eventCount: 0
HLT_noalg_L1jTE200:
  eventCount: 0
HLT_noalg_L1jTEC200:
  eventCount: 0
HLT_noalg_L1jTEFWD100:
  eventCount: 0
HLT_noalg_L1jTEFWDA100:
  eventCount: 0
HLT_noalg_L1jTEFWDC100:
  eventCount: 0
HLT_noalg_L1jXE100:
  eventCount: 11
HLT_noalg_L1jXE110:
  eventCount: 9
HLT_noalg_L1jXE500:
  eventCount: 1
HLT_noalg_L1jXE70:
  eventCount: 13
HLT_noalg_L1jXE80:
  eventCount: 13
HLT_noalg_L1jXEC100:
  eventCount: 0
HLT_noalg_L1jXEPerf100:
  eventCount: 0
HLT_noalg_LATOMEPEB_L1RD0_BGRP7:
  eventCount: 0
HLT_noalg_LATOMEPEB_L1RD0_EMPTY:
  eventCount: 0
HLT_noalg_LATOMEPEB_L1RD0_FILLED:
  eventCount: 0
HLT_noalg_LATOMEPEB_L1RD0_FIRSTEMPTY:
  eventCount: 0
HLT_noalg_LArPEBCalib_L1EM10VH:
  eventCount: 0
HLT_noalg_LArPEBCalib_L1EM15:
  eventCount: 0
HLT_noalg_LArPEBCalib_L1EM22VHI:
  eventCount: 0
HLT_noalg_LArPEBCalib_L1EM3:
  eventCount: 0
HLT_noalg_LArPEBCalib_L1J100:
  eventCount: 0
HLT_noalg_LArPEBCalib_L1J15:
  eventCount: 0
HLT_noalg_LArPEBCalib_L1J15p31ETA49:
  eventCount: 0
HLT_noalg_LArPEBCalib_L1J20:
  eventCount: 0
HLT_noalg_LArPEBCalib_L1J30p31ETA49:
  eventCount: 0
HLT_noalg_LArPEBCalib_L1J400_LAR:
  eventCount: 0
HLT_noalg_LArPEBCalib_L1J75p31ETA49:
  eventCount: 0
HLT_noalg_LArPEBCalib_L1LAR-ZEE:
  eventCount: 0
HLT_noalg_LArPEBCalib_L1LAR-ZEE-eEM:
  eventCount: 0
HLT_noalg_LArPEBCalib_L1RD0_BGRP11:
  eventCount: 0
HLT_noalg_LArPEBCalib_L1RD0_EMPTY:
  eventCount: 0
HLT_noalg_LArPEBCalib_L1jJ500_LAR:
  eventCount: 0
HLT_noalg_LArPEBNoise_L1EM3_EMPTY:
  eventCount: 0
HLT_noalg_LArPEBNoise_L1EM7_EMPTY:
  eventCount: 0
HLT_noalg_LArPEBNoise_L1EM7_FIRSTEMPTY:
  eventCount: 0
HLT_noalg_LArPEBNoise_L1J12_EMPTY:
  eventCount: 0
HLT_noalg_LArPEBNoise_L1J12_FIRSTEMPTY:
  eventCount: 0
HLT_noalg_LArPEBNoise_L1J30_FIRSTEMPTY:
  eventCount: 0
HLT_noalg_LArPEBNoise_L1J30p31ETA49_EMPTY:
  eventCount: 0
HLT_noalg_LArPEBNoise_L1TAU8_EMPTY:
  eventCount: 0
HLT_noalg_SCTPEB_L1RD0_EMPTY:
  eventCount: 0
HLT_noalg_ZDCPEB_L1ZDC_A:
  eventCount: 0
HLT_noalg_ZDCPEB_L1ZDC_AND:
  eventCount: 0
HLT_noalg_ZDCPEB_L1ZDC_C:
  eventCount: 0
HLT_noalg_bkg_L1MU3V_EMPTY:
  eventCount: 0
HLT_noalg_bkg_L1MU8VF_EMPTY:
  eventCount: 0
HLT_noalg_cosmicmuons_L1MU3V_EMPTY:
  eventCount: 0
HLT_noalg_cosmicmuons_L1MU8VF_EMPTY:
  eventCount: 0
HLT_noalg_idmon_L1RD0_EMPTY:
  eventCount: 0
HLT_noalg_idmon_L1RD0_FILLED:
  eventCount: 0
HLT_noalg_idmon_L1RD0_UNPAIRED_ISO:
  eventCount: 0
HLT_noalg_l1calo_L1J400:
  eventCount: 0
HLT_noalg_laser_TilePEB_L1CALREQ2:
  eventCount: 0
HLT_noalg_mb_L1RD0_EMPTY:
  eventCount: 0
HLT_noalg_mb_L1RD0_FILLED:
  eventCount: 0
HLT_tau0_ptonly_L1TAU60:
  eventCount: 7
  stepCounts:
    0: 7
  stepFeatures:
    0: 12
HLT_tau0_ptonly_L1TAU8:
  eventCount: 20
  stepCounts:
    0: 20
  stepFeatures:
    0: 72
HLT_tau100_mediumRNN_tracktwoLLP_tau80_mediumRNN_tracktwoLLP_03dRAB_L1TAU60_2TAU40:
  eventCount: 1
  stepCounts:
    0: 4
    1: 4
    2: 4
    3: 4
    4: 1
  stepFeatures:
    0: 18
    1: 18
    2: 18
    3: 18
    4: 4
HLT_tau160_idperf_tracktwoMVABDT_L1TAU100:
  eventCount: 3
  stepCounts:
    0: 3
    1: 3
    2: 3
    3: 3
    4: 3
  stepFeatures:
    0: 5
    1: 5
    2: 5
    3: 5
    4: 5
HLT_tau160_idperf_tracktwoMVA_L1TAU100:
  eventCount: 3
  stepCounts:
    0: 3
    1: 3
    2: 3
    3: 3
    4: 3
  stepFeatures:
    0: 5
    1: 5
    2: 5
    3: 5
    4: 5
HLT_tau160_mediumRNN_tracktwoMVABDT_L1TAU100:
  eventCount: 1
  stepCounts:
    0: 3
    1: 3
    2: 3
    3: 3
    4: 1
  stepFeatures:
    0: 5
    1: 5
    2: 5
    3: 5
    4: 2
HLT_tau160_mediumRNN_tracktwoMVABDT_L1eTAU140:
  eventCount: 1
  stepCounts:
    0: 2
    1: 2
    2: 2
    3: 2
    4: 1
  stepFeatures:
    0: 15
    1: 15
    2: 15
    3: 15
    4: 11
HLT_tau160_mediumRNN_tracktwoMVABDT_probe_xe65_cell_xe90_pfopufit_L1XE50:
  eventCount: 1
  stepCounts:
    0: 2
    1: 2
    2: 2
    3: 2
    4: 2
    5: 2
    6: 1
  stepFeatures:
    0: 14
    1: 2
    2: 4
    3: 4
    4: 4
    5: 4
    6: 2
HLT_tau160_mediumRNN_tracktwoMVABDT_probe_xe65_cell_xe90_pfopufit_L1jXE100:
  eventCount: 1
  stepCounts:
    0: 8
    1: 5
    2: 2
    3: 2
    4: 2
    5: 2
    6: 1
  stepFeatures:
    0: 19
    1: 5
    2: 15
    3: 15
    4: 15
    5: 15
    6: 11
HLT_tau160_mediumRNN_tracktwoMVA_L1TAU100:
  eventCount: 1
  stepCounts:
    0: 3
    1: 3
    2: 3
    3: 3
    4: 1
  stepFeatures:
    0: 5
    1: 5
    2: 5
    3: 5
    4: 2
HLT_tau160_mediumRNN_tracktwoMVA_probe_xe65_cell_xe90_pfopufit_L1XE50:
  eventCount: 1
  stepCounts:
    0: 2
    1: 2
    2: 2
    3: 2
    4: 2
    5: 2
    6: 1
  stepFeatures:
    0: 14
    1: 2
    2: 4
    3: 4
    4: 4
    5: 4
    6: 2
HLT_tau160_mediumRNN_tracktwoMVA_probe_xe65_cell_xe90_pfopufit_L1jXE100:
  eventCount: 1
  stepCounts:
    0: 8
    1: 5
    2: 2
    3: 2
    4: 2
    5: 2
    6: 1
  stepFeatures:
    0: 19
    1: 5
    2: 15
    3: 15
    4: 15
    5: 15
    6: 11
HLT_tau160_perf_tracktwoMVABDT_L1TAU100:
  eventCount: 1
  stepCounts:
    0: 3
    1: 3
    2: 3
    3: 3
    4: 1
  stepFeatures:
    0: 5
    1: 5
    2: 5
    3: 5
    4: 2
HLT_tau160_perf_tracktwoMVA_L1TAU100:
  eventCount: 1
  stepCounts:
    0: 3
    1: 3
    2: 3
    3: 3
    4: 1
  stepFeatures:
    0: 5
    1: 5
    2: 5
    3: 5
    4: 2
HLT_tau160_ptonly_L1TAU100:
  eventCount: 3
  stepCounts:
    0: 3
  stepFeatures:
    0: 5
HLT_tau180_mediumRNN_tracktwoLLP_L1TAU100:
  eventCount: 1
  stepCounts:
    0: 3
    1: 3
    2: 3
    3: 3
    4: 1
  stepFeatures:
    0: 5
    1: 5
    2: 5
    3: 5
    4: 2
HLT_tau180_mediumRNN_tracktwoLLP_L1eTAU140:
  eventCount: 1
  stepCounts:
    0: 2
    1: 2
    2: 2
    3: 2
    4: 1
  stepFeatures:
    0: 15
    1: 15
    2: 15
    3: 15
    4: 11
HLT_tau180_mediumRNN_tracktwoLLP_probe_xe65_cell_xe90_pfopufit_L1XE50:
  eventCount: 1
  stepCounts:
    0: 2
    1: 2
    2: 2
    3: 2
    4: 2
    5: 2
    6: 1
  stepFeatures:
    0: 14
    1: 2
    2: 4
    3: 4
    4: 4
    5: 4
    6: 2
HLT_tau180_mediumRNN_tracktwoLLP_probe_xe65_cell_xe90_pfopufit_L1jXE100:
  eventCount: 1
  stepCounts:
    0: 8
    1: 5
    2: 2
    3: 2
    4: 2
    5: 2
    6: 1
  stepFeatures:
    0: 19
    1: 5
    2: 15
    3: 15
    4: 15
    5: 15
    6: 11
HLT_tau180_tightRNN_tracktwoLLP_L1TAU100:
  eventCount: 1
  stepCounts:
    0: 3
    1: 3
    2: 3
    3: 3
    4: 1
  stepFeatures:
    0: 5
    1: 5
    2: 5
    3: 5
    4: 2
HLT_tau200_mediumRNN_tracktwoLLP_L1TAU100:
  eventCount: 1
  stepCounts:
    0: 1
    1: 1
    2: 1
    3: 1
    4: 1
  stepFeatures:
    0: 3
    1: 3
    2: 3
    3: 3
    4: 2
HLT_tau200_mediumRNN_tracktwoMVABDT_L1TAU100:
  eventCount: 1
  stepCounts:
    0: 1
    1: 1
    2: 1
    3: 1
    4: 1
  stepFeatures:
    0: 3
    1: 3
    2: 3
    3: 3
    4: 2
HLT_tau200_mediumRNN_tracktwoMVABDT_L1eTAU140:
  eventCount: 1
  stepCounts:
    0: 1
    1: 1
    2: 1
    3: 1
    4: 1
  stepFeatures:
    0: 11
    1: 11
    2: 11
    3: 11
    4: 11
HLT_tau200_mediumRNN_tracktwoMVA_L1TAU100:
  eventCount: 1
  stepCounts:
    0: 1
    1: 1
    2: 1
    3: 1
    4: 1
  stepFeatures:
    0: 3
    1: 3
    2: 3
    3: 3
    4: 2
HLT_tau200_tightRNN_tracktwoLLP_L1TAU100:
  eventCount: 1
  stepCounts:
    0: 1
    1: 1
    2: 1
    3: 1
    4: 1
  stepFeatures:
    0: 3
    1: 3
    2: 3
    3: 3
    4: 2
HLT_tau20_mediumRNN_tracktwoMVABDT_L1TAU8:
  eventCount: 7
  stepCounts:
    0: 20
    1: 20
    2: 20
    3: 20
    4: 7
  stepFeatures:
    0: 70
    1: 70
    2: 70
    3: 70
    4: 10
HLT_tau20_mediumRNN_tracktwoMVABDT_probe_j15_pf_ftf_03dRAB_L1RD0_FILLED:
  eventCount: 7
  stepCounts:
    0: 20
    1: 20
    2: 20
    3: 20
    4: 20
    5: 20
    6: 7
  stepFeatures:
    0: 20
    1: 313
    2: 70
    3: 70
    4: 70
    5: 70
    6: 10
HLT_tau20_mediumRNN_tracktwoMVABDT_probe_xe65_cell_xe90_pfopufit_L1XE50:
  eventCount: 2
  stepCounts:
    0: 5
    1: 4
    2: 4
    3: 4
    4: 4
    5: 4
    6: 2
  stepFeatures:
    0: 14
    1: 4
    2: 15
    3: 15
    4: 15
    5: 15
    6: 3
HLT_tau20_mediumRNN_tracktwoMVABDT_probe_xe65_cell_xe90_pfopufit_L1jXE100:
  eventCount: 2
  stepCounts:
    0: 8
    1: 5
    2: 5
    3: 5
    4: 5
    5: 5
    6: 2
  stepFeatures:
    0: 19
    1: 5
    2: 59
    3: 59
    4: 59
    5: 59
    6: 13
HLT_tau20_mediumRNN_tracktwoMVA_probe_xe65_cell_xe90_pfopufit_L1XE50:
  eventCount: 2
  stepCounts:
    0: 5
    1: 4
    2: 4
    3: 4
    4: 4
    5: 4
    6: 2
  stepFeatures:
    0: 14
    1: 4
    2: 15
    3: 15
    4: 15
    5: 15
    6: 3
HLT_tau20_mediumRNN_tracktwoMVA_probe_xe65_cell_xe90_pfopufit_L1jXE100:
  eventCount: 2
  stepCounts:
    0: 8
    1: 5
    2: 5
    3: 5
    4: 5
    5: 5
    6: 2
  stepFeatures:
    0: 19
    1: 5
    2: 59
    3: 59
    4: 59
    5: 59
    6: 13
HLT_tau25_idperf_tracktwoMVABDT_L1TAU12IM:
  eventCount: 18
  stepCounts:
    0: 18
    1: 18
    2: 18
    3: 18
    4: 18
  stepFeatures:
    0: 36
    1: 36
    2: 36
    3: 36
    4: 36
HLT_tau25_idperf_tracktwoMVABDT_L1eTAU20:
  eventCount: 19
  stepCounts:
    0: 19
    1: 19
    2: 19
    3: 19
    4: 19
  stepFeatures:
    0: 133
    1: 133
    2: 133
    3: 133
    4: 133
HLT_tau25_idperf_tracktwoMVABDT_L1eTAU20M:
  eventCount: 19
  stepCounts:
    0: 19
    1: 19
    2: 19
    3: 19
    4: 19
  stepFeatures:
    0: 133
    1: 133
    2: 133
    3: 133
    4: 133
HLT_tau25_idperf_tracktwoMVA_L1TAU12IM:
  eventCount: 18
  stepCounts:
    0: 18
    1: 18
    2: 18
    3: 18
    4: 18
  stepFeatures:
    0: 36
    1: 36
    2: 36
    3: 36
    4: 36
HLT_tau25_looseRNN_tracktwoLLP_L1TAU12IM:
  eventCount: 7
  stepCounts:
    0: 18
    1: 18
    2: 18
    3: 18
    4: 7
  stepFeatures:
    0: 36
    1: 36
    2: 36
    3: 36
    4: 9
HLT_tau25_looseRNN_tracktwoMVABDT_L1TAU12IM:
  eventCount: 9
  stepCounts:
    0: 18
    1: 18
    2: 18
    3: 18
    4: 9
  stepFeatures:
    0: 36
    1: 36
    2: 36
    3: 36
    4: 11
HLT_tau25_looseRNN_tracktwoMVA_L1TAU12IM:
  eventCount: 9
  stepCounts:
    0: 18
    1: 18
    2: 18
    3: 18
    4: 9
  stepFeatures:
    0: 36
    1: 36
    2: 36
    3: 36
    4: 11
HLT_tau25_mediumRNN_tracktwoLLP_L1TAU12IM:
  eventCount: 6
  stepCounts:
    0: 18
    1: 18
    2: 18
    3: 18
    4: 6
  stepFeatures:
    0: 36
    1: 36
    2: 36
    3: 36
    4: 8
HLT_tau25_mediumRNN_tracktwoMVABDT_L1TAU12IM:
  eventCount: 7
  stepCounts:
    0: 18
    1: 18
    2: 18
    3: 18
    4: 7
  stepFeatures:
    0: 36
    1: 36
    2: 36
    3: 36
    4: 9
HLT_tau25_mediumRNN_tracktwoMVABDT_L1eTAU20:
  eventCount: 9
  stepCounts:
    0: 19
    1: 19
    2: 19
    3: 19
    4: 9
  stepFeatures:
    0: 133
    1: 133
    2: 133
    3: 133
    4: 23
HLT_tau25_mediumRNN_tracktwoMVABDT_L1eTAU20M:
  eventCount: 9
  stepCounts:
    0: 19
    1: 19
    2: 19
    3: 19
    4: 9
  stepFeatures:
    0: 133
    1: 133
    2: 133
    3: 133
    4: 23
HLT_tau25_mediumRNN_tracktwoMVABDT_probe_xe65_cell_xe90_pfopufit_L1XE50:
  eventCount: 2
  stepCounts:
    0: 5
    1: 4
    2: 4
    3: 4
    4: 4
    5: 4
    6: 2
  stepFeatures:
    0: 14
    1: 4
    2: 10
    3: 10
    4: 10
    5: 10
    6: 3
HLT_tau25_mediumRNN_tracktwoMVABDT_probe_xe65_cell_xe90_pfopufit_L1jXE100:
  eventCount: 2
  stepCounts:
    0: 8
    1: 5
    2: 4
    3: 4
    4: 4
    5: 4
    6: 2
  stepFeatures:
    0: 19
    1: 5
    2: 47
    3: 47
    4: 47
    5: 47
    6: 13
? HLT_tau25_mediumRNN_tracktwoMVABDT_tau20_mediumRNN_tracktwoMVABDT_03dRAB_j70_0eta320_j50_0eta490_j0_DJMASS900j50_L1MJJ-500-NFF
: eventCount: 1
  stepCounts:
    0: 3
    1: 3
    2: 3
    3: 3
    4: 1
    5: 1
  stepFeatures:
    0: 19
    1: 19
    2: 19
    3: 19
    4: 4
    5: 11
? HLT_tau25_mediumRNN_tracktwoMVABDT_tau20_mediumRNN_tracktwoMVABDT_03dRAB_j70_0eta320_j50_0eta490_j0_DJMASS900j50_L1jMJJ-500-NFF
: eventCount: 0
  stepCounts:
    0: 2
    1: 2
    2: 2
    3: 2
    4: 1
  stepFeatures:
    0: 43
    1: 43
    2: 43
    3: 43
    4: 6
HLT_tau25_mediumRNN_tracktwoMVA_L1TAU12IM:
  eventCount: 7
  stepCounts:
    0: 18
    1: 18
    2: 18
    3: 18
    4: 7
  stepFeatures:
    0: 36
    1: 36
    2: 36
    3: 36
    4: 9
HLT_tau25_mediumRNN_tracktwoMVA_probe_xe65_cell_xe90_pfopufit_L1XE50:
  eventCount: 2
  stepCounts:
    0: 5
    1: 4
    2: 4
    3: 4
    4: 4
    5: 4
    6: 2
  stepFeatures:
    0: 14
    1: 4
    2: 10
    3: 10
    4: 10
    5: 10
    6: 3
HLT_tau25_mediumRNN_tracktwoMVA_probe_xe65_cell_xe90_pfopufit_L1jXE100:
  eventCount: 2
  stepCounts:
    0: 8
    1: 5
    2: 4
    3: 4
    4: 4
    5: 4
    6: 2
  stepFeatures:
    0: 19
    1: 5
    2: 47
    3: 47
    4: 47
    5: 47
    6: 13
HLT_tau25_mediumRNN_tracktwoMVA_tau20_mediumRNN_tracktwoMVA_03dRAB_j70_0eta320_j50_0eta490_j0_DJMASS900j50_L1MJJ-500-NFF:
  eventCount: 1
  stepCounts:
    0: 3
    1: 3
    2: 3
    3: 3
    4: 1
    5: 1
  stepFeatures:
    0: 19
    1: 19
    2: 19
    3: 19
    4: 4
    5: 11
HLT_tau25_perf_tracktwoMVABDT_L1TAU12IM:
  eventCount: 13
  stepCounts:
    0: 18
    1: 18
    2: 18
    3: 18
    4: 13
  stepFeatures:
    0: 36
    1: 36
    2: 36
    3: 36
    4: 16
HLT_tau25_perf_tracktwoMVABDT_L1eTAU20:
  eventCount: 13
  stepCounts:
    0: 19
    1: 19
    2: 19
    3: 19
    4: 13
  stepFeatures:
    0: 133
    1: 133
    2: 133
    3: 133
    4: 51
HLT_tau25_perf_tracktwoMVABDT_L1eTAU20M:
  eventCount: 13
  stepCounts:
    0: 19
    1: 19
    2: 19
    3: 19
    4: 13
  stepFeatures:
    0: 133
    1: 133
    2: 133
    3: 133
    4: 51
HLT_tau25_perf_tracktwoMVA_L1TAU12IM:
  eventCount: 13
  stepCounts:
    0: 18
    1: 18
    2: 18
    3: 18
    4: 13
  stepFeatures:
    0: 36
    1: 36
    2: 36
    3: 36
    4: 17
HLT_tau25_tightRNN_tracktwoLLP_L1TAU12IM:
  eventCount: 5
  stepCounts:
    0: 18
    1: 18
    2: 18
    3: 18
    4: 5
  stepFeatures:
    0: 36
    1: 36
    2: 36
    3: 36
    4: 7
HLT_tau25_tightRNN_tracktwoMVABDT_L1TAU12IM:
  eventCount: 7
  stepCounts:
    0: 18
    1: 18
    2: 18
    3: 18
    4: 7
  stepFeatures:
    0: 36
    1: 36
    2: 36
    3: 36
    4: 8
HLT_tau25_tightRNN_tracktwoMVA_L1TAU12IM:
  eventCount: 7
  stepCounts:
    0: 18
    1: 18
    2: 18
    3: 18
    4: 7
  stepFeatures:
    0: 36
    1: 36
    2: 36
    3: 36
    4: 8
HLT_tau35_idperf_tracktwoMVABDT_L1TAU20IM:
  eventCount: 15
  stepCounts:
    0: 15
    1: 15
    2: 15
    3: 15
    4: 15
  stepFeatures:
    0: 29
    1: 29
    2: 29
    3: 29
    4: 29
HLT_tau35_idperf_tracktwoMVA_L1TAU20IM:
  eventCount: 15
  stepCounts:
    0: 15
    1: 15
    2: 15
    3: 15
    4: 15
  stepFeatures:
    0: 29
    1: 29
    2: 29
    3: 29
    4: 29
HLT_tau35_looseRNN_tracktwoMVABDT_L1TAU20IM:
  eventCount: 7
  stepCounts:
    0: 15
    1: 15
    2: 15
    3: 15
    4: 7
  stepFeatures:
    0: 29
    1: 29
    2: 29
    3: 29
    4: 9
HLT_tau35_looseRNN_tracktwoMVA_L1TAU20IM:
  eventCount: 7
  stepCounts:
    0: 15
    1: 15
    2: 15
    3: 15
    4: 7
  stepFeatures:
    0: 29
    1: 29
    2: 29
    3: 29
    4: 9
HLT_tau35_mediumRNN_tracktwoMVABDT_L1TAU20IM:
  eventCount: 5
  stepCounts:
    0: 15
    1: 15
    2: 15
    3: 15
    4: 5
  stepFeatures:
    0: 29
    1: 29
    2: 29
    3: 29
    4: 7
HLT_tau35_mediumRNN_tracktwoMVABDT_L1eTAU30:
  eventCount: 6
  stepCounts:
    0: 15
    1: 15
    2: 15
    3: 15
    4: 6
  stepFeatures:
    0: 80
    1: 80
    2: 80
    3: 80
    4: 19
HLT_tau35_mediumRNN_tracktwoMVABDT_probe_xe65_cell_xe90_pfopufit_L1XE50:
  eventCount: 2
  stepCounts:
    0: 4
    1: 4
    2: 4
    3: 4
    4: 4
    5: 4
    6: 2
  stepFeatures:
    0: 14
    1: 4
    2: 9
    3: 9
    4: 9
    5: 9
    6: 3
HLT_tau35_mediumRNN_tracktwoMVABDT_probe_xe65_cell_xe90_pfopufit_L1jXE100:
  eventCount: 2
  stepCounts:
    0: 8
    1: 5
    2: 4
    3: 4
    4: 4
    5: 4
    6: 2
  stepFeatures:
    0: 19
    1: 5
    2: 35
    3: 35
    4: 35
    5: 35
    6: 13
HLT_tau35_mediumRNN_tracktwoMVABDT_tau25_mediumRNN_tracktwoMVABDT_03dRAB30_L1DR-TAU20ITAU12I:
  eventCount: 0
  stepCounts:
    0: 8
    1: 8
    2: 8
    3: 8
  stepFeatures:
    0: 46
    1: 46
    2: 46
    3: 46
    4: 13
HLT_tau35_mediumRNN_tracktwoMVABDT_tau25_mediumRNN_tracktwoMVABDT_03dRAB30_L1DR-TAU20ITAU12I-J25:
  eventCount: 0
  stepCounts:
    0: 8
    1: 8
    2: 8
    3: 8
  stepFeatures:
    0: 46
    1: 46
    2: 46
    3: 46
    4: 13
HLT_tau35_mediumRNN_tracktwoMVABDT_tau25_mediumRNN_tracktwoMVABDT_03dRAB30_L1cTAU30M_2cTAU20M_DR-eTAU30MeTAU20M-jJ55:
  eventCount: 0
  stepCounts:
    0: 12
    1: 12
    2: 12
    3: 12
  stepFeatures:
    0: 177
    1: 174
    2: 174
    3: 174
    4: 39
HLT_tau35_mediumRNN_tracktwoMVABDT_tau25_mediumRNN_tracktwoMVABDT_03dRAB_L1TAU20IM_2TAU12IM:
  eventCount: 2
  stepCounts:
    0: 9
    1: 9
    2: 9
    3: 9
    4: 2
  stepFeatures:
    0: 50
    1: 50
    2: 50
    3: 50
    4: 13
HLT_tau35_mediumRNN_tracktwoMVABDT_tau25_mediumRNN_tracktwoMVABDT_03dRAB_L1TAU20IM_2TAU12IM_4J12p0ETA25:
  eventCount: 2
  stepCounts:
    0: 8
    1: 8
    2: 8
    3: 8
    4: 2
  stepFeatures:
    0: 46
    1: 46
    2: 46
    3: 46
    4: 13
HLT_tau35_mediumRNN_tracktwoMVABDT_tau25_mediumRNN_tracktwoMVABDT_03dRAB_L1cTAU30M_2cTAU20M_4jJ30p0ETA25:
  eventCount: 1
  stepCounts:
    0: 14
    1: 14
    2: 14
    3: 14
    4: 1
  stepFeatures:
    0: 194
    1: 190
    2: 190
    3: 190
    4: 41
HLT_tau35_mediumRNN_tracktwoMVA_L1TAU20IM:
  eventCount: 5
  stepCounts:
    0: 15
    1: 15
    2: 15
    3: 15
    4: 5
  stepFeatures:
    0: 29
    1: 29
    2: 29
    3: 29
    4: 7
HLT_tau35_mediumRNN_tracktwoMVA_probe_xe65_cell_xe90_pfopufit_L1XE50:
  eventCount: 2
  stepCounts:
    0: 4
    1: 4
    2: 4
    3: 4
    4: 4
    5: 4
    6: 2
  stepFeatures:
    0: 14
    1: 4
    2: 9
    3: 9
    4: 9
    5: 9
    6: 3
HLT_tau35_mediumRNN_tracktwoMVA_probe_xe65_cell_xe90_pfopufit_L1jXE100:
  eventCount: 2
  stepCounts:
    0: 8
    1: 5
    2: 4
    3: 4
    4: 4
    5: 4
    6: 2
  stepFeatures:
    0: 19
    1: 5
    2: 35
    3: 35
    4: 35
    5: 35
    6: 13
HLT_tau35_mediumRNN_tracktwoMVA_tau25_mediumRNN_tracktwoMVA_03dRAB30_L1DR-TAU20ITAU12I:
  eventCount: 0
  stepCounts:
    0: 8
    1: 8
    2: 8
    3: 8
  stepFeatures:
    0: 46
    1: 46
    2: 46
    3: 46
    4: 13
HLT_tau35_mediumRNN_tracktwoMVA_tau25_mediumRNN_tracktwoMVA_03dRAB30_L1DR-TAU20ITAU12I-J25:
  eventCount: 0
  stepCounts:
    0: 8
    1: 8
    2: 8
    3: 8
  stepFeatures:
    0: 46
    1: 46
    2: 46
    3: 46
    4: 13
HLT_tau35_mediumRNN_tracktwoMVA_tau25_mediumRNN_tracktwoMVA_03dRAB_L1TAU20IM_2TAU12IM:
  eventCount: 2
  stepCounts:
    0: 9
    1: 9
    2: 9
    3: 9
    4: 2
  stepFeatures:
    0: 50
    1: 50
    2: 50
    3: 50
    4: 13
HLT_tau35_mediumRNN_tracktwoMVA_tau25_mediumRNN_tracktwoMVA_03dRAB_L1TAU20IM_2TAU12IM_4J12p0ETA25:
  eventCount: 2
  stepCounts:
    0: 8
    1: 8
    2: 8
    3: 8
    4: 2
  stepFeatures:
    0: 46
    1: 46
    2: 46
    3: 46
    4: 13
HLT_tau35_perf_tracktwoMVABDT_L1TAU20IM:
  eventCount: 9
  stepCounts:
    0: 15
    1: 15
    2: 15
    3: 15
    4: 9
  stepFeatures:
    0: 29
    1: 29
    2: 29
    3: 29
    4: 11
HLT_tau35_perf_tracktwoMVA_L1TAU20IM:
  eventCount: 9
  stepCounts:
    0: 15
    1: 15
    2: 15
    3: 15
    4: 9
  stepFeatures:
    0: 29
    1: 29
    2: 29
    3: 29
    4: 12
HLT_tau35_tightRNN_tracktwoMVABDT_L1TAU20IM:
  eventCount: 5
  stepCounts:
    0: 15
    1: 15
    2: 15
    3: 15
    4: 5
  stepFeatures:
    0: 29
    1: 29
    2: 29
    3: 29
    4: 6
HLT_tau35_tightRNN_tracktwoMVA_L1TAU20IM:
  eventCount: 5
  stepCounts:
    0: 15
    1: 15
    2: 15
    3: 15
    4: 5
  stepFeatures:
    0: 29
    1: 29
    2: 29
    3: 29
    4: 6
HLT_tau40_mediumRNN_tracktwoMVABDT_probe_xe65_cell_xe90_pfopufit_L1XE50:
  eventCount: 2
  stepCounts:
    0: 3
    1: 3
    2: 3
    3: 3
    4: 3
    5: 3
    6: 2
  stepFeatures:
    0: 14
    1: 3
    2: 6
    3: 6
    4: 6
    5: 6
    6: 3
HLT_tau40_mediumRNN_tracktwoMVABDT_probe_xe65_cell_xe90_pfopufit_L1jXE100:
  eventCount: 2
  stepCounts:
    0: 8
    1: 5
    2: 4
    3: 4
    4: 4
    5: 4
    6: 2
  stepFeatures:
    0: 19
    1: 5
    2: 31
    3: 31
    4: 31
    5: 31
    6: 13
HLT_tau40_mediumRNN_tracktwoMVABDT_tau35_mediumRNN_tracktwoMVABDT_03dRAB_L1TAU25IM_2TAU20IM_2J25_3J20:
  eventCount: 2
  stepCounts:
    0: 8
    1: 8
    2: 8
    3: 8
    4: 2
  stepFeatures:
    0: 39
    1: 39
    2: 39
    3: 39
    4: 12
HLT_tau40_mediumRNN_tracktwoMVABDT_tau35_mediumRNN_tracktwoMVABDT_03dRAB_L1cTAU35M_2cTAU30M_2jJ55_3jJ50:
  eventCount: 1
  stepCounts:
    0: 11
    1: 11
    2: 11
    3: 11
    4: 1
  stepFeatures:
    0: 142
    1: 137
    2: 137
    3: 137
    4: 36
HLT_tau40_mediumRNN_tracktwoMVA_probe_xe65_cell_xe90_pfopufit_L1XE50:
  eventCount: 2
  stepCounts:
    0: 3
    1: 3
    2: 3
    3: 3
    4: 3
    5: 3
    6: 2
  stepFeatures:
    0: 14
    1: 3
    2: 6
    3: 6
    4: 6
    5: 6
    6: 3
HLT_tau40_mediumRNN_tracktwoMVA_probe_xe65_cell_xe90_pfopufit_L1jXE100:
  eventCount: 2
  stepCounts:
    0: 8
    1: 5
    2: 4
    3: 4
    4: 4
    5: 4
    6: 2
  stepFeatures:
    0: 19
    1: 5
    2: 31
    3: 31
    4: 31
    5: 31
    6: 13
HLT_tau40_mediumRNN_tracktwoMVA_tau35_mediumRNN_tracktwoMVA_03dRAB_L1TAU25IM_2TAU20IM_2J25_3J20:
  eventCount: 2
  stepCounts:
    0: 8
    1: 8
    2: 8
    3: 8
    4: 2
  stepFeatures:
    0: 39
    1: 39
    2: 39
    3: 39
    4: 12
HLT_tau50_mediumRNN_tracktwoMVABDT_xe80_pfopufit_xe50_cell_L1XE50:
  eventCount: 2
  stepCounts:
    0: 5
    1: 5
    2: 5
    3: 5
    4: 3
    5: 2
    6: 2
  stepFeatures:
    0: 8
    1: 8
    2: 8
    3: 8
    4: 4
    5: 5
    6: 2
HLT_tau50_mediumRNN_tracktwoMVABDT_xe80_tcpufit_xe50_cell_L1XE50:
  eventCount: 2
  stepCounts:
    0: 5
    1: 5
    2: 5
    3: 5
    4: 3
    5: 2
  stepFeatures:
    0: 8
    1: 8
    2: 8
    3: 8
    4: 4
    5: 4
HLT_tau50_mediumRNN_tracktwoMVA_xe80_pfopufit_xe50_cell_L1XE50:
  eventCount: 2
  stepCounts:
    0: 5
    1: 5
    2: 5
    3: 5
    4: 3
    5: 2
    6: 2
  stepFeatures:
    0: 8
    1: 8
    2: 8
    3: 8
    4: 4
    5: 5
    6: 2
HLT_tau50_mediumRNN_tracktwoMVA_xe80_tcpufit_xe50_cell_L1XE50:
  eventCount: 2
  stepCounts:
    0: 5
    1: 5
    2: 5
    3: 5
    4: 3
    5: 2
  stepFeatures:
    0: 8
    1: 8
    2: 8
    3: 8
    4: 4
    5: 4
HLT_tau60_mediumRNN_tracktwoLLP_probe_xe65_cell_xe90_pfopufit_L1XE50:
  eventCount: 1
  stepCounts:
    0: 4
    1: 3
    2: 3
    3: 3
    4: 3
    5: 3
    6: 1
  stepFeatures:
    0: 14
    1: 3
    2: 7
    3: 7
    4: 7
    5: 7
    6: 2
HLT_tau60_mediumRNN_tracktwoLLP_probe_xe65_cell_xe90_pfopufit_L1jXE100:
  eventCount: 1
  stepCounts:
    0: 8
    1: 5
    2: 4
    3: 4
    4: 4
    5: 4
    6: 1
  stepFeatures:
    0: 19
    1: 5
    2: 25
    3: 25
    4: 25
    5: 25
    6: 11
HLT_tau60_mediumRNN_tracktwoMVABDT_L1TAU40:
  eventCount: 4
  stepCounts:
    0: 14
    1: 14
    2: 14
    3: 14
    4: 4
  stepFeatures:
    0: 21
    1: 21
    2: 21
    3: 21
    4: 5
HLT_tau60_mediumRNN_tracktwoMVABDT_probe_xe65_cell_xe90_pfopufit_L1XE50:
  eventCount: 2
  stepCounts:
    0: 4
    1: 3
    2: 3
    3: 3
    4: 3
    5: 3
    6: 2
  stepFeatures:
    0: 14
    1: 3
    2: 7
    3: 7
    4: 7
    5: 7
    6: 3
HLT_tau60_mediumRNN_tracktwoMVABDT_probe_xe65_cell_xe90_pfopufit_L1jXE100:
  eventCount: 2
  stepCounts:
    0: 8
    1: 5
    2: 4
    3: 4
    4: 4
    5: 4
    6: 2
  stepFeatures:
    0: 19
    1: 5
    2: 25
    3: 25
    4: 25
    5: 25
    6: 13
HLT_tau60_mediumRNN_tracktwoMVABDT_tau25_mediumRNN_tracktwoMVABDT_xe50_cell_03dRAB_L1TAU40_2TAU12IM_XE40:
  eventCount: 1
  stepCounts:
    0: 4
    1: 4
    2: 4
    3: 4
    4: 1
    5: 1
  stepFeatures:
    0: 20
    1: 20
    2: 20
    3: 20
    4: 6
    5: 1
HLT_tau60_mediumRNN_tracktwoMVA_probe_xe65_cell_xe90_pfopufit_L1XE50:
  eventCount: 2
  stepCounts:
    0: 4
    1: 3
    2: 3
    3: 3
    4: 3
    5: 3
    6: 2
  stepFeatures:
    0: 14
    1: 3
    2: 7
    3: 7
    4: 7
    5: 7
    6: 3
HLT_tau60_mediumRNN_tracktwoMVA_probe_xe65_cell_xe90_pfopufit_L1jXE100:
  eventCount: 2
  stepCounts:
    0: 8
    1: 5
    2: 4
    3: 4
    4: 4
    5: 4
    6: 2
  stepFeatures:
    0: 19
    1: 5
    2: 25
    3: 25
    4: 25
    5: 25
    6: 13
HLT_tau60_mediumRNN_tracktwoMVA_tau25_mediumRNN_tracktwoMVA_xe50_cell_03dRAB_L1TAU40_2TAU12IM_XE40:
  eventCount: 1
  stepCounts:
    0: 4
    1: 4
    2: 4
    3: 4
    4: 1
    5: 1
  stepFeatures:
    0: 20
    1: 20
    2: 20
    3: 20
    4: 6
    5: 1
HLT_tau80_mediumRNN_tracktwoLLP_probe_xe65_cell_xe90_pfopufit_L1XE50:
  eventCount: 1
  stepCounts:
    0: 3
    1: 3
    2: 3
    3: 3
    4: 3
    5: 3
    6: 1
  stepFeatures:
    0: 14
    1: 3
    2: 6
    3: 6
    4: 6
    5: 6
    6: 2
HLT_tau80_mediumRNN_tracktwoLLP_probe_xe65_cell_xe90_pfopufit_L1jXE100:
  eventCount: 1
  stepCounts:
    0: 8
    1: 5
    2: 3
    3: 3
    4: 3
    5: 3
    6: 1
  stepFeatures:
    0: 19
    1: 5
    2: 24
    3: 24
    4: 24
    5: 24
    6: 11
HLT_tau80_mediumRNN_tracktwoLLP_tau60_mediumRNN_tracktwoLLP_03dRAB_L1TAU60_2TAU40:
  eventCount: 1
  stepCounts:
    0: 4
    1: 4
    2: 4
    3: 4
    4: 1
  stepFeatures:
    0: 19
    1: 19
    2: 19
    3: 19
    4: 5
HLT_tau80_mediumRNN_tracktwoLLP_tau60_mediumRNN_tracktwoLLP_03dRAB_L1eTAU80_2eTAU60:
  eventCount: 1
  stepCounts:
    0: 3
    1: 3
    2: 3
    3: 3
    4: 1
  stepFeatures:
    0: 58
    1: 58
    2: 58
    3: 58
    4: 24
HLT_tau80_mediumRNN_tracktwoLLP_tau60_tightRNN_tracktwoLLP_03dRAB_L1TAU60_2TAU40:
  eventCount: 1
  stepCounts:
    0: 4
    1: 4
    2: 4
    3: 4
    4: 1
  stepFeatures:
    0: 19
    1: 19
    2: 19
    3: 19
    4: 5
HLT_tau80_mediumRNN_tracktwoMVABDT_L1TAU60:
  eventCount: 2
  stepCounts:
    0: 7
    1: 7
    2: 7
    3: 7
    4: 2
  stepFeatures:
    0: 11
    1: 11
    2: 11
    3: 11
    4: 3
HLT_tau80_mediumRNN_tracktwoMVABDT_probe_xe65_cell_xe90_pfopufit_L1XE50:
  eventCount: 2
  stepCounts:
    0: 3
    1: 3
    2: 3
    3: 3
    4: 3
    5: 3
    6: 2
  stepFeatures:
    0: 14
    1: 3
    2: 6
    3: 6
    4: 6
    5: 6
    6: 3
HLT_tau80_mediumRNN_tracktwoMVABDT_probe_xe65_cell_xe90_pfopufit_L1jXE100:
  eventCount: 2
  stepCounts:
    0: 8
    1: 5
    2: 3
    3: 3
    4: 3
    5: 3
    6: 2
  stepFeatures:
    0: 19
    1: 5
    2: 24
    3: 24
    4: 24
    5: 24
    6: 13
HLT_tau80_mediumRNN_tracktwoMVABDT_tau35_mediumRNN_tracktwoMVABDT_03dRAB30_L1TAU60_DR-TAU20ITAU12I:
  eventCount: 0
  stepCounts:
    0: 4
    1: 4
    2: 4
    3: 4
  stepFeatures:
    0: 19
    1: 19
    2: 19
    3: 19
    4: 7
HLT_tau80_mediumRNN_tracktwoMVABDT_tau35_mediumRNN_tracktwoMVABDT_03dRAB30_L1eTAU80_2cTAU20M_DR-eTAU30eTAU20:
  eventCount: 0
  stepCounts:
    0: 3
    1: 3
    2: 3
    3: 3
  stepFeatures:
    0: 64
    1: 64
    2: 64
    3: 64
    4: 28
HLT_tau80_mediumRNN_tracktwoMVABDT_tau60_mediumRNN_tracktwoMVABDT_03dRAB_L1TAU60_2TAU40:
  eventCount: 1
  stepCounts:
    0: 4
    1: 4
    2: 4
    3: 4
    4: 1
  stepFeatures:
    0: 19
    1: 19
    2: 19
    3: 19
    4: 7
HLT_tau80_mediumRNN_tracktwoMVABDT_tau60_mediumRNN_tracktwoMVABDT_03dRAB_L1eTAU80_2eTAU60:
  eventCount: 1
  stepCounts:
    0: 3
    1: 3
    2: 3
    3: 3
    4: 1
  stepFeatures:
    0: 58
    1: 58
    2: 58
    3: 58
    4: 28
HLT_tau80_mediumRNN_tracktwoMVA_probe_xe65_cell_xe90_pfopufit_L1XE50:
  eventCount: 2
  stepCounts:
    0: 3
    1: 3
    2: 3
    3: 3
    4: 3
    5: 3
    6: 2
  stepFeatures:
    0: 14
    1: 3
    2: 6
    3: 6
    4: 6
    5: 6
    6: 3
HLT_tau80_mediumRNN_tracktwoMVA_probe_xe65_cell_xe90_pfopufit_L1jXE100:
  eventCount: 2
  stepCounts:
    0: 8
    1: 5
    2: 3
    3: 3
    4: 3
    5: 3
    6: 2
  stepFeatures:
    0: 19
    1: 5
    2: 24
    3: 24
    4: 24
    5: 24
    6: 13
HLT_tau80_mediumRNN_tracktwoMVA_tau35_mediumRNN_tracktwoMVA_03dRAB30_L1TAU60_DR-TAU20ITAU12I:
  eventCount: 0
  stepCounts:
    0: 4
    1: 4
    2: 4
    3: 4
  stepFeatures:
    0: 19
    1: 19
    2: 19
    3: 19
    4: 7
HLT_tau80_mediumRNN_tracktwoMVA_tau60_mediumRNN_tracktwoMVA_03dRAB_L1TAU60_2TAU40:
  eventCount: 1
  stepCounts:
    0: 4
    1: 4
    2: 4
    3: 4
    4: 1
  stepFeatures:
    0: 19
    1: 19
    2: 19
    3: 19
    4: 7
HLT_tau80_tightRNN_tracktwoLLP_tau60_tightRNN_tracktwoLLP_03dRAB_L1TAU60_2TAU40:
  eventCount: 1
  stepCounts:
    0: 4
    1: 4
    2: 4
    3: 4
    4: 1
  stepFeatures:
    0: 19
    1: 19
    2: 19
    3: 19
    4: 5
HLT_timeburner_L1All:
  eventCount: 0
HLT_unconvtrk0_dispj_L1J100:
  eventCount: 2
  stepCounts:
    0: 5
    1: 5
    2: 2
    3: 2
    4: 2
  stepFeatures:
    0: 5
    1: 5
    2: 5
    3: 4
    4: 4
HLT_unconvtrk0_fslrt_L14J15:
  eventCount: 11
  stepCounts:
    0: 11
  stepFeatures:
    0: 11
HLT_unconvtrk0_fslrt_L1J100:
  eventCount: 5
  stepCounts:
    0: 5
  stepFeatures:
    0: 5
HLT_unconvtrk0_fslrt_L1XE50:
  eventCount: 9
  stepCounts:
    0: 9
  stepFeatures:
    0: 9
HLT_unconvtrk200_hitdv_medium_L1XE50:
  eventCount: 1
  stepCounts:
    0: 9
    1: 9
    2: 1
  stepFeatures:
    0: 9
    1: 9
    2: 1
HLT_unconvtrk200_hitdv_medium_L1jXE100:
  eventCount: 1
  stepCounts:
    0: 11
    1: 11
    2: 1
  stepFeatures:
    0: 11
    1: 11
    2: 1
HLT_unconvtrk20_distrk_medium_L1XE50:
  eventCount: 0
  stepCounts:
    0: 9
  stepFeatures:
    0: 9
HLT_unconvtrk20_distrk_medium_L1jXE100:
  eventCount: 0
  stepCounts:
    0: 11
  stepFeatures:
    0: 11
HLT_unconvtrk20_distrk_tight_L1XE50:
  eventCount: 0
  stepCounts:
    0: 9
  stepFeatures:
    0: 9
HLT_unconvtrk20_distrk_tight_L1jXE100:
  eventCount: 0
  stepCounts:
    0: 11
  stepFeatures:
    0: 11
HLT_unconvtrk260_hitdv_medium_L1J100:
  eventCount: 0
  stepCounts:
    0: 5
    1: 5
  stepFeatures:
    0: 5
    1: 5
HLT_unconvtrk260_hitdv_medium_L1jJ160:
  eventCount: 0
  stepCounts:
    0: 7
    1: 7
  stepFeatures:
    0: 7
    1: 7
HLT_unconvtrk260_hitdv_tight_L1J100:
  eventCount: 0
  stepCounts:
    0: 5
    1: 5
  stepFeatures:
    0: 5
    1: 5
HLT_unconvtrk260_hitdv_tight_L1jJ160:
  eventCount: 0
  stepCounts:
    0: 7
    1: 7
  stepFeatures:
    0: 7
    1: 7
HLT_unconvtrk50_isohpttrack_L1XE50:
  eventCount: 5
  stepCounts:
    0: 9
    1: 5
  stepFeatures:
    0: 9
    1: 7
HLT_xe110_mht_L1XE50:
  eventCount: 4
  stepCounts:
    0: 4
  stepFeatures:
    0: 4
HLT_xe110_pfsum_L1XE50:
  eventCount: 3
  stepCounts:
    0: 9
    1: 3
  stepFeatures:
    0: 9
    1: 3
HLT_xe110_pfsum_cssk_L1XE50:
  eventCount: 3
  stepCounts:
    0: 9
    1: 3
  stepFeatures:
    0: 9
    1: 3
HLT_xe110_pfsum_vssk_L1XE50:
  eventCount: 3
  stepCounts:
    0: 9
    1: 3
  stepFeatures:
    0: 9
    1: 3
HLT_xe110_tc_em_L1XE50:
  eventCount: 3
  stepCounts:
    0: 3
  stepFeatures:
    0: 3
HLT_xe110_tcpufit_L1XE50:
  eventCount: 2
  stepCounts:
    0: 2
  stepFeatures:
    0: 2
HLT_xe30_cell_L1XE30:
  eventCount: 13
  stepCounts:
    0: 13
  stepFeatures:
    0: 13
HLT_xe30_cell_xe30_tcpufit_L1XE30:
  eventCount: 10
  stepCounts:
    0: 10
  stepFeatures:
    0: 23
HLT_xe30_cell_xe30_tcpufit_L1jXE70:
  eventCount: 10
  stepCounts:
    0: 10
  stepFeatures:
    0: 23
HLT_xe30_cvfpufit_L1XE30:
  eventCount: 10
  stepCounts:
    0: 13
    1: 10
  stepFeatures:
    0: 13
    1: 10
HLT_xe30_mht_L1XE30:
  eventCount: 12
  stepCounts:
    0: 12
  stepFeatures:
    0: 12
HLT_xe30_mhtpufit_em_subjesgscIS_L1XE30:
  eventCount: 11
  stepCounts:
    0: 13
    1: 11
  stepFeatures:
    0: 13
    1: 11
HLT_xe30_mhtpufit_pf_subjesgscIS_L1XE30:
  eventCount: 12
  stepCounts:
    0: 13
    1: 12
  stepFeatures:
    0: 13
    1: 12
HLT_xe30_pfopufit_L1XE30:
  eventCount: 12
  stepCounts:
    0: 13
    1: 12
  stepFeatures:
    0: 13
    1: 12
HLT_xe30_pfsum_L1XE30:
  eventCount: 11
  stepCounts:
    0: 13
    1: 11
  stepFeatures:
    0: 13
    1: 11
HLT_xe30_pfsum_cssk_L1XE30:
  eventCount: 10
  stepCounts:
    0: 13
    1: 10
  stepFeatures:
    0: 13
    1: 10
HLT_xe30_pfsum_vssk_L1XE30:
  eventCount: 10
  stepCounts:
    0: 13
    1: 10
  stepFeatures:
    0: 13
    1: 10
HLT_xe30_tcpufit_L1XE30:
  eventCount: 10
  stepCounts:
    0: 10
  stepFeatures:
    0: 10
HLT_xe30_trkmht_L1XE30:
  eventCount: 10
  stepCounts:
    0: 13
    1: 10
  stepFeatures:
    0: 13
    1: 10
HLT_xe55_cell_xe70_tcpufit_L1XE50:
  eventCount: 5
  stepCounts:
    0: 5
  stepFeatures:
    0: 12
HLT_xe55_cell_xe70_tcpufit_xe90_pfsum_vssk_L1XE50:
  eventCount: 4
  stepCounts:
    0: 5
    1: 4
  stepFeatures:
    0: 21
    1: 4
HLT_xe55_cell_xe70_tcpufit_xe90_pfsum_vssk_L1jXE100:
  eventCount: 3
  stepCounts:
    0: 6
    1: 3
  stepFeatures:
    0: 26
    1: 3
HLT_xe55_cell_xe70_tcpufit_xe95_pfsum_cssk_L1XE50:
  eventCount: 3
  stepCounts:
    0: 5
    1: 3
  stepFeatures:
    0: 21
    1: 3
HLT_xe55_cell_xe70_tcpufit_xe95_pfsum_cssk_L1jXE100:
  eventCount: 3
  stepCounts:
    0: 6
    1: 3
  stepFeatures:
    0: 26
    1: 3
HLT_xe60_cell_L1XE50:
  eventCount: 7
  stepCounts:
    0: 7
  stepFeatures:
    0: 7
HLT_xe60_cell_xe95_pfsum_cssk_L1XE50:
  eventCount: 4
  stepCounts:
    0: 7
    1: 4
  stepFeatures:
    0: 16
    1: 4
HLT_xe60_cell_xe95_pfsum_cssk_L1jXE100:
  eventCount: 4
  stepCounts:
    0: 9
    1: 4
  stepFeatures:
    0: 20
    1: 4
HLT_xe65_cell_xe100_mhtpufit_pf_subjesgscIS_L1XE50:
  eventCount: 4
  stepCounts:
    0: 5
    1: 4
  stepFeatures:
    0: 14
    1: 4
HLT_xe65_cell_xe100_mhtpufit_pf_subjesgscIS_L1jXE100:
  eventCount: 4
  stepCounts:
    0: 8
    1: 4
  stepFeatures:
    0: 19
    1: 4
HLT_xe65_cell_xe105_mhtpufit_em_subjesgscIS_L1XE50:
  eventCount: 4
  stepCounts:
    0: 5
    1: 4
  stepFeatures:
    0: 14
    1: 4
HLT_xe65_cell_xe105_mhtpufit_em_subjesgscIS_L1jXE100:
  eventCount: 4
  stepCounts:
    0: 8
    1: 4
  stepFeatures:
    0: 19
    1: 4
HLT_xe65_cell_xe110_tcpufit_L1XE50:
  eventCount: 2
  stepCounts:
    0: 2
  stepFeatures:
    0: 7
HLT_xe65_cell_xe110_tcpufit_L1jXE100:
  eventCount: 2
  stepCounts:
    0: 2
  stepFeatures:
    0: 10
HLT_xe65_cell_xe90_pfopufit_L1XE50:
  eventCount: 4
  stepCounts:
    0: 5
    1: 4
  stepFeatures:
    0: 14
    1: 4
HLT_xe65_cell_xe90_pfopufit_L1jXE100:
  eventCount: 5
  stepCounts:
    0: 8
    1: 5
  stepFeatures:
    0: 19
    1: 5
HLT_xe65_cell_xe95_pfsum_vssk_L1XE50:
  eventCount: 3
  stepCounts:
    0: 5
    1: 3
  stepFeatures:
    0: 14
    1: 3
HLT_xe65_cell_xe95_pfsum_vssk_L1jXE100:
  eventCount: 3
  stepCounts:
    0: 8
    1: 3
  stepFeatures:
    0: 19
    1: 3
HLT_xe75_cell_xe65_tcpufit_xe90_trkmht_L1XE50:
  eventCount: 2
  stepCounts:
    0: 3
    1: 2
  stepFeatures:
    0: 18
    1: 2
HLT_xe75_cell_xe65_tcpufit_xe90_trkmht_L1jXE100:
  eventCount: 2
  stepCounts:
    0: 4
    1: 2
  stepFeatures:
    0: 24
    1: 2
HLT_xe80_cell_xe115_tcpufit_L1XE50:
  eventCount: 1
  stepCounts:
    0: 1
  stepFeatures:
    0: 5
HLT_xe80_cell_xe115_tcpufit_L1gXEJWOJ100:
  eventCount: 0
HLT_xe80_cell_xe115_tcpufit_L1gXENC100:
  eventCount: 0
HLT_xe80_cell_xe115_tcpufit_L1gXERHO100:
  eventCount: 0
HLT_xe80_cell_xe115_tcpufit_L1jXE100:
  eventCount: 1
  stepCounts:
    0: 1
  stepFeatures:
    0: 7
HLT_xe80_tcpufit_unconvtrk100_isohpttrack_medium_iaggrmedium_L1XE50:
  eventCount: 3
  stepCounts:
    0: 5
    1: 5
    2: 3
  stepFeatures:
    0: 5
    1: 5
    2: 3
HLT_xe80_tcpufit_unconvtrk100_isohpttrack_medium_iaggrmedium_L1jXE100:
  eventCount: 2
  stepCounts:
    0: 6
    1: 6
    2: 2
  stepFeatures:
    0: 6
    1: 6
    2: 2
HLT_xe80_tcpufit_unconvtrk120_isohpttrack_medium_iaggrloose_L1XE50:
  eventCount: 1
  stepCounts:
    0: 5
    1: 5
    2: 1
  stepFeatures:
    0: 5
    1: 5
    2: 1
HLT_xe80_tcpufit_unconvtrk120_isohpttrack_medium_iaggrloose_L1jXE100:
  eventCount: 0
  stepCounts:
    0: 6
    1: 6
  stepFeatures:
    0: 6
    1: 6
HLT_xe80_tcpufit_unconvtrk120_isohpttrack_medium_iaggrmedium_L1XE50:
  eventCount: 1
  stepCounts:
    0: 5
    1: 5
    2: 1
  stepFeatures:
    0: 5
    1: 5
    2: 1
HLT_xe80_tcpufit_unconvtrk120_isohpttrack_medium_iaggrmedium_L1jXE100:
  eventCount: 0
  stepCounts:
    0: 6
    1: 6
  stepFeatures:
    0: 6
    1: 6
HLT_xe80_tcpufit_unconvtrk140_isohpttrack_medium_iaggrmedium_L1XE50:
  eventCount: 0
  stepCounts:
    0: 5
    1: 5
  stepFeatures:
    0: 5
    1: 5
HLT_xe80_tcpufit_unconvtrk140_isohpttrack_medium_iaggrmedium_L1jXE100:
  eventCount: 0
  stepCounts:
    0: 6
    1: 6
  stepFeatures:
    0: 6
    1: 6
HLT_xe80_tcpufit_unconvtrk200_hitdv_medium_L1XE50:
  eventCount: 1
  stepCounts:
    0: 5
    1: 5
    2: 1
  stepFeatures:
    0: 14
    1: 5
    2: 1
HLT_xe80_tcpufit_unconvtrk200_hitdv_medium_L1jXE100:
  eventCount: 1
  stepCounts:
    0: 6
    1: 6
    2: 1
  stepFeatures:
    0: 17
    1: 6
    2: 1
HLT_xe80_tcpufit_unconvtrk200_hitdv_tight_L1XE50:
  eventCount: 1
  stepCounts:
    0: 5
    1: 5
    2: 1
  stepFeatures:
    0: 14
    1: 5
    2: 1
HLT_xe80_tcpufit_unconvtrk200_hitdv_tight_L1jXE100:
  eventCount: 1
  stepCounts:
    0: 6
    1: 6
    2: 1
  stepFeatures:
    0: 17
    1: 6
    2: 1
HLT_xe80_tcpufit_unconvtrk20_distrk_medium_L1XE50:
  eventCount: 0
  stepCounts:
    0: 5
    1: 5
  stepFeatures:
    0: 5
    1: 5
HLT_xe80_tcpufit_unconvtrk20_distrk_medium_L1jXE100:
  eventCount: 0
  stepCounts:
    0: 6
    1: 6
  stepFeatures:
    0: 6
    1: 6
HLT_xe80_tcpufit_unconvtrk20_distrk_tight_L1XE50:
  eventCount: 0
  stepCounts:
    0: 5
    1: 5
  stepFeatures:
    0: 5
    1: 5
HLT_xe80_tcpufit_unconvtrk20_distrk_tight_L1jXE100:
  eventCount: 0
  stepCounts:
    0: 6
    1: 6
  stepFeatures:
    0: 6
    1: 6
HLT_xe80_tcpufit_unconvtrk25_dedx_medium_L1XE50:
  eventCount: 1
  stepCounts:
    0: 5
    1: 5
    2: 1
  stepFeatures:
    0: 5
    1: 5
    2: 3
HLT_xe80_tcpufit_unconvtrk25_dedx_medium_L1jXE100:
  eventCount: 1
  stepCounts:
    0: 6
    1: 6
    2: 1
  stepFeatures:
    0: 6
    1: 6
    2: 3
HLT_xe80_tcpufit_unconvtrk50_dedx_medium_L1XE50:
  eventCount: 1
  stepCounts:
    0: 5
    1: 5
    2: 1
  stepFeatures:
    0: 5
    1: 5
    2: 2
HLT_xe80_tcpufit_unconvtrk50_dedx_medium_L1jXE100:
  eventCount: 1
  stepCounts:
    0: 6
    1: 6
    2: 1
  stepFeatures:
    0: 6
    1: 6
    2: 2<|MERGE_RESOLUTION|>--- conflicted
+++ resolved
@@ -2720,15 +2720,6 @@
 HLT_e120_etcut_L1EM22VHI:
   eventCount: 3
   stepCounts:
-<<<<<<< HEAD
-    0: 2
-    1: 2
-    2: 2
-  stepFeatures:
-    0: 5
-    1: 39
-    2: 5
-=======
     0: 3
     1: 3
     2: 3
@@ -2738,17 +2729,18 @@
     1: 48
     2: 6
     3: 6
->>>>>>> 0454693f
 HLT_e120_etcut_L1eEM26M:
   eventCount: 2
   stepCounts:
     0: 2
     1: 2
     2: 2
+    3: 2
   stepFeatures:
     0: 5
     1: 39
     2: 5
+    3: 5
 HLT_e120_lhvloose_L1EM22VHI:
   eventCount: 1
   stepCounts:
@@ -3293,20 +3285,24 @@
     0: 1
     1: 1
     2: 1
+    3: 1
   stepFeatures:
     0: 2
     1: 27
     2: 2
+    3: 2
 HLT_e250_etcut_L1eEM26M:
   eventCount: 1
   stepCounts:
     0: 1
     1: 1
     2: 1
+    3: 1
   stepFeatures:
     0: 2
     1: 27
     2: 2
+    3: 2
 HLT_e25_mergedtight_g35_medium_90invmAB_02dRAB_L12EM20VH:
   eventCount: 0
   stepCounts:
@@ -3410,20 +3406,24 @@
     0: 8
     1: 8
     2: 8
+    3: 8
   stepFeatures:
     0: 14
     1: 73
     2: 14
+    3: 14
 HLT_e26_etcut_L1eEM26M:
   eventCount: 3
   stepCounts:
     0: 3
     1: 3
     2: 3
+    3: 3
   stepFeatures:
     0: 7
     1: 48
     2: 7
+    3: 7
 HLT_e26_idperf_gsf_tight_L1EM22VHI:
   eventCount: 5
   stepCounts:
@@ -3634,19 +3634,11 @@
     3: 5
     4: 4
   stepFeatures:
-<<<<<<< HEAD
-    0: 33
-    1: 88
-    2: 22
-    3: 4
-    4: 4
-=======
     0: 35
     1: 94
     2: 26
     3: 24
     4: 5
->>>>>>> 0454693f
 HLT_e26_lhtight_e14_etcut_50invmAB130_L1eEM26M:
   eventCount: 2
   stepCounts:
@@ -3659,7 +3651,7 @@
     0: 21
     1: 57
     2: 11
-    3: 2
+    3: 11
     4: 2
 HLT_e26_lhtight_e14_etcut_L1EM22VHI:
   eventCount: 5
@@ -3670,19 +3662,11 @@
     3: 5
     4: 5
   stepFeatures:
-<<<<<<< HEAD
-    0: 33
-    1: 88
-    2: 22
-    3: 4
-    4: 4
-=======
     0: 35
     1: 94
     2: 26
     3: 24
     4: 5
->>>>>>> 0454693f
 HLT_e26_lhtight_e14_etcut_L1eEM26M:
   eventCount: 2
   stepCounts:
@@ -3695,7 +3679,7 @@
     0: 21
     1: 57
     2: 11
-    3: 2
+    3: 11
     4: 2
 HLT_e26_lhtight_e14_etcut_idperf_gsf_probe_50invmAB130_L1EM22VHI:
   eventCount: 4
@@ -3797,32 +3781,20 @@
     2: 5
     3: 5
     4: 5
-<<<<<<< HEAD
-    5: 4
-    6: 4
-    7: 4
-=======
     5: 5
     6: 5
     7: 5
     8: 4
->>>>>>> 0454693f
   stepFeatures:
     0: 6
     1: 10
     2: 5
     3: 5
     4: 5
-<<<<<<< HEAD
-    5: 18
-    6: 75
-    7: 16
-=======
     5: 20
     6: 78
     7: 19
     8: 19
->>>>>>> 0454693f
 HLT_e26_lhtight_e14_etcut_probe_50invmAB130_L1eEM26M:
   eventCount: 2
   stepCounts:
@@ -3834,6 +3806,7 @@
     5: 2
     6: 2
     7: 2
+    8: 2
   stepFeatures:
     0: 2
     1: 4
@@ -3843,6 +3816,7 @@
     5: 11
     6: 53
     7: 9
+    8: 9
 HLT_e26_lhtight_gsf_L1EM22VHI:
   eventCount: 5
   stepCounts:
@@ -4026,32 +4000,20 @@
     2: 5
     3: 5
     4: 5
-<<<<<<< HEAD
-    5: 4
-    6: 4
-    7: 4
-=======
     5: 5
     6: 5
     7: 5
     8: 5
->>>>>>> 0454693f
   stepFeatures:
     0: 6
     1: 10
     2: 5
     3: 5
     4: 5
-<<<<<<< HEAD
-    5: 18
-    6: 75
-    7: 16
-=======
     5: 20
     6: 78
     7: 19
     8: 19
->>>>>>> 0454693f
 HLT_e26_lhtight_ivarloose_e14_etcut_probe_L1eEM26M:
   eventCount: 2
   stepCounts:
@@ -4063,6 +4025,7 @@
     5: 2
     6: 2
     7: 2
+    8: 2
   stepFeatures:
     0: 2
     1: 4
@@ -4072,6 +4035,7 @@
     5: 11
     6: 53
     7: 9
+    8: 9
 HLT_e26_lhtight_ivarloose_e14_lhtight_noringer_probe_L1EM22VHI:
   eventCount: 1
   stepCounts:
@@ -4347,6 +4311,7 @@
     5: 5
     6: 5
     7: 5
+    8: 5
   stepFeatures:
     0: 6
     1: 10
@@ -4356,6 +4321,7 @@
     5: 47
     6: 143
     7: 64
+    8: 64
 HLT_e26_lhtight_ivarloose_e4_etcut_probe_L1eEM26M:
   eventCount: 2
   stepCounts:
@@ -4367,6 +4333,7 @@
     5: 2
     6: 2
     7: 2
+    8: 2
   stepFeatures:
     0: 2
     1: 4
@@ -4376,6 +4343,7 @@
     5: 53
     6: 123
     7: 47
+    8: 47
 HLT_e26_lhtight_ivarloose_e5_lhtight_noringer_probe_L1EM22VHI:
   eventCount: 1
   stepCounts:
@@ -4549,6 +4517,7 @@
     5: 5
     6: 5
     7: 5
+    8: 5
   stepFeatures:
     0: 6
     1: 10
@@ -4558,6 +4527,7 @@
     5: 22
     6: 88
     7: 29
+    8: 29
 HLT_e26_lhtight_ivarloose_e9_etcut_probe_L1eEM26M:
   eventCount: 2
   stepCounts:
@@ -4569,6 +4539,7 @@
     5: 2
     6: 2
     7: 2
+    8: 2
   stepFeatures:
     0: 2
     1: 4
@@ -4578,6 +4549,7 @@
     5: 13
     6: 83
     7: 18
+    8: 18
 HLT_e26_lhtight_ivarloose_e9_lhtight_noringer_probe_L1EM22VHI:
   eventCount: 1
   stepCounts:
@@ -5600,20 +5572,24 @@
     0: 1
     1: 1
     2: 1
+    3: 1
   stepFeatures:
     0: 1
     1: 13
     2: 1
+    3: 1
 HLT_e300_etcut_L1eEM26M:
   eventCount: 1
   stepCounts:
     0: 1
     1: 1
     2: 1
+    3: 1
   stepFeatures:
     0: 1
     1: 13
     2: 1
+    3: 1
 HLT_e30_lhvloose_L1EM22VHI:
   eventCount: 5
   stepCounts:
@@ -5673,15 +5649,6 @@
 HLT_e50_etcut_L1EM22VHI:
   eventCount: 8
   stepCounts:
-<<<<<<< HEAD
-    0: 6
-    1: 6
-    2: 6
-  stepFeatures:
-    0: 11
-    1: 69
-    2: 11
-=======
     0: 8
     1: 8
     2: 8
@@ -5691,17 +5658,18 @@
     1: 71
     2: 13
     3: 13
->>>>>>> 0454693f
 HLT_e50_etcut_L1eEM26M:
   eventCount: 3
   stepCounts:
     0: 3
     1: 3
     2: 3
+    3: 3
   stepFeatures:
     0: 7
     1: 48
     2: 7
+    3: 7
 HLT_e5_dnnloose_L1EM3:
   eventCount: 7
   stepCounts:
@@ -5750,34 +5718,24 @@
     0: 20
     1: 20
     2: 20
-  stepFeatures:
-<<<<<<< HEAD
-    0: 141
-    1: 467
-    2: 216
-=======
+    3: 20
+  stepFeatures:
     0: 154
     1: 482
     2: 223
     3: 223
->>>>>>> 0454693f
 HLT_e5_etcut_L1eEM5:
   eventCount: 19
   stepCounts:
     0: 20
     1: 19
     2: 19
-  stepFeatures:
-<<<<<<< HEAD
-    0: 252
-    1: 671
-    2: 307
-=======
+    3: 19
+  stepFeatures:
     0: 290
     1: 707
     2: 325
     3: 325
->>>>>>> 0454693f
 HLT_e5_idperf_gsf_tight_L1EM3:
   eventCount: 15
   stepCounts:
@@ -6126,20 +6084,24 @@
     0: 4
     1: 4
     2: 4
+    3: 4
   stepFeatures:
     0: 9
     1: 59
     2: 9
+    3: 9
 HLT_e60_etcut_L1eEM26M:
   eventCount: 3
   stepCounts:
     0: 3
     1: 3
     2: 3
+    3: 3
   stepFeatures:
     0: 7
     1: 48
     2: 7
+    3: 7
 HLT_e60_idperf_gsf_medium_L1EM22VHI:
   eventCount: 2
   stepCounts:
@@ -6406,7 +6368,7 @@
     0: 109
     1: 112
     2: 39
-    3: 1
+    3: 17
     4: 1
 HLT_e9_lhtight_e4_etcut_idperf_gsf_probe_1invmAB5_L1JPSI-1M5-EM7:
   eventCount: 0
