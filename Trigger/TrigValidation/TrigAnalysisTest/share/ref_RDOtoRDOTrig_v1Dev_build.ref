HLT_10j40_pf_subresjesgscIS_ftf_L14J15:
  eventCount: 0
  stepCounts:
    0: 9
  stepFeatures:
    0: 9
HLT_10j40_subjesIS_L14J15:
  eventCount: 0
HLT_10j40_subresjesgscIS_ftf_L14J15:
  eventCount: 0
  stepCounts:
    0: 9
  stepFeatures:
    0: 9
HLT_2e12_lhloose_mu10_L12EM8VH_MU10:
  eventCount: 0
HLT_2e17_etcut_L12EM15VH:
  eventCount: 2
  stepCounts:
    0: 2
    1: 2
    2: 2
    3: 2
  stepFeatures:
    0: 12
    1: 80
    2: 16
    3: 12
HLT_2e17_lhvloose_L12EM15VH:
  eventCount: 0
  stepCounts:
    0: 2
  stepFeatures:
    0: 2
HLT_2e17_lhvloose_L12EM15VHI:
  eventCount: 0
  stepCounts:
    0: 1
  stepFeatures:
    0: 1
HLT_2e17_lhvloose_L12EM3:
  eventCount: 0
  stepCounts:
    0: 7
  stepFeatures:
    0: 7
HLT_2e24_lhvloose_L12EM20VH:
  eventCount: 0
  stepCounts:
    0: 2
  stepFeatures:
    0: 2
HLT_2e3_etcut_L12EM3:
  eventCount: 19
  stepCounts:
    0: 20
    1: 19
    2: 19
    3: 19
  stepFeatures:
    0: 342
    1: 976
    2: 708
    3: 268
HLT_2g10_loose_mu20_L1MU20:
  eventCount: 0
  stepCounts:
    0: 1
    1: 1
    2: 1
  stepFeatures:
    0: 3
    1: 3
    2: 5
HLT_2g15_tight_dPhi15_L1DPHI-M70-2EM12I:
  eventCount: 0
HLT_2g20_tight_L12EM15VH:
  eventCount: 0
  stepCounts:
    0: 2
  stepFeatures:
    0: 2
HLT_2g20_tight_L12EM15VHI:
  eventCount: 0
  stepCounts:
    0: 1
  stepFeatures:
    0: 1
HLT_2g20_tight_icaloloose_L12EM15VH:
  eventCount: 0
  stepCounts:
    0: 2
  stepFeatures:
    0: 2
HLT_2g20_tight_icaloloose_L12EM15VHI:
  eventCount: 0
  stepCounts:
    0: 1
  stepFeatures:
    0: 1
HLT_2g22_tight_L12EM15VH:
  eventCount: 0
  stepCounts:
    0: 2
  stepFeatures:
    0: 2
HLT_2g22_tight_L12EM15VHI:
  eventCount: 0
  stepCounts:
    0: 1
  stepFeatures:
    0: 1
HLT_2g25_loose_g15_loose_L12EM20VH:
  eventCount: 0
HLT_2g35_etcut_L12EM20VH:
  eventCount: 0
  stepCounts:
    0: 2
    1: 1
    2: 1
  stepFeatures:
    0: 5
    1: 4
    2: 1
HLT_2g35_medium_L12EM20VH:
  eventCount: 0
  stepCounts:
    0: 1
  stepFeatures:
    0: 1
HLT_2g50_loose_L12EM20VH:
  eventCount: 0
  stepCounts:
    0: 2
  stepFeatures:
    0: 2
HLT_2j330_a10sd_csskpf_jes_ftf_35smcINF_L1J100:
  eventCount: 0
  stepCounts:
    0: 3
  stepFeatures:
    0: 3
HLT_2j330_a10sd_csskpf_nojcalib_ftf_35smcINF_L1J100:
  eventCount: 0
  stepCounts:
    0: 3
  stepFeatures:
    0: 3
HLT_2j330_a10t_lcw_jes_35smcINF_L1J100:
  eventCount: 0
HLT_2j330_a10t_lcw_nojcalib_35smcINF_L1J100:
  eventCount: 0
HLT_2j60_L1J15:
  eventCount: 0
HLT_2mu10_bJpsimumu_L12MU10:
  eventCount: 0
  stepCounts:
    0: 2
    1: 2
    2: 1
    3: 1
  stepFeatures:
    0: 8
    1: 6
    2: 4
    3: 2
HLT_2mu10_bUpsimumu_L12MU10:
  eventCount: 0
  stepCounts:
    0: 2
    1: 2
    2: 1
    3: 1
  stepFeatures:
    0: 8
    1: 6
    2: 4
    3: 2
HLT_2mu14_L12MU10:
  eventCount: 1
  stepCounts:
    0: 2
    1: 1
    2: 1
    3: 1
  stepFeatures:
    0: 8
    1: 4
    2: 4
    3: 4
HLT_2mu14_l2io_L12MU10:
  eventCount: 1
  stepCounts:
    0: 2
    1: 2
    2: 1
    3: 1
  stepFeatures:
    0: 8
    1: 10
    2: 4
    3: 4
HLT_2mu15_L12MU10:
  eventCount: 1
  stepCounts:
    0: 2
    1: 1
    2: 1
    3: 1
  stepFeatures:
    0: 8
    1: 4
    2: 4
    3: 4
HLT_2mu4_L12MU4:
  eventCount: 2
  stepCounts:
    0: 3
    1: 3
    2: 2
    3: 2
  stepFeatures:
    0: 12
    1: 12
    2: 8
    3: 8
HLT_2mu4_bBmumux_BcmumuPi_L12MU4:
  eventCount: 0
  stepCounts:
    0: 3
    1: 3
    2: 1
    3: 1
    4: 1
  stepFeatures:
    0: 12
    1: 10
    2: 4
    3: 4
    4: 2
HLT_2mu4_bBmumux_BdmumuKst_L12MU4:
  eventCount: 0
  stepCounts:
    0: 3
    1: 3
    2: 1
    3: 1
    4: 1
  stepFeatures:
    0: 12
    1: 10
    2: 4
    3: 4
    4: 2
HLT_2mu4_bBmumux_BpmumuKp_L12MU4:
  eventCount: 0
  stepCounts:
    0: 3
    1: 3
    2: 1
    3: 1
    4: 1
  stepFeatures:
    0: 12
    1: 10
    2: 4
    3: 4
    4: 2
HLT_2mu4_bBmumux_BsmumuPhi_L12MU4:
  eventCount: 0
  stepCounts:
    0: 3
    1: 3
    2: 1
    3: 1
    4: 1
  stepFeatures:
    0: 12
    1: 10
    2: 4
    3: 4
    4: 2
HLT_2mu4_bBmumux_LbPqKm_L12MU4:
  eventCount: 0
  stepCounts:
    0: 3
    1: 3
    2: 1
    3: 1
    4: 1
  stepFeatures:
    0: 12
    1: 10
    2: 4
    3: 4
    4: 2
HLT_2mu4_bDimu_L12MU4:
  eventCount: 0
  stepCounts:
    0: 3
    1: 3
    2: 1
    3: 1
  stepFeatures:
    0: 12
    1: 10
    2: 4
    3: 2
HLT_2mu4_bJpsimumu_L12MU4:
  eventCount: 0
  stepCounts:
    0: 3
    1: 3
    2: 1
    3: 1
  stepFeatures:
    0: 12
    1: 10
    2: 4
    3: 2
HLT_2mu4_bUpsimumu_L12MU4:
  eventCount: 0
  stepCounts:
    0: 3
    1: 3
    2: 1
    3: 1
  stepFeatures:
    0: 12
    1: 10
    2: 4
    3: 2
HLT_2mu4_muonqual_L12MU4:
  eventCount: 2
  stepCounts:
    0: 3
    1: 3
    2: 2
    3: 2
  stepFeatures:
    0: 12
    1: 12
    2: 8
    3: 8
HLT_2mu6_10invm70_L1MU6:
  eventCount: 2
  stepCounts:
    0: 3
    1: 2
    2: 2
    3: 2
  stepFeatures:
    0: 12
    1: 8
    2: 8
    3: 8
HLT_2mu6_Dr_L12MU4:
  eventCount: 2
  stepCounts:
    0: 3
    1: 2
  stepFeatures:
    0: 12
    1: 8
HLT_2mu6_L12MU6:
  eventCount: 2
  stepCounts:
    0: 3
    1: 2
    2: 2
    3: 2
  stepFeatures:
    0: 12
    1: 8
    2: 8
    3: 8
HLT_2mu6_bJpsimumu_L12MU6:
  eventCount: 0
  stepCounts:
    0: 3
    1: 3
    2: 1
    3: 1
  stepFeatures:
    0: 12
    1: 10
    2: 4
    3: 2
HLT_2mu6_bJpsimumul2io_L12MU6:
  eventCount: 0
  stepCounts:
    0: 3
    1: 2
    2: 2
    3: 2
  stepFeatures:
    0: 12
    1: 14
    2: 8
    3: 4
HLT_2mu6_l2io_L12MU6:
  eventCount: 2
  stepCounts:
    0: 3
    1: 2
    2: 2
    3: 2
  stepFeatures:
    0: 12
    1: 14
    2: 8
    3: 8
HLT_2mu6_muonqual_L12MU6:
  eventCount: 2
  stepCounts:
    0: 3
    1: 2
    2: 2
    3: 2
  stepFeatures:
    0: 12
    1: 8
    2: 8
    3: 8
HLT_3j200_L1J100:
  eventCount: 0
HLT_3j200_pf_subresjesgscIS_ftf_L1J100:
  eventCount: 0
  stepCounts:
    0: 3
  stepFeatures:
    0: 3
HLT_3j200_subresjesgscIS_ftf_L1J100:
  eventCount: 0
  stepCounts:
    0: 3
  stepFeatures:
    0: 3
HLT_3mu6_L13MU6:
  eventCount: 0
HLT_3mu6_msonly_L13MU6:
  eventCount: 0
HLT_3mu8_msonly_L13MU6:
  eventCount: 0
HLT_4j120_pf_subresjesgscIS_ftf_L13J50:
  eventCount: 0
  stepCounts:
    0: 1
  stepFeatures:
    0: 1
HLT_4j120_subjesIS_L13J50:
  eventCount: 0
HLT_4j120_subresjesgscIS_ftf_L13J50:
  eventCount: 0
  stepCounts:
    0: 1
  stepFeatures:
    0: 1
HLT_4mu4_L14MU4:
  eventCount: 0
HLT_5j70_0eta240_L14J20:
  eventCount: 1
  stepCounts:
    0: 1
  stepFeatures:
    0: 5
HLT_5j70_pf_subresjesgscIS_ftf_0eta240_L14J15:
  eventCount: 1
  stepCounts:
    0: 9
    1: 1
  stepFeatures:
    0: 9
    1: 5
HLT_5j70_subresjesgscIS_ftf_0eta240_L14J15:
  eventCount: 1
  stepCounts:
    0: 9
    1: 1
  stepFeatures:
    0: 9
    1: 5
HLT_5j85_pf_subresjesgscIS_ftf_L14J15:
  eventCount: 0
  stepCounts:
    0: 9
  stepFeatures:
    0: 9
HLT_5j85_subjesIS_L14J15:
  eventCount: 0
HLT_5j85_subresjesgscIS_ftf_L14J15:
  eventCount: 0
  stepCounts:
    0: 9
  stepFeatures:
    0: 9
HLT_6j55_pf_subresjesgscIS_ftf_0eta240_L14J15:
  eventCount: 0
  stepCounts:
    0: 9
  stepFeatures:
    0: 9
HLT_6j55_subjesIS_0eta240_L14J15:
  eventCount: 0
HLT_6j55_subresjesgscIS_ftf_0eta240_L14J15:
  eventCount: 0
  stepCounts:
    0: 9
  stepFeatures:
    0: 9
HLT_6j70_pf_subresjesgscIS_ftf_L14J15:
  eventCount: 0
  stepCounts:
    0: 9
  stepFeatures:
    0: 9
HLT_6j70_subjesIS_L14J15:
  eventCount: 0
HLT_6j70_subresjesgscIS_ftf_L14J15:
  eventCount: 0
  stepCounts:
    0: 9
  stepFeatures:
    0: 9
HLT_7j45_pf_subresjesgscIS_ftf_L14J15:
  eventCount: 0
  stepCounts:
    0: 9
  stepFeatures:
    0: 9
HLT_7j45_subjesIS_L14J15:
  eventCount: 0
HLT_7j45_subresjesgscIS_ftf_L14J15:
  eventCount: 0
  stepCounts:
    0: 9
  stepFeatures:
    0: 9
HLT_JetDS_j0_L1J100:
  eventCount: 3
  stepCounts:
    0: 3
    1: 3
    2: 3
  stepFeatures:
    0: 137
    1: 33
    2: 3
HLT_alfacalib_AlfaPEB_L1ALFA_ANY:
  eventCount: 0
HLT_beamspot_allTE_trkfast_BeamSpotPEB_L1J15:
  eventCount: 0
HLT_beamspot_trkFS_trkfast_BeamSpotPEB_L1J15:
  eventCount: 0
HLT_costmonitor_CostMonDS_L1All:
  eventCount: 20
  stepCounts:
    0: 20
  stepFeatures:
    0: 20
HLT_cscmon_CSCPEB_L1All:
  eventCount: 20
  stepCounts:
    0: 20
  stepFeatures:
    0: 20
HLT_e12_lhloose_2mu10_L12MU10:
  eventCount: 0
HLT_e140_lhloose_L1EM22VHI:
  eventCount: 0
HLT_e140_lhloose_nod0_L1EM22VHI:
  eventCount: 0
HLT_e17_lhloose_mu14_L1EM15VH_MU10:
  eventCount: 2
  stepCounts:
    0: 2
    1: 2
    2: 2
    3: 2
    4: 2
    5: 2
    6: 2
    7: 2
    8: 2
  stepFeatures:
    0: 4
    1: 5
    2: 6
    3: 4
    4: 4
    5: 4
    6: 4
    7: 4
    8: 4
HLT_e17_lhvloose_nod0_L1EM15VH:
  eventCount: 5
  stepCounts:
    0: 6
    1: 5
    2: 5
    3: 5
    4: 5
  stepFeatures:
    0: 6
    1: 7
    2: 7
    3: 5
    4: 5
HLT_e17_lhvloose_nod0_L1EM15VHI:
  eventCount: 4
  stepCounts:
    0: 5
    1: 4
    2: 4
    3: 4
    4: 4
  stepFeatures:
    0: 5
    1: 6
    2: 6
    3: 4
    4: 4
HLT_e20_lhmedium_e15_lhmedium_Zee_L12EM3:
  eventCount: 0
  stepCounts:
    0: 1
    1: 1
    2: 1
    3: 1
  stepFeatures:
    0: 2
    1: 7
    2: 3
    3: 2
HLT_e24_lhmedium_2g12_loose_L1EM20VH_3EM10VH:
  eventCount: 0
HLT_e24_lhmedium_g25_medium_L12EM20VH:
  eventCount: 0
HLT_e24_lhvloose_2e12_lhvloose_L1EM20VH_3EM10VH:
  eventCount: 0
HLT_e24_lhvloose_L1EM20VH:
  eventCount: 5
  stepCounts:
    0: 6
    1: 5
    2: 5
    3: 5
    4: 5
  stepFeatures:
    0: 6
    1: 7
    2: 7
    3: 5
    4: 5
HLT_e26_etcut_L1EM22VHI:
  eventCount: 5
  stepCounts:
    0: 6
    1: 5
    2: 5
    3: 5
  stepFeatures:
    0: 7
    1: 30
    2: 6
    3: 6
HLT_e26_lhloose_L1EM15VH:
  eventCount: 5
  stepCounts:
    0: 6
    1: 5
    2: 5
    3: 5
    4: 5
  stepFeatures:
    0: 6
    1: 7
    2: 7
    3: 5
    4: 5
HLT_e26_lhloose_L1EM22VHI:
  eventCount: 4
  stepCounts:
    0: 5
    1: 4
    2: 4
    3: 4
    4: 4
  stepFeatures:
    0: 5
    1: 6
    2: 6
    3: 4
    4: 4
HLT_e26_lhmedium_L1EM15VH:
  eventCount: 4
  stepCounts:
    0: 5
    1: 4
    2: 4
    3: 4
    4: 4
  stepFeatures:
    0: 5
    1: 6
    2: 6
    3: 4
    4: 4
HLT_e26_lhmedium_L1EM22VHI:
  eventCount: 4
  stepCounts:
    0: 5
    1: 4
    2: 4
    3: 4
    4: 4
  stepFeatures:
    0: 5
    1: 6
    2: 6
    3: 4
    4: 4
HLT_e26_lhmedium_mu8noL1_L1EM22VHI:
  eventCount: 2
  stepCounts:
    0: 5
    1: 4
    2: 4
    3: 4
    4: 4
    5: 2
    6: 2
  stepFeatures:
    0: 10
    1: 10
    2: 10
    3: 8
    4: 8
    5: 4
    6: 4
HLT_e26_lhtight_L1EM15VH:
  eventCount: 4
  stepCounts:
    0: 5
    1: 4
    2: 4
    3: 4
    4: 4
  stepFeatures:
    0: 5
    1: 6
    2: 6
    3: 4
    4: 4
HLT_e26_lhtight_L1EM22VHI:
  eventCount: 4
  stepCounts:
    0: 5
    1: 4
    2: 4
    3: 4
    4: 4
  stepFeatures:
    0: 5
    1: 6
    2: 6
    3: 4
    4: 4
HLT_e26_lhtight_gsf_L1EM22VHI:
  eventCount: 4
  stepCounts:
    0: 5
    1: 4
    2: 4
    3: 4
    4: 4
  stepFeatures:
    0: 5
    1: 6
    2: 6
    3: 4
    4: 4
HLT_e26_lhtight_ivarloose_L1EM22VHI:
  eventCount: 3
  stepCounts:
    0: 5
    1: 4
    2: 4
    3: 4
    4: 3
  stepFeatures:
    0: 5
    1: 6
    2: 6
    3: 4
    4: 3
HLT_e26_lhtight_ivarmedium_L1EM22VHI:
  eventCount: 3
  stepCounts:
    0: 5
    1: 4
    2: 4
    3: 4
    4: 3
  stepFeatures:
    0: 5
    1: 6
    2: 6
    3: 4
    4: 3
HLT_e26_lhtight_ivartight_L1EM22VHI:
  eventCount: 3
  stepCounts:
    0: 5
    1: 4
    2: 4
    3: 4
    4: 3
  stepFeatures:
    0: 5
    1: 6
    2: 6
    3: 4
    4: 3
HLT_e26_lhtight_nod0_L1EM22VHI:
  eventCount: 4
  stepCounts:
    0: 5
    1: 4
    2: 4
    3: 4
    4: 4
  stepFeatures:
    0: 5
    1: 6
    2: 6
    3: 4
    4: 4
HLT_e26_lhtight_nod0_L1EM24VHI:
  eventCount: 4
  stepCounts:
    0: 5
    1: 4
    2: 4
    3: 4
    4: 4
  stepFeatures:
    0: 5
    1: 6
    2: 6
    3: 4
    4: 4
HLT_e300_etcut_L1EM22VHI:
  eventCount: 0
HLT_e3_etcut1step_g5_etcut_L12EM3:
  eventCount: 17
  stepCounts:
    0: 17
    1: 17
    2: 17
  stepFeatures:
    0: 186
    1: 186
    2: 237
HLT_e3_etcut_L1EM3:
  eventCount: 20
  stepCounts:
    0: 20
    1: 20
    2: 20
    3: 20
  stepFeatures:
    0: 171
    1: 491
    2: 358
    3: 135
HLT_e5_etcut_L1EM3:
  eventCount: 20
  stepCounts:
    0: 20
    1: 20
    2: 20
    3: 20
  stepFeatures:
    0: 137
    1: 459
    2: 173
    3: 102
HLT_e5_lhloose_L1EM3:
  eventCount: 6
  stepCounts:
    0: 18
    1: 15
    2: 15
    3: 15
    4: 6
  stepFeatures:
    0: 60
    1: 146
    2: 78
    3: 44
    4: 7
HLT_e5_lhloose_noringer_L1EM3:
  eventCount: 6
  stepCounts:
    0: 17
    1: 15
    2: 15
    3: 15
    4: 6
  stepFeatures:
    0: 56
    1: 130
    2: 88
    3: 46
    4: 7
HLT_e5_lhmedium_L1EM3:
  eventCount: 4
  stepCounts:
    0: 18
    1: 15
    2: 15
    3: 15
    4: 4
  stepFeatures:
    0: 58
    1: 132
    2: 76
    3: 42
    4: 5
HLT_e5_lhmedium_noringer_L1EM3:
  eventCount: 4
  stepCounts:
    0: 16
    1: 13
    2: 13
    3: 13
    4: 4
  stepFeatures:
    0: 48
    1: 99
    2: 66
    3: 38
    4: 5
HLT_e5_lhtight_L1EM3:
  eventCount: 4
  stepCounts:
    0: 18
    1: 15
    2: 15
    3: 15
    4: 4
  stepFeatures:
    0: 57
    1: 129
    2: 74
    3: 41
    4: 5
HLT_e5_lhtight_nod0_L1EM3:
  eventCount: 4
  stepCounts:
    0: 18
    1: 15
    2: 15
    3: 15
    4: 4
  stepFeatures:
    0: 57
    1: 129
    2: 74
    3: 41
    4: 5
HLT_e5_lhtight_noringer_L1EM3:
  eventCount: 4
  stepCounts:
    0: 16
    1: 13
    2: 13
    3: 13
    4: 4
  stepFeatures:
    0: 45
    1: 94
    2: 60
    3: 36
    4: 5
HLT_e5_lhtight_noringer_nod0_L1EM3:
  eventCount: 4
  stepCounts:
    0: 16
    1: 13
    2: 13
    3: 13
    4: 4
  stepFeatures:
    0: 45
    1: 94
    2: 60
    3: 36
    4: 5
HLT_e60_lhmedium_L1EM22VHI:
  eventCount: 2
  stepCounts:
    0: 2
    1: 2
    2: 2
    3: 2
    4: 2
  stepFeatures:
    0: 2
    1: 2
    2: 4
    3: 2
    4: 2
HLT_e60_lhmedium_nod0_L1EM22VHI:
  eventCount: 2
  stepCounts:
    0: 2
    1: 2
    2: 2
    3: 2
    4: 2
  stepFeatures:
    0: 2
    1: 2
    2: 4
    3: 2
    4: 2
HLT_e7_etcut_L1EM3:
  eventCount: 20
  stepCounts:
    0: 20
    1: 20
    2: 20
    3: 20
  stepFeatures:
    0: 89
    1: 362
    2: 117
    3: 73
HLT_e7_lhmedium_mu24_L1MU20:
  eventCount: 1
  stepCounts:
    0: 7
    1: 5
    2: 5
    3: 5
    4: 2
    5: 2
    6: 1
    7: 1
    8: 1
  stepFeatures:
    0: 18
    1: 17
    2: 17
    3: 14
    4: 4
    5: 4
    6: 2
    7: 2
    8: 2
HLT_eb_low_L1RD2_FILLED:
  eventCount: 20
  stepCounts:
    0: 20
  stepFeatures:
    0: 20
HLT_eb_medium_L1RD2_FILLED:
  eventCount: 19
  stepCounts:
    0: 19
  stepFeatures:
    0: 19
HLT_g120_loose_L1EM22VHI:
  eventCount: 0
HLT_g12_loose_LArPEB_L1EM10VH:
  eventCount: 6
  stepCounts:
    0: 9
    1: 9
    2: 9
    3: 6
    4: 6
  stepFeatures:
    0: 11
    1: 11
    2: 24
    3: 6
    4: 6
HLT_g140_etcut_L1EM22VHI:
  eventCount: 0
HLT_g140_etcut_L1EM24VHI:
  eventCount: 0
HLT_g140_loose_L1EM22VHI:
  eventCount: 0
HLT_g20_loose_L1EM15VH:
  eventCount: 6
  stepCounts:
    0: 8
    1: 8
    2: 8
    3: 6
  stepFeatures:
    0: 9
    1: 9
    2: 17
    3: 6
HLT_g20_loose_L1EM15VHI:
  eventCount: 5
  stepCounts:
    0: 6
    1: 6
    2: 6
    3: 5
  stepFeatures:
    0: 6
    1: 6
    2: 11
    3: 5
HLT_g20_loose_LArPEB_L1EM15:
  eventCount: 6
  stepCounts:
    0: 8
    1: 8
    2: 8
    3: 6
    4: 6
  stepFeatures:
    0: 9
    1: 9
    2: 17
    3: 6
    4: 6
HLT_g20_medium_L1EM15VH:
  eventCount: 6
  stepCounts:
    0: 8
    1: 8
    2: 8
    3: 6
  stepFeatures:
    0: 8
    1: 8
    2: 15
    3: 6
HLT_g20_medium_L1EM15VHI:
  eventCount: 5
  stepCounts:
    0: 6
    1: 6
    2: 6
    3: 5
  stepFeatures:
    0: 6
    1: 6
    2: 11
    3: 5
HLT_g20_tight_L1EM15VH:
  eventCount: 5
  stepCounts:
    0: 8
    1: 8
    2: 8
    3: 5
  stepFeatures:
    0: 8
    1: 8
    2: 15
    3: 5
HLT_g20_tight_L1EM15VHI:
  eventCount: 5
  stepCounts:
    0: 6
    1: 6
    2: 6
    3: 5
  stepFeatures:
    0: 6
    1: 6
    2: 11
    3: 5
HLT_g20_tight_icaloloose_L1EM15VH:
  eventCount: 5
  stepCounts:
    0: 8
    1: 8
    2: 8
    3: 5
  stepFeatures:
    0: 8
    1: 8
    2: 15
    3: 5
HLT_g20_tight_icaloloose_L1EM15VHI:
  eventCount: 5
  stepCounts:
    0: 6
    1: 6
    2: 6
    3: 5
  stepFeatures:
    0: 6
    1: 6
    2: 11
    3: 5
HLT_g20_tight_icalomedium_L1EM15VH:
  eventCount: 5
  stepCounts:
    0: 8
    1: 8
    2: 8
    3: 5
  stepFeatures:
    0: 8
    1: 8
    2: 15
    3: 5
HLT_g20_tight_icalomedium_L1EM15VHI:
  eventCount: 5
  stepCounts:
    0: 6
    1: 6
    2: 6
    3: 5
  stepFeatures:
    0: 6
    1: 6
    2: 11
    3: 5
HLT_g20_tight_icalotight_L1EM15VH:
  eventCount: 0
  stepCounts:
    0: 8
    1: 8
    2: 8
  stepFeatures:
    0: 8
    1: 8
    2: 15
HLT_g20_tight_icalotight_L1EM15VHI:
  eventCount: 0
  stepCounts:
    0: 6
    1: 6
    2: 6
  stepFeatures:
    0: 6
    1: 6
    2: 11
HLT_g22_tight_L1EM15VH:
  eventCount: 5
  stepCounts:
    0: 7
    1: 7
    2: 7
    3: 5
  stepFeatures:
    0: 7
    1: 7
    2: 12
    3: 5
HLT_g25_etcut_L1EM20VH:
  eventCount: 7
  stepCounts:
    0: 7
    1: 7
    2: 7
  stepFeatures:
    0: 11
    1: 11
    2: 10
HLT_g25_loose_L1EM20VH:
  eventCount: 6
  stepCounts:
    0: 7
    1: 7
    2: 7
    3: 6
  stepFeatures:
    0: 9
    1: 9
    2: 17
    3: 7
HLT_g25_medium_L1EM20VH:
  eventCount: 6
  stepCounts:
    0: 7
    1: 7
    2: 7
    3: 6
  stepFeatures:
    0: 7
    1: 7
    2: 12
    3: 6
HLT_g25_medium_mu24_ivarmedium_L1MU20:
  eventCount: 0
  stepCounts:
    0: 2
    1: 2
    2: 2
    3: 2
    4: 2
    5: 1
    6: 1
    7: 1
  stepFeatures:
    0: 4
    1: 4
    2: 6
    3: 4
    4: 4
    5: 2
    6: 2
    7: 2
HLT_g25_tight_L1EM20VH:
  eventCount: 5
  stepCounts:
    0: 7
    1: 7
    2: 7
    3: 5
  stepFeatures:
    0: 7
    1: 7
    2: 12
    3: 5
HLT_g300_etcut_L1EM22VHI:
  eventCount: 0
HLT_g35_loose_mu18_L1EM24VHI:
  eventCount: 1
  stepCounts:
    0: 2
    1: 2
    2: 2
    3: 2
    4: 2
    5: 1
    6: 1
    7: 1
  stepFeatures:
    0: 4
    1: 4
    2: 6
    3: 4
    4: 4
    5: 2
    6: 2
    7: 2
HLT_g35_medium_g25_medium_L12EM20VH:
  eventCount: 0
HLT_g35_tight_icalotight_mu18noL1_L1EM22VHI:
  eventCount: 0
  stepCounts:
    0: 5
    1: 5
    2: 5
  stepFeatures:
    0: 10
    1: 10
    2: 13
HLT_g3_loose_LArPEB_L1EM3:
  eventCount: 9
  stepCounts:
    0: 17
    1: 17
    2: 17
    3: 9
    4: 9
  stepFeatures:
    0: 63
    1: 63
    2: 114
    3: 15
    4: 15
HLT_g40_loose_LArPEB_L1EM20VHI:
  eventCount: 5
  stepCounts:
    0: 5
    1: 5
    2: 5
    3: 5
    4: 5
  stepFeatures:
    0: 5
    1: 5
    2: 10
    3: 5
    4: 5
HLT_g5_etcut_L1EM3:
  eventCount: 20
  stepCounts:
    0: 20
    1: 20
    2: 20
  stepFeatures:
    0: 137
    1: 137
    2: 193
HLT_g5_loose_L1EM3:
  eventCount: 9
  stepCounts:
    0: 17
    1: 17
    2: 17
    3: 9
  stepFeatures:
    0: 56
    1: 56
    2: 103
    3: 14
HLT_g5_medium_L1EM3:
  eventCount: 9
  stepCounts:
    0: 16
    1: 16
    2: 16
    3: 9
  stepFeatures:
    0: 48
    1: 48
    2: 81
    3: 12
HLT_g5_tight_L1EM3:
  eventCount: 8
  stepCounts:
    0: 16
    1: 16
    2: 16
    3: 8
  stepFeatures:
    0: 45
    1: 45
    2: 73
    3: 8
HLT_g60_loose_LArPEB_L1EM20VHI:
  eventCount: 3
  stepCounts:
    0: 3
    1: 3
    2: 3
    3: 3
    4: 3
  stepFeatures:
    0: 3
    1: 3
    2: 7
    3: 3
    4: 3
HLT_g80_loose_LArPEB_L1EM20VHI:
  eventCount: 1
  stepCounts:
    0: 1
    1: 1
    2: 1
    3: 1
    4: 1
  stepFeatures:
    0: 1
    1: 1
    2: 3
    3: 1
    4: 1
HLT_j0_aggSEP1000htSEP30etSEP0eta320_L1J20:
  eventCount: 0
HLT_j0_aggSEP500htSEP30etSEP0eta320_L1J20:
  eventCount: 1
  stepCounts:
    0: 1
  stepFeatures:
    0: 50
HLT_j0_perf_L1J12_EMPTY:
  eventCount: 0
HLT_j0_vbenfSEP30etSEP34mass35SEP50fbet_L1J20:
  eventCount: 15
  stepCounts:
    0: 15
  stepFeatures:
    0: 386
HLT_j225_subjesgscIS_ftf_bmv2c1040_split_L1J100:
  eventCount: 0
  stepCounts:
    0: 3
  stepFeatures:
    0: 3
HLT_j260_320eta490_L1J20:
  eventCount: 0
HLT_j260_320eta490_L1J75_31ETA49:
  eventCount: 0
HLT_j275_pf_subjesgscIS_ftf_bdl1r60_split_L1J100:
  eventCount: 0
  stepCounts:
    0: 3
  stepFeatures:
    0: 3
HLT_j275_pf_subjesgscIS_ftf_boffperf_split_L1J100:
  eventCount: 0
  stepCounts:
    0: 3
  stepFeatures:
    0: 3
HLT_j275_subjesgscIS_ftf_bdl1r60_split_L1J100:
  eventCount: 0
  stepCounts:
    0: 3
  stepFeatures:
    0: 3
HLT_j275_subjesgscIS_ftf_bmv2c1060_split_L1J100:
  eventCount: 0
  stepCounts:
    0: 3
  stepFeatures:
    0: 3
HLT_j275_subjesgscIS_ftf_boffperf_split_L1J100:
  eventCount: 0
  stepCounts:
    0: 3
  stepFeatures:
    0: 3
HLT_j300_pf_subjesgscIS_ftf_bdl1r70_split_L1J100:
  eventCount: 0
  stepCounts:
    0: 3
  stepFeatures:
    0: 3
HLT_j300_subjesgscIS_ftf_bdl1r70_split_L1J100:
  eventCount: 0
  stepCounts:
    0: 3
  stepFeatures:
    0: 3
HLT_j300_subjesgscIS_ftf_bmv2c1070_split_L1J100:
  eventCount: 0
  stepCounts:
    0: 3
  stepFeatures:
    0: 3
HLT_j360_pf_subjesgscIS_ftf_bdl1r77_split_L1J100:
  eventCount: 0
  stepCounts:
    0: 3
  stepFeatures:
    0: 3
HLT_j360_subjesgscIS_ftf_bdl1r77_split_L1J100:
  eventCount: 0
  stepCounts:
    0: 3
  stepFeatures:
    0: 3
HLT_j360_subjesgscIS_ftf_bmv2c1077_split_L1J100:
  eventCount: 0
  stepCounts:
    0: 3
  stepFeatures:
    0: 3
HLT_j420_L1J100:
  eventCount: 0
HLT_j420_pf_subresjesgscIS_ftf_L1J100:
  eventCount: 0
  stepCounts:
    0: 3
  stepFeatures:
    0: 3
HLT_j420_subresjesgscIS_ftf_L1J100:
  eventCount: 0
  stepCounts:
    0: 3
  stepFeatures:
    0: 3
HLT_j45_L1J15:
  eventCount: 0
HLT_j45_csskpf_nojcalib_ftf_L1J20:
  eventCount: 17
  stepCounts:
    0: 19
    1: 17
  stepFeatures:
    0: 19
    1: 37
HLT_j45_cssktc_nojcalib_L1J20:
  eventCount: 15
  stepCounts:
    0: 15
  stepFeatures:
    0: 27
HLT_j45_ftf_L1J15:
  eventCount: 19
  stepCounts:
    0: 20
    1: 19
  stepFeatures:
    0: 20
    1: 55
HLT_j45_ftf_preselj20_L1J20:
  eventCount: 19
  stepCounts:
    0: 19
    1: 19
  stepFeatures:
    0: 19
    1: 55
HLT_j45_nojcalib_L1J20:
  eventCount: 17
  stepCounts:
    0: 17
  stepFeatures:
    0: 39
HLT_j45_pf_ftf_010jvt_L1J20:
  eventCount: 19
  stepCounts:
    0: 19
    1: 19
  stepFeatures:
    0: 19
    1: 55
HLT_j45_pf_ftf_020jvt_L1J20:
  eventCount: 19
  stepCounts:
    0: 19
    1: 19
  stepFeatures:
    0: 19
    1: 54
HLT_j45_pf_ftf_050jvt_L1J20:
  eventCount: 19
  stepCounts:
    0: 19
    1: 19
  stepFeatures:
    0: 19
    1: 54
HLT_j45_pf_ftf_L1J20:
  eventCount: 19
  stepCounts:
    0: 19
    1: 19
  stepFeatures:
    0: 19
    1: 56
HLT_j45_pf_ftf_preselj20_L1J20:
  eventCount: 19
  stepCounts:
    0: 19
    1: 19
  stepFeatures:
    0: 19
    1: 56
HLT_j45_pf_nojcalib_ftf_L1J20:
  eventCount: 18
  stepCounts:
    0: 19
    1: 18
  stepFeatures:
    0: 19
    1: 49
HLT_j45_pf_subjesgscIS_ftf_L1J20:
  eventCount: 19
  stepCounts:
    0: 19
    1: 19
  stepFeatures:
    0: 19
    1: 52
HLT_j45_pf_subjesgscIS_ftf_bdl1r70_split_L1J20:
  eventCount: 14
  stepCounts:
    0: 19
    1: 18
    2: 14
  stepFeatures:
    0: 19
    1: 49
    2: 25
HLT_j45_pf_subjesgscIS_ftf_boffperf_split_L1J20:
  eventCount: 18
  stepCounts:
    0: 19
    1: 18
    2: 18
  stepFeatures:
    0: 19
    1: 49
    2: 49
HLT_j45_sktc_nojcalib_L1J20:
  eventCount: 15
  stepCounts:
    0: 15
  stepFeatures:
    0: 26
HLT_j45_subjesIS_ftf_preselj20_L1J20:
  eventCount: 19
  stepCounts:
    0: 19
    1: 19
  stepFeatures:
    0: 19
    1: 50
HLT_j45_subjesgscIS_ftf_011jvt_L1J15:
  eventCount: 18
  stepCounts:
    0: 20
    1: 18
  stepFeatures:
    0: 20
    1: 44
HLT_j45_subjesgscIS_ftf_015jvt_L1J15:
  eventCount: 17
  stepCounts:
    0: 20
    1: 17
  stepFeatures:
    0: 20
    1: 42
HLT_j45_subjesgscIS_ftf_059jvt_L1J15:
  eventCount: 17
  stepCounts:
    0: 20
    1: 17
  stepFeatures:
    0: 20
    1: 42
HLT_j45_subjesgscIS_ftf_L1J15:
  eventCount: 19
  stepCounts:
    0: 20
    1: 19
  stepFeatures:
    0: 20
    1: 48
HLT_j45_subjesgscIS_ftf_bdl1r70_split_L1J20:
  eventCount: 12
  stepCounts:
    0: 19
    1: 19
    2: 12
  stepFeatures:
    0: 19
    1: 47
    2: 23
HLT_j45_subjesgscIS_ftf_bmv2c1070_split_L1J20:
  eventCount: 14
  stepCounts:
    0: 19
    1: 19
    2: 14
  stepFeatures:
    0: 19
    1: 47
<<<<<<< HEAD
    2: 28
=======
    2: 26
>>>>>>> eb12b181
HLT_j45_subjesgscIS_ftf_boffperf_split_L1J20:
  eventCount: 19
  stepCounts:
    0: 19
    1: 19
    2: 19
  stepFeatures:
    0: 19
    1: 47
    2: 47
HLT_j45_subresjesgscIS_ftf_L1J15:
  eventCount: 19
  stepCounts:
    0: 20
    1: 19
  stepFeatures:
    0: 20
    1: 55
HLT_j460_a10_lcw_subjes_L1J100:
  eventCount: 0
HLT_j460_a10_lcw_subjes_L1J20:
  eventCount: 0
HLT_j460_a10r_L1J100:
  eventCount: 0
HLT_j460_a10r_L1J20:
  eventCount: 0
HLT_j460_a10sd_csskpf_jes_ftf_35smcINF_L1J100:
  eventCount: 0
  stepCounts:
    0: 3
  stepFeatures:
    0: 3
HLT_j460_a10sd_csskpf_jes_ftf_L1J100:
  eventCount: 0
  stepCounts:
    0: 3
  stepFeatures:
    0: 3
HLT_j460_a10sd_csskpf_nojcalib_ftf_35smcINF_L1J100:
  eventCount: 0
  stepCounts:
    0: 3
  stepFeatures:
    0: 3
HLT_j460_a10sd_csskpf_nojcalib_ftf_L1J100:
  eventCount: 0
  stepCounts:
    0: 3
  stepFeatures:
    0: 3
HLT_j460_a10sd_lcw_nojcalib_L1J100:
  eventCount: 0
HLT_j460_a10sd_pf_nojcalib_ftf_L1J100:
  eventCount: 0
  stepCounts:
    0: 3
  stepFeatures:
    0: 3
HLT_j460_a10t_lcw_jes_30smcINF_L1J100:
  eventCount: 0
HLT_j460_a10t_lcw_jes_L1J100:
  eventCount: 0
HLT_j460_a10t_lcw_nojcalib_35smcINF_L1J100:
  eventCount: 0
HLT_j460_a10t_lcw_nojcalib_L1J100:
  eventCount: 0
HLT_j80_0eta240_2j60_320eta490_j0_dijetSEP80j1etSEP0j1eta240SEP80j2etSEP0j2eta240SEP700djmass_L1J20:
  eventCount: 0
HLT_j80_L1J15:
  eventCount: 0
HLT_j80_j60_L1J15:
  eventCount: 8
  stepCounts:
    0: 8
  stepFeatures:
    0: 24
HLT_j85_L1J20:
  eventCount: 0
HLT_j85_ftf_L1J20:
  eventCount: 13
  stepCounts:
    0: 19
    1: 13
  stepFeatures:
    0: 19
    1: 22
HLT_j85_pf_ftf_L1J20:
  eventCount: 14
  stepCounts:
    0: 19
    1: 14
  stepFeatures:
    0: 19
    1: 23
HLT_mb_sptrk_L1RD0_FILLED:
  eventCount: 0
HLT_mu0_muoncalib_L1MU20:
  eventCount: 0
HLT_mu0_muoncalib_L1MU4_EMPTY:
  eventCount: 0
HLT_mu10_L1MU10:
  eventCount: 9
  stepCounts:
    0: 10
    1: 10
    2: 10
    3: 9
  stepFeatures:
    0: 12
    1: 12
    2: 13
    3: 11
HLT_mu10_ivarmedium_mu10_10invm70_L12MU10:
  eventCount: 2
  stepCounts:
    0: 2
    1: 2
    2: 2
    3: 2
    4: 2
  stepFeatures:
    0: 4
    1: 4
    2: 4
    3: 4
    4: 6
HLT_mu10_lateMu_L1LATE-MU10_XE50:
  eventCount: 0
HLT_mu11_mu6_bBmumu_L1MU11_2MU6:
  eventCount: 0
  stepCounts:
    0: 3
    1: 1
  stepFeatures:
    0: 6
    1: 2
HLT_mu11_mu6_bDimu2700_L1MU11_2MU6:
  eventCount: 0
  stepCounts:
    0: 3
    1: 1
  stepFeatures:
    0: 6
    1: 2
HLT_mu11_mu6_bDimu_L1MU11_2MU6:
  eventCount: 0
  stepCounts:
    0: 3
    1: 1
  stepFeatures:
    0: 6
    1: 2
HLT_mu11_mu6_bJpsimumu_L1MU11_2MU6:
  eventCount: 0
  stepCounts:
    0: 3
    1: 1
  stepFeatures:
    0: 6
    1: 2
HLT_mu11_mu6_bPhi_L1MU11_2MU6:
  eventCount: 0
  stepCounts:
    0: 3
    1: 1
  stepFeatures:
    0: 6
    1: 2
HLT_mu11_mu6_bTau_L1MU11_2MU6:
  eventCount: 0
  stepCounts:
    0: 3
    1: 1
  stepFeatures:
    0: 6
    1: 2
HLT_mu11_mu6_bUpsimumu_L1MU11_2MU6:
  eventCount: 0
  stepCounts:
    0: 3
    1: 1
  stepFeatures:
    0: 6
    1: 2
HLT_mu14_L1MU10:
  eventCount: 7
  stepCounts:
    0: 10
    1: 7
    2: 7
    3: 7
  stepFeatures:
    0: 12
    1: 8
    2: 8
    3: 8
HLT_mu20_2mu4noL1_L1MU20:
  eventCount: 1
  stepCounts:
    0: 8
    1: 6
    2: 6
    3: 6
    4: 1
    5: 1
  stepFeatures:
    0: 18
    1: 13
    2: 13
    3: 13
    4: 4
    5: 4
HLT_mu20_ivarmedium_mu4noL1_10invm70_L1MU20:
  eventCount: 2
  stepCounts:
    0: 8
    1: 6
    2: 6
    3: 6
    4: 4
    5: 2
    6: 2
  stepFeatures:
    0: 18
    1: 13
    2: 13
    3: 13
    4: 8
    5: 7
    6: 6
HLT_mu20_ivarmedium_mu8noL1_L1MU20:
  eventCount: 1
  stepCounts:
    0: 8
    1: 6
    2: 6
    3: 6
    4: 4
    5: 1
    6: 1
  stepFeatures:
    0: 18
    1: 13
    2: 13
    3: 13
    4: 8
    5: 3
    6: 3
HLT_mu22_2mu4noL1_L1MU20:
  eventCount: 1
  stepCounts:
    0: 8
    1: 6
    2: 5
    3: 5
    4: 1
    5: 1
  stepFeatures:
    0: 18
    1: 13
    2: 11
    3: 11
    4: 4
    5: 4
HLT_mu22_mu10noL1_L1MU20:
  eventCount: 2
  stepCounts:
    0: 8
    1: 6
    2: 5
    3: 5
    4: 2
    5: 2
  stepFeatures:
    0: 18
    1: 13
    2: 11
    3: 11
    4: 7
    5: 7
HLT_mu22_mu8noL1_L1MU20:
  eventCount: 2
  stepCounts:
    0: 8
    1: 6
    2: 5
    3: 5
    4: 2
    5: 2
  stepFeatures:
    0: 18
    1: 13
    2: 11
    3: 11
    4: 7
    5: 7
HLT_mu24_L1MU20:
  eventCount: 5
  stepCounts:
    0: 8
    1: 6
    2: 5
    3: 5
  stepFeatures:
    0: 10
    1: 7
    2: 6
    3: 6
HLT_mu24_idperf_L1MU20:
  eventCount: 5
  stepCounts:
    0: 6
    1: 6
    2: 5
    3: 5
  stepFeatures:
    0: 7
    1: 7
    2: 6
    3: 6
HLT_mu24_ivarmedium_L1MU20:
  eventCount: 3
  stepCounts:
    0: 8
    1: 6
    2: 5
    3: 5
    4: 3
  stepFeatures:
    0: 10
    1: 7
    2: 6
    3: 6
    4: 3
HLT_mu24_mu10noL1_L1MU20:
  eventCount: 2
  stepCounts:
    0: 8
    1: 6
    2: 5
    3: 5
    4: 2
    5: 2
  stepFeatures:
    0: 18
    1: 13
    2: 11
    3: 11
    4: 7
    5: 7
HLT_mu24_mu8noL1_L1MU20:
  eventCount: 2
  stepCounts:
    0: 8
    1: 6
    2: 5
    3: 5
    4: 2
    5: 2
  stepFeatures:
    0: 18
    1: 13
    2: 11
    3: 11
    4: 7
    5: 7
HLT_mu26_L1MU20:
  eventCount: 4
  stepCounts:
    0: 8
    1: 6
    2: 5
    3: 4
  stepFeatures:
    0: 10
    1: 7
    2: 6
    3: 5
HLT_mu26_ivarmedium_L1MU20:
  eventCount: 3
  stepCounts:
    0: 8
    1: 6
    2: 5
    3: 4
    4: 3
  stepFeatures:
    0: 10
    1: 7
    2: 6
    3: 5
    4: 3
HLT_mu28_ivarmedium_L1MU20:
  eventCount: 3
  stepCounts:
    0: 8
    1: 6
    2: 5
    3: 4
    4: 3
  stepFeatures:
    0: 10
    1: 7
    2: 6
    3: 4
    4: 3
HLT_mu4_l2io_L1MU4:
  eventCount: 11
  stepCounts:
    0: 11
    1: 11
    2: 11
    3: 11
  stepFeatures:
    0: 14
    1: 28
    2: 15
    3: 15
HLT_mu50_L1MU20:
  eventCount: 1
  stepCounts:
    0: 8
    1: 6
    2: 1
    3: 1
  stepFeatures:
    0: 10
    1: 7
    2: 1
    3: 1
HLT_mu50_RPCPEBSecondaryReadout_L1MU20:
  eventCount: 1
  stepCounts:
    0: 8
    1: 6
    2: 1
    3: 1
    4: 1
  stepFeatures:
    0: 10
    1: 7
    2: 1
    3: 1
    4: 1
HLT_mu60_0eta105_msonly_L1MU20:
  eventCount: 0
  stepCounts:
    0: 1
  stepFeatures:
    0: 2
HLT_mu60_L1MU20:
  eventCount: 1
  stepCounts:
    0: 8
    1: 6
    2: 1
    3: 1
  stepFeatures:
    0: 10
    1: 7
    2: 1
    3: 1
HLT_mu6_L1MU6:
  eventCount: 10
  stepCounts:
    0: 10
    1: 10
    2: 10
    3: 10
  stepFeatures:
    0: 13
    1: 12
    2: 13
    3: 13
HLT_mu6_idperfLRT_l2lrt_L1MU6:
  eventCount: 10
  stepCounts:
    0: 10
    1: 10
  stepFeatures:
    0: 13
    1: 13
HLT_mu6_idperf_L1MU6:
  eventCount: 10
  stepCounts:
    0: 10
    1: 10
    2: 10
    3: 10
  stepFeatures:
    0: 13
    1: 13
    2: 13
    3: 13
HLT_mu6_ivarmedium_L1MU6:
  eventCount: 6
  stepCounts:
    0: 10
    1: 10
    2: 10
    3: 10
    4: 6
  stepFeatures:
    0: 13
    1: 12
    2: 13
    3: 13
    4: 6
HLT_mu6_j45_nojcalib_L1J20:
  eventCount: 0
  stepCounts:
    0: 9
    1: 9
    2: 9
    3: 9
  stepFeatures:
    0: 20
    1: 19
    2: 20
    3: 20
HLT_mu6_msonly_L1MU6:
  eventCount: 10
  stepCounts:
    0: 10
    1: 10
  stepFeatures:
    0: 13
    1: 13
HLT_mu6_mu4_L12MU4:
  eventCount: 2
  stepCounts:
    0: 3
    1: 3
    2: 2
    3: 2
  stepFeatures:
    0: 6
    1: 6
    2: 4
    3: 4
HLT_mu6_mu6noL1_L1MU6:
  eventCount: 3
  stepCounts:
    0: 10
    1: 10
    2: 10
    3: 10
    4: 5
    5: 3
  stepFeatures:
    0: 23
    1: 22
    2: 23
    3: 23
    4: 18
    5: 11
HLT_mu6_xe30_mht_L1XE10:
  eventCount: 9
  stepCounts:
    0: 9
    1: 9
    2: 9
    3: 9
    4: 9
  stepFeatures:
    0: 21
    1: 20
    2: 21
    3: 21
    4: 20
HLT_mu80_msonly_3layersEC_L1MU20:
  eventCount: 1
  stepCounts:
    0: 8
    1: 1
  stepFeatures:
    0: 10
    1: 1
HLT_mu8_L1MU6:
  eventCount: 10
  stepCounts:
    0: 10
    1: 10
    2: 10
    3: 10
  stepFeatures:
    0: 13
    1: 12
    2: 13
    3: 13
HLT_noalg_L1All:
  eventCount: 20
HLT_noalg_L1Calo:
  eventCount: 20
HLT_noalg_L1Calo_EMPTY:
  eventCount: 0
HLT_noalg_L1EM10VH:
  eventCount: 11
HLT_noalg_L1EM12:
  eventCount: 16
HLT_noalg_L1EM15:
  eventCount: 14
HLT_noalg_L1EM15VH:
  eventCount: 8
HLT_noalg_L1EM20VH:
  eventCount: 7
HLT_noalg_L1EM22VHI:
  eventCount: 6
HLT_noalg_L1EM3:
  eventCount: 20
HLT_noalg_L1EM7:
  eventCount: 20
HLT_noalg_L1EM8VH:
  eventCount: 14
HLT_noalg_L1J100:
  eventCount: 3
HLT_noalg_L1J15:
  eventCount: 20
HLT_noalg_L1J20:
  eventCount: 19
HLT_noalg_L1J25:
  eventCount: 17
HLT_noalg_L1J30:
  eventCount: 17
HLT_noalg_L1J40:
  eventCount: 14
HLT_noalg_L1J400:
  eventCount: 0
HLT_noalg_L1J50:
  eventCount: 14
HLT_noalg_L1J75:
  eventCount: 6
HLT_noalg_L1J85:
  eventCount: 5
HLT_noalg_L1MBTS_1_1_EMPTY:
  eventCount: 0
HLT_noalg_L1MBTS_1_EMPTY:
  eventCount: 0
HLT_noalg_L1MBTS_2_EMPTY:
  eventCount: 0
HLT_noalg_L1RD0_EMPTY:
  eventCount: 0
HLT_noalg_L1RD0_FILLED:
  eventCount: 20
HLT_noalg_L1Standby:
  eventCount: 20
HLT_noalg_L1TAU12:
  eventCount: 18
HLT_noalg_L1TAU12IM:
  eventCount: 14
HLT_noalg_L1TAU20IM:
  eventCount: 10
HLT_noalg_L1TAU30:
  eventCount: 13
HLT_noalg_L1TAU40:
  eventCount: 7
HLT_noalg_L1TAU60:
  eventCount: 5
HLT_noalg_L1XE10:
  eventCount: 19
HLT_noalg_L1XE30:
  eventCount: 14
HLT_noalg_L1XE300:
  eventCount: 0
HLT_noalg_L1XE35:
  eventCount: 14
HLT_noalg_L1XE40:
  eventCount: 14
HLT_noalg_L1XE45:
  eventCount: 13
HLT_noalg_L1XE50:
  eventCount: 10
HLT_noalg_L1XE55:
  eventCount: 8
HLT_noalg_L1XE60:
  eventCount: 8
HLT_noalg_L1XE70:
  eventCount: 4
HLT_noalg_L1XE80:
  eventCount: 3
HLT_noalg_bkg_L1Bkg:
  eventCount: 0
HLT_noalg_cosmiccalo_L1EM3_EMPTY:
  eventCount: 0
HLT_noalg_cosmiccalo_L1EM7_EMPTY:
  eventCount: 0
HLT_noalg_cosmiccalo_L1J12_EMPTY:
  eventCount: 0
HLT_noalg_cosmiccalo_L1J12_FIRSTEMPTY:
  eventCount: 0
HLT_noalg_cosmiccalo_L1J30_31ETA49_EMPTY:
  eventCount: 0
HLT_noalg_cosmiccalo_L1J30_EMPTY:
  eventCount: 0
HLT_noalg_cosmiccalo_L1J30_FIRSTEMPTY:
  eventCount: 0
HLT_noalg_cosmiccalo_L1RD0_FIRSTEMPTY:
  eventCount: 0
HLT_noalg_cosmiccalo_L1RD1_EMPTY:
  eventCount: 0
HLT_noalg_eb_L1ABORTGAPNOTCALIB_noPS:
  eventCount: 0
HLT_noalg_eb_L1EMPTY_noPS:
  eventCount: 0
HLT_noalg_eb_L1FIRSTEMPTY_noPS:
  eventCount: 0
HLT_noalg_eb_L1PhysicsHigh_noPS:
  eventCount: 19
HLT_noalg_eb_L1PhysicsVeryHigh_noPS:
  eventCount: 7
HLT_noalg_eb_L1RD3_EMPTY:
  eventCount: 0
HLT_noalg_eb_L1RD3_FILLED:
  eventCount: 20
HLT_noalg_eb_L1UNPAIRED_ISO_noPS:
  eventCount: 0
HLT_noalg_eb_L1UNPAIRED_NONISO_noPS:
  eventCount: 0
HLT_noalg_idmon_L1RD0_EMPTY:
  eventCount: 0
HLT_noalg_idmon_L1RD0_FILLED:
  eventCount: 20
HLT_noalg_idmon_L1RD0_UNPAIRED_ISO:
  eventCount: 0
HLT_noalg_l1calo_L1J400:
  eventCount: 0
HLT_noalg_mb_L1RD2_EMPTY:
  eventCount: 0
HLT_noalg_zb_L1ZB:
  eventCount: 0
HLT_sct_noise_SCTPEB_L1RD0_EMPTY:
  eventCount: 0
HLT_tau0_perf_ptonly_L1TAU100:
  eventCount: 0
HLT_tau0_perf_ptonly_L1TAU12:
  eventCount: 16
  stepCounts:
    0: 18
    1: 16
    2: 16
    3: 16
  stepFeatures:
    0: 42
    1: 24
    2: 24
    3: 24
HLT_tau0_perf_ptonly_L1TAU60:
  eventCount: 3
  stepCounts:
    0: 5
    1: 3
    2: 3
    3: 3
  stepFeatures:
    0: 6
    1: 3
    2: 3
    3: 3
HLT_tau160_idperf_track_L1TAU100:
  eventCount: 0
HLT_tau160_idperf_tracktwoMVABDT_L1TAU100:
  eventCount: 0
HLT_tau160_idperf_tracktwoMVA_L1TAU100:
  eventCount: 0
HLT_tau160_idperf_tracktwo_L1TAU100:
  eventCount: 0
HLT_tau160_medium1_tracktwoEF_L1TAU100:
  eventCount: 0
HLT_tau160_medium1_tracktwo_L1TAU100:
  eventCount: 0
HLT_tau160_mediumRNN_tracktwoMVABDT_L1TAU100:
  eventCount: 0
HLT_tau160_mediumRNN_tracktwoMVA_L1TAU100:
  eventCount: 0
HLT_tau160_perf_tracktwoMVABDT_L1TAU100:
  eventCount: 0
HLT_tau160_perf_tracktwoMVA_L1TAU100:
  eventCount: 0
HLT_tau160_perf_tracktwo_L1TAU100:
  eventCount: 0
HLT_tau200_medium1_tracktwoEF_L1TAU100:
  eventCount: 0
HLT_tau200_mediumRNN_tracktwoMVA_L1TAU100:
  eventCount: 0
HLT_tau25_idperf_track_L1TAU12IM:
  eventCount: 11
  stepCounts:
    0: 14
    1: 11
    2: 11
    3: 11
    4: 11
  stepFeatures:
    0: 24
    1: 15
    2: 15
    3: 15
    4: 15
HLT_tau25_idperf_tracktwoMVABDT_L1TAU12IM:
  eventCount: 12
  stepCounts:
    0: 14
    1: 12
    2: 12
    3: 12
    4: 12
  stepFeatures:
    0: 24
    1: 16
    2: 15
    3: 15
    4: 15
HLT_tau25_idperf_tracktwoMVA_L1TAU12IM:
  eventCount: 12
  stepCounts:
    0: 14
    1: 12
    2: 12
    3: 12
    4: 12
  stepFeatures:
    0: 24
    1: 16
    2: 14
    3: 14
    4: 14
HLT_tau25_idperf_tracktwo_L1TAU12IM:
  eventCount: 12
  stepCounts:
    0: 14
    1: 12
    2: 12
    3: 12
    4: 12
    5: 12
  stepFeatures:
    0: 24
    1: 16
    2: 14
    3: 14
    4: 14
    5: 14
HLT_tau25_looseRNN_tracktwoMVABDT_L1TAU12IM:
  eventCount: 9
  stepCounts:
    0: 12
    1: 10
    2: 10
    3: 10
    4: 9
  stepFeatures:
    0: 22
    1: 14
    2: 13
    3: 13
    4: 12
HLT_tau25_looseRNN_tracktwoMVA_L1TAU12IM:
  eventCount: 9
  stepCounts:
    0: 12
    1: 10
    2: 10
    3: 10
    4: 9
  stepFeatures:
    0: 22
    1: 14
    2: 12
    3: 12
    4: 11
HLT_tau25_looseRNN_tracktwo_L1TAU12IM:
  eventCount: 0
  stepCounts:
    0: 12
    1: 10
    2: 10
  stepFeatures:
    0: 22
    1: 14
    2: 12
HLT_tau25_medium1_tracktwoEF_L1TAU12IM:
  eventCount: 0
  stepCounts:
    0: 12
    1: 10
    2: 10
    3: 10
  stepFeatures:
    0: 22
    1: 14
    2: 12
    3: 12
HLT_tau25_medium1_tracktwoMVABDT_L1TAU12IM:
  eventCount: 0
  stepCounts:
    0: 12
    1: 10
    2: 10
    3: 10
  stepFeatures:
    0: 22
    1: 14
    2: 13
    3: 13
HLT_tau25_medium1_tracktwoMVA_L1TAU12IM:
  eventCount: 0
  stepCounts:
    0: 12
    1: 10
    2: 10
    3: 10
  stepFeatures:
    0: 22
    1: 14
    2: 12
    3: 12
HLT_tau25_medium1_tracktwo_L1TAU12IM:
  eventCount: 0
  stepCounts:
    0: 12
    1: 10
    2: 10
  stepFeatures:
    0: 22
    1: 14
    2: 12
HLT_tau25_mediumRNN_tracktwoMVABDT_L1TAU12IM:
  eventCount: 8
  stepCounts:
    0: 12
    1: 10
    2: 10
    3: 10
    4: 8
  stepFeatures:
    0: 22
    1: 14
    2: 13
    3: 13
    4: 9
HLT_tau25_mediumRNN_tracktwoMVA_L1TAU12IM:
  eventCount: 8
  stepCounts:
    0: 12
    1: 10
    2: 10
    3: 10
    4: 8
  stepFeatures:
    0: 22
    1: 14
    2: 12
    3: 12
    4: 9
HLT_tau25_mediumRNN_tracktwo_L1TAU12IM:
  eventCount: 0
  stepCounts:
    0: 12
    1: 10
    2: 10
  stepFeatures:
    0: 22
    1: 14
    2: 12
HLT_tau25_perf_tracktwoMVABDT_L1TAU12IM:
  eventCount: 12
  stepCounts:
    0: 14
    1: 12
    2: 12
    3: 12
    4: 12
  stepFeatures:
    0: 24
    1: 16
    2: 15
    3: 15
    4: 15
HLT_tau25_perf_tracktwoMVA_L1TAU12IM:
  eventCount: 12
  stepCounts:
    0: 14
    1: 12
    2: 12
    3: 12
    4: 12
  stepFeatures:
    0: 24
    1: 16
    2: 14
    3: 14
    4: 14
HLT_tau25_perf_tracktwo_L1TAU12IM:
  eventCount: 12
  stepCounts:
    0: 14
    1: 12
    2: 12
    3: 12
    4: 12
    5: 12
  stepFeatures:
    0: 24
    1: 16
    2: 14
    3: 14
    4: 14
    5: 14
HLT_tau25_tightRNN_tracktwoMVABDT_L1TAU12IM:
  eventCount: 7
  stepCounts:
    0: 12
    1: 10
    2: 10
    3: 10
    4: 7
  stepFeatures:
    0: 22
    1: 14
    2: 13
    3: 13
    4: 7
HLT_tau25_tightRNN_tracktwoMVA_L1TAU12IM:
  eventCount: 7
  stepCounts:
    0: 12
    1: 10
    2: 10
    3: 10
    4: 7
  stepFeatures:
    0: 22
    1: 14
    2: 12
    3: 12
    4: 7
HLT_tau25_tightRNN_tracktwo_L1TAU12IM:
  eventCount: 0
  stepCounts:
    0: 12
    1: 10
    2: 10
  stepFeatures:
    0: 22
    1: 14
    2: 12
HLT_tau25_verylooseRNN_tracktwoMVABDT_L1TAU12IM:
  eventCount: 9
  stepCounts:
    0: 12
    1: 10
    2: 10
    3: 10
    4: 9
  stepFeatures:
    0: 22
    1: 14
    2: 13
    3: 13
    4: 12
HLT_tau25_verylooseRNN_tracktwoMVA_L1TAU12IM:
  eventCount: 9
  stepCounts:
    0: 12
    1: 10
    2: 10
    3: 10
    4: 9
  stepFeatures:
    0: 22
    1: 14
    2: 12
    3: 12
    4: 11
HLT_tau25_verylooseRNN_tracktwo_L1TAU12IM:
  eventCount: 0
  stepCounts:
    0: 12
    1: 10
    2: 10
  stepFeatures:
    0: 22
    1: 14
    2: 12
HLT_tau35_mediumRNN_tracktwoMVA_L1TAU12IM:
  eventCount: 7
  stepCounts:
    0: 11
    1: 9
    2: 9
    3: 9
    4: 7
  stepFeatures:
    0: 20
    1: 13
    2: 11
    3: 11
    4: 8
HLT_tau35_mediumRNN_tracktwoMVA_tau25_mediumRNN_tracktwoMVA_L1DR-TAU20ITAU12I-J25:
  eventCount: 1
  stepCounts:
    0: 6
    1: 3
    2: 2
    3: 2
    4: 1
  stepFeatures:
    0: 15
    1: 6
    2: 4
    3: 4
    4: 2
HLT_tau80_medium1_tracktwo_L1TAU60:
  eventCount: 0
  stepCounts:
    0: 4
    1: 1
    2: 1
  stepFeatures:
    0: 4
    1: 1
    2: 1
HLT_tau80_mediumRNN_tracktwoMVA_tau35_mediumRNN_tracktwoMVA_L1TAU60_DR-TAU20ITAU12I:
  eventCount: 0
  stepCounts:
    0: 2
  stepFeatures:
    0: 6
HLT_tau80_mediumRNN_tracktwoMVA_tau60_mediumRNN_tracktwoMVA_L1TAU60_2TAU40:
  eventCount: 0
  stepCounts:
    0: 2
    1: 1
    2: 1
    3: 1
  stepFeatures:
    0: 5
    1: 2
    2: 2
    3: 2
HLT_tilecalib_laser_TilePEB_L1CALREQ2:
  eventCount: 0
HLT_timeburner_L1All:
  eventCount: 0
HLT_unconvtrk120_isohpttrack_iaggrmedium_L1XE50:
  eventCount: 3
  stepCounts:
    0: 3
  stepFeatures:
    0: 3
HLT_unconvtrk120_isohpttrack_imedium_L1XE50:
  eventCount: 6
  stepCounts:
    0: 6
  stepFeatures:
    0: 10
HLT_xe100_cvfpufit_L1XE50:
  eventCount: 6
  stepCounts:
    0: 10
    1: 6
  stepFeatures:
    0: 10
    1: 6
HLT_xe100_mht_L1XE50:
  eventCount: 7
  stepCounts:
    0: 7
  stepFeatures:
    0: 7
HLT_xe100_mhtpufit_em_subjesgscIS_L1XE50:
  eventCount: 6
  stepCounts:
    0: 10
    1: 6
  stepFeatures:
    0: 10
    1: 6
HLT_xe100_mhtpufit_pf_subjesgscIS_L1XE50:
  eventCount: 5
  stepCounts:
    0: 10
    1: 5
  stepFeatures:
    0: 10
    1: 5
HLT_xe100_pfopufit_L1XE50:
  eventCount: 5
  stepCounts:
    0: 10
    1: 5
  stepFeatures:
    0: 10
    1: 5
HLT_xe100_pfsum_L1XE50:
  eventCount: 6
  stepCounts:
    0: 10
    1: 6
  stepFeatures:
    0: 10
    1: 6
HLT_xe100_tcpufit_L1XE50:
  eventCount: 6
  stepCounts:
    0: 6
  stepFeatures:
    0: 6
HLT_xe100_trkmht_L1XE50:
  eventCount: 9
  stepCounts:
    0: 10
    1: 9
  stepFeatures:
    0: 10
    1: 9
HLT_xe100_trkmht_xe85_tcpufit_xe65_cell_L1XE50:
  eventCount: 5
  stepCounts:
    0: 6
    1: 5
  stepFeatures:
    0: 18
    1: 15
HLT_xe110_mht_L1XE50:
  eventCount: 6
  stepCounts:
    0: 6
  stepFeatures:
    0: 6
HLT_xe110_pfsum_L1XE50:
  eventCount: 5
  stepCounts:
    0: 10
    1: 5
  stepFeatures:
    0: 10
    1: 5
HLT_xe110_pfsum_cssk_L1XE50:
  eventCount: 2
  stepCounts:
    0: 10
    1: 2
  stepFeatures:
    0: 10
    1: 2
HLT_xe110_pfsum_vssk_L1XE50:
  eventCount: 3
  stepCounts:
    0: 10
    1: 3
  stepFeatures:
    0: 10
    1: 3
HLT_xe110_tc_em_L1XE50:
  eventCount: 5
  stepCounts:
    0: 5
  stepFeatures:
    0: 5
HLT_xe110_tcpufit_L1XE50:
  eventCount: 6
  stepCounts:
    0: 6
  stepFeatures:
    0: 6
HLT_xe30_cell_L1XE10:
  eventCount: 17
  stepCounts:
    0: 17
  stepFeatures:
    0: 17
HLT_xe30_cell_xe30_tcpufit_L1XE10:
  eventCount: 14
  stepCounts:
    0: 14
  stepFeatures:
    0: 28
HLT_xe30_cvfpufit_L1XE10:
  eventCount: 14
  stepCounts:
    0: 19
    1: 14
  stepFeatures:
    0: 19
    1: 14
HLT_xe30_mht_L1XE10:
  eventCount: 19
  stepCounts:
    0: 19
  stepFeatures:
    0: 19
HLT_xe30_mhtpufit_em_subjesgscIS_L1XE10:
  eventCount: 17
  stepCounts:
    0: 19
    1: 17
  stepFeatures:
    0: 19
    1: 17
HLT_xe30_mhtpufit_pf_subjesgscIS_L1XE10:
  eventCount: 17
  stepCounts:
    0: 19
    1: 17
  stepFeatures:
    0: 19
    1: 17
HLT_xe30_pfopufit_L1XE10:
  eventCount: 15
  stepCounts:
    0: 19
    1: 15
  stepFeatures:
    0: 19
    1: 15
HLT_xe30_pfsum_L1XE10:
  eventCount: 16
  stepCounts:
    0: 19
    1: 16
  stepFeatures:
    0: 19
    1: 16
HLT_xe30_pfsum_cssk_L1XE10:
  eventCount: 15
  stepCounts:
    0: 19
    1: 15
  stepFeatures:
    0: 19
    1: 15
HLT_xe30_pfsum_vssk_L1XE10:
  eventCount: 18
  stepCounts:
    0: 19
    1: 18
  stepFeatures:
    0: 19
    1: 18
HLT_xe30_tcpufit_L1XE10:
  eventCount: 14
  stepCounts:
    0: 14
  stepFeatures:
    0: 14
HLT_xe30_trkmht_L1XE10:
  eventCount: 18
  stepCounts:
    0: 19
    1: 18
  stepFeatures:
    0: 19
    1: 18
HLT_xe65_cell_L1XE50:
  eventCount: 7
  stepCounts:
    0: 7
  stepFeatures:
    0: 7
HLT_xe65_cell_xe110_tcpufit_L1XE50:
  eventCount: 5
  stepCounts:
    0: 5
  stepFeatures:
    0: 10
HLT_xe80_tcpufit_unconvtrk120_isohpttrack_iaggrloose_L1XE50:
  eventCount: 3
  stepCounts:
    0: 3
  stepFeatures:
    0: 6
HLT_xe80_tcpufit_unconvtrk120_isohpttrack_iaggrmedium_L1XE50:
  eventCount: 2
  stepCounts:
    0: 2
  stepFeatures:
    0: 4
HLT_xe80_tcpufit_unconvtrk120_isohpttrack_imedium_L1XE50:
  eventCount: 5
  stepCounts:
    0: 5
  stepFeatures:
    0: 14
HLT_xe80_tcpufit_unconvtrk80_isohpttrack_imedium_L1XE50:
  eventCount: 6
  stepCounts:
    0: 6
  stepFeatures:
    0: 19
HLT_xe95_trkmht_xe90_tcpufit_xe75_cell_L1XE50:
  eventCount: 4
  stepCounts:
    0: 4
    1: 4
  stepFeatures:
    0: 12
    1: 12<|MERGE_RESOLUTION|>--- conflicted
+++ resolved
@@ -1747,11 +1747,7 @@
   stepFeatures:
     0: 19
     1: 47
-<<<<<<< HEAD
-    2: 28
-=======
     2: 26
->>>>>>> eb12b181
 HLT_j45_subjesgscIS_ftf_boffperf_split_L1J20:
   eventCount: 19
   stepCounts:
