--- conflicted
+++ resolved
@@ -1,181 +1,3 @@
-<<<<<<< HEAD
-TrigSignatureMoniMT                                INFO HLT_2e17_etcut_L12EM15VH      2         2         2         2         2         0         0         0         2
-TrigSignatureMoniMT                                INFO HLT_2e17_etcut_L12EM15VH decisions                    6         826       7         0         0         0
-TrigSignatureMoniMT                                INFO HLT_2e3_etcut_L12EM3          20        20        20        20        20        0         0         0         20
-TrigSignatureMoniMT                                INFO HLT_2e3_etcut_L12EM3 decisions                    172       8889      387       0         0         0
-TrigSignatureMoniMT                                INFO HLT_2g20_tight_L12EM20VH      2         2         0         0         0         0         0         0         0
-TrigSignatureMoniMT                                INFO HLT_2g20_tight_L12EM20VH decisions                    0         0         0         0         0         0
-TrigSignatureMoniMT                                INFO HLT_2g35_etcut_L12EM20VH      2         2         1         1         0         0         0         0         0
-TrigSignatureMoniMT                                INFO HLT_2g35_etcut_L12EM20VH decisions                    2         2         0         0         0         0
-TrigSignatureMoniMT                                INFO HLT_2g35_medium_L12EM20VH     2         2         0         0         0         0         0         0         0
-TrigSignatureMoniMT                                INFO HLT_2g35_medium_L12EM20VH decisions                    0         0         0         0         0         0
-TrigSignatureMoniMT                                INFO HLT_2j330_a10t_lcw_jes_35smcINF_L1J1003         3         0         0         0         0         0         0         0
-TrigSignatureMoniMT                                INFO HLT_2j330_a10t_lcw_jes_35smcINF_L1J100 decisions                    0         0         0         0         0         0
-TrigSignatureMoniMT                                INFO HLT_2mu10_bJpsimumu_L12MU10   3         3         3         0         0         0         0         0         0
-TrigSignatureMoniMT                                INFO HLT_2mu10_bJpsimumu_L12MU10 decisions                    18        0         0         0         0         0
-TrigSignatureMoniMT                                INFO HLT_2mu10_bUpsimumu_L12MU10   3         3         3         0         0         0         0         0         0
-TrigSignatureMoniMT                                INFO HLT_2mu10_bUpsimumu_L12MU10 decisions                    18        0         0         0         0         0
-TrigSignatureMoniMT                                INFO HLT_2mu14_L12MU10             3         3         3         1         1         1         0         0         1
-TrigSignatureMoniMT                                INFO HLT_2mu14_L12MU10 decisions                       18        6         4         4         0         0
-TrigSignatureMoniMT                                INFO HLT_2mu4_bJpsimumu_L12MU4     4         4         4         2         1         1         1         0         1
-TrigSignatureMoniMT                                INFO HLT_2mu4_bJpsimumu_L12MU4 decisions                    24        4         6         4         1         0
-TrigSignatureMoniMT                                INFO HLT_2mu4_bUpsimumu_L12MU4     4         4         4         1         0         0         0         0         0
-TrigSignatureMoniMT                                INFO HLT_2mu4_bUpsimumu_L12MU4 decisions                    24        1         0         0         0         0
-TrigSignatureMoniMT                                INFO HLT_2mu6Comb_L12MU6           4         4         4         1         0         0         0         0         1
-TrigSignatureMoniMT                                INFO HLT_2mu6Comb_L12MU6 decisions                     24        6         0         0         0         0
-TrigSignatureMoniMT                                INFO HLT_2mu6_10invm70_L1MU6       10        10        4         1         1         1         1         0         1
-TrigSignatureMoniMT                                INFO HLT_2mu6_10invm70_L1MU6 decisions                    24        6         4         4         1         0
-TrigSignatureMoniMT                                INFO HLT_2mu6_L12MU6               4         4         4         1         1         1         0         0         1
-TrigSignatureMoniMT                                INFO HLT_2mu6_L12MU6 decisions                         24        6         4         4         0         0
-TrigSignatureMoniMT                                INFO HLT_3j200_L1J100              3         3         0         0         0         0         0         0         0
-TrigSignatureMoniMT                                INFO HLT_3j200_L1J100 decisions                        0         0         0         0         0         0
-TrigSignatureMoniMT                                INFO HLT_3j200_L1J20               19        19        0         0         0         0         0         0         0
-TrigSignatureMoniMT                                INFO HLT_3j200_L1J20 decisions                         0         0         0         0         0         0
-TrigSignatureMoniMT                                INFO HLT_3mu6_L13MU6               0         0         0         0         0         0         0         0         0
-TrigSignatureMoniMT                                INFO HLT_3mu6_L13MU6 decisions                         0         0         0         0         0         0
-TrigSignatureMoniMT                                INFO HLT_3mu6_msonly_L13MU6        0         0         0         0         0         0         0         0         0
-TrigSignatureMoniMT                                INFO HLT_3mu6_msonly_L13MU6 decisions                    0         0         0         0         0         0
-TrigSignatureMoniMT                                INFO HLT_4mu4_L14MU4               0         0         0         0         0         0         0         0         0
-TrigSignatureMoniMT                                INFO HLT_4mu4_L14MU4 decisions                         0         0         0         0         0         0
-TrigSignatureMoniMT                                INFO HLT_5j70_0eta240_L14J20       7         7         1         0         0         0         0         0         1
-TrigSignatureMoniMT                                INFO HLT_5j70_0eta240_L14J20 decisions                    5         0         0         0         0         0
-TrigSignatureMoniMT                                INFO HLT_e26_etcut_L1EM22VHI       6         6         6         6         6         0         0         0         6
-TrigSignatureMoniMT                                INFO HLT_e26_etcut_L1EM22VHI decisions                    7         645       7         0         0         0
-TrigSignatureMoniMT                                INFO HLT_e3_etcut1step_mu6fast_L1EM8I_MU105         5         5         0         0         0         0         0         5
-TrigSignatureMoniMT                                INFO HLT_e3_etcut1step_mu6fast_L1EM8I_MU10 decisions                    17        0         0         0         0         0
-TrigSignatureMoniMT                                INFO HLT_e3_etcut_L1EM3            20        20        20        20        20        0         0         0         20
-TrigSignatureMoniMT                                INFO HLT_e3_etcut_L1EM3 decisions                      172       8889      387       0         0         0
-TrigSignatureMoniMT                                INFO HLT_e5_etcut_L1EM3            20        20        20        20        20        0         0         0         20
-TrigSignatureMoniMT                                INFO HLT_e5_etcut_L1EM3 decisions                      140       7892      185       0         0         0
-TrigSignatureMoniMT                                INFO HLT_e7_etcut_L1EM3            20        20        20        20        20        0         0         0         20
-TrigSignatureMoniMT                                INFO HLT_e7_etcut_L1EM3 decisions                      89        5506      108       0         0         0
-TrigSignatureMoniMT                                INFO HLT_g140_etcut_L1EM24VHI      6         6         0         0         0         0         0         0         0
-TrigSignatureMoniMT                                INFO HLT_g140_etcut_L1EM24VHI decisions                    0         0         0         0         0         0
-TrigSignatureMoniMT                                INFO HLT_g140_loose_L1EM24VHI      6         6         0         0         0         0         0         0         0
-TrigSignatureMoniMT                                INFO HLT_g140_loose_L1EM24VHI decisions                    0         0         0         0         0         0
-TrigSignatureMoniMT                                INFO HLT_g20_etcut_LArPEB_L1EM15   14        14        14        14        11        11        0         0         11
-TrigSignatureMoniMT                                INFO HLT_g20_etcut_LArPEB_L1EM15 decisions                    24        24        21        21        0         0
-TrigSignatureMoniMT                                INFO HLT_g5_etcut_L1EM3            20        20        20        20        20        0         0         0         20
-TrigSignatureMoniMT                                INFO HLT_g5_etcut_L1EM3 decisions                      140       140       185       0         0         0
-TrigSignatureMoniMT                                INFO HLT_g5_etcut_LArPEB_L1EM3     20        20        20        20        20        20        0         0         20
-TrigSignatureMoniMT                                INFO HLT_g5_etcut_LArPEB_L1EM3 decisions                    140       140       185       185       0         0
-TrigSignatureMoniMT                                INFO HLT_g5_loose_L1EM3            20        20        17        17        17        9         0         0         9
-TrigSignatureMoniMT                                INFO HLT_g5_loose_L1EM3 decisions                      57        57        116       14        0         0
-TrigSignatureMoniMT                                INFO HLT_g5_medium_L1EM3           20        20        16        16        16        9         0         0         9
-TrigSignatureMoniMT                                INFO HLT_g5_medium_L1EM3 decisions                     48        48        92        14        0         0
-TrigSignatureMoniMT                                INFO HLT_g5_tight_L1EM3            20        20        16        16        16        9         0         0         9
-TrigSignatureMoniMT                                INFO HLT_g5_tight_L1EM3 decisions                      45        45        84        9         0         0
-TrigSignatureMoniMT                                INFO HLT_j0_vbenfSEP30etSEP34mass35SEP50fbet_L1J2019        19        15        0         0         0         0         0         15
-TrigSignatureMoniMT                                INFO HLT_j0_vbenfSEP30etSEP34mass35SEP50fbet_L1J20 decisions                    39        0         0         0         0         0
-TrigSignatureMoniMT                                INFO HLT_j225_ftf_subjesgscIS_bmv2c1040_split_L1J1003         3         0         0         0         0         0         0         0
-TrigSignatureMoniMT                                INFO HLT_j225_ftf_subjesgscIS_bmv2c1040_split_L1J100 decisions                    0         0         0         0         0         0
-TrigSignatureMoniMT                                INFO HLT_j260_320eta490_L1J20      19        19        0         0         0         0         0         0         0
-TrigSignatureMoniMT                                INFO HLT_j260_320eta490_L1J20 decisions                    0         0         0         0         0         0
-TrigSignatureMoniMT                                INFO HLT_j260_320eta490_L1J75_31ETA492         2         0         0         0         0         0         0         0
-TrigSignatureMoniMT                                INFO HLT_j260_320eta490_L1J75_31ETA49 decisions                    0         0         0         0         0         0
-TrigSignatureMoniMT                                INFO HLT_j275_ftf_subjesgscIS_bmv2c1060_split_L1J1003         3         0         0         0         0         0         0         0
-TrigSignatureMoniMT                                INFO HLT_j275_ftf_subjesgscIS_bmv2c1060_split_L1J100 decisions                    0         0         0         0         0         0
-TrigSignatureMoniMT                                INFO HLT_j300_ftf_subjesgscIS_bmv2c1070_split_L1J1003         3         0         0         0         0         0         0         0
-TrigSignatureMoniMT                                INFO HLT_j300_ftf_subjesgscIS_bmv2c1070_split_L1J100 decisions                    0         0         0         0         0         0
-TrigSignatureMoniMT                                INFO HLT_j360_ftf_subjesgscIS_bmv2c1077_split_L1J1003         3         0         0         0         0         0         0         0
-TrigSignatureMoniMT                                INFO HLT_j360_ftf_subjesgscIS_bmv2c1077_split_L1J100 decisions                    0         0         0         0         0         0
-TrigSignatureMoniMT                                INFO HLT_j420_L1J100               3         3         0         0         0         0         0         0         0
-TrigSignatureMoniMT                                INFO HLT_j420_L1J100 decisions                         0         0         0         0         0         0
-TrigSignatureMoniMT                                INFO HLT_j420_L1J20                19        19        0         0         0         0         0         0         0
-TrigSignatureMoniMT                                INFO HLT_j420_L1J20 decisions                          0         0         0         0         0         0
-TrigSignatureMoniMT                                INFO HLT_j420_ftf_subjesgscIS_L1J2019        19        0         0         0         0         0         0         0
-TrigSignatureMoniMT                                INFO HLT_j420_ftf_subjesgscIS_L1J20 decisions                    0         0         0         0         0         0
-TrigSignatureMoniMT                                INFO HLT_j45_L1J15                 20        20        18        0         0         0         0         0         18
-TrigSignatureMoniMT                                INFO HLT_j45_L1J15 decisions                           18        0         0         0         0         0
-TrigSignatureMoniMT                                INFO HLT_j45_ftf_L1J15             20        20        18        0         0         0         0         0         18
-TrigSignatureMoniMT                                INFO HLT_j45_ftf_L1J15 decisions                       18        0         0         0         0         0
-TrigSignatureMoniMT                                INFO HLT_j45_ftf_pf_L1J20          19        19        16        0         0         0         0         0         16
-TrigSignatureMoniMT                                INFO HLT_j45_ftf_pf_L1J20 decisions                    16        0         0         0         0         0
-TrigSignatureMoniMT                                INFO HLT_j45_ftf_subjesgscIS_L1J15 20        20        18        0         0         0         0         0         18
-TrigSignatureMoniMT                                INFO HLT_j45_ftf_subjesgscIS_L1J15 decisions                    18        0         0         0         0         0
-TrigSignatureMoniMT                                INFO HLT_j45_ftf_subjesgscIS_bmv2c1070_split_L1J2019        19        18        18        18        18        0         0         18
-TrigSignatureMoniMT                                INFO HLT_j45_ftf_subjesgscIS_bmv2c1070_split_L1J20 decisions                    18        49        49        49        0         0
-TrigSignatureMoniMT                                INFO HLT_j45_ftf_subjesgscIS_boffperf_split_L1J2019        19        18        18        18        18        0         0         18
-TrigSignatureMoniMT                                INFO HLT_j45_ftf_subjesgscIS_boffperf_split_L1J20 decisions                    18        49        49        49        0         0
-TrigSignatureMoniMT                                INFO HLT_j460_a10_lcw_subjes_L1J1003         3         0         0         0         0         0         0         0
-TrigSignatureMoniMT                                INFO HLT_j460_a10_lcw_subjes_L1J100 decisions                    0         0         0         0         0         0
-TrigSignatureMoniMT                                INFO HLT_j460_a10_lcw_subjes_L1J20 19        19        0         0         0         0         0         0         0
-TrigSignatureMoniMT                                INFO HLT_j460_a10_lcw_subjes_L1J20 decisions                    0         0         0         0         0         0
-TrigSignatureMoniMT                                INFO HLT_j460_a10r_L1J100          3         3         0         0         0         0         0         0         0
-TrigSignatureMoniMT                                INFO HLT_j460_a10r_L1J100 decisions                    0         0         0         0         0         0
-TrigSignatureMoniMT                                INFO HLT_j460_a10r_L1J20           19        19        0         0         0         0         0         0         0
-TrigSignatureMoniMT                                INFO HLT_j460_a10r_L1J20 decisions                     0         0         0         0         0         0
-TrigSignatureMoniMT                                INFO HLT_j460_a10t_lcw_jes_30smcINF_L1J1003         3         0         0         0         0         0         0         0
-TrigSignatureMoniMT                                INFO HLT_j460_a10t_lcw_jes_30smcINF_L1J100 decisions                    0         0         0         0         0         0
-TrigSignatureMoniMT                                INFO HLT_j460_a10t_lcw_jes_L1J100  3         3         0         0         0         0         0         0         0
-TrigSignatureMoniMT                                INFO HLT_j460_a10t_lcw_jes_L1J100 decisions                    0         0         0         0         0         0
-TrigSignatureMoniMT                                INFO HLT_j80_0eta240_2j60_320eta490_j0_dijetSEP80j1etSEP0j1eta240SEP80j2etSEP0j2eta240SEP700djmass_L1J2019        19        11        0         0         0         0         0         11
-TrigSignatureMoniMT                                INFO HLT_j80_0eta240_2j60_320eta490_j0_dijetSEP80j1etSEP0j1eta240SEP80j2etSEP0j2eta240SEP700djmass_L1J20 decisions                    11        0         0         0         0         0
-TrigSignatureMoniMT                                INFO HLT_j80_j60_L1J15             20        20        13        0         0         0         0         0         13
-TrigSignatureMoniMT                                INFO HLT_j80_j60_L1J15 decisions                       13        0         0         0         0         0
-TrigSignatureMoniMT                                INFO HLT_j85_L1J20                 19        19        13        0         0         0         0         0         13
-TrigSignatureMoniMT                                INFO HLT_j85_L1J20 decisions                           13        0         0         0         0         0
-TrigSignatureMoniMT                                INFO HLT_j85_ftf_L1J20             19        19        13        0         0         0         0         0         13
-TrigSignatureMoniMT                                INFO HLT_j85_ftf_L1J20 decisions                       13        0         0         0         0         0
-TrigSignatureMoniMT                                INFO HLT_j85_ftf_pf_L1J20          19        19        10        0         0         0         0         0         10
-TrigSignatureMoniMT                                INFO HLT_j85_ftf_pf_L1J20 decisions                    10        0         0         0         0         0
-TrigSignatureMoniMT                                INFO HLT_mu10_lateMu_L1MU10        10        10        0         0         0         0         0         0         0
-TrigSignatureMoniMT                                INFO HLT_mu10_lateMu_L1MU10 decisions                    0         0         0         0         0         0
-TrigSignatureMoniMT                                INFO HLT_mu20_ivar_L1MU6           10        10        10        5         3         0         0         0         3
-TrigSignatureMoniMT                                INFO HLT_mu20_ivar_L1MU6 decisions                     14        6         3         0         0         0
-TrigSignatureMoniMT                                INFO HLT_mu24_idperf_L1MU20        8         8         6         6         5         5         0         0         5
-TrigSignatureMoniMT                                INFO HLT_mu24_idperf_L1MU20 decisions                    7         7         6         6         0         0
-TrigSignatureMoniMT                                INFO HLT_mu26_ivarmedium_L1MU20    8         8         8         5         4         3         3         0         3
-TrigSignatureMoniMT                                INFO HLT_mu26_ivarmedium_L1MU20 decisions                    10        6         5         4         4         0
-TrigSignatureMoniMT                                INFO HLT_mu50_L1MU20               8         8         8         5         1         1         0         0         1
-TrigSignatureMoniMT                                INFO HLT_mu50_L1MU20 decisions                         10        6         1         1         0         0
-TrigSignatureMoniMT                                INFO HLT_mu50_RPCPEBSecondaryReadout_L1MU208         8         8         5         1         1         1         0         1
-TrigSignatureMoniMT                                INFO HLT_mu50_RPCPEBSecondaryReadout_L1MU20 decisions                    10        6         1         1         1         0
-TrigSignatureMoniMT                                INFO HLT_mu60_0eta105_msonly_L1MU208         8         1         0         0         0         0         0         0
-TrigSignatureMoniMT                                INFO HLT_mu60_0eta105_msonly_L1MU20 decisions                    2         0         0         0         0         0
-TrigSignatureMoniMT                                INFO HLT_mu6Comb_L1MU6             10        10        10        5         0         0         0         0         5
-TrigSignatureMoniMT                                INFO HLT_mu6Comb_L1MU6 decisions                       14        6         0         0         0         0
-TrigSignatureMoniMT                                INFO HLT_mu6_L1MU6                 10        10        10        5         5         5         0         0         5
-TrigSignatureMoniMT                                INFO HLT_mu6_L1MU6 decisions                           14        6         6         6         0         0
-TrigSignatureMoniMT                                INFO HLT_mu6_idperf_L1MU6          10        10        10        10        10        10        0         0         10
-TrigSignatureMoniMT                                INFO HLT_mu6_idperf_L1MU6 decisions                    14        14        17        18        0         0
-TrigSignatureMoniMT                                INFO HLT_mu6_ivarmedium_L1MU6      10        10        10        5         5         5         5         0         5
-TrigSignatureMoniMT                                INFO HLT_mu6_ivarmedium_L1MU6 decisions                    14        6         6         6         6         0
-TrigSignatureMoniMT                                INFO HLT_mu6_msonly_L1MU6          10        10        10        0         10        0         0         0         10
-TrigSignatureMoniMT                                INFO HLT_mu6_msonly_L1MU6 decisions                    14        0         17        0         0         0
-TrigSignatureMoniMT                                INFO HLT_mu6_mu4_L12MU4            4         4         4         3         1         1         0         0         1
-TrigSignatureMoniMT                                INFO HLT_mu6_mu4_L12MU4 decisions                      40        18        6         6         0         0
-TrigSignatureMoniMT                                INFO HLT_mu6_mu6noL1_L1MU6         10        10        10        5         5         5         3         1         1
-TrigSignatureMoniMT                                INFO HLT_mu6_mu6noL1_L1MU6 decisions                    14        6         6         6         8         2
-TrigSignatureMoniMT                                INFO HLT_mu6fast_L1MU6             10        10        10        0         0         0         0         0         10
-TrigSignatureMoniMT                                INFO HLT_mu6fast_L1MU6 decisions                       14        0         0         0         0         0
-TrigSignatureMoniMT                                INFO HLT_mu80_msonly_3layersEC_L1MU208         8         8         0         0         0         0         0         0
-TrigSignatureMoniMT                                INFO HLT_mu80_msonly_3layersEC_L1MU20 decisions                    10        0         0         0         0         0
-TrigSignatureMoniMT                                INFO HLT_tau0_perf_ptonly_L1TAU12  18        18        18        18        0         0         0         0         18
-TrigSignatureMoniMT                                INFO HLT_tau0_perf_ptonly_L1TAU12 decisions                    39        29        0         0         0         0
-TrigSignatureMoniMT                                INFO HLT_tau160_mediumRNN_tracktwoMVA_L1TAU1000         0         0         0         0         0         0         0         0
-TrigSignatureMoniMT                                INFO HLT_tau160_mediumRNN_tracktwoMVA_L1TAU100 decisions                    0         0         0         0         0         0
-TrigSignatureMoniMT                                INFO HLT_tau25_idperf_tracktwoMVA_L1TAU12IM14        14        14        0         0         0         0         0         14
-TrigSignatureMoniMT                                INFO HLT_tau25_idperf_tracktwoMVA_L1TAU12IM decisions                    24        0         0         0         0         0
-TrigSignatureMoniMT                                INFO HLT_tau25_idperf_tracktwo_L1TAU12IM14        14        14        12        11        0         0         0         11
-TrigSignatureMoniMT                                INFO HLT_tau25_idperf_tracktwo_L1TAU12IM decisions                    24        19        12        0         0         0
-TrigSignatureMoniMT                                INFO HLT_tau25_medium1_tracktwo_L1TAU12IM14        14        12        10        9         0         0         0         9
-TrigSignatureMoniMT                                INFO HLT_tau25_medium1_tracktwo_L1TAU12IM decisions                    21        16        9         0         0         0
-TrigSignatureMoniMT                                INFO HLT_tau35_mediumRNN_tracktwoMVA_L1TAU12IM14        14        11        0         0         0         0         0         11
-TrigSignatureMoniMT                                INFO HLT_tau35_mediumRNN_tracktwoMVA_L1TAU12IM decisions                    19        0         0         0         0         0
-TrigSignatureMoniMT                                INFO HLT_xe30_cell_L1XE10          19        19        17        0         0         0         0         0         17
-TrigSignatureMoniMT                                INFO HLT_xe30_cell_L1XE10 decisions                    17        0         0         0         0         0
-TrigSignatureMoniMT                                INFO HLT_xe30_cell_xe30_tcpufit_L1XE1019        19        18        0         0         0         0         0         9
-TrigSignatureMoniMT                                INFO HLT_xe30_cell_xe30_tcpufit_L1XE10 decisions                    36        0         0         0         0         0
-TrigSignatureMoniMT                                INFO HLT_xe30_mht_L1XE10           19        19        19        0         0         0         0         0         19
-TrigSignatureMoniMT                                INFO HLT_xe30_mht_L1XE10 decisions                     19        0         0         0         0         0
-TrigSignatureMoniMT                                INFO HLT_xe30_tcpufit_L1XE10       19        19        10        0         0         0         0         0         10
-TrigSignatureMoniMT                                INFO HLT_xe30_tcpufit_L1XE10 decisions                    10        0         0         0         0         0
-TrigSignatureMoniMT                                INFO HLT_xe30_trkmht_L1XE10        19        19        17        0         0         0         0         0         17
-TrigSignatureMoniMT                                INFO HLT_xe30_trkmht_L1XE10 decisions                    17        0         0         0         0         0
-TrigSignatureMoniMT                                INFO HLT_xe65_cell_L1XE50          10        10        7         0         0         0         0         0         7
-TrigSignatureMoniMT                                INFO HLT_xe65_cell_L1XE50 decisions                    7         0         0         0         0         0
-=======
 TrigSignatureMoniMT                                INFO HLT_2e17_etcut_L12EM15VH      2         2         2         2         2         0         0         2
 TrigSignatureMoniMT                                INFO HLT_2e17_etcut_L12EM15VH decisions                    6         826       7         0         0
 TrigSignatureMoniMT                                INFO HLT_2e3_etcut_L12EM3          20        20        20        20        20        0         0         20
@@ -349,5 +171,4 @@
 TrigSignatureMoniMT                                INFO HLT_xe30_trkmht_L1XE10        19        19        17        0         0         0         0         17
 TrigSignatureMoniMT                                INFO HLT_xe30_trkmht_L1XE10 decisions                    17        0         0         0         0
 TrigSignatureMoniMT                                INFO HLT_xe65_cell_L1XE50          10        10        7         0         0         0         0         7
-TrigSignatureMoniMT                                INFO HLT_xe65_cell_L1XE50 decisions                    7         0         0         0         0
->>>>>>> ede5b94f
+TrigSignatureMoniMT                                INFO HLT_xe65_cell_L1XE50 decisions                    7         0         0         0         0