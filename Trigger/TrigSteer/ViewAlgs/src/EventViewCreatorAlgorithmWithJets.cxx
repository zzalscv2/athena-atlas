/*
  General-purpose view creation algorithm <bwynne@cern.ch>
  
  Copyright (C) 2002-2018 CERN for the benefit of the ATLAS collaboration
*/

#include "EventViewCreatorAlgorithmWithJets.h"
#include "AthLinks/ElementLink.h"
#include "AthViews/ViewHelper.h"
#include "AthViews/View.h"
#include "DecisionHandling/TrigCompositeUtils.h"
#include "DecisionHandling/HLTIdentifier.h"

using namespace TrigCompositeUtils;

EventViewCreatorAlgorithmWithJets::EventViewCreatorAlgorithmWithJets( const std::string& name, ISvcLocator* pSvcLocator )
  : EventViewCreatorAlgorithm( name, pSvcLocator ) {}

EventViewCreatorAlgorithmWithJets::~EventViewCreatorAlgorithmWithJets() {}

StatusCode EventViewCreatorAlgorithmWithJets::initialize() {
  EventViewCreatorAlgorithm::initialize();

  ATH_CHECK( m_inViewJets.initialize() );

  return StatusCode::SUCCESS;
}

<<<<<<< HEAD
StatusCode EventViewCreatorAlgorithmWithJets::execute_r( const EventContext& context ) const {
 // create the output decisions, similar to inputs (copy basic links)
  std::vector< SG::WriteHandle<TrigCompositeUtils::DecisionContainer> > outputHandles;
  ATH_CHECK (decisionInputToOutput(context, outputHandles));

    // make the views

    // make the views
=======
StatusCode EventViewCreatorAlgorithmWithJets::execute( const EventContext& context ) const { 
  auto outputHandles = decisionOutputs().makeHandles( context );     
  // make and store the views
>>>>>>> 50806057
  auto viewsHandle = SG::makeHandle( m_viewsKey ); 
  auto viewVector1 = std::make_unique< ViewContainer >();
  ATH_CHECK( viewsHandle.record(  std::move( viewVector1 ) ) );
  auto viewVector = viewsHandle.ptr();

    //  auto viewVector = std::make_unique< ViewContainer >();
  auto contexts = std::vector<EventContext>( );
  unsigned int viewCounter = 0;
  unsigned int conditionsRun = context.getExtension<Atlas::ExtendedEventContext>().conditionsRun();

   //map all RoIs that are stored
  std::vector <ElementLink<TrigRoiDescriptorCollection> > RoIsFromDecision;


   for (auto outputHandle: outputHandles) {
    if( not outputHandle.isValid() ) {
      ATH_MSG_DEBUG( "Got no decisions from output "<< outputHandle.key() << " because handle not valid");
      continue;
    }
    if( outputHandle->size() == 0){ // input filtered out
      ATH_MSG_ERROR( "Got no decisions from output "<< outputHandle.key()<<": handle is valid but container is empty. Is this expected?");
      return StatusCode::FAILURE;
    }

    ATH_MSG_DEBUG( "Got output "<< outputHandle.key()<<" with " << outputHandle->size() << " elements" );
    // loop over output decisions in container of outputHandle, follow link to inputDecision
    for ( auto outputDecision : *outputHandle){ 
      ElementLinkVector<DecisionContainer> inputLinks = getLinkToPrevious(outputDecision);
      // loop over input links as predecessors
      for (auto input: inputLinks){
	const Decision* inputDecision = *input;
	// Retrieve jets ...
	ATH_MSG_DEBUG( "Checking there are jets linked to decision object" );
	TrigCompositeUtils::LinkInfo< xAOD::JetContainer > jetELInfo = TrigCompositeUtils::findLink< xAOD::JetContainer >( inputDecision,m_jetsLink );
	ATH_CHECK( jetELInfo.isValid() );
	const xAOD::Jet *jet = *jetELInfo.link;
	ATH_MSG_DEBUG( "Placing xAOD::JetContainer " );
	ATH_MSG_DEBUG( "   -- pt="<< jet->p4().Et() <<" eta="<< jet->eta() << " phi="<< jet->phi() );

	
	// find the RoI
	auto roiELInfo = TrigCompositeUtils::findLink<TrigRoiDescriptorCollection>( inputDecision, m_roisLink.value() );
	auto roiEL = roiELInfo.link;
	ATH_CHECK( roiEL.isValid() );
	// check if already found
	auto roiIt=find(RoIsFromDecision.begin(), RoIsFromDecision.end(), roiEL);
	if ( roiIt == RoIsFromDecision.end() ){
	  RoIsFromDecision.push_back(roiEL); // just to keep track of which we have used 
	  const TrigRoiDescriptor* roi = *roiEL;
	  ATH_MSG_DEBUG("Found RoI:" <<*roi<<" FS="<<roi->isFullscan());
	  ATH_MSG_DEBUG( "Positive decisions on RoI, preparing view" );
	  
	  // make the view
	  ATH_MSG_DEBUG( "Making the View" );
	  auto newView = ViewHelper::makeView( name()+"_view", viewCounter++, m_viewFallThrough ); //pointer to the view
	  viewVector->push_back( newView );
	  contexts.emplace_back( context );
	  contexts.back().setExtension( Atlas::ExtendedEventContext( viewVector->back(), conditionsRun ) );
	  
	  // link decision to this view
	  outputDecision->setObjectLink( "view", ElementLink< ViewContainer >(m_viewsKey.key(), viewVector->size()-1 ));//adding view to TC
	  outputDecision->setObjectLink( "jets", jetELInfo.link );
	  ATH_MSG_DEBUG( "Adding new view to new decision; storing view in viewVector component " << viewVector->size()-1 );
	  ATH_CHECK( linkViewToParent( inputDecision, viewVector->back() ) );
	  ATH_CHECK( placeRoIInView( roi, viewVector->back(), contexts.back() ) );
	  ATH_CHECK( placeJetInView( jet, viewVector->back(), contexts.back() ) );
	}
	else {
	  int iview = roiIt-RoIsFromDecision.begin();
	  outputDecision->setObjectLink( "view", ElementLink< ViewContainer >(m_viewsKey.key(), iview ) ); //adding view to TC
	  outputDecision->setObjectLink( "jets", jetELInfo.link );
	  ATH_MSG_DEBUG( "Adding already mapped view " << iview << " in ViewVector , to new decision");
	}
      }// loop over previous inputs
    } // loop over decisions   
  }// loop over output keys

 

  ATH_MSG_DEBUG( "Launching execution in " << viewVector->size() << " views" );
  ATH_CHECK( ViewHelper::ScheduleViews( viewVector,           // Vector containing views
					m_viewNodeName,             // CF node to attach views to
					context,                    // Source context
					m_scheduler.get() ) );
  
  // store views
  // auto viewsHandle = SG::makeHandle( m_viewsKey );
  // ATH_CHECK( viewsHandle.record(  std::move( viewVector ) ) );
  ATH_MSG_DEBUG( "Store "<< viewsHandle->size() <<" Views");

  ATH_CHECK( debugPrintOut(context, outputHandles) );
  return StatusCode::SUCCESS;
}

StatusCode EventViewCreatorAlgorithmWithJets::placeJetInView( const xAOD::Jet* theObject, SG::View* view, const EventContext& context ) const {
  // fill the Jet output collection  
  ATH_MSG_DEBUG( "Adding Jet To View : " << m_inViewJets.key() );
  auto oneObjectCollection = std::make_unique< ConstDataVector< xAOD::JetContainer > >();
  oneObjectCollection->clear( SG::VIEW_ELEMENTS ); 
  oneObjectCollection->push_back( theObject );

  //store in the view 
  auto handle = SG::makeHandle( m_inViewJets,context );
  ATH_CHECK( handle.setProxyDict( view ) );
  ATH_CHECK( handle.record( std::move( oneObjectCollection ) ) ); 
  return StatusCode::SUCCESS;
}
<|MERGE_RESOLUTION|>--- conflicted
+++ resolved
@@ -26,20 +26,12 @@
   return StatusCode::SUCCESS;
 }
 
-<<<<<<< HEAD
-StatusCode EventViewCreatorAlgorithmWithJets::execute_r( const EventContext& context ) const {
+StatusCode EventViewCreatorAlgorithmWithJets::execute( const EventContext& context ) const {
  // create the output decisions, similar to inputs (copy basic links)
   std::vector< SG::WriteHandle<TrigCompositeUtils::DecisionContainer> > outputHandles;
   ATH_CHECK (decisionInputToOutput(context, outputHandles));
 
     // make the views
-
-    // make the views
-=======
-StatusCode EventViewCreatorAlgorithmWithJets::execute( const EventContext& context ) const { 
-  auto outputHandles = decisionOutputs().makeHandles( context );     
-  // make and store the views
->>>>>>> 50806057
   auto viewsHandle = SG::makeHandle( m_viewsKey ); 
   auto viewVector1 = std::make_unique< ViewContainer >();
   ATH_CHECK( viewsHandle.record(  std::move( viewVector1 ) ) );
