/*
  General-purpose view creation algorithm <bwynne@cern.ch>
  
  Copyright (C) 2002-2018 CERN for the benefit of the ATLAS collaboration
*/

#include "EventViewCreatorAlgorithm.h"
#include "AthLinks/ElementLink.h"
#include "AthViews/ViewHelper.h"
#include "AthViews/View.h"
#include "DecisionHandling/TrigCompositeUtils.h"

using namespace TrigCompositeUtils;

EventViewCreatorAlgorithm::EventViewCreatorAlgorithm( const std::string& name, ISvcLocator* pSvcLocator )
  : InputMakerBase( name, pSvcLocator ) {}

EventViewCreatorAlgorithm::~EventViewCreatorAlgorithm(){}

StatusCode EventViewCreatorAlgorithm::initialize() {
  ATH_MSG_DEBUG("Will produce views=" << m_viewsKey << " roIs=" << m_inViewRoIs );
  ATH_CHECK( m_viewsKey.initialize() );
  ATH_CHECK( m_inViewRoIs.initialize() );
  ATH_CHECK( m_scheduler.retrieve() );
  return StatusCode::SUCCESS;
}

<<<<<<< HEAD

StatusCode EventViewCreatorAlgorithm::execute_r( const EventContext& context ) const {

  // create the output decisions, similar to inputs (copy basic links)
  std::vector< SG::WriteHandle<TrigCompositeUtils::DecisionContainer> > outputHandles;
  ATH_CHECK (decisionInputToOutput(context, outputHandles));
 
  // make the views
=======
StatusCode EventViewCreatorAlgorithm::execute( const EventContext& context ) const { 
  auto outputHandles = decisionOutputs().makeHandles( context );     
  // make and store the views
>>>>>>> 50806057
  auto viewsHandle = SG::makeHandle( m_viewsKey ); 
  auto viewVector1 = std::make_unique< ViewContainer >();
  ATH_CHECK( viewsHandle.record(  std::move( viewVector1 ) ) );
  auto viewVector = viewsHandle.ptr();



    // auto viewVector = std::make_unique< ViewContainer >();
  auto contexts = std::vector<EventContext>( );
  unsigned int viewCounter = 0;
  unsigned int conditionsRun = context.getExtension<Atlas::ExtendedEventContext>().conditionsRun();

  //map all RoIs that are stored
  std::vector <ElementLink<TrigRoiDescriptorCollection> > RoIsFromDecision;

  // loop over decisions
  for (auto outputHandle: outputHandles) {
    if( not outputHandle.isValid() ) {
      ATH_MSG_DEBUG( "Got no decisions from output "<< outputHandle.key() << " because handle not valid");
      continue;
    }

    if( outputHandle->size() == 0){ // input filtered out
      ATH_MSG_ERROR( "Got no decisions from output "<< outputHandle.key()<<": handle is valid but container is empty. Is this expected?");
      return StatusCode::FAILURE;
    }
    ATH_MSG_DEBUG( "Got output "<< outputHandle.key()<<" with " << outputHandle->size() << " elements" );
    // loop over output decisions in container of outputHandle, follow link to inputDecision
    for ( auto outputDecision : *outputHandle){ 
      ElementLinkVector<DecisionContainer> inputLinks = getLinkToPrevious(outputDecision);
      // loop over input links as predecessors
      for (auto input: inputLinks){
	const Decision* inputDecision = *input;
	// find the RoI
	auto roiELInfo = TrigCompositeUtils::findLink<TrigRoiDescriptorCollection>( inputDecision, m_roisLink.value() );
	auto roiEL = roiELInfo.link;
	ATH_CHECK( roiEL.isValid() );
	// check if already found
	auto roiIt=find(RoIsFromDecision.begin(), RoIsFromDecision.end(), roiEL);
	if ( roiIt == RoIsFromDecision.end() ){
	  RoIsFromDecision.push_back(roiEL); // just to keep track of which we have used 
	  const TrigRoiDescriptor* roi = *roiEL;
	  ATH_MSG_DEBUG("Found RoI:" <<*roi<<" FS="<<roi->isFullscan());
	  ATH_MSG_DEBUG( "Positive decisions on RoI, preparing view" );
	  
	  // make the view
	  ATH_MSG_DEBUG( "Making the View" );
	  auto newView = ViewHelper::makeView( name()+"_view", viewCounter++, m_viewFallThrough ); //pointer to the view
	  viewVector->push_back( newView );
	  contexts.emplace_back( context );
	  contexts.back().setExtension( Atlas::ExtendedEventContext( viewVector->back(), conditionsRun ) );
	  
	  // link decision to this view
	  outputDecision->setObjectLink( "view", ElementLink< ViewContainer >(m_viewsKey.key(), viewVector->size()-1 ));//adding view to TC
	  ATH_MSG_DEBUG( "Adding new view to new decision; storing view in viewVector component " << viewVector->size()-1 );
	  ATH_CHECK( linkViewToParent( inputDecision, viewVector->back() ) );
	  ATH_CHECK( placeRoIInView( roi, viewVector->back(), contexts.back() ) );	
	}
	else {
	  int iview = roiIt-RoIsFromDecision.begin();
	  outputDecision->setObjectLink( "view", ElementLink< ViewContainer >(m_viewsKey.key(), iview ) ); //adding view to TC
	  ATH_MSG_DEBUG( "Adding already mapped view " << iview << " in ViewVector , to new decision");
	}
      }// loop over previous inputs
    } // loop over decisions   
  }// loop over output keys


  // launch view execution

  ATH_MSG_DEBUG( "Launching execution in " << viewVector->size() << " views" );
  ATH_CHECK( ViewHelper::ScheduleViews( viewVector,           // Vector containing views
					m_viewNodeName,             // CF node to attach views to
					context,                    // Source context
					m_scheduler.get() ) );
  
  // report number of views, stored already when container was created
  // auto viewsHandle = SG::makeHandle( m_viewsKey );
  // ATH_CHECK( viewsHandle.record(  std::move( viewVector ) ) );
  ATH_MSG_DEBUG( "Store "<< viewsHandle->size() <<" Views");
  
  ATH_CHECK( debugPrintOut(context, outputHandles) );
  return StatusCode::SUCCESS;
}



StatusCode EventViewCreatorAlgorithm::linkViewToParent( const TrigCompositeUtils::Decision* inputDecision, SG::View* newView ) const {
  // see if there is a view linked to the decision object, if so link it to the view that is just made
  TrigCompositeUtils::LinkInfo<ViewContainer> parentViewLinkInfo = TrigCompositeUtils::findLink<ViewContainer>(inputDecision, "view" );
  if ( parentViewLinkInfo.isValid() ) {
    ATH_CHECK( parentViewLinkInfo.link.isValid() );
    auto parentView = *parentViewLinkInfo.link;
    newView->linkParent( parentView );
    ATH_MSG_DEBUG( "Parent view linked" );
  } else {
    if ( m_requireParentView ) {
      ATH_MSG_ERROR( "Parent view not linked because it could not be found" );
      ATH_MSG_ERROR( TrigCompositeUtils::dump( inputDecision, [](const xAOD::TrigComposite* tc){ 
								return "TC " + tc->name() + ( tc->hasObjectLink("view") ? " has view " : " has no view " );
							      } ) );
      return StatusCode::FAILURE;
    }
    
  }
  return StatusCode::SUCCESS;
}

StatusCode EventViewCreatorAlgorithm::placeRoIInView( const TrigRoiDescriptor* roi, SG::View* view, const EventContext& context ) const {
  // fill the RoI output collection
  auto oneRoIColl = std::make_unique< ConstDataVector<TrigRoiDescriptorCollection> >();    
  oneRoIColl->clear( SG::VIEW_ELEMENTS ); //Don't delete the RoIs
  oneRoIColl->push_back( roi );
	
  //store the RoI in the view
  auto handle = SG::makeHandle( m_inViewRoIs, context );
  ATH_CHECK( handle.setProxyDict( view ) );
  ATH_CHECK( handle.record( std::move( oneRoIColl ) ) );
  return StatusCode::SUCCESS;
}<|MERGE_RESOLUTION|>--- conflicted
+++ resolved
@@ -25,20 +25,14 @@
   return StatusCode::SUCCESS;
 }
 
-<<<<<<< HEAD
 
-StatusCode EventViewCreatorAlgorithm::execute_r( const EventContext& context ) const {
+StatusCode EventViewCreatorAlgorithm::execute( const EventContext& context ) const {
 
   // create the output decisions, similar to inputs (copy basic links)
   std::vector< SG::WriteHandle<TrigCompositeUtils::DecisionContainer> > outputHandles;
   ATH_CHECK (decisionInputToOutput(context, outputHandles));
  
   // make the views
-=======
-StatusCode EventViewCreatorAlgorithm::execute( const EventContext& context ) const { 
-  auto outputHandles = decisionOutputs().makeHandles( context );     
-  // make and store the views
->>>>>>> 50806057
   auto viewsHandle = SG::makeHandle( m_viewsKey ); 
   auto viewVector1 = std::make_unique< ViewContainer >();
   ATH_CHECK( viewsHandle.record(  std::move( viewVector1 ) ) );
