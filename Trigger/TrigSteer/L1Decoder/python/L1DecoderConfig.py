#
#  Copyright (C) 2002-2020 CERN for the benefit of the ATLAS collaboration
#

from six import iteritems
from AthenaCommon.Logging import logging
log = logging.getLogger('L1DecoderConfig')
from AthenaConfiguration.ComponentFactory import CompFactory

def mapThresholdToL1DecisionCollection(threshold):
    """
    Translates L1 threshold  name of the DecisionsContainer name in the L1Decoder unpacking tools
    """

    mapThresholdToL1Decoder = { "FSNOSEED": "HLTNav_L1FSNOSEED",
                                "EM" : "HLTNav_L1EM",
                                "MU" : "HLTNav_L1MU",
                                "J"  : "HLTNav_L1J",
                                "TAU": "HLTNav_L1TAU",
                                "XE" : "HLTNav_L1MET",
                                "XS" : "HLTNav_L1MET",
                                "TE" : "HLTNav_L1MET" }

    # remove actual threshold value from L1 threshold string
    for (thresholdType, l1Collection) in iteritems(mapThresholdToL1Decoder):
        if threshold.startswith( thresholdType ):
            return l1Collection

    log.error("Threshold \""+ threshold + "\" not mapped to any Decision collection! Available are: " + str(mapThresholdToL1Decoder.values()))

def mapThresholdToL1RoICollection(threshold):
    """
    Translates L1 threshold  name of the RoIDescriptor name in the L1Decoder unpacking tools
    """

    mapThresholdToL1Decoder = { "FSNOSEED": "HLT_FSRoI",
                                "EM" : "HLT_EMRoIs",
                                "MU" : "HLT_MURoIs",
                                "J"  : "HLT_JETRoI",
                                "TAU": "HLT_TAURoI",
                                "XE" : "HLT_FSRoI",
                                "XS" : "HLT_FSRoI",
                                "TE" : "HLT_FSRoI" }

    # remove actual threshold value from L1 threshold string
    for (thresholdType, l1Collection) in iteritems(mapThresholdToL1Decoder):
        if threshold.startswith( thresholdType ):
            return l1Collection

    log.error("Threshold \""+ threshold + "\" not mapped to any ROI collection! Available are: " + str(mapThresholdToL1Decoder.values()))


def createCaloRoIUnpackers():
    #from L1Decoder.L1DecoderConf import EMRoIsUnpackingTool, METRoIsUnpackingTool, JRoIsUnpackingTool, RerunRoIsUnpackingTool, TAURoIsUnpackingTool
    from L1Decoder.L1DecoderMonitoring import RoIsUnpackingMonitoring
    from TrigEDMConfig.TriggerEDMRun3 import recordable
    emUnpacker = CompFactory.EMRoIsUnpackingTool(Decisions = mapThresholdToL1DecisionCollection("EM"),
                                                 OutputTrigRoIs = recordable(mapThresholdToL1RoICollection("EM")),
                                                 MonTool = RoIsUnpackingMonitoring( prefix="EM", maxCount=30 ))

    #            emUnpacker.MonTool = RoIsUnpackingMonitoring( prefix="EM", maxCount=30 )

    emRerunUnpacker = CompFactory.RerunRoIsUnpackingTool("EMRerunRoIsUnpackingTool",
                                                         SourceDecisions=mapThresholdToL1DecisionCollection("EM"),
                                                         Decisions="HLTNav_RerunL1EM" )

    metUnpacker = CompFactory.METRoIsUnpackingTool(Decisions = mapThresholdToL1DecisionCollection("XE"))


    tauUnpacker = CompFactory.TAURoIsUnpackingTool(Decisions = mapThresholdToL1DecisionCollection("TAU"),
                                                   OutputTrigRoIs = recordable("HLT_TAURoI"))

    tauUnpacker.MonTool = RoIsUnpackingMonitoring( prefix="TAU", maxCount=30 )

    jUnpacker = CompFactory.JRoIsUnpackingTool(Decisions = mapThresholdToL1DecisionCollection("J"),
                                               OutputTrigRoIs = recordable(mapThresholdToL1RoICollection("J")) )

    jUnpacker.MonTool = RoIsUnpackingMonitoring( prefix="J", maxCount=30 )

    return [emUnpacker, metUnpacker, tauUnpacker, jUnpacker ],[emRerunUnpacker]

def createMuonRoIUnpackers():
    #from L1Decoder.L1DecoderConf import MURoIsUnpackingTool, RerunRoIsUnpackingTool
    from L1Decoder.L1DecoderMonitoring import RoIsUnpackingMonitoring

    from TrigEDMConfig.TriggerEDMRun3 import recordable
    muUnpacker = CompFactory.MURoIsUnpackingTool(Decisions = mapThresholdToL1DecisionCollection("MU"),
                                     OutputTrigRoIs = recordable(mapThresholdToL1RoICollection("MU")))

    muUnpacker.MonTool = RoIsUnpackingMonitoring( prefix="MU", maxCount=20 )

    muRerunUnpacker =  CompFactory.RerunRoIsUnpackingTool("MURerunRoIsUnpackingTool",
                                                          SourceDecisions=mapThresholdToL1DecisionCollection("MU"),
                                                          Decisions="HLTNav_RerunL1MU" )
    return [muUnpacker],[muRerunUnpacker]


#from L1Decoder.L1DecoderConf import L1TriggerResultMaker


def setupL1TriggerResultMaker( alg ):
    alg.MuRoIKey = "LVL1MuonRoIs"
    alg.MuRoILinkName = "mu_roi"
#         # Placeholder for other L1 xAOD outputs:
#         # - CTP result
#         # - L1Topo result
#         # - L1Calo (Run3) RoIs

# from L1Decoder.L1DecoderConf import L1TriggerResultMaker
# class L1TriggerResultMaker(L1TriggerResultMaker):
#     def __init__(self, name='L1TriggerResultMaker', *args, **kwargs):
#         super(L1TriggerResultMaker, self).__init__(name, *args, **kwargs)
#         setupL1TriggerResultMaker( self )


#from L1Decoder.L1DecoderConf import L1Decoder
class L1Decoder(CompFactory.L1Decoder) :
    def __init__(self, name='L1Decoder', *args, **kwargs):
        super(L1Decoder, self).__init__(name, *args, **kwargs)

        from TriggerJobOpts.TriggerFlags import TriggerFlags

        # CTP unpacker
        ctpUnpacker = CompFactory.CTPUnpackingTool()

        self.ctpUnpacker = ctpUnpacker
<<<<<<< HEAD
        self.roiUnpackers += [ CompFactory.FSRoIsUnpackingTool("FSRoIsUnpackingTool", Decisions=mapThresholdToL1DecisionCollection("FSNOSEED") ) ]
=======
        from L1Decoder.L1DecoderConf import FSRoIsUnpackingTool
        self.roiUnpackers += [ FSRoIsUnpackingTool("FSRoIsUnpackingTool",
                                                   Decisions=mapThresholdToL1DecisionCollection("FSNOSEED"),
                                                   OutputTrigRoIs = mapThresholdToL1RoICollection("FSNOSEED") ) ]
>>>>>>> c02753bc

        # EM unpacker
        if TriggerFlags.doID() or TriggerFlags.doCalo():
            unpackers, rerunUnpackers = createCaloRoIUnpackers()
            self.roiUnpackers += unpackers
            self.rerunRoiUnpackers += rerunUnpackers

        # MU unpacker
        if TriggerFlags.doMuon():
            unpackers, rerunUnpackers = createMuonRoIUnpackers()
            self.roiUnpackers += unpackers
            self.rerunRoiUnpackers += rerunUnpackers

        from AthenaConfiguration.AllConfigFlags import ConfigFlags as flags
        self.DoCostMonitoring = flags.Trigger.CostMonitoring.doCostMonitoring
        self.CostMonitoringChain = flags.Trigger.CostMonitoring.chain

        self.L1DecoderSummaryKey = "L1DecoderSummary"


def L1DecoderCfg(flags):
    from AthenaCommon.Configurable import Configurable
    Configurable.configurableRun3Behavior += 1

    from AthenaConfiguration.ComponentAccumulator import ComponentAccumulator

    #from L1Decoder.L1DecoderConf import L1Decoder, CTPUnpackingTool
    from L1Decoder.L1DecoderMonitoring import CTPUnpackingMonitoring

    acc = ComponentAccumulator()

    decoderAlg = CompFactory.L1Decoder()
    decoderAlg.L1DecoderSummaryKey = "L1DecoderSummary" # Transient, consumed by DecisionSummaryMakerAlg
    decoderAlg.ctpUnpacker = CompFactory.CTPUnpackingTool( ForceEnableAllChains = flags.Trigger.L1Decoder.forceEnableAllChains,
                                               MonTool = CTPUnpackingMonitoring(512, 200) )



    decoderAlg.roiUnpackers += [ CompFactory.FSRoIsUnpackingTool("FSRoIsUnpackingTool", Decisions=mapThresholdToL1DecisionCollection("FSNOSEED") ) ]

    unpackers, rerunUnpackers = createCaloRoIUnpackers()
    decoderAlg.roiUnpackers += unpackers
    decoderAlg.rerunRoiUnpackers += rerunUnpackers

    from MuonConfig.MuonCablingConfig import RPCCablingConfigCfg, TGCCablingConfigCfg
    acc.merge( TGCCablingConfigCfg( flags ) )
    acc.merge( RPCCablingConfigCfg( flags ) )
    unpackers, rerunUnpackers = createMuonRoIUnpackers()
    decoderAlg.roiUnpackers += unpackers
    decoderAlg.rerunRoiUnpackers += rerunUnpackers

    decoderAlg.DoCostMonitoring = flags.Trigger.CostMonitoring.doCostMonitoring
    decoderAlg.CostMonitoringChain = flags.Trigger.CostMonitoring.chain

    from TrigConfigSvc.TrigConfigSvcCfg import TrigConfigSvcCfg, HLTPrescaleCondAlgCfg
    acc.merge( TrigConfigSvcCfg( flags ) )
    acc.merge( HLTPrescaleCondAlgCfg( flags ) )

    # Add the algorithms producing the input RoIBResult (legacy L1) / L1TriggerResult (Run-3 L1)
    from TrigT1ResultByteStream.TrigT1ResultByteStreamConfig import RoIBResultDecoderCfg, L1TriggerByteStreamDecoderCfg
    # TODO: implement flags to allow disabling either RoIBResult or L1TriggerResult
    acc.merge( RoIBResultDecoderCfg(flags) )
    acc.merge( L1TriggerByteStreamDecoderCfg(flags) )

    resultMaker = CompFactory.L1TriggerResultMaker()
    setupL1TriggerResultMaker( resultMaker )
    acc.addEventAlgo( resultMaker )
    Configurable.configurableRun3Behavior -= 1

    return acc,decoderAlg

if __name__ == "__main__":
    from AthenaCommon.Configurable import Configurable
    Configurable.configurableRun3Behavior=1
    from AthenaConfiguration.AllConfigFlags import ConfigFlags

    ConfigFlags.Trigger.L1Decoder.forceEnableAllChains= True
    ConfigFlags.Input.Files= ["/cvmfs/atlas-nightlies.cern.ch/repo/data/data-art/TrigP1Test/data17_13TeV.00327265.physics_EnhancedBias.merge.RAW._lb0100._SFO-1._0001.1",]
    ConfigFlags.lock()
    acc, alg = L1DecoderCfg( ConfigFlags )
    acc.addEventAlgo(alg)

    f=open("L1DecoderConf.pkl","wb")
    acc.store(f)
    f.close()<|MERGE_RESOLUTION|>--- conflicted
+++ resolved
@@ -124,15 +124,9 @@
         ctpUnpacker = CompFactory.CTPUnpackingTool()
 
         self.ctpUnpacker = ctpUnpacker
-<<<<<<< HEAD
-        self.roiUnpackers += [ CompFactory.FSRoIsUnpackingTool("FSRoIsUnpackingTool", Decisions=mapThresholdToL1DecisionCollection("FSNOSEED") ) ]
-=======
-        from L1Decoder.L1DecoderConf import FSRoIsUnpackingTool
-        self.roiUnpackers += [ FSRoIsUnpackingTool("FSRoIsUnpackingTool",
-                                                   Decisions=mapThresholdToL1DecisionCollection("FSNOSEED"),
-                                                   OutputTrigRoIs = mapThresholdToL1RoICollection("FSNOSEED") ) ]
->>>>>>> c02753bc
-
+        self.roiUnpackers += [ CompFactory.FSRoIsUnpackingTool("FSRoIsUnpackingTool",
+                                                               Decisions=mapThresholdToL1DecisionCollection("FSNOSEED"),
+                                                               OutputTrigRoIs = mapThresholdToL1RoICollection("FSNOSEED") ) ]
         # EM unpacker
         if TriggerFlags.doID() or TriggerFlags.doCalo():
             unpackers, rerunUnpackers = createCaloRoIUnpackers()
