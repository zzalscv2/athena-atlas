--- conflicted
+++ resolved
@@ -41,13 +41,12 @@
 
 // For each input Decision in the input container, create an output Decision in the corresponding output container and link them.
 StatusCode InputMakerBase::decisionInputToOutput(const EventContext& context, std::vector< SG::WriteHandle<TrigCompositeUtils::DecisionContainer> > & outputHandles) const{
-  if (m_mergeOutputs) return decisionInputToMergedOutput(context, outputHandles);
 
-  
-  ATH_MSG_DEBUG("Creating one output per input");
+  if (!m_mergeOutputs)   ATH_MSG_DEBUG("Creating one output per input");
+  else                   ATH_MSG_DEBUG("Creating one merged output per RoI");
+
   outputHandles = decisionOutputs().makeHandles(context);
-  countInputHandles( context );
- 
+  //size_t tot_inputs = countInputHandles( context );
   size_t outputIndex = 0;
   for ( auto inputKey: decisionInputs() ) {
     auto inputHandle = SG::makeHandle( inputKey, context );
@@ -61,69 +60,11 @@
       outputIndex++;
       continue;
     }
-    ATH_MSG_DEBUG( "Got input "<< inputKey.key()<<" with " << inputHandle->size() << " elements" );
+    ATH_MSG_DEBUG( "Running on input "<< inputKey.key()<<" with " << inputHandle->size() << " elements" );
+    
     // create the output container
-<<<<<<< HEAD
-    auto outDecisions = std::make_unique<TrigCompositeUtils::DecisionContainer>();
-    auto outDecAux    = std::make_unique<TrigCompositeUtils::DecisionAuxContainer>();
-    outDecisions->setStore( outDecAux.get() );
-       
-    // loop over decisions retrieved from this input
-=======
     TrigCompositeUtils::createAndStore(outputHandles[outputIndex]);
     auto outDecisions = outputHandles[outputIndex].ptr();
-
-    // loop over input decisions retrieved from this input handle
->>>>>>> e566de94
-    size_t input_counter =0;
-    for ( auto inpDecision : *inputHandle){
-      // create new decision for each input	
-<<<<<<< HEAD
-      TrigCompositeUtils::Decision*  newDec = TrigCompositeUtils::newDecisionIn( outDecisions.get() );
-      TrigCompositeUtils::linkToPrevious( newDec, inputKey.key(), input_counter );
-      TrigCompositeUtils::insertDecisionIDs( decision, newDec );
-
-      //      copyBaseLinks( decision, newDec);
-      ATH_MSG_DEBUG("Decision "<<input_counter<<" has "<< (TrigCompositeUtils::findLink<TrigRoiDescriptorCollection>( newDec,  m_roisLink.value())).isValid() <<" valid "<<m_roisLink.value() <<" and "<< TrigCompositeUtils::getLinkToPrevious(newDec).size() <<" previous decisions");     
-      input_counter++;	
-    } // loop over decisions
-
-    ATH_MSG_DEBUG( "Recording output key " <<  decisionOutputs()[ outputIndex ].key() <<" of size "<<outDecisions->size()  <<" at index "<< outputIndex);
-    CHECK( outputHandles[outputIndex].record( std::move( outDecisions ), std::move( outDecAux ) ) );
-    outputIndex++;	       
-  } // end of first loop over input keys
-
-  return StatusCode::SUCCESS;
-}
-
-
-
-// For each input Decision in the input container that links to one RoI, create an output Decision per RoI (mergeing them into one) and linking to all previous
-StatusCode InputMakerBase::decisionInputToMergedOutput(const EventContext& context, std::vector< SG::WriteHandle<TrigCompositeUtils::DecisionContainer> > & outputHandles) const{
-
-  ATH_MSG_DEBUG("Creating one merged output per RoI");
-  outputHandles = decisionOutputs().makeHandles(context);
-  countInputHandles( context );
-
-
-  size_t outputIndex = 0;
-  for ( auto inputKey: decisionInputs() ) {
-    auto inputHandle = SG::makeHandle( inputKey, context );
-    if( not inputHandle.isValid() ) {
-      ATH_MSG_DEBUG( "Got no decisions from input "<< inputKey.key() << " because handle not valid");
-      outputIndex++;
-      continue;
-    }
-    if( inputHandle->size() == 0){ // input filtered out
-      ATH_MSG_WARNING( "Got no decisions from input "<< inputKey.key()<<": handle is valid but container is empty. Is this expected?");
-      outputIndex++;
-      continue;
-    }
-    ATH_MSG_DEBUG( "Got input "<< inputKey.key()<<" with " << inputHandle->size() << " elements" );
-    // create the output container
-    auto outDecisions = std::make_unique<TrigCompositeUtils::DecisionContainer>();
-    auto outDecAux    = std::make_unique<TrigCompositeUtils::DecisionAuxContainer>();
-    outDecisions->setStore( outDecAux.get() );
 
     //map all RoIs that are stored in this input container
     std::vector <ElementLink<TrigRoiDescriptorCollection> > RoIsFromDecision;
@@ -131,47 +72,42 @@
     // loop over decisions retrieved from this input
     size_t input_counter =0;
     size_t output_counter =0;
+   
     for ( auto decision : *inputHandle){
       ATH_MSG_DEBUG( "Input Decision "<<input_counter <<" has " <<TrigCompositeUtils::getLinkToPrevious(decision).size()<<" previous links");
-      auto roiELInfo = TrigCompositeUtils::findLink<TrigRoiDescriptorCollection>( decision,  m_roisLink.value());
-      CHECK( roiELInfo.isValid() );
+      TrigCompositeUtils::Decision*  newDec;
+      bool addDecision=false;
+      int roi_counter=0;
+      if (m_mergeOutputs){
+	auto roiELInfo = TrigCompositeUtils::findLink<TrigRoiDescriptorCollection>( decision,  m_roisLink.value());
+	CHECK( roiELInfo.isValid() );      
+	auto roiEL = roiELInfo.link;
+	auto roiIt=find(RoIsFromDecision.begin(), RoIsFromDecision.end(), roiEL);
+	addDecision = (roiIt == RoIsFromDecision.end());
+	if (addDecision) {
+	  RoIsFromDecision.push_back(roiEL); // just to keep track of which we have used
+	  const TrigRoiDescriptor* roi = *roiEL;
+	  ATH_MSG_DEBUG( "Found RoI:" <<*roi<<" FS="<<roi->isFullscan());
+	  roi_counter = roiIt-RoIsFromDecision.begin();
+	}
+      } else
+	addDecision=true;
 
-      
-      auto roiEL = roiELInfo.link;//decision->objectLink<TrigRoiDescriptorCollection>(m_roisLink.value() );
-      auto roiIt=find(RoIsFromDecision.begin(), RoIsFromDecision.end(), roiEL);
-      TrigCompositeUtils::Decision*  newDec;
-      if ( roiIt == RoIsFromDecision.end() ){
-	RoIsFromDecision.push_back(roiEL); // just to keep track of which we have used 
-	const TrigRoiDescriptor* roi = *roiEL;
-	ATH_MSG_DEBUG( "Found RoI:" <<*roi<<" FS="<<roi->isFullscan());
-	ATH_MSG_DEBUG( "Making new decision" );
-	newDec = TrigCompositeUtils::newDecisionIn( outDecisions.get() );
+      if ( addDecision ){
+	newDec = TrigCompositeUtils::newDecisionIn( outDecisions );
 	output_counter++;
       }
       else{
-	int iroi = roiIt-RoIsFromDecision.begin();
-	newDec = outDecisions.get()[outputIndex][iroi];
+	newDec = outDecisions[outputIndex][roi_counter];
       }
       
       TrigCompositeUtils::linkToPrevious( newDec, inputKey.key(), input_counter );
       TrigCompositeUtils::insertDecisionIDs( decision, newDec );     	
-      //copyBaseLinks( decision, newDec);
       ATH_MSG_DEBUG("New decision has "<< (TrigCompositeUtils::findLink<TrigRoiDescriptorCollection>( newDec,  m_roisLink.value())).isValid() <<" valid "<<m_roisLink.value() <<" and "<< TrigCompositeUtils::getLinkToPrevious(newDec).size() <<" previous decisions");     
-=======
-      TrigCompositeUtils::Decision*  newDec = TrigCompositeUtils::newDecisionIn( outDecisions, inpDecision, "", context );
-      {
-        //copy decisions ID
-        TrigCompositeUtils::DecisionIDContainer objDecisions;      
-        TrigCompositeUtils::decisionIDs( inpDecision, objDecisions );
-        for ( const HLT::Identifier& id: objDecisions ){
-          TrigCompositeUtils::addDecisionID( id, newDec );
-        }
-      }
->>>>>>> e566de94
       input_counter++;	
     } // loop over input decisions
 
-    ATH_MSG_DEBUG( "Recorded output key " <<  decisionOutputs()[ outputIndex ].key() <<" of size "<<outDecisions->size()  <<" at index "<< outputIndex);
+    ATH_MSG_DEBUG( "Filled output key " <<  decisionOutputs()[ outputIndex ].key() <<" of size "<<outDecisions->size()  <<" at index "<< outputIndex);
     outputIndex++;	       
   } // end of first loop over input keys
 
