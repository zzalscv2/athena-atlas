--- conflicted
+++ resolved
@@ -154,16 +154,11 @@
       ATH_CHECK( converted != nullptr );
       ATH_CHECK( decodedTransientName == transientTypeName );      
       classDesc.Destruct( obj );
-<<<<<<< HEAD
 
       // from now on in case of T/P class we deal with a new class, the transient one
       classDesc = RootType::ByName( transientTypeName );
       ATH_CHECK( classDesc.IsComplete() );
       obj = converted;
-=======
-      obj = converted;      
-
->>>>>>> 232b137d
     }
 
 
