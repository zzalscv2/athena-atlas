/*
  Copyright (C) 2002-2023 CERN for the benefit of the ATLAS collaboration
*/

#include <cstring>
#include <boost/core/demangle.hpp>
#include <boost/algorithm/string.hpp>
#include "Gaudi/Interfaces/IOptionsSvc.h"
#include "GaudiKernel/IToolSvc.h"
#include "GaudiKernel/System.h"
#include "AthenaKernel/StorableConversions.h"
#include "AthContainersInterfaces/IAuxStoreIO.h"
#include "AthContainers/AuxTypeRegistry.h"
#include "AthContainers/tools/copyAuxStoreThinned.h"
#include "AthContainers/debug.h"
#include "xAODCore/AuxContainerBase.h"
#include "xAODTrigger/TrigCompositeAuxContainer.h"
#include "TrigSerializeResult/StringSerializer.h"
#include "TrigCompositeUtils/HLTIdentifier.h"

#include "TriggerEDMSerialiserTool.h"
#include "TriggerEDMCLIDs.h"

#include <numeric>

namespace {
  // Special module ID used internally to store total result size limit in the truncation threshold map
  constexpr uint16_t fullResultTruncationID = std::numeric_limits<uint16_t>::max();
}

TriggerEDMSerialiserTool::TriggerEDMSerialiserTool( const std::string& type,
						    const std::string& name,
						    const IInterface* parent )
  : base_class( type, name, parent ) {}

StatusCode TriggerEDMSerialiserTool::initialize() {
  // Initialise tools and services
  ATH_CHECK( m_serializerSvc.retrieve() );
  ATH_CHECK( m_clidSvc.retrieve() );
  ATH_CHECK( m_debugInfoWHKey.initialize() );
  ATH_CHECK( m_debugNavigationSummaryRHKey.initialize() );
  if (!m_monTool.empty()) ATH_CHECK(m_monTool.retrieve());
  // Parse the list of collections to serialise
  for ( const std::string& typeKeyAuxIDs : m_collectionsToSerialize.value() ) {
    ATH_CHECK(addCollectionToSerialise(typeKeyAuxIDs, m_toSerialise));
  }

  // Retrieve the total result size limit from DataFlowConfig which is a special object
  // used online to hold DF properties passed from TDAQ to HLT as run parameters
  auto jobOptionsSvc = service<Gaudi::Interfaces::IOptionsSvc>("JobOptionsSvc", /*createIf=*/ false);
  if (!jobOptionsSvc.isValid()) {
    ATH_MSG_WARNING("Could not retrieve JobOptionsSvc, will not update the EventSizeHardLimitMB property");
  }
  else {
    if (jobOptionsSvc->has("DataFlowConfig.DF_MaxEventSizeMB")) {
      if (m_eventSizeHardLimitMB.fromString(jobOptionsSvc->get("DataFlowConfig.DF_MaxEventSizeMB")).isSuccess()) {
        ATH_MSG_DEBUG("Updated EventSizeHardLimitMB to " << m_eventSizeHardLimitMB.value()
                      << " from DataFlowConfig.DF_MaxEventSizeMB");
      }
      else {
        ATH_MSG_ERROR("Could not convert DataFlowConfig.DF_MaxEventSizeMB to integer. Leaving EventSizeHardLimitMB="
                      << m_eventSizeHardLimitMB.value());
      }
    }
    else {
      ATH_MSG_DEBUG("Could not retrieve DataFlowConfig.DF_MaxEventSizeMB from JobOptionsSvc. This is fine if running "
                    << "offline, but should not happen online. Leaving EventSizeHardLimitMB="
                    << m_eventSizeHardLimitMB.value());
    }
  }

  // Add the total result size limit to truncation threshold map
  if (m_eventSizeHardLimitMB >= 0) {
    if (m_fullResultTruncationFrac > 1.0) {
      ATH_MSG_ERROR("Fraction cannot be > 1.0, but FullResultTruncationFrac is set to " << m_fullResultTruncationFrac);
      return StatusCode::FAILURE;
    }
    float totalResultSizeLimitBytes = m_fullResultTruncationFrac * m_eventSizeHardLimitMB * 1024. * 1024.;
    m_truncationThresholds[fullResultTruncationID] = static_cast<uint32_t>(totalResultSizeLimitBytes);
  }
  else {
    m_truncationThresholds[fullResultTruncationID] = std::numeric_limits<uint32_t>::max();
  }

  return StatusCode::SUCCESS;
}

StatusCode TriggerEDMSerialiserTool::addCollectionToSerialise(const std::string& typeKeyAuxIDs, std::vector<Address>& addressVec) const {
  ATH_MSG_DEBUG("Parsing " << typeKeyAuxIDs);

  // Syntax: 'collectionKeyType;module1,module2,...[;allowTruncation]'
  std::vector<std::string> def;
  boost::split( def, typeKeyAuxIDs, boost::is_any_of(";") );

  if ( def.size() < 2 ) {
    ATH_MSG_ERROR("Invalid EDM collection specification: " << typeKeyAuxIDs);
    return StatusCode::FAILURE;
  }

  const std::string typeKeyAux = def[0];
  const std::string configuredType = typeKeyAux.substr( 0, typeKeyAux.find('#') );
  const std::string key = typeKeyAux.substr( typeKeyAux.find('#')+1, typeKeyAux.find('.')-typeKeyAux.find('#') );

  std::string transientType;
  std::string persistentType;
  Address::Truncation truncationMode{Address::Truncation::Error};

  if ( configuredType.find('_') == std::string::npos ) {
    transientType = configuredType;
  } else {
    transientType  = configuredType.substr( 0, configuredType.find('_') );
  }
  CLID clid{0};
  if ( m_clidSvc->getIDOfTypeName(transientType, clid).isFailure() )  {
    ATH_MSG_ERROR( "Can not find CLID for " << transientType << " that is needed for serialisation " << key );
    return StatusCode::FAILURE;
  }
  ATH_MSG_VERBOSE("Decoded transient type: " << transientType << " with the CLID " << clid );
  if ( transientType == configuredType ) {
    std::string realTypeName;
    if( m_clidSvc->getTypeInfoNameOfID( clid, realTypeName ).isFailure() ) {
      ATH_MSG_ERROR( "Can not find real type name for " << transientType << " that is needed for serialisation " << key );
      return StatusCode::FAILURE;
    }
    persistentType = transientType + version( realTypeName );
    ATH_MSG_VERBOSE(transientType << " = "<< configuredType << " thus obtained real type name from clid svc " << realTypeName << " forming persistent type name "<< persistentType );
  } else {
    persistentType = configuredType;
  }

  ATH_MSG_DEBUG( "Persistent type: " << persistentType );

  RootType classDesc = RootType::ByNameNoQuiet( persistentType );
  if ( ! classDesc.IsComplete() ) {
    ATH_MSG_ERROR( "The type " << persistentType <<  " is not known to ROOT serialiser" );
    return StatusCode::FAILURE;
  }

  // Set truncation mode
  if ( def.size() > 2 && def[2].find("allowTruncation") != std::string::npos ) {
    ATH_MSG_DEBUG("Truncation allowed for " << configuredType << "#" << key);
    truncationMode = Address::Truncation::Allowed;
  }

  std::vector<std::string> splitModuleIDs;
  boost::split( splitModuleIDs, def[1], boost::is_any_of(",") );
  std::vector<uint16_t> moduleIdVec;
  for ( const auto& module: splitModuleIDs ) moduleIdVec.push_back( std::stoi( module ) );
  std::sort(moduleIdVec.begin(), moduleIdVec.end());

  if (moduleIdVec.empty()) {
    ATH_MSG_ERROR( "No HLT result module IDs given for " << typeKeyAux );
    return StatusCode::FAILURE;
  }

  ATH_MSG_DEBUG( "Transient type " << transientType << " persistent type " << persistentType << " will be written to " << moduleIdVec.size() << " result ROBFragments with IDs: "
      << moduleIdVec << "" );

  if ( persistentType.rfind("xAOD", 0) != std::string::npos ) { // xAOD - either interface of Aux
    xAOD::AuxSelection sel;
    if ( typeKeyAux.find('.') != std::string::npos ) { // Aux, possibly with selection of variables
      ATH_MSG_DEBUG( "with aux content: "  );
      const std::string allVars = typeKeyAux.substr( typeKeyAux.find('.')+1 );
      if (!allVars.empty()) {
        std::set<std::string> variableNames;
        boost::split( variableNames, allVars, [](const char c){ return c == '.'; } );
        if (msgLvl(MSG::DEBUG)) {
          for ( const auto& el: variableNames ) {
            ATH_MSG_DEBUG( " \"" << el << "\""  );
          }
        }
        sel.selectAux( variableNames );
      }
      addressVec.push_back( {transientType, persistentType, clid, key, moduleIdVec, Address::Category::xAODAux, truncationMode, sel} );
    } else {
      addressVec.push_back( {transientType, persistentType, clid, key, moduleIdVec, Address::Category::xAODInterface, truncationMode} );
    }
  } else { // an old T/P type
    addressVec.push_back( {transientType, persistentType, clid, key, moduleIdVec, Address::Category::OldTP, truncationMode} );
  }
  return StatusCode::SUCCESS;
}

StatusCode TriggerEDMSerialiserTool::makeHeader(const Address& address, std::vector<uint32_t>& buffer  ) {
  buffer.push_back(0); // fragment size placeholder
  buffer.push_back( address.clid ); // type info via CLID

  std::vector<uint32_t> serializedLabel;
  StringSerializer ss;
  std::vector<std::string> descr({address.persType, address.key});
  ss.serialize( descr, serializedLabel );
  buffer.push_back( serializedLabel.size() );
  buffer.insert( buffer.end(), serializedLabel.begin(), serializedLabel.end() ); // plain SG key
  return StatusCode::SUCCESS;
}

StatusCode TriggerEDMSerialiserTool::fillPayload( const void* data, size_t sz, std::vector<uint32_t>& buffer ) const {
  ATH_CHECK( sz != 0 );
  ATH_CHECK( data != nullptr );

  buffer.push_back( sz ); // size in bytes
  const size_t neededSize = std::ceil( double(sz)/sizeof(uint32_t) );
  const size_t existingSize = buffer.size();
  buffer.resize(existingSize + neededSize);
  std::memcpy(buffer.data() + existingSize, data, sz);
  return StatusCode::SUCCESS;
}



StatusCode TriggerEDMSerialiserTool::serialiseDynAux( DataObject* dObj, const Address& address, std::vector<uint32_t>& buffer, size_t& nDynWritten ) const {
  ATH_MSG_DEBUG( "" );
  ATH_MSG_DEBUG( "About to start streaming aux data of " << address.key );
  DataBucketBase* dObjAux = dynamic_cast<DataBucketBase*>(dObj);
  ATH_CHECK( dObjAux != nullptr );

  const SG::IAuxStoreIO* auxStoreIO = dObjAux->template cast<SG::IAuxStoreIO> (nullptr, true);
  if ( auxStoreIO == nullptr ) {
    ATH_MSG_DEBUG( "Can't obtain AuxContainerBase of " << address.key <<  " no dynamic variables presumably" );
    return StatusCode::SUCCESS;
  }

  const SG::auxid_set_t& selected = address.sel.getSelectedAuxIDs( auxStoreIO->getDynamicAuxIDs() );

  if ( selected.empty() ) {
    ATH_MSG_VERBOSE( "Empty set of dynamic variables to store, do nothing" );
    return StatusCode::SUCCESS;
  }
  ATH_MSG_DEBUG("Ready for serialisation of " << selected.size() << " dynamic variables");

  for (SG::auxid_t auxVarID : selected ) {

    const std::string decorationName = SG::AuxTypeRegistry::instance().getName(auxVarID);
    const std::type_info* tinfo = auxStoreIO->getIOType (auxVarID);
    const std::string typeName = SG::AuxTypeRegistry::instance().getVecTypeName(auxVarID);
    const std::string fullTypeName = System::typeinfoName( *tinfo );

    ATH_CHECK( tinfo != nullptr );
    TClass* cls = TClass::GetClass (*tinfo);
    ATH_CHECK( cls != nullptr );
    ATH_MSG_DEBUG( "" );
    ATH_MSG_DEBUG( "Streaming '" << decorationName << "' of type '" << typeName 
      << "' fulltype '" << fullTypeName << "' aux ID '" << auxVarID << "' class '" << cls->GetName() );

    CLID clid{0};
    if ( m_clidSvc->getIDOfTypeName(typeName, clid).isFailure() ) { // First try
      if ( m_clidSvc->getIDOfTypeInfoName(fullTypeName, clid).isFailure() ) { // Second try
        ATH_MSG_ERROR("Unable to obtain CLID for either typeName:" << typeName << " or fullTypeName:" << fullTypeName);
        ATH_MSG_ERROR("Please check if this is something which should obtain a CLID via TriggerEDMCLIDs.h");
        return StatusCode::FAILURE;
      }
    }
    ATH_MSG_DEBUG( "CLID " << clid );

    RootType classDesc = RootType::ByNameNoQuiet( cls->GetName() );

    const void* rawptr = auxStoreIO->getIOData( auxVarID );
    ATH_CHECK( rawptr != nullptr );

    size_t sz=0;
    void* mem = m_serializerSvc->serialize( rawptr, classDesc, sz );

    if ( mem == nullptr or sz == 0 ) {
      ATH_MSG_ERROR( "Serialisation of " << address.persType <<"#" << address.key << "."<< decorationName << " unsuccessful" );
      return StatusCode::FAILURE;
    }
    ATH_MSG_DEBUG( "Serialised " << address.persType <<"#" << address.key << "."<< decorationName  << " memory size " << sz );

    std::vector<uint32_t> fragment;

    Address auxAddress { typeName, cls->GetName(), clid, decorationName, address.moduleIdVec, Address::Category::xAODDecoration };

    ATH_CHECK( makeHeader( auxAddress, fragment ) );
    ATH_CHECK( fillPayload( mem, sz, fragment ) );
    fragment[0] = fragment.size();

    delete [] static_cast<const char*>( mem );

    buffer.insert( buffer.end(), fragment.begin(), fragment.end() );
    ++nDynWritten;
  }
  return StatusCode::SUCCESS;
}


StatusCode TriggerEDMSerialiserTool::serialiseContainer( void* data, const Address& address, std::vector<uint32_t>& buffer ) const {

  RootType classDesc = RootType::ByNameNoQuiet( address.persType );
  size_t sz=0;
  void* mem = m_serializerSvc->serialize( data, classDesc, sz );

  ATH_MSG_DEBUG( "Streamed to buffer at address " << mem << " of " << sz << " bytes" );

  if ( mem == nullptr or sz == 0 ) {
    ATH_MSG_ERROR( "Serialisation of " << address.persType << " " << address.key << " unsuccessful" );
    return StatusCode::FAILURE;
  }

  // prepare fragment
  std::vector<uint32_t> fragment;
  ATH_CHECK( makeHeader( address, fragment ) );
  ATH_CHECK( fillPayload( mem, sz, fragment ) );
  if ( mem != nullptr ) delete [] static_cast<const char*>( mem );


  ATH_MSG_DEBUG( address.transType << "#" << address.key << " Fragment size: " << fragment.size()*sizeof(uint32_t) << " bytes");
  fragment[0] = fragment.size();
  buffer.insert( buffer.end(), fragment.begin(), fragment.end() );

  return StatusCode::SUCCESS;
}

StatusCode TriggerEDMSerialiserTool::serialisexAODAuxContainer( void* data,
  const Address& address,
  std::vector<uint32_t>& buffer,
  SGImplSvc* evtStore) const
{
  ATH_MSG_DEBUG("xAOD Aux Container");

  void* copy = data;
  RootType classDesc = RootType::ByNameNoQuiet( address.persType );
  static const RootType interface = RootType::ByNameNoQuiet( "SG::IAuxStore" );
  static const RootType interface_c = RootType::ByNameNoQuiet( "xAOD::AuxContainerBase" );

  void* data_interface = classDesc.Cast (interface_c, data, true);
  if (data_interface != nullptr) {
    const xAOD::AuxContainerBase* store = reinterpret_cast<const xAOD::AuxContainerBase*> (data_interface);
    copy = classDesc.Construct();
    void* copy_interface = classDesc.Cast (interface, copy, true);
    SG::copyAuxStoreThinned (*store,
                             *reinterpret_cast<SG::IAuxStore*> (copy_interface),
                             nullptr);
  }

  ATH_CHECK( serialiseContainer( copy, address, buffer ) );

  if (copy != data) {
    classDesc.Destruct (copy);
  }

  size_t baseSize = buffer.size();
  if ( not m_saveDynamic )
    return StatusCode::SUCCESS;

  DataObject* dObj = evtStore->accessData( address.clid, address.key );
  ATH_CHECK( dObj != nullptr );
  size_t nDynWritten = 0;
  ATH_CHECK( serialiseDynAux( dObj, address, buffer, nDynWritten ) );
  if ( nDynWritten > 0 ) {
    ATH_MSG_DEBUG( "   Fragment size including " <<  (buffer.size() - baseSize)*sizeof(uint32_t)  << " bytes from "
		   << nDynWritten << "x DynAux : " << buffer.size()*sizeof(uint32_t) );
  }
  return StatusCode::SUCCESS;
}

StatusCode TriggerEDMSerialiserTool::serialiseTPContainer( void* data, const Address& address, std::vector<uint32_t>& buffer ) const {

  ATH_MSG_DEBUG("TP Container, converting from: " <<  address.transType << " to " << address.persType  );
  std::string converterPersistentType;
  void * persistent = m_tpTool->convertTP( address.transType,  data, converterPersistentType );
  ATH_CHECK( persistent != nullptr );
  ATH_CHECK ( converterPersistentType == address.persType );
  ATH_CHECK( serialiseContainer( persistent, address, buffer ) );

  RootType classDesc = RootType::ByNameNoQuiet( address.persType );
  classDesc.Destruct( persistent );

  return StatusCode::SUCCESS;
}

StatusCode TriggerEDMSerialiserTool::serialise( const Address& address, std::vector<uint32_t>& buffer, SGImplSvc* evtStore ) const {
  DataObject* dObj = evtStore->accessData( address.clid, address.key );
  if ( dObj == nullptr ) {
    ATH_MSG_DEBUG("Data Object with the CLID " << address.clid << " and the key " << address.key << " is missing");
    return StatusCode::SUCCESS;
  }

  void* rawptr = SG::fromStorable( dObj, address.clid, nullptr, msgLvl(MSG::DEBUG) );
  if ( rawptr == nullptr ) {
    ATH_MSG_DEBUG( "Data Object with key " << address.key << " can not be converted to void* for streaming" );
    return StatusCode::SUCCESS;
  }
  ATH_MSG_DEBUG("Obtained raw pointer " << rawptr );

  if ( address.category == Address::Category::xAODInterface ) {
    return serialiseContainer( rawptr, address, buffer );
  }
  if ( address.category == Address::Category::xAODAux ) {
    return serialisexAODAuxContainer( rawptr, address, buffer, evtStore );
  } 
  if ( address.category == Address::Category::OldTP ) {
    return serialiseTPContainer( rawptr, address, buffer );
  } 
  ATH_MSG_ERROR("Unknown Address category - neither of xAODInterface, xAODAux, OldTP");
  return StatusCode::FAILURE;
}

StatusCode TriggerEDMSerialiserTool::fill( HLT::HLTResultMT& resultToFill, const EventContext& ctx ) const {

  // Leave this check until there is a justified case for appending data to an existing result
  if (not resultToFill.getSerialisedData().empty()) {
    ATH_MSG_ERROR("Trying to fill a result which is not empty! Likely misconfiguration, returning a FAILURE");
    return StatusCode::FAILURE;
  }

  SGImplSvc* evtStore = dynamic_cast<SGImplSvc*>(Atlas::getExtendedEventContext(ctx).proxy());
  ATH_CHECK( evtStore != nullptr );

  // Map storing information to be written out in case of truncation for each module
  TruncationInfoMap truncationInfoMap;

  // Record debug info container to be filled in case of truncation
  auto debugInfo = SG::makeHandle(m_debugInfoWHKey, ctx);
  auto debugInfoData = std::make_unique<xAOD::TrigCompositeContainer>();
  auto debugInfoAux  = std::make_unique<xAOD::TrigCompositeAuxContainer>();
  debugInfoData->setStore(debugInfoAux.get());
  ATH_CHECK(debugInfo.record(std::move(debugInfoData), std::move(debugInfoAux)));

  // Find a list of active moduleIDs in this event to skip inactive ones
  std::set<uint16_t> activeModules = activeModuleIDs(resultToFill);
  if (activeModules.empty()) {
    ATH_MSG_DEBUG("No active module IDs in this event. This is normal for events accepted "
                  << "only to calibration streams. Skip all EDM serialisation.");
    return StatusCode::SUCCESS;
  }

  // Create buffer for serialised data
  std::vector<uint32_t> buffer;
  buffer.reserve(1000);

  for ( const Address& address: m_toSerialise ) {
    // Check if we need to serialise this object for this event
    std::vector<uint16_t> addressActiveModuleIds;
    std::set_intersection(address.moduleIdVec.begin(), address.moduleIdVec.end(),
                          activeModules.begin(), activeModules.end(),
                          std::back_inserter(addressActiveModuleIds));
    if (addressActiveModuleIds.empty()) {
      ATH_MSG_DEBUG("Streaming of " << address.persTypeName() << " is skipped "
                    << "because its module IDs are not active in this event");
      continue;
    }

    buffer.clear();
    ATH_MSG_DEBUG( "Streaming " << address.persTypeName() );
    ATH_CHECK( serialise(address, buffer, evtStore) );
    if (buffer.empty()) {
      ATH_MSG_DEBUG("Streaming of " << address.persTypeName() << " is skipped");
      continue;
    }

    const size_t thisFragmentSize = buffer.size()*sizeof(uint32_t);
    ATH_MSG_DEBUG( "Serialised size of " << address.persTypeName() << " is " << thisFragmentSize << " bytes" );

    for (const uint16_t id : addressActiveModuleIds) {
      // If result not yet truncated, try adding the serialised data
      if (resultToFill.getTruncatedModuleIds().count(id)==0) {
        ATH_CHECK(tryAddData(resultToFill, id, buffer, address.truncationMode));
      }
      // Check for truncation after adding data
      if (resultToFill.getTruncatedModuleIds().count(id)==0) {
        ATH_MSG_DEBUG("Module " << id << " payload after inserting " << address.persTypeName() << " has "
                      << resultToFill.getSerialisedData().at(id).size()*sizeof(uint32_t) << " bytes");
        truncationInfoMap[id].push_back({&address, thisFragmentSize, true});
      }
      else {
        ATH_MSG_WARNING("HLTResult with module ID " << id <<
                        " truncated - could not add " << address.persTypeName() <<
                        (address.truncationMode==Address::Truncation::Allowed ? " (truncation allowed)" : ""));
        truncationInfoMap[id].push_back({&address, thisFragmentSize, false});
      }
    }
  }

  // Handle truncation
  ATH_CHECK(fillDebugInfo(truncationInfoMap, *debugInfo, resultToFill, evtStore));

  return StatusCode::SUCCESS;
}

StatusCode TriggerEDMSerialiserTool::tryAddData(HLT::HLTResultMT& hltResult,
                                                const uint16_t id,
                                                const std::vector<uint32_t>& data,
                                                Address::Truncation truncationMode) const {
  if (m_truncationThresholds.value().count(id)==0) {
    ATH_MSG_ERROR("Module ID " << id << " missing from TruncationThresholds map. Cannot determine if result needs truncation");
    return StatusCode::FAILURE;
  }

  // Size in this module
  const uint32_t currentSizeBytes = hltResult.getSerialisedData().count(id)==0
                                    ? 0 : hltResult.getSerialisedData().at(id).size()*sizeof(uint32_t);
  // Total size
  size_t currentTotalSizeWords = 0;
  for (const auto& [id, data] : hltResult.getSerialisedData()) currentTotalSizeWords += data.size();
  const uint32_t currentTotalSizeBytes = currentTotalSizeWords*sizeof(uint32_t);
  // Size to be added
  const uint32_t extraSizeBytes = data.size()*sizeof(uint32_t);

  bool severeTruncation = truncationMode==Address::Truncation::Error;
  if (currentTotalSizeBytes+extraSizeBytes > m_truncationThresholds.value().at(fullResultTruncationID)) {
    // The data doesn't fit, flag the full result as truncated
    ATH_MSG_DEBUG("Skipping adding data to result with module ID " << id << " because of full-result truncation");
    hltResult.addTruncatedModuleId(fullResultTruncationID, severeTruncation);
    hltResult.addTruncatedModuleId(id, severeTruncation);
  }
  else if (currentSizeBytes+extraSizeBytes > m_truncationThresholds.value().at(id)) {
    // The data doesn't fit, flag this module's result as truncated
    ATH_MSG_DEBUG("Skipping adding data to truncated result with module ID " << id);
    hltResult.addTruncatedModuleId(id, severeTruncation);
  }
  else {
    // The data fits, so add it to the result
    ATH_MSG_DEBUG("Adding data to result with module ID " << id);
    hltResult.addSerialisedData(id, data);
  }
  return StatusCode::SUCCESS;
}

StatusCode TriggerEDMSerialiserTool::fillDebugInfo(const TruncationInfoMap& truncationInfoMap,
                                                   xAOD::TrigCompositeContainer& debugInfoCont,
                                                   HLT::HLTResultMT& resultToFill,
                                                   SGImplSvc* evtStore) const {
  // If full result truncation happened, flag all results as truncated to produce debug info for all
  if (resultToFill.getTruncatedModuleIds().count(fullResultTruncationID)>0) {
    ATH_MSG_ERROR("HLT result truncation on total size! Limit of "
                  << m_truncationThresholds.value().at(fullResultTruncationID)/1024./1024.
                  << " MB exceeded. Flagging all module IDs as truncated.");
    for (const auto& [id, data] : resultToFill.getSerialisedData()) {
      resultToFill.addTruncatedModuleId(id);
    }
  }
  // Loop over truncation info and fill histograms and debug info objects
  for (const auto& [id, truncationInfoVec] : truncationInfoMap) {
    if (resultToFill.getTruncatedModuleIds().count(id)>0) {
      // Create and fill a debug info object
      xAOD::TrigComposite* debugInfoThisModule = new xAOD::TrigComposite;
      debugInfoCont.push_back(debugInfoThisModule); // the container in event store takes ownership of debugInfoThisModule
      xAOD::TrigComposite::Accessor<uint16_t> moduleId("moduleId");
      xAOD::TrigComposite::Accessor<uint32_t> totalSize("totalSize");
      xAOD::TrigComposite::Accessor<std::vector<std::string>> typeNameVec("typeName");
      xAOD::TrigComposite::Accessor<std::vector<uint32_t>> sizeVec("size");
      xAOD::TrigComposite::Accessor<std::vector<char>> isRecordedVec("isRecorded");
      std::pair<std::string, size_t> largestRecorded{"None", 0};
      std::pair<std::string, size_t> largestDropped{"None", 0};
      moduleId(*debugInfoThisModule) = id;
      uint32_t sizeSum = 0;
      bool severeTruncation = false;
      for (const TruncationInfo& truncationInfo : truncationInfoVec) {
        // Store typeName and size information
        sizeSum += truncationInfo.size;
        typeNameVec(*debugInfoThisModule).push_back(truncationInfo.addrPtr->persTypeName());
        sizeVec(*debugInfoThisModule).push_back(truncationInfo.size);
        isRecordedVec(*debugInfoThisModule).push_back(static_cast<char>(truncationInfo.recorded));
        if (truncationInfo.recorded && truncationInfo.size > largestRecorded.second) {
          largestRecorded = {truncationInfo.addrPtr->persTypeName(), truncationInfo.size};
        }
        if (!truncationInfo.recorded && truncationInfo.size > largestDropped.second) {
          largestDropped = {truncationInfo.addrPtr->persTypeName(), truncationInfo.size};
        }
        // Decide if this was a severe truncation (event goes to debug stream)
        if (!truncationInfo.recorded) {
          severeTruncation |= (truncationInfo.addrPtr->truncationMode==Address::Truncation::Error);
        }
      }
      totalSize(*debugInfoThisModule) = sizeSum;
<<<<<<< HEAD
      msg(severeTruncation ? MSG::ERROR : MSG::WARNING)
        << "HLT result truncation" << (severeTruncation ? "." : " in low priority collections.")
        << " Module ID: " << id << ", limit: "
        << m_truncationThresholds.value().at(id)/1024. << " kB, total size: "
        << sizeSum/1024. << " kB, largest recorded collection: " << largestRecorded.first
        << " (" << largestRecorded.second/1024. << " kB), largest dropped collection: "
        << largestDropped.first << " (" << largestDropped.second/1024. << " kB)."
        << endmsg;
=======
      ATH_MSG_ERROR("HLT result truncation. Module ID: " << id << ", limit: "
                    << m_truncationThresholds.value().at(id)/1024. << " kB, total size: "
                    << sizeSum/1024. << " kB, largest recorded collection: " << largestRecorded.first
                    << " (" << largestRecorded.second/1024. << " kB), largest dropped collection: "
                    << largestDropped.first << " (" << largestDropped.second/1024. << " kB).");
      // Give more information on the chains which accepted this event
      using namespace TrigCompositeUtils;
      SG::ReadHandle<DecisionContainer> navigation(m_debugNavigationSummaryRHKey); // Implicit ctx lookup - OK, rare code path 
      const Decision* terminus = getTerminusNode(navigation);
      if (terminus) {
        std::stringstream ss;
        ss << "Passing chains in this event: ";
        for (const DecisionID chainID : decisionIDs(terminus)) {
          ss << HLT::Identifier(chainID).name() << ", ";
          addDecisionID(chainID, debugInfoThisModule); // Save this list also into the output, it is then accessible offline too
        }
        ATH_MSG_WARNING(ss.str());
      }
>>>>>>> 41d8814e
      // Monitoring
      const std::string prefix = severeTruncation ? "" : "Allowed";
      auto monModuleId = Monitored::Scalar<int>(prefix+"Truncation_ModuleId", id);
      auto monTotalSize = Monitored::Scalar<float>(prefix+"Truncation_TotalSize", sizeSum/1024.);
      auto monLargestName = Monitored::Scalar<std::string>(
        prefix+"Truncation_LargestName",
        largestRecorded.second > largestDropped.second ? largestRecorded.first : largestDropped.first);
      auto monLargestSize = Monitored::Scalar<float>(
        prefix+"Truncation_LargestSize",
        largestRecorded.second > largestDropped.second ? largestRecorded.second/1024. : largestDropped.second/1024.);
      auto mon = Monitored::Group(m_monTool, monModuleId, monTotalSize, monLargestName, monLargestSize);
    }
  }
  // Serialise and write the debug info only in case of truncation
  if (!debugInfoCont.empty()) {
    std::vector<Address> debugInfoAddressVec;
    const std::string debugInfoID = std::string("xAOD::TrigCompositeContainer#")+m_debugInfoWHKey.key()+";0";
    const std::string debugInfoAuxID = std::string("xAOD::TrigCompositeAuxContainer#")+m_debugInfoWHKey.key()+"Aux.;0";
    ATH_CHECK(addCollectionToSerialise(debugInfoID, debugInfoAddressVec));
    ATH_CHECK(addCollectionToSerialise(debugInfoAuxID, debugInfoAddressVec));
    std::vector<uint32_t> buffer;
    for (const Address& address : debugInfoAddressVec) {
      buffer.clear();
      ATH_CHECK( serialise(address, buffer, evtStore) );
      resultToFill.addSerialisedData(0, buffer); // 0 is the main result ID
      // It would be better to avoid hard-coding main result ID but it should not be configurable either
    }
  }
  return StatusCode::SUCCESS;
}

std::string TriggerEDMSerialiserTool::version( const std::string& name ) {
  if ( name.find("DataVector") != std::string::npos ) {
    size_t start = name.find('_');
    return name.substr( start, name.find('>') - start );
  }
  if ( name.find('_') != std::string::npos ) {
    return name.substr( name.find('_') );
  }
  return "";
}

std::set<uint16_t> TriggerEDMSerialiserTool::activeModuleIDs(const HLT::HLTResultMT& result) {
  std::set<uint16_t> activeIDs;
  for (const eformat::helper::StreamTag& st : result.getStreamTags()) {
    if (st.robs.empty() && st.dets.empty()) { // Full Event Building stream
      activeIDs.insert(0); // 0 is the main result ID
      continue;
    }
    for (const uint32_t robid : st.robs) {
      eformat::helper::SourceIdentifier sid(robid);
      if (sid.subdetector_id() != eformat::SubDetector::TDAQ_HLT) {
        continue;
      }
      activeIDs.insert(sid.module_id());
    }
  }
  return activeIDs;
}<|MERGE_RESOLUTION|>--- conflicted
+++ resolved
@@ -563,7 +563,6 @@
         }
       }
       totalSize(*debugInfoThisModule) = sizeSum;
-<<<<<<< HEAD
       msg(severeTruncation ? MSG::ERROR : MSG::WARNING)
         << "HLT result truncation" << (severeTruncation ? "." : " in low priority collections.")
         << " Module ID: " << id << ", limit: "
@@ -572,12 +571,6 @@
         << " (" << largestRecorded.second/1024. << " kB), largest dropped collection: "
         << largestDropped.first << " (" << largestDropped.second/1024. << " kB)."
         << endmsg;
-=======
-      ATH_MSG_ERROR("HLT result truncation. Module ID: " << id << ", limit: "
-                    << m_truncationThresholds.value().at(id)/1024. << " kB, total size: "
-                    << sizeSum/1024. << " kB, largest recorded collection: " << largestRecorded.first
-                    << " (" << largestRecorded.second/1024. << " kB), largest dropped collection: "
-                    << largestDropped.first << " (" << largestDropped.second/1024. << " kB).");
       // Give more information on the chains which accepted this event
       using namespace TrigCompositeUtils;
       SG::ReadHandle<DecisionContainer> navigation(m_debugNavigationSummaryRHKey); // Implicit ctx lookup - OK, rare code path 
@@ -591,7 +584,6 @@
         }
         ATH_MSG_WARNING(ss.str());
       }
->>>>>>> 41d8814e
       // Monitoring
       const std::string prefix = severeTruncation ? "" : "Allowed";
       auto monModuleId = Monitored::Scalar<int>(prefix+"Truncation_ModuleId", id);
