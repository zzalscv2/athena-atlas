/*
  Copyright (C) 2002-2019 CERN for the benefit of the ATLAS collaboration
*/

#include <cstring>
#include <boost/algorithm/string.hpp>
#include "GaudiKernel/IToolSvc.h"
#include "GaudiKernel/System.h"
#include "AthenaKernel/StorableConversions.h"
#include "AthContainersInterfaces/IAuxStoreIO.h"
#include "AthContainers/AuxTypeRegistry.h"
#include "AthContainers/debug.h"
#include "xAODCore/AuxContainerBase.h"
#include "TrigSerializeResult/StringSerializer.h"

#include "TriggerEDMSerialiserTool.h"

TriggerEDMSerialiserTool::TriggerEDMSerialiserTool( const std::string& type, 
		      const std::string& name, 
		      const IInterface* parent ) : 
  base_class( type, name, parent ) {
}

TriggerEDMSerialiserTool::~TriggerEDMSerialiserTool() {}

StatusCode TriggerEDMSerialiserTool::initialize() {
  
  ATH_CHECK( m_serializerSvc.retrieve() );
  ATH_CHECK( m_clidSvc.retrieve() );
<<<<<<< HEAD
  ATH_CHECK( m_tpTool.retrieve() );
  for ( std::string typeKeyAux: m_collectionsToSerialize ) {
    const std::string persistentType = typeKeyAux.substr( 0, typeKeyAux.find('#') );    
    if ( persistentType.find('_') == std::string::npos ) {
      ATH_MSG_ERROR( "Unversioned object can not be serialised " << typeKeyAux );
=======
  for ( const auto& [typeKeyAux, moduleIdVec] : m_collectionsToSerialize ) {
    const std::string type = typeKeyAux.substr( 0, typeKeyAux.find('#') );
    if ( type.find('_') == std::string::npos ) {
      ATH_MSG_ERROR( "Unversioned object to be recorded " << typeKeyAux );
>>>>>>> 5f3b3a64
      return StatusCode::FAILURE;
    }
    const std::string transientType  = persistentType.substr( 0, typeKeyAux.find('_') );
    const std::string key = typeKeyAux.substr( typeKeyAux.find('#')+1, typeKeyAux.find('.')-typeKeyAux.find('#') );    

    CLID clid;
    if ( m_clidSvc->getIDOfTypeName(transientType, clid).isFailure() )  {
      ATH_MSG_ERROR( "Can not find CLID for " << transientType << " that is needed for serialisation " << key );
      return StatusCode::FAILURE;
    } 

    RootType classDesc = RootType::ByName( persistentType );
    if ( ! classDesc.IsComplete() ) {
      ATH_MSG_ERROR( "The type " << persistentType <<  " is not known to ROOT serialiser" );
      return StatusCode::FAILURE;
    }
    
<<<<<<< HEAD
    ATH_MSG_DEBUG( "Type " << persistentType << " key " << key <<  " serializable, deducing kind of processing needed" );

    if ( persistentType.find("xAOD") != std::string::npos ) { // xAOD - either interface of Aux
      xAOD::AuxSelection sel;
      if ( typeKeyAux.find('.') != std::string::npos ) { // Aux, possibly with selection of varaibles
	ATH_MSG_DEBUG( "with aux content: "  );
	std::string allVars = typeKeyAux.substr( typeKeyAux.find('.')+1 );
	std::set<std::string> variableNames;
	boost::split( variableNames, allVars, [](const char c){ return c == '.'; } );
	for ( auto el: variableNames ) 
	  ATH_MSG_DEBUG( " " << el  );
	sel.selectAux( variableNames );
	m_toSerialise.emplace_back(transientType, persistentType, clid, key, Address::xAODAux, sel );      
      } else {
	m_toSerialise.emplace_back(transientType, persistentType, clid, key, Address::xAODInterface, xAOD::AuxSelection() );      
      }
    } else { // an old T/P type
      m_toSerialise.emplace_back( transientType, persistentType, clid, key, Address::OldTP, xAOD::AuxSelection() );      
    }
=======
    ATH_MSG_DEBUG( "Type " << type << " key " << key <<  " serializable" );

    xAOD::AuxSelection sel;
    if ( typeKeyAux.find('.') != std::string::npos ) {
      ATH_MSG_DEBUG( "with aux content: "  );
      std::string allVars = typeKeyAux.substr( typeKeyAux.find('.')+1 );
      std::set<std::string> variableNames;
      boost::split( variableNames, allVars, [](const char c){ return c == '.'; } );
      for ( auto el: variableNames ) 
        ATH_MSG_DEBUG( " " << el  );
      sel.selectAux( variableNames );
    }

    const bool isAux = key.find("Aux") != std::string::npos;

    if (moduleIdVec.empty()) {
      ATH_MSG_ERROR( "No HLT result module IDs given for " << typeKeyAux );
      return StatusCode::FAILURE;
    }

    if (msgLevel(MSG::DEBUG)) {
      std::ostringstream ss;
      std::copy(moduleIdVec.begin(), moduleIdVec.end()-1, std::ostream_iterator<uint16_t>(ss, ", "));
      ss << moduleIdVec.back();
      ATH_MSG_DEBUG( typeKeyAux << " will be written to " << moduleIdVec.size() << " result ROBFragments with IDs: ["
                     << ss.str() << "]" );
    }

    m_toSerialize.push_back( Address{ type+"#"+key, type, clid, key, moduleIdVec, isAux, sel } );
>>>>>>> 5f3b3a64
  }
  return StatusCode::SUCCESS;
}


StatusCode TriggerEDMSerialiserTool::makeHeader(const Address& address, std::vector<uint32_t>& buffer  ) const {
  buffer.push_back(0); // fragment size placeholder
  buffer.push_back( address.clid ); // type info via CLID
  
  std::vector<uint32_t> serializedLabel;
  StringSerializer ss;
  std::vector<std::string> descr({ address.transType, address.persType, address.key });
  ss.serialize( descr, serializedLabel );
  buffer.push_back( serializedLabel.size() );
  buffer.insert( buffer.end(), serializedLabel.begin(), serializedLabel.end() ); // plain SG key
  return StatusCode::SUCCESS;
}

StatusCode TriggerEDMSerialiserTool::fillPayload( const void* data, size_t sz, std::vector<uint32_t>& buffer ) const {
  ATH_CHECK( sz != 0 );
  ATH_CHECK( data != nullptr );
    
  buffer.push_back( sz ); // size in bytes
  const size_t neededSize = std::ceil( double(sz)/sizeof(uint32_t) );
  // ideally we could use the vector<uint32_t> right away
  auto intTempBuffer  = std::make_unique<uint32_t[]>( neededSize );
  intTempBuffer[ neededSize-1 ]  = 0; // empty last bytes
  std::memcpy( intTempBuffer.get(), data, sz);
    
  // copy to buffer
  buffer.insert( buffer.end(), intTempBuffer.get(), intTempBuffer.get()+neededSize  );
  return StatusCode::SUCCESS;
}


StatusCode TriggerEDMSerialiserTool::serialiseDynAux( DataObject* dObj, const Address& address, std::vector<uint32_t>& buffer ) const {
  ATH_MSG_DEBUG( "" );
  ATH_MSG_DEBUG( "About to start streaming aux data of " << address.key );
  DataBucketBase* dObjAux = dynamic_cast<DataBucketBase*>(dObj);
  ATH_CHECK( dObjAux != nullptr );  

  const SG::IAuxStoreIO* auxStoreIO = dObjAux->template cast<SG::IAuxStoreIO> (nullptr, true);
  if ( auxStoreIO == nullptr ) {
    ATH_MSG_DEBUG( "Can't obtain AuxContainerBase of " << address.key <<  " no dynamic variables presumably" );
    return StatusCode::SUCCESS;
  }
  
  const SG::auxid_set_t& selected = address.sel.getSelectedAuxIDs( auxStoreIO->getDynamicAuxIDs() );
  
  if ( selected.empty() ) {
    ATH_MSG_VERBOSE( "Empty set of dynamic variables to store, do nothing" );
    return StatusCode::SUCCESS;
  }
  ATH_MSG_DEBUG("Ready for serialisation of " << selected.size() << " dynamic variables");
  
  for (SG::auxid_t auxVarID : selected ) {
    
    const std::string typeName = SG::AuxTypeRegistry::instance().getVecTypeName(auxVarID);
    const std::string decorationName = SG::AuxTypeRegistry::instance().getName(auxVarID);
    const std::type_info* tinfo = auxStoreIO->getIOType (auxVarID);

    ATH_CHECK( tinfo != nullptr );
    TClass* cls = TClass::GetClass (*tinfo);
    ATH_CHECK( cls != nullptr );
    ATH_MSG_DEBUG( "" );

    ATH_MSG_DEBUG( "Streaming " << decorationName << " of type " << typeName  << " aux ID " << auxVarID << " class " << cls->GetName() );

    CLID clid;
    if ( m_clidSvc->getIDOfTypeName(typeName, clid).isFailure() )  {
      ATH_MSG_ERROR( "Can not obtain CLID of: " << typeName );
      return StatusCode::FAILURE;
    }
    ATH_MSG_DEBUG( "CLID " << clid );

    RootType classDesc = RootType::ByName( cls->GetName() );  

    const void* rawptr = auxStoreIO->getIOData( auxVarID );
    ATH_CHECK( rawptr != nullptr );

    size_t sz=0;    
    void* mem = m_serializerSvc->serialize( rawptr, classDesc, sz );
    
    if ( mem == nullptr or sz == 0 ) {
      ATH_MSG_ERROR( "Serialisation of " << address.persType <<"#" << address.key << "."<< decorationName << " unsuccessful" );
      return StatusCode::FAILURE;
    } else {
      ATH_MSG_DEBUG( "Serialised " << address.persType <<"#" << address.key << "."<< decorationName  << " memory size " << sz );
    }

    std::vector<uint32_t> fragment;
<<<<<<< HEAD
    Address auxAddress = { typeName, cls->GetName(), clid, decorationName, Address::xAODDecoration };
=======
    Address auxAddress = { "", typeName, clid, address.key+"."+name, address.moduleIdVec, false };
>>>>>>> 5f3b3a64
    ATH_CHECK( makeHeader( auxAddress, fragment ) );
    ATH_CHECK( fillPayload( mem, sz, fragment ) );
    fragment[0] = fragment.size();

    if ( mem ) delete [] static_cast<const char*>( mem );
    
    ATH_MSG_DEBUG("Fragment size " << fragment.size() );
    
    buffer.insert( buffer.end(), fragment.begin(), fragment.end() );            
  }
  return StatusCode::SUCCESS;
}


<<<<<<< HEAD
StatusCode TriggerEDMSerialiserTool::serialiseContainer( void* data, const Address& address, std::vector<uint32_t>& buffer ) const {
=======
StatusCode TriggerEDMSerialiserTool::fill( HLT::HLTResultMT& resultToFill ) const {
  
  // Leave this check until there is a justified case for appending data to an existing result
  if (not resultToFill.getSerialisedData().empty()) {
    ATH_MSG_ERROR("Trying to fill a result which is not empty! Likely misconfiguration, returning a FAILURE");
    return StatusCode::FAILURE;
  }

  // Loop over collections to serialise
  for ( const Address& address: m_toSerialize ) {
    ATH_MSG_DEBUG( "Streaming " << address.typeKey  );
    // obtain object
    DataObject* dObj = evtStore()->accessData( address.clid, address.key );
    if ( dObj == nullptr ) {
      ATH_MSG_DEBUG("Data Object with the CLID " << address.clid <<" and the key " << address.key << " is missing");
      continue;
    }


    const void* rawptr = SG::fromStorable( dObj, address.clid, nullptr, msgLvl(MSG::DEBUG) );
    if ( rawptr == nullptr ) {
      ATH_MSG_DEBUG( "Data Object with key " << address.key <<
		     " can not be converted to void* for streaming" );
      continue;      
    }
    ATH_MSG_DEBUG("Obtained raw pointer " << rawptr );

>>>>>>> 5f3b3a64

    RootType classDesc = RootType::ByName( address.persType );    
    size_t sz=0;    
    void* mem = m_serializerSvc->serialize( data, classDesc, sz );

    ATH_MSG_DEBUG( "Streamed to buffer at address " << mem << " of " << sz << " bytes" );
    
    if ( mem == nullptr or sz == 0 ) {
      ATH_MSG_ERROR( "Serialisation of " << address.persType << " " << address.key << " unsuccessful" );
      return StatusCode::FAILURE;
    }
        
    // prepare fragment
    std::vector<uint32_t> fragment;
    ATH_CHECK( makeHeader( address, fragment ) );
    ATH_CHECK( fillPayload( mem, sz, fragment ) );
<<<<<<< HEAD
    
=======

>>>>>>> 5f3b3a64
    if ( mem ) delete [] static_cast<const char*>( mem );
    
    ATH_MSG_DEBUG("Fragment size " << fragment.size() );
    fragment[0] = fragment.size();    
    buffer.insert( buffer.end(), fragment.begin(), fragment.end() );
    
    return StatusCode::SUCCESS;    
}

StatusCode TriggerEDMSerialiserTool::serialisexAODAuxContainer( void* data, const Address& address, std::vector<uint32_t>& buffer ) const { 
  ATH_MSG_DEBUG("xAOD Aux Contianer");
  ATH_CHECK( serialiseContainer( data, address, buffer ) );
  DataObject* dObj = evtStore()->accessData( address.clid, address.key );
  ATH_CHECK( dObj != nullptr );
  ATH_CHECK( serialiseDynAux( dObj, address, buffer ) );

  return StatusCode::SUCCESS;    
}

StatusCode TriggerEDMSerialiserTool::serialiseTPContainer( void* data, const Address& address, std::vector<uint32_t>& buffer ) const {

  ATH_MSG_DEBUG("TP Contianer, converting from: " <<  address.transType << " to " << address.persType  );    
  std::string converterPersistentType;
  void * persistent = m_tpTool->convertTP( address.transType,  data, converterPersistentType );
  ATH_CHECK( persistent != 0 );  
  ATH_CHECK ( converterPersistentType == address.persType );

  ATH_CHECK( serialiseContainer( persistent, address, buffer ) );
  return StatusCode::SUCCESS;    
}

StatusCode TriggerEDMSerialiserTool::fill( HLT::HLTResultMT& resultToFill ) const {
  
  std::vector<uint32_t> payload;    
  for ( const Address& address: m_toSerialise ) {
    ATH_MSG_DEBUG( "Streaming " << address.persType );
    // obtain object
    DataObject* dObj = evtStore()->accessData( address.clid, address.key );
    if ( dObj == nullptr ) {
      ATH_MSG_DEBUG("Data Object with the CLID " << address.clid <<" and the key " << address.key << " is missing");
      continue;
    }

    void* rawptr = SG::fromStorable( dObj, address.clid, nullptr, msgLvl(MSG::DEBUG) );
    if ( rawptr == nullptr ) {
      ATH_MSG_DEBUG( "Data Object with key " << address.key <<
		     " can not be converted to void* for streaming" );
      continue;      
    }
    ATH_MSG_DEBUG("Obtained raw pointer " << rawptr );
    
<<<<<<< HEAD
    if ( address.category == Address::xAODInterface ) {
      ATH_CHECK( serialiseContainer( rawptr, address, payload ) );
    } else if ( address.category == Address::xAODAux ) {
      ATH_CHECK(  serialisexAODAuxContainer( rawptr, address, payload ) );
    } else if ( address.category == Address::OldTP ) {
      ATH_CHECK( serialiseTPContainer( rawptr, address, payload ) );
    }
 
    ATH_MSG_DEBUG( "Payload size after inserting " << address.persType << "#" <<  address.key << " " << payload.size()*sizeof(uint32_t) << " bytes" );
    
=======
    for (const uint16_t id : address.moduleIdVec) {
      resultToFill.addSerialisedData(id, fragment);
      ATH_MSG_DEBUG( "Module " << id << " payload after inserting " << address.typeKey << " has "
                      << resultToFill.getSerialisedData().at(id).size()*sizeof(uint32_t) << " bytes");
    }
>>>>>>> 5f3b3a64
  }
  
  return StatusCode::SUCCESS;
}<|MERGE_RESOLUTION|>--- conflicted
+++ resolved
@@ -27,18 +27,10 @@
   
   ATH_CHECK( m_serializerSvc.retrieve() );
   ATH_CHECK( m_clidSvc.retrieve() );
-<<<<<<< HEAD
-  ATH_CHECK( m_tpTool.retrieve() );
-  for ( std::string typeKeyAux: m_collectionsToSerialize ) {
-    const std::string persistentType = typeKeyAux.substr( 0, typeKeyAux.find('#') );    
+  for ( const auto& [typeKeyAux, moduleIdVec] : m_collectionsToSerialize ) {
+    const std::string persistentType = typeKeyAux.substr( 0, typeKeyAux.find('#') );
     if ( persistentType.find('_') == std::string::npos ) {
-      ATH_MSG_ERROR( "Unversioned object can not be serialised " << typeKeyAux );
-=======
-  for ( const auto& [typeKeyAux, moduleIdVec] : m_collectionsToSerialize ) {
-    const std::string type = typeKeyAux.substr( 0, typeKeyAux.find('#') );
-    if ( type.find('_') == std::string::npos ) {
       ATH_MSG_ERROR( "Unversioned object to be recorded " << typeKeyAux );
->>>>>>> 5f3b3a64
       return StatusCode::FAILURE;
     }
     const std::string transientType  = persistentType.substr( 0, typeKeyAux.find('_') );
@@ -55,58 +47,59 @@
       ATH_MSG_ERROR( "The type " << persistentType <<  " is not known to ROOT serialiser" );
       return StatusCode::FAILURE;
     }
-    
-<<<<<<< HEAD
-    ATH_MSG_DEBUG( "Type " << persistentType << " key " << key <<  " serializable, deducing kind of processing needed" );
-
+
+    if (moduleIdVec.empty()) {
+      ATH_MSG_ERROR( "No HLT result module IDs given for " << typeKeyAux );
+      return StatusCode::FAILURE;
+    }
+    
+    ATH_MSG_DEBUG( "Transient type " << transientType << " persistent type " << persistentType << " will be written to " << moduleIdVec.size() << " result ROBFragments with IDs: "
+		   << moduleIdVec << "" );
+    
+    
     if ( persistentType.find("xAOD") != std::string::npos ) { // xAOD - either interface of Aux
       xAOD::AuxSelection sel;
       if ( typeKeyAux.find('.') != std::string::npos ) { // Aux, possibly with selection of varaibles
-	ATH_MSG_DEBUG( "with aux content: "  );
-	std::string allVars = typeKeyAux.substr( typeKeyAux.find('.')+1 );
-	std::set<std::string> variableNames;
-	boost::split( variableNames, allVars, [](const char c){ return c == '.'; } );
-	for ( auto el: variableNames ) 
-	  ATH_MSG_DEBUG( " " << el  );
-	sel.selectAux( variableNames );
-	m_toSerialise.emplace_back(transientType, persistentType, clid, key, Address::xAODAux, sel );      
+    	ATH_MSG_DEBUG( "with aux content: "  );
+    	std::string allVars = typeKeyAux.substr( typeKeyAux.find('.')+1 );
+    	std::set<std::string> variableNames;
+    	boost::split( variableNames, allVars, [](const char c){ return c == '.'; } );
+    	for ( auto el: variableNames ) 
+    	  ATH_MSG_DEBUG( " " << el  );
+    	sel.selectAux( variableNames );
+    	m_toSerialise.emplace_back(transientType, persistentType, clid, key, moduleIdVec, Address::xAODAux, sel );      
       } else {
-	m_toSerialise.emplace_back(transientType, persistentType, clid, key, Address::xAODInterface, xAOD::AuxSelection() );      
+    	m_toSerialise.emplace_back(transientType, persistentType, clid, key, moduleIdVec, Address::xAODInterface, xAOD::AuxSelection() );      
       }
     } else { // an old T/P type
-      m_toSerialise.emplace_back( transientType, persistentType, clid, key, Address::OldTP, xAOD::AuxSelection() );      
-    }
-=======
-    ATH_MSG_DEBUG( "Type " << type << " key " << key <<  " serializable" );
-
-    xAOD::AuxSelection sel;
-    if ( typeKeyAux.find('.') != std::string::npos ) {
-      ATH_MSG_DEBUG( "with aux content: "  );
-      std::string allVars = typeKeyAux.substr( typeKeyAux.find('.')+1 );
-      std::set<std::string> variableNames;
-      boost::split( variableNames, allVars, [](const char c){ return c == '.'; } );
-      for ( auto el: variableNames ) 
-        ATH_MSG_DEBUG( " " << el  );
-      sel.selectAux( variableNames );
-    }
-
-    const bool isAux = key.find("Aux") != std::string::npos;
-
-    if (moduleIdVec.empty()) {
-      ATH_MSG_ERROR( "No HLT result module IDs given for " << typeKeyAux );
-      return StatusCode::FAILURE;
-    }
-
-    if (msgLevel(MSG::DEBUG)) {
-      std::ostringstream ss;
-      std::copy(moduleIdVec.begin(), moduleIdVec.end()-1, std::ostream_iterator<uint16_t>(ss, ", "));
-      ss << moduleIdVec.back();
-      ATH_MSG_DEBUG( typeKeyAux << " will be written to " << moduleIdVec.size() << " result ROBFragments with IDs: ["
-                     << ss.str() << "]" );
-    }
-
-    m_toSerialize.push_back( Address{ type+"#"+key, type, clid, key, moduleIdVec, isAux, sel } );
->>>>>>> 5f3b3a64
+      m_toSerialise.emplace_back( transientType, persistentType, clid, key, moduleIdVec, Address::OldTP, xAOD::AuxSelection() );      
+    }
+
+
+
+    // xAOD::AuxSelection sel;
+    // if ( typeKeyAux.find('.') != std::string::npos ) {
+    //   ATH_MSG_DEBUG( "with aux content: "  );
+    //   std::string allVars = typeKeyAux.substr( typeKeyAux.find('.')+1 );
+    //   std::set<std::string> variableNames;
+    //   boost::split( variableNames, allVars, [](const char c){ return c == '.'; } );
+    //   for ( auto el: variableNames ) 
+    //     ATH_MSG_DEBUG( " " << el  );
+    //   sel.selectAux( variableNames );
+    // }
+
+    // const bool isAux = key.find("Aux") != std::string::npos;
+
+    // if (msgLevel(MSG::DEBUG)) {
+    //   std::ostringstream ss;
+    //   std::copy(moduleIdVec.begin(), moduleIdVec.end()-1, std::ostream_iterator<uint16_t>(ss, ", "));
+    //   ss << moduleIdVec.back();
+    //   ATH_MSG_DEBUG( typeKeyAux << " will be written to " << moduleIdVec.size() << " result ROBFragments with IDs: ["
+    //                  << ss.str() << "]" );
+    // }
+    
+      //    m_toSerialise.push_back( Address{ transientType, persistentType, clid, key, moduleIdVec, isAux, sel } );
+    
   }
   return StatusCode::SUCCESS;
 }
@@ -198,11 +191,9 @@
     }
 
     std::vector<uint32_t> fragment;
-<<<<<<< HEAD
-    Address auxAddress = { typeName, cls->GetName(), clid, decorationName, Address::xAODDecoration };
-=======
-    Address auxAddress = { "", typeName, clid, address.key+"."+name, address.moduleIdVec, false };
->>>>>>> 5f3b3a64
+
+    Address auxAddress = { typeName, cls->GetName(), clid, decorationName, address.moduleIdVec, Address::xAODDecoration };
+
     ATH_CHECK( makeHeader( auxAddress, fragment ) );
     ATH_CHECK( fillPayload( mem, sz, fragment ) );
     fragment[0] = fragment.size();
@@ -217,37 +208,37 @@
 }
 
 
-<<<<<<< HEAD
+
 StatusCode TriggerEDMSerialiserTool::serialiseContainer( void* data, const Address& address, std::vector<uint32_t>& buffer ) const {
-=======
-StatusCode TriggerEDMSerialiserTool::fill( HLT::HLTResultMT& resultToFill ) const {
-  
-  // Leave this check until there is a justified case for appending data to an existing result
-  if (not resultToFill.getSerialisedData().empty()) {
-    ATH_MSG_ERROR("Trying to fill a result which is not empty! Likely misconfiguration, returning a FAILURE");
-    return StatusCode::FAILURE;
-  }
-
-  // Loop over collections to serialise
-  for ( const Address& address: m_toSerialize ) {
-    ATH_MSG_DEBUG( "Streaming " << address.typeKey  );
-    // obtain object
-    DataObject* dObj = evtStore()->accessData( address.clid, address.key );
-    if ( dObj == nullptr ) {
-      ATH_MSG_DEBUG("Data Object with the CLID " << address.clid <<" and the key " << address.key << " is missing");
-      continue;
-    }
-
-
-    const void* rawptr = SG::fromStorable( dObj, address.clid, nullptr, msgLvl(MSG::DEBUG) );
-    if ( rawptr == nullptr ) {
-      ATH_MSG_DEBUG( "Data Object with key " << address.key <<
-		     " can not be converted to void* for streaming" );
-      continue;      
-    }
-    ATH_MSG_DEBUG("Obtained raw pointer " << rawptr );
-
->>>>>>> 5f3b3a64
+// =======
+// StatusCode TriggerEDMSerialiserTool::fill( HLT::HLTResultMT& resultToFill ) const {
+  
+//   // Leave this check until there is a justified case for appending data to an existing result
+//   if (not resultToFill.getSerialisedData().empty()) {
+//     ATH_MSG_ERROR("Trying to fill a result which is not empty! Likely misconfiguration, returning a FAILURE");
+//     return StatusCode::FAILURE;
+//   }
+
+//   // Loop over collections to serialise
+//   for ( const Address& address: m_toSerialize ) {
+//     ATH_MSG_DEBUG( "Streaming " << address.typeKey  );
+//     // obtain object
+//     DataObject* dObj = evtStore()->accessData( address.clid, address.key );
+//     if ( dObj == nullptr ) {
+//       ATH_MSG_DEBUG("Data Object with the CLID " << address.clid <<" and the key " << address.key << " is missing");
+//       continue;
+//     }
+
+
+//     const void* rawptr = SG::fromStorable( dObj, address.clid, nullptr, msgLvl(MSG::DEBUG) );
+//     if ( rawptr == nullptr ) {
+//       ATH_MSG_DEBUG( "Data Object with key " << address.key <<
+// 		     " can not be converted to void* for streaming" );
+//       continue;      
+//     }
+//     ATH_MSG_DEBUG("Obtained raw pointer " << rawptr );
+
+// >>>>>>> upstream/master
 
     RootType classDesc = RootType::ByName( address.persType );    
     size_t sz=0;    
@@ -264,11 +255,11 @@
     std::vector<uint32_t> fragment;
     ATH_CHECK( makeHeader( address, fragment ) );
     ATH_CHECK( fillPayload( mem, sz, fragment ) );
-<<<<<<< HEAD
-    
-=======
-
->>>>>>> 5f3b3a64
+// <<<<<<< HEAD
+    
+// =======
+
+// >>>>>>> upstream/master
     if ( mem ) delete [] static_cast<const char*>( mem );
     
     ATH_MSG_DEBUG("Fragment size " << fragment.size() );
@@ -284,7 +275,6 @@
   DataObject* dObj = evtStore()->accessData( address.clid, address.key );
   ATH_CHECK( dObj != nullptr );
   ATH_CHECK( serialiseDynAux( dObj, address, buffer ) );
-
   return StatusCode::SUCCESS;    
 }
 
@@ -295,14 +285,14 @@
   void * persistent = m_tpTool->convertTP( address.transType,  data, converterPersistentType );
   ATH_CHECK( persistent != 0 );  
   ATH_CHECK ( converterPersistentType == address.persType );
-
   ATH_CHECK( serialiseContainer( persistent, address, buffer ) );
+  
   return StatusCode::SUCCESS;    
 }
 
 StatusCode TriggerEDMSerialiserTool::fill( HLT::HLTResultMT& resultToFill ) const {
   
-  std::vector<uint32_t> payload;    
+
   for ( const Address& address: m_toSerialise ) {
     ATH_MSG_DEBUG( "Streaming " << address.persType );
     // obtain object
@@ -320,24 +310,26 @@
     }
     ATH_MSG_DEBUG("Obtained raw pointer " << rawptr );
     
-<<<<<<< HEAD
+
+    std::vector<uint32_t> fragment;
+    fragment.reserve(1000);
     if ( address.category == Address::xAODInterface ) {
-      ATH_CHECK( serialiseContainer( rawptr, address, payload ) );
+      ATH_CHECK( serialiseContainer( rawptr, address, fragment ) );
     } else if ( address.category == Address::xAODAux ) {
-      ATH_CHECK(  serialisexAODAuxContainer( rawptr, address, payload ) );
+      ATH_CHECK(  serialisexAODAuxContainer( rawptr, address, fragment ) );
     } else if ( address.category == Address::OldTP ) {
-      ATH_CHECK( serialiseTPContainer( rawptr, address, payload ) );
+      ATH_CHECK( serialiseTPContainer( rawptr, address, fragment ) );
     }
  
-    ATH_MSG_DEBUG( "Payload size after inserting " << address.persType << "#" <<  address.key << " " << payload.size()*sizeof(uint32_t) << " bytes" );
-    
-=======
+    ATH_MSG_DEBUG( "Payload size after inserting " << address.persType << "#" <<  address.key << " " << fragment.size()*sizeof(uint32_t) << " bytes" );
+    
+
     for (const uint16_t id : address.moduleIdVec) {
       resultToFill.addSerialisedData(id, fragment);
-      ATH_MSG_DEBUG( "Module " << id << " payload after inserting " << address.typeKey << " has "
-                      << resultToFill.getSerialisedData().at(id).size()*sizeof(uint32_t) << " bytes");
-    }
->>>>>>> 5f3b3a64
+      ATH_MSG_DEBUG( "Module " << id << " payload after inserting " << address.transType << "#" <<  address.key << " has "
+		     << resultToFill.getSerialisedData().at(id).size()*sizeof(uint32_t) << " bytes");
+    }
+
   }
   
   return StatusCode::SUCCESS;
