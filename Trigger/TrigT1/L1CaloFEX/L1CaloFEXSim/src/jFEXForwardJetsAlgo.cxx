/*
  Copyright (C) 2002-2021 CERN for the benefit of the ATLAS collaboration  
*/
//***************************************************************************  
//		jFEXForwardJetsAlgo - Algorithm for forward Jets in jFEX
//                              -------------------
//     begin                : 07 06 2021
//     email                : varsiha.sothilingam@cern.ch
//***************************************************************************  
#include <iostream>
#include <vector>
#include <string>
#include <map>
#include "L1CaloFEXSim/jFEXForwardJetsAlgo.h"
#include "L1CaloFEXSim/jTower.h"
#include "L1CaloFEXSim/jTowerContainer.h"
#include "L1CaloFEXSim/jFEXForwardJetsInfo.h"
#include "L1CaloFEXSim/FEXAlgoSpaceDefs.h"
#include "CaloEvent/CaloCellContainer.h"
#include "CaloIdentifier/CaloIdManager.h"
#include "CaloIdentifier/CaloCell_SuperCell_ID.h"
#include "AthenaBaseComps/AthAlgorithm.h"
#include "StoreGate/StoreGateSvc.h"

namespace LVL1{

//Default Constructor
LVL1::jFEXForwardJetsAlgo::jFEXForwardJetsAlgo(const std::string& type, const std::string& name, const IInterface* parent):
   AthAlgTool(type, name, parent)   
  {
  declareInterface<IjFEXForwardJetsAlgo>(this);
  }

/** Destructor */
LVL1::jFEXForwardJetsAlgo::~jFEXForwardJetsAlgo()
{
}
StatusCode LVL1::jFEXForwardJetsAlgo::initialize()
{
   ATH_CHECK(m_jFEXForwardJetsAlgo_jTowerContainerKey.initialize());
   return StatusCode::SUCCESS;

}

//calls container for TT
StatusCode LVL1::jFEXForwardJetsAlgo::safetyTest() {

    SG::ReadHandle<jTowerContainer> jk_jFEXForwardJetsAlgo_jTowerContainer(m_jFEXForwardJetsAlgo_jTowerContainerKey);

    if(! jk_jFEXForwardJetsAlgo_jTowerContainer.isValid()) {
        ATH_MSG_FATAL("Could not retrieve  jk_jFEXForwardJetsAlgo_jTowerContainer " << m_jFEXForwardJetsAlgo_jTowerContainerKey.key());

        return StatusCode::FAILURE;
    }

    return StatusCode::SUCCESS;
}

void LVL1::jFEXForwardJetsAlgo::setup(int inputTable[FEXAlgoSpaceDefs::jFEX_algoSpace_height][FEXAlgoSpaceDefs::jFEX_wide_algoSpace_width], int jfex, int fpga) {
    std::copy(&inputTable[0][0], &inputTable[0][0] + (FEXAlgoSpaceDefs::jFEX_algoSpace_height*FEXAlgoSpaceDefs::jFEX_wide_algoSpace_width), &m_jFEXalgoTowerID[0][0]);
    m_jfex=jfex;
    m_fpga=fpga;
}

//Gets geometric global centre Phi coord of the TT
float LVL1::jFEXForwardJetsAlgo::globalPhi(int nphi, int neta, const jTowerContainer& towers) const {
    int TTID = m_jFEXalgoTowerID[nphi][neta];
    if(TTID == 0) {
        return 999;
    }

    float phi = towers.findTower(TTID)->centrePhi();
    return phi;
}

//Gets geometric global centre Eta coord of the TT
float LVL1::jFEXForwardJetsAlgo::globalEta(int nphi, int neta, const jTowerContainer& towers) const {
    int TTID = m_jFEXalgoTowerID[nphi][neta];
    if(TTID == 0) {
        return 999;
    }

    float eta = towers.findTower(TTID)->centreEta();
    return eta;
}

//Gets Phi of the TT
unsigned int LVL1::jFEXForwardJetsAlgo::localPhi(int nphi, int neta, const jTowerContainer& towers) const {
    unsigned int phi = towers.findTower(m_jFEXalgoTowerID[nphi][neta])->phi();
    return phi;
}

//Gets Eta of the TT
unsigned int LVL1::jFEXForwardJetsAlgo::localEta(int nphi, int neta, const jTowerContainer& towers) const {

    unsigned int eta  = towers.findTower(m_jFEXalgoTowerID[nphi][neta])->eta();
    return eta;
}

//Return ET of TT. Should be FCAL 0 + 1 + 2 //maybe check this
unsigned int LVL1::jFEXForwardJetsAlgo::getTTowerET(int nphi, int neta ) {
    unsigned int TTID = m_jFEXalgoTowerID[nphi][neta];
    if(TTID == 0) {
        return 0;
    }

    if(m_map_Etvalues.find(TTID) != m_map_Etvalues.end()) {
        return m_map_Etvalues[TTID][0];
    }

    //we shouldn't arrive here
    return 0;
}

std::unordered_map<int, jFEXForwardJetsInfo> LVL1::jFEXForwardJetsAlgo::FcalJetsTowerIDLists() {

    std::unordered_map<int, jFEXForwardJetsInfo> FCALJetTowerIDLists;

    std::vector<int> lower_centre_neta;
    std::vector<int> upper_centre_neta;
    m_lowerEM_eta = 0;
    m_upperEM_eta = 0;

    //STEP 1: check if we are in module 0 or 5 and assign corrrect eta FEXAlgoSpace parameters
    if(m_jfex == 0) {
        //Module 0
        lower_centre_neta.assign({FEXAlgoSpaceDefs::jFEX_algoSpace_C_EMB_start_eta, FEXAlgoSpaceDefs::jFEX_algoSpace_C_EMIE_start_eta, FEXAlgoSpaceDefs::jFEX_algoSpace_C_FCAL_start_eta});
        upper_centre_neta.assign({FEXAlgoSpaceDefs::jFEX_algoSpace_C_EMB_end_eta, FEXAlgoSpaceDefs::jFEX_algoSpace_C_EMIE_end_eta,FEXAlgoSpaceDefs::jFEX_algoSpace_C_FCAL_end_eta });
        m_lowerEM_eta = FEXAlgoSpaceDefs::jFEX_algoSpace_C_lowerEM_eta;
        m_upperEM_eta = FEXAlgoSpaceDefs::jFEX_algoSpace_C_upperEM_eta;
    }
    else {
        //Module 5
        lower_centre_neta.assign({FEXAlgoSpaceDefs::jFEX_algoSpace_A_EMB_eta, FEXAlgoSpaceDefs::jFEX_algoSpace_A_EMIE_eta, FEXAlgoSpaceDefs::jFEX_algoSpace_A_FCAL_start_eta});
        upper_centre_neta.assign({FEXAlgoSpaceDefs::jFEX_algoSpace_A_EMIE_eta, FEXAlgoSpaceDefs::jFEX_algoSpace_A_FCAL_start_eta, FEXAlgoSpaceDefs::jFEX_algoSpace_A_FCAL_end_eta});

        m_lowerEM_eta = FEXAlgoSpaceDefs::jFEX_algoSpace_A_lowerEM_eta;
        m_upperEM_eta = FEXAlgoSpaceDefs::jFEX_algoSpace_A_upperEM_eta;

    }

    //STEP 2: define phi FEXAlgoSpace parameters
    std::vector<int> lower_centre_nphi{FEXAlgoSpaceDefs::jFEX_algoSpace_EMB_start_phi, FEXAlgoSpaceDefs::jFEX_algoSpace_EMIE_start_phi,  FEXAlgoSpaceDefs::jFEX_algoSpace_FCAL_start_phi};
    std::vector<int> upper_centre_nphi{FEXAlgoSpaceDefs::jFEX_algoSpace_EMB_end_phi, FEXAlgoSpaceDefs::jFEX_algoSpace_EMIE_end_phi,  FEXAlgoSpaceDefs::jFEX_algoSpace_FCAL_end_phi};

    //STEP 3: loop over different EM/FCAL0 eta phi core fpga regions. These are potential central trigger towers for jets
    SG::ReadHandle<jTowerContainer> towers(m_jFEXForwardJetsAlgo_jTowerContainerKey/*,ctx*/);
    for(int myCounter = 0; myCounter<3; myCounter++) {
        for(int centre_nphi = lower_centre_nphi[myCounter]; centre_nphi < upper_centre_nphi[myCounter]; centre_nphi++) {
            for(int centre_neta = lower_centre_neta[myCounter]; centre_neta < upper_centre_neta[myCounter]; centre_neta++) {

                //STEP 4: define TTID which will be the key for class in map
                int myTTIDKey = m_jFEXalgoTowerID[centre_nphi][centre_neta];

                //STEP 5: ignore when tower ID is zero. Should not happend though
                if(myTTIDKey == 0) {
                    continue;
                }

                //STEP 6: define class
                jFEXForwardJetsInfo TriggerTowerInformation;

                //STEP 7: fill local eta phi coords
                TriggerTowerInformation.setCentreLocalTTPhi(centre_nphi);
                TriggerTowerInformation.setCentreLocalTTEta(centre_neta);

                float centreTT_phi = globalPhi(centre_nphi, centre_neta, *towers);
                float centreTT_eta = globalEta(centre_nphi, centre_neta, *towers);
                TriggerTowerInformation.setCentreTTPhi(centreTT_phi);
                TriggerTowerInformation.setCentreTTEta(centreTT_eta);
                TriggerTowerInformation.includeTTinSeed(m_jFEXalgoTowerID[centre_nphi][centre_neta]);
                TriggerTowerInformation.addToSeedET(getTTowerET(centreTT_phi, centreTT_eta));
                TriggerTowerInformation.includeTTinSearchWindow(m_jFEXalgoTowerID[centre_nphi][centre_neta]);
                TriggerTowerInformation.addToSearchWindowET(getTTowerET(centreTT_phi, centreTT_eta));
                
                //STEP 8: loop over all FCAL0 TTIDs and fill TT IDs for seed and calculate seed energy
                for(int nphi = 0; nphi < FEXAlgoSpaceDefs::jFEX_algoSpace_height; nphi++) {
                    for(int neta = m_lowerEM_eta; neta < m_upperEM_eta; neta++) {
                        
                        if(m_jFEXalgoTowerID[centre_nphi][centre_neta]==m_jFEXalgoTowerID[nphi][neta]  || m_jFEXalgoTowerID[nphi][neta]==0 ) {
                            continue;
                        }
                        float TT_phi = globalPhi(nphi, neta, *towers);
                        if(m_fpga==0 || m_fpga==3) { //This corrects the overlap of FPGA 0 with FPGA 3 and viceversa
                            if(m_fpga==0) {
                                if(TT_phi>M_PI){
                                   TT_phi = TT_phi-6.4; 
                                }
                            }
                            else {
                                if(TT_phi<M_PI){
                                   TT_phi = TT_phi+6.4; 
                                }
                            }
                        }
                        float TT_eta = globalEta(nphi, neta, *towers);
                        int DeltaR = std::round(std::sqrt(std::pow((centreTT_eta - TT_eta),2) + std::pow((centreTT_phi - TT_phi),2))*100); // cast float to int to avoid misbehaviours
                        if(DeltaR < 20 ) {
                            //STEP 9.0: fill TTID in seed
                            TriggerTowerInformation.includeTTinSeed(m_jFEXalgoTowerID[nphi][neta]);
                            //STEP 10.0: add ET value to seed
                            TriggerTowerInformation.addToSeedET(getTTowerET(nphi, neta));
                        }
                        else if(DeltaR < 40 ) {
                            TriggerTowerInformation.addToFirstEnergyRingET(getTTowerET(nphi, neta));
                            if(m_storeEnergyRingTTIDs) {
                                TriggerTowerInformation.includeTTIDinFirstER(m_jFEXalgoTowerID[nphi][neta]);
                            }
                        }
                        else if(DeltaR < 80){
                            TriggerTowerInformation.addToSecondEnergyRingET(getTTowerET(nphi, neta));
                            if(m_storeEnergyRingTTIDs) {
                                TriggerTowerInformation.includeTTIDinSecondER(m_jFEXalgoTowerID[nphi][neta]);
                            }    
                        }
                        
                        
                        if(DeltaR < 30 ) {
                            //STEP 9.1: fill TTID in search window
                            TriggerTowerInformation.includeTTinSearchWindow(m_jFEXalgoTowerID[nphi][neta]);
                            //STEP 10.1: add ET value to seed
                            TriggerTowerInformation.addToSearchWindowET(getTTowerET(nphi, neta));
                        }
                    }
                }
                //STEP 11: Store filled class into map, with central TT ID as Key
                FCALJetTowerIDLists[myTTIDKey] = TriggerTowerInformation;
            }//end of centre_neta loop
        }//end of centre_nphi loop
    }//end of myCounter loop
    return FCALJetTowerIDLists;
}



std::unordered_map<int, jFEXForwardJetsInfo> LVL1::jFEXForwardJetsAlgo::isSeedLocalMaxima() {
    //std::vector<int> localMaximas;
    std::unordered_map<int, jFEXForwardJetsInfo> localMaximaCandidates = FcalJetsTowerIDLists();
    std::unordered_map<int, jFEXForwardJetsInfo> localMaximaList ;
    SG::ReadHandle<jTowerContainer> my_jTowerContainer(m_jFEXForwardJetsAlgo_jTowerContainerKey/*,ctx*/);

    size_t isLocalMaxima = 0;
    
    for (std::pair<int, jFEXForwardJetsInfo> element : localMaximaCandidates){
        
        int myTTKey = element.first;
        jFEXForwardJetsInfo myFCALJetInfoClass = element.second;
        
        //Local maxima check takes place here
        isLocalMaxima = 0;
        float centre_phi = myFCALJetInfoClass.getCentreTTPhi();
        float centre_eta = myFCALJetInfoClass.getCentreTTEta();
        int centre_energy = myFCALJetInfoClass.getSeedET();

        const std::vector<int> TTinSW = myFCALJetInfoClass.getTTinSearchWindow();
        for (const int iTTinSW : TTinSW) {
            if(iTTinSW == myTTKey) continue;
            const LVL1::jTower* seed_tower = my_jTowerContainer->findTower(iTTinSW);
            float seed_phi = seed_tower->centrePhi();
            float seed_eta = seed_tower->centreEta();

            int delta_phi = std::round((seed_phi - centre_phi)*100);
            int delta_eta = std::round((seed_eta - centre_eta)*100);
            
            int seed_energy = 0;
            
            //get the seed Et for iTTinSW, and check if it is a Local Maxima 
            if(localMaximaCandidates.count(iTTinSW)==1 ){
              seed_energy = localMaximaCandidates[iTTinSW].getSeedET();
            }
            else{
                for(int nphi = 0; nphi < FEXAlgoSpaceDefs::jFEX_algoSpace_height; nphi++) {
                    for(int neta = m_lowerEM_eta; neta < m_upperEM_eta; neta++) {
                        
                        if(m_jFEXalgoTowerID[nphi][neta]==0 ) {
                            continue;
                        }
                        float TT_phi = globalPhi(nphi, neta, *my_jTowerContainer);
                        if(m_fpga==0 || m_fpga==3) { //This corrects the overlap of FPGA 0 with FPGA 3 and viceversa
                            if(m_fpga==0) {
                                if(TT_phi>M_PI){
                                   TT_phi = TT_phi-6.4; 
                                }
                            }
                            else {
                                if(TT_phi<M_PI){
                                   TT_phi = TT_phi+6.4; 
                                }
                            }
                        }
                        float TT_eta = globalEta(nphi, neta, *my_jTowerContainer);
                        int DeltaR = std::round(std::sqrt(std::pow((seed_eta - TT_eta),2) + std::pow((seed_phi - TT_phi),2))*100); // cast float to int to avoid misbehaviours
                        if(DeltaR < 20 ) {
                            seed_energy+=getTTowerET(nphi, neta);
                        }
                    }
                }
            }
            
            if( (delta_eta + delta_phi) < 0 || ((delta_eta + delta_phi) == 0 && delta_eta < 0) ) {
                if(centre_energy >= seed_energy) {
                    isLocalMaxima++;
                }
            }
            else {   
                if(centre_energy > seed_energy) {
                    isLocalMaxima++;
                }
            }
        }
        //if it is a local maxima, here we save the TT ID
        if((isLocalMaxima == TTinSW.size()-1) && (isLocalMaxima !=0)) {
            localMaximaList[myTTKey] = myFCALJetInfoClass;
        }
    }
    return localMaximaList;
}


std::unordered_map<int, jFEXForwardJetsInfo> LVL1::jFEXForwardJetsAlgo::calculateJetETs() {
    
    // setting the lower/upper eta range for the FCAL 2 and 3 since they are not added in the seed information yet 
    int lowerFCAL_eta = FEXAlgoSpaceDefs::jFEX_algoSpace_C_lowerFCAL_eta;
    int upperFCAL_eta = FEXAlgoSpaceDefs::jFEX_algoSpace_C_upperFCAL_eta;
    if(m_jfex == 5) {
        //Module 5
        lowerFCAL_eta = FEXAlgoSpaceDefs::jFEX_algoSpace_A_lowerFCAL_eta;
        upperFCAL_eta = FEXAlgoSpaceDefs::jFEX_algoSpace_A_upperFCAL_eta;
    } 
    // Adding the FCAL 2 and 3 TT in the seed, 1st and 2nd energy rings
<<<<<<< HEAD
    std::map<int, jFEXForwardJetsInfo> localMaximas = isSeedLocalMaxima();

    SG::ReadHandle<jTowerContainer> towers(m_jFEXForwardJetsAlgo_jTowerContainerKey/*,ctx*/);
=======
    std::unordered_map<int, jFEXForwardJetsInfo> localMaximas = isSeedLocalMaxima();
>>>>>>> 97361a55
    for(std::pair<int, jFEXForwardJetsInfo> element : localMaximas) {
        jFEXForwardJetsInfo myFCALJetInfoClass = element.second;

        float centreTT_phi = myFCALJetInfoClass.getCentreTTPhi();
        float centreTT_eta = myFCALJetInfoClass.getCentreTTEta();
        for(int nphi = 0; nphi < 8; nphi++) {
            for(int neta = lowerFCAL_eta; neta < upperFCAL_eta; neta++) {
                
                float TT_phi = globalPhi(nphi, neta, *towers );
                float TT_eta = globalEta(nphi, neta, *towers);

                if(m_fpga==0 || m_fpga==3) { //This corrects the overlap of FPGA 0 with FPGA 3 and viceversa
                    if(m_fpga==0) {
                        if(TT_phi>M_PI) {
                            TT_phi = TT_phi-6.4;
                        }
                    }
                    else {
                        if(TT_phi<M_PI) {
                            TT_phi = TT_phi+6.4;
                        }
                    }
                }
                int DeltaR = std::round(std::sqrt(std::pow((centreTT_eta - TT_eta),2) + std::pow((centreTT_phi - TT_phi),2))*100); // cast float to int to avoid misbehaviours
                if(DeltaR < 20 ) {
                    myFCALJetInfoClass.addToSeedET(getTTowerET(nphi, neta));
                    myFCALJetInfoClass.includeTTinSeed(m_jFEXalgoTowerID[nphi][neta]);
                }
                else if(DeltaR < 40 ) {
                    myFCALJetInfoClass.addToFirstEnergyRingET(getTTowerET(nphi, neta));
                    if(m_storeEnergyRingTTIDs) {
                        myFCALJetInfoClass.includeTTIDinFirstER(m_jFEXalgoTowerID[nphi][neta]);
                    }
                }
                else if(DeltaR < 80) {
                    myFCALJetInfoClass.addToSecondEnergyRingET(getTTowerET(nphi, neta));
                    if(m_storeEnergyRingTTIDs) {
                        myFCALJetInfoClass.includeTTIDinSecondER(m_jFEXalgoTowerID[nphi][neta]);
                    }
                }
            }
        }
        
    }
    //Returning the complite information 
    return localMaximas;
}


void LVL1::jFEXForwardJetsAlgo::setFPGAEnergy(std::unordered_map<int,std::vector<int> > et_map){
    m_map_Etvalues=et_map;
}

}// end of namespace LVL1
<|MERGE_RESOLUTION|>--- conflicted
+++ resolved
@@ -328,13 +328,8 @@
         upperFCAL_eta = FEXAlgoSpaceDefs::jFEX_algoSpace_A_upperFCAL_eta;
     } 
     // Adding the FCAL 2 and 3 TT in the seed, 1st and 2nd energy rings
-<<<<<<< HEAD
-    std::map<int, jFEXForwardJetsInfo> localMaximas = isSeedLocalMaxima();
-
     SG::ReadHandle<jTowerContainer> towers(m_jFEXForwardJetsAlgo_jTowerContainerKey/*,ctx*/);
-=======
     std::unordered_map<int, jFEXForwardJetsInfo> localMaximas = isSeedLocalMaxima();
->>>>>>> 97361a55
     for(std::pair<int, jFEXForwardJetsInfo> element : localMaximas) {
         jFEXForwardJetsInfo myFCALJetInfoClass = element.second;
 
