/*
  Copyright (C) 2002-2019 CERN for the benefit of the ATLAS collaboration
*/

#include <boost/geometry.hpp>
#include <boost/geometry/geometries/point_xy.hpp>
#include <boost/geometry/geometries/polygon.hpp>

// Athena/Gaudi includes
#include "GaudiKernel/ITHistSvc.h"
#include "GaudiKernel/IIncidentSvc.h"
// local includes
#include "TrigT1NSWSimTools/PadTriggerLogicOfflineTool.h"
#include "TrigT1NSWSimTools/PadData.h"
#include "TrigT1NSWSimTools/PadOfflineData.h"
#include "TrigT1NSWSimTools/PadTrigger.h"
#include "TrigT1NSWSimTools/SectorTriggerCandidate.h"
#include "TrigT1NSWSimTools/SingleWedgePadTrigger.h"
#include "TrigT1NSWSimTools/tdr_compat_enum.h"
//Event info includes
#include "EventInfo/EventInfo.h"
#include "EventInfo/EventID.h"

// Muon software includes
#include "MuonReadoutGeometry/MuonDetectorManager.h"
#include "MuonReadoutGeometry/sTgcReadoutElement.h"
#include "MuonIdHelpers/sTgcIdHelper.h"
#include "MuonDigitContainer/sTgcDigitContainer.h"
#include "MuonDigitContainer/sTgcDigit.h"
#include "MuonSimData/MuonSimDataCollection.h"
#include "MuonSimData/MuonSimData.h"
#include "MuonAGDDDescription/sTGCDetectorDescription.h"
#include "MuonAGDDDescription/sTGCDetectorHelper.h"
// trk
#include "TrkSurfaces/PlaneSurface.h"
#include "TrkSurfaces/TrapezoidBounds.h"

// random numbers
#include "AthenaKernel/IAtRndmGenSvc.h"
#include "CLHEP/Random/RandFlat.h"
#include "CLHEP/Random/RandGauss.h"


// root
#include "TTree.h"
#include "TVector3.h"
// std
#include <functional>
#include <algorithm>
#include <map>
#include <utility> // make_pair


namespace NSWL1 {
//------------------------------------------------------------------------------
PadTriggerLogicOfflineTool::PadTriggerLogicOfflineTool( const std::string& type,
                                                        const std::string& name,
                                                        const IInterface* parent) :
    AthAlgTool(type,name,parent),
    m_incidentSvc("IncidentSvc",name),
    m_detManager(0),
    m_pad_cache_runNumber(-1),
    m_pad_cache_eventNumber(-1),
    m_rndmEngineName(""),
    m_sTgcDigitContainer(""),
    m_sTgcSdoContainer(""),
    m_PadEfficiency(0.0),
    m_useSimple4of4(false),
    m_doNtuple(false),
    m_tdrLogic()
{
    declareInterface<NSWL1::IPadTriggerLogicTool>(this);
    declareProperty("TimeJitter", m_PadEfficiency = 1.0, "pad trigger efficiency (tmp placeholder)");
    declareProperty("UseSimple4of4", m_useSimple4of4 = false, "use simplified logic requiring 4 hits on 4 gas gaps");
    declareProperty("DoNtuple", m_doNtuple = false, "save the trigger outputs in an analysis ntuple");
}
//------------------------------------------------------------------------------
PadTriggerLogicOfflineTool::~PadTriggerLogicOfflineTool() {

}

StatusCode PadTriggerLogicOfflineTool::initialize() {
    ATH_MSG_INFO( "initializing " << name() );
    ATH_MSG_INFO( name() << " configuration:");


    const IInterface* parent = this->parent();
    const INamedInterface* pnamed = dynamic_cast<const INamedInterface*>(parent);
    std::string algo_name = pnamed->name();

    if ( m_doNtuple && algo_name=="NSWL1Simulation" ) {
        if(TTree *tree = get_tree_from_histsvc()){
            m_validation_tree.init_tree(tree);
        } else {
            return STATUSCODE(StatusCode::FAILURE, IssueSeverity::FATAL, "cannot book requested output tree");
        }
    }
    // retrieve the Incident Service
    if( m_incidentSvc.retrieve().isFailure() ) {
        ATH_MSG_FATAL("Failed to retrieve the Incident Service");
        return StatusCode::FAILURE;
    } else {
        ATH_MSG_INFO("Incident Service successfully rertieved");
    }
    m_incidentSvc->addListener(this,IncidentType::BeginEvent);



    //  retrieve the MuonDetectormanager
    if( detStore()->retrieve( m_detManager ).isFailure() ) {
        ATH_MSG_FATAL("Failed to retrieve the MuonDetectorManager");
        return StatusCode::FAILURE;
    } 
    else {
        ATH_MSG_INFO("MuonDetectorManager successfully retrieved");
    }
    
    return StatusCode::SUCCESS;
}
//------------------------------------------------------------------------------
void PadTriggerLogicOfflineTool::handle(const Incident& inc) {
    if( inc.type()==IncidentType::BeginEvent ) {
        // this->clear_cache();
        m_validation_tree.reset_ntuple_variables();
        // m_pad_cache_status = CLEARED;
    }
}


void PadTriggerLogicOfflineTool::fillGeometricInformation(const std::shared_ptr<PadOfflineData>& pod){
    
    const MuonGM::sTgcReadoutElement* rdoEl = m_detManager->getsTgcReadoutElement(pod->Identity());
    const Trk::PlaneSurface &surface = rdoEl->surface(pod->Identity());
    std::vector<Amg::Vector2D> local_pad_corners;
    //From MuonPadDesign... read pad local corners
    rdoEl->padCorners(pod->Identity(),local_pad_corners);
    Amg::Vector3D pad_corner_global;
    for(unsigned int i=0; i<4; i++) {
        surface.localToGlobal(local_pad_corners.at(i), pad_corner_global, pad_corner_global);
        pod->m_cornerXyz[i][0] = pad_corner_global.x(); 
        pod->m_cornerXyz[i][1] = pad_corner_global.y(); 
        pod->m_cornerXyz[i][2] = pad_corner_global.z(); 
    }
} 




///! helper function: copy pads with a given multiplet
std::vector<std::shared_ptr<PadData>> filterByMultiplet(const std::vector<std::shared_ptr<PadData>> &pads_in, const int &multiplet) {
    std::vector<std::shared_ptr<PadData>> pads_out;
    pads_out.reserve(0.5*pads_in.size()); // educated guess (half inner multiplet, half outer multiplet)
    for(auto p : pads_in)
        if(p->multipletId()==multiplet)
            pads_out.push_back(p);
    return pads_out;
}
///! helper function: copy pads with a given gas gap
std::vector<std::shared_ptr<PadData>> filterByGasGap(const std::vector<std::shared_ptr<PadData>> &pads_in, const int &gasgap) {
    std::vector<std::shared_ptr<PadData>> pads_out;
    pads_out.reserve(0.25*pads_in.size()); // educated guess (4 gas gaps)
    for(auto p : pads_in)
        if(p->gasGapId()==gasgap)
            pads_out.push_back(p);
    return pads_out;
}

std::vector<std::unique_ptr<PadTrigger>> PadTriggerLogicOfflineTool::build4of4SingleWedgeTriggers(const std::vector<std::shared_ptr<PadData>> &pads) {

    std::vector<std::unique_ptr<PadTrigger>> triggers;
    for(auto p0 : filterByGasGap(pads, 1)){
        int p0ieta = p0->padEtaId();
        int p0iphi = p0->padPhiId();
        for(auto p1 : filterByGasGap(pads, 2)){
            int p1ieta = p1->padEtaId();
            int p1iphi = p1->padPhiId();
            bool p0_p1_match = ((p1ieta == p0ieta || p1ieta == p0ieta+1 ) &&
                                (p1iphi == p0iphi || p1iphi == p0iphi+1 ) );
            if(not p0_p1_match) continue;
            for(auto p2 :filterByGasGap(pads, 3) ){
                int p2ieta = p2->padEtaId();
                int p2iphi = p2->padPhiId();
                bool p1_p2_match = ((p2ieta == p1ieta || p2ieta == p1ieta+1 ) &&
                                    (p2iphi == p1iphi || p2iphi == p1iphi+1 ) );
                if(not p1_p2_match) continue;
                for(auto p3 : filterByGasGap(pads, 4)){
                    int p3ieta = p3->padEtaId();
                    int p3iphi = p3->padPhiId();
                    bool p2_p3_match = ((p3ieta == p2ieta || p3ieta == p2ieta+1 ) &&
                                        (p3iphi == p2iphi || p3iphi == p2iphi+1 ) );
                    if(p2_p3_match){
                        auto trg=std::make_unique<PadTrigger>();
                        trg->m_pads.push_back(p0);
                        trg->m_pads.push_back(p1);
                        trg->m_pads.push_back(p2);
                        trg->m_pads.push_back(p3);
                        triggers.push_back(std::move(trg));
                    }
                } // for(p3)
            } // for(p2)
        } // for(p1)
    } // for(p0)
    return triggers;
}


StatusCode PadTriggerLogicOfflineTool::compute_pad_triggers(const std::vector<std::shared_ptr<PadData>>& pads,
                                                            std::vector<std::unique_ptr<PadTrigger>> &triggers)
{
    ATH_MSG_DEBUG(" <N> receiving "<<pads.size()<<" pad data");
    ATH_MSG_DEBUG("calling compute_pad_triggers() (pads.size() "<<pads.size()<<")");
    for(const auto pad : pads){
        ATH_MSG_DEBUG(" <N> building trig from pad "
                      <<" side "<<pad->sideId()<<""
                      <<", sector "<<pad->sectorId()
                      <<", sector type "<<pad->sectorType()
                      <<", module "<<pad->moduleId()
                      <<", multiplet "<<pad->multipletId()
                      <<", gas gap "<<pad->gasGapId()
                      <<", pad eta "<<pad->padEtaId()
                      <<", pad phi "<<pad->padPhiId());
    }
    for(const size_t &side : SIDES){
        for(const size_t &sector : SECTORS){
            std::vector<std::shared_ptr<PadData>> sector_pads;
            copy_if(pads.begin(), pads.end(),
                    back_inserter(sector_pads),
                    [&](std::shared_ptr<PadData> p) { return (p->sideId()==static_cast<int>(side) &&
                                                    (2*p->sectorId()-1-p->sectorType())==static_cast<int>(sector));});

            if(sector_pads.size()){
                const std::shared_ptr<PadData> firstPad = sector_pads[0];
                ATH_MSG_DEBUG("<N> side "
                              <<(firstPad->sideId()==0?"A":"C")
                              <<" trigger sector "<< (2*firstPad->sectorId()-1-firstPad->sectorType())
                              <<" : "<<sector_pads.size()<<" pads");
                if(m_useSimple4of4) {
                    const int innerMultiplet(1), outerMultiplet(2); // DG-2015-10-07 move to enum?
                    std::vector<std::shared_ptr<PadData>> padsInner(filterByMultiplet(sector_pads, innerMultiplet));
                    std::vector<std::shared_ptr<PadData>> padsOuter(filterByMultiplet(sector_pads, outerMultiplet));
                    std::vector<std::unique_ptr<PadTrigger>> triggersInner = build4of4SingleWedgeTriggers(padsInner);
                    std::vector<std::unique_ptr<PadTrigger>> triggersOuter = build4of4SingleWedgeTriggers(padsOuter);
                    ATH_MSG_DEBUG("found "
                                  <<triggersInner.size()<<" inner triggers"
                                  <<" and "
                                  <<triggersOuter.size()<<" outer triggers");
                     triggers.reserve(triggers.size() + triggersInner.size()+triggersOuter.size());

                    triggers.insert(triggers.end(),std::make_move_iterator(triggersInner.begin()),std::make_move_iterator(triggersInner.end()));
                    triggers.insert(triggers.end(),std::make_move_iterator(triggersOuter.begin()),std::make_move_iterator(triggersOuter.end()));
                } 
                else {
                  std::vector<std::shared_ptr<PadOfflineData>> trgpads;
                  for(const auto& p : sector_pads){
                     auto pod=std::dynamic_pointer_cast<PadOfflineData> (p);
                       fillGeometricInformation(pod);
                       trgpads.push_back(pod);
                  }
                     m_tdrLogic.buildSectorTriggers(trgpads);
                     int index=0;
                     for( const auto& st : m_tdrLogic.candidates()){
                        auto p=std::make_unique<PadTrigger>(convert(st));
                        p->m_triggerindex=index;
                        if (p->m_pads.size()==0) continue;//dont record null triggers (rejected or empty)
                        triggers.push_back(std::move(p));
                        index++;
                     }
                     ATH_MSG_DEBUG("found "<<m_tdrLogic.candidates().size()<<" triggers using the tdr logic");
               }
            } // if(sector_pads)
        } // for(sector)
    } // for(side)
    // Fill Ntuple
    if(m_doNtuple) {
      m_validation_tree.fill_num_pad_triggers(triggers.size());
      m_validation_tree.fill_pad_trigger_basics(triggers);
    }
    return StatusCode::SUCCESS;
}
//------------------------------------------------------------------------------
TTree* PadTriggerLogicOfflineTool::get_tree_from_histsvc()
{
    TTree *tree = nullptr;
    ITHistSvc* tHistSvc=NULL;
    m_validation_tree.clear_ntuple_variables();
    if(service("THistSvc", tHistSvc).isFailure()) {
        //--ATH_MSG_FATAL("Unable to retrieve THistSvc");
    } else {
        std::string algoname = dynamic_cast<const INamedInterface*>(parent())->name();
        std::string treename = PadTriggerValidationTree::treename_from_algoname(algoname);
        if(tHistSvc->getTree(treename, tree).isFailure()) {
            ATH_MSG_FATAL(("Could not retrieve the analysis ntuple "+treename+" from the THistSvc").c_str());
        }
    }
    return tree;
}





//------------------------------------------------------------------------------
NSWL1::PadTrigger PadTriggerLogicOfflineTool::convert(const SectorTriggerCandidate &stc){
    //check if [b0,b1] is within [a0,a1]
    static auto within=[](const auto& a0,const auto&  a1,const auto&  b0,const auto&  b1,const auto& tol){
        if(a0<=b0 && a1>=b1) return true;
        
        if(b0<a0 && b1<a1){
            if(fabs(b0-a0)<tol){
                return true;
            }
        }
        if(b0<a0 && b1>a1){
            if(fabs(b0-a0)<tol && fabs(b1-a1)<tol){
                return true;
            }
        }
        
        if(b1>a1 && a0<b0){
            if(fabs(b1-a1)<tol) return true;
        }
        
        if(b1>a1 && b0>a0){
            if(fabs(b1-a1)<tol && fabs(b0-a0)<tol) return true;
        }
        return false;
    };
    
    
    PadTrigger pt;
    const Polygon roi=stc.triggerRegion3();    
    Vertex trgCntr=centroid(roi);
    SingleWedgePadTrigger innertrg = stc.wedgeTrigs().at(0);
    
    //*********** assign central etaphi cordinates of the triggering region *****************
    const float xcntr=coordinate<0>(trgCntr);
    const float ycntr=coordinate<1>(trgCntr);
    const float zcntr=innertrg.pads().at(0)->m_cornerXyz[1][2];
    TVector3 trigVector(xcntr,ycntr,zcntr);
    const float etaTrig=trigVector.Eta();
    const float phiTrig=trigVector.Phi();
    pt.m_eta    = etaTrig;
    pt.m_phi    = phiTrig;
    //**************************************************************************************
    auto pad0=innertrg.pads().at(0);
    
    pt.m_multiplet_id = pad0->multipletId();
    pt.m_eta_id = innertrg.halfPadCoordinates().ieta;//this is meaningless and shoiuld be removed
    pt.m_phi_id = innertrg.halfPadCoordinates().iphi;//This is the PHI-ID of the trigger 
    pt.m_isSmall= int(innertrg.isSmallSector());
    
    //************** assign extrema of the trigger region coordinates in eta-phi **************
    std::vector<std::pair<float,float>> trg_etaphis;
    for(auto v : boost::geometry::exterior_ring(roi)){
        const float xcurr=coordinate<0>(v);
        const float ycurr=coordinate<1>(v);
        const float zcurr=zcntr;
        const float etacurr=eta(xcurr,ycurr,zcurr);
        const float phicurr=phi(xcurr,ycurr,zcurr);
        trg_etaphis.emplace_back(etacurr,phicurr);
    }
    const auto trg_etaminmax=std::minmax_element(trg_etaphis.begin(),trg_etaphis.end(),[](const auto& l,const auto& r){return l.first<r.first;});
    const auto trg_phiminmax=std::minmax_element(trg_etaphis.begin(),trg_etaphis.end(),[](const auto& l,const auto& r){return l.second<r.second;});
    pt.m_etamin=(trg_etaminmax.first)->first;
    pt.m_etamax=(trg_etaminmax.second)->first;
    pt.m_phimin=(trg_phiminmax.first)->second;
    pt.m_phimax=(trg_phiminmax.second)->second;
    
    pt.m_moduleIdInner=-1;
    pt.m_moduleIdOuter=-1;
    
    if(stc.wedgeTrigs().size()==2){//double wedge trigger
        pt.m_moduleIdInner=stc.wedgeTrigs().at(0).pads().at(0)->moduleId();
        pt.m_moduleIdOuter=stc.wedgeTrigs().at(1).pads().at(1)->moduleId();
    }
    else{//single wedge trigger
        //if the first one is inner set m_moduleIdInner
        int multId0=stc.wedgeTrigs().at(0).pads().at(0)->multipletId();
        if( multId0==1){
            pt.m_moduleIdInner=stc.wedgeTrigs().at(0).pads().at(0)->moduleId();
        }
        //if the first one is outer set m_moduleIdOuter
        else{
            pt.m_moduleIdOuter=stc.wedgeTrigs().at(0).pads().at(0)->moduleId();
        }
        //one of the module Ids remain as -1;
    }

    //****************************************************************************************

     //S.I value of Z where trigger region is calculated.
     //from Z0 --> <Z of a pad> --->local coordinate

    for(const SingleWedgePadTrigger& swt : stc.wedgeTrigs()){
        int currwedge=swt.pads().at(0)->multipletId();
        std::vector<float> trglocalminY;
        std::vector<float> trglocalmaxY;
        std::vector<int> trgSelectedLayers;
        std::vector<int> trgSelectedBands;
        std::vector<int> trgPadPhiIndices;
        std::vector<int> trgPadEtaIndices;
        std::vector< std::shared_ptr<PadData>> trgPads;
    	for(const auto &p : swt.pads()){
                //S.I 17-07-18
                const float padZ=p->m_cornerXyz[0][2];
    			const Polygon pol=Project(roi,zcntr,padZ);
    			Identifier Id( p->id());
    			const Trk::PlaneSurface &padsurface = m_detManager->getsTgcReadoutElement(Id)->surface(Id);
    			std::vector<Amg::Vector2D> local_trgcorners;// corners of the triggering region as projected on the detector layer
                std::vector<Amg::Vector2D> local_padcorners;//pad's corners written in local coordinate system
                
                for(unsigned int i=0;i<4;i++){
                    const Amg::Vector3D global_padcorner(p->m_cornerXyz[i][0],p->m_cornerXyz[i][1],padZ);
                    Amg::Vector2D local_padcorner;
                    padsurface.globalToLocal(global_padcorner,Amg::Vector3D(),local_padcorner);
                    local_padcorners.push_back(local_padcorner);
                }

    			for(const auto& v : boost::geometry::exterior_ring(pol)){
    				float x=coordinate<0>(v);
    				float y=coordinate<1>(v);
    				const Amg::Vector3D globalcorner(x,y,padZ);
    				Amg::Vector2D localcorner;
    				padsurface.globalToLocal(globalcorner,globalcorner,localcorner);
    				local_trgcorners.push_back(localcorner);
    			}
                static auto compare_y=[](const Amg::Vector2D &lhs, const Amg::Vector2D& rhs){return lhs.y()<rhs.y();};
                auto local_padminmaxy=std::minmax_element(local_padcorners.begin(),local_padcorners.end(),compare_y);
    			float local_padminy=local_padminmaxy.first->y();
    			float local_padmaxy=local_padminmaxy.second->y();
                const auto local_trigminmaxy=std::minmax_element(local_trgcorners.begin(),local_trgcorners.end(),compare_y);
                float local_trigminy=local_trigminmaxy.first->y();
                float local_trigmaxy=local_trigminmaxy.second->y();
                float padMidY=0.5*(local_padminy+local_padmaxy);  
                //select the band that matches to the trigger region within given tolerance (now set to 1 strip pitch 3.2 mm)
                bool bandisUp=within(padMidY,local_padmaxy,local_trigminy,local_trigmaxy,3.2);
                bool bandisDown=within(local_padminy,padMidY, local_trigminy,local_trigmaxy,3.2);
                int selectedbandId=-1;
                int bandOffset=0;
                char side      = p->sideId()     == 0 ? 'C' : 'A';
                char type      = p->sectorType() == 0 ? 'S' : 'L';
                int stationEta = p->moduleId(); //this is also meaningless as we might have different inner-outer module IDs in transition
                int multiplet=p->multipletId();
                int layer=p->gasGapId();
                //if ( side == 'C' ) stationEta *= -1;
                int stationPhi = p->sectorId();
                static sTGCDetectorHelper sTGC_helper;
                static auto stationEtas={1,2,3};
                
                float bandLocalMinY=-1;
                float bandLocalMaxY=-1;
                
                for(const auto& ieta : stationEtas){
                    if(ieta==stationEta) break;
                    bandOffset+=sTGC_helper.Get_sTGCDetector(type,ieta,stationPhi,multiplet,side)->GetReadoutParameters().nTriggerBands.at(layer-1);
                    bandOffset+=0;//do not apply band Offsets as strip channels start from 1 on the next module;
                }
                if(bandisUp ){
                      selectedbandId=p->padEtaId()*2;
                      bandLocalMinY=padMidY;
                      bandLocalMaxY=local_padmaxy;
                }
                else if(bandisDown){
                      selectedbandId=p->padEtaId()*2-1;
                      bandLocalMinY=local_padminy;
                      bandLocalMaxY=padMidY;
                }
                else{

                     return PadTrigger();
                }
                
<<<<<<< HEAD
                //#@!
                // Hack for pad<=>strip until we fix
    			//S.I Fix strip_pad_info hack 19.06.18       
                std::vector<float> pad_info;
    			pad_info.push_back(p.m_padData->multipletId());
    			pad_info.push_back(p.m_padData->gasGapId());
    			//S.I fix the hack (replace the below two lines that are commented out)
    			pad_info.push_back(local_trigminy);
    			pad_info.push_back(local_trigmaxy);
                //S.I before that was it below
    			//pad_info.push_back(p.m_loLocalY);
    			//pad_info.push_back(p.m_hiLocalY);
    			pt.m_pad_strip_info.push_back(pad_info);
                //S.I 17-07-18 
    		}
    		else
    			ATH_MSG_FATAL("PadTriggerLogicOfflineTool::convert: do not push back null pointers");
    		// so how do you handle it rather than printing something out ?
    	} // for(p)
    } // for (st)
    pt.m_multiplet_id = pt.m_pads.at(0)->multipletId();//S.I inner outer wedge or module 1 2 3 ??
    pt.m_gasGap_id    = pt.m_pads.at(0)->gasGapId();//S.I does assigning a gasgap id to a pad trigger ever make sense ?
    // Offset to BandId - get from the first pad in the trigger
    sTGCDetectorHelper sTGC_helper;
    sTGCDetectorDescription *sTGC=nullptr;
    char side      = pt.m_pads.at(0)->sideId()     == 0 ? 'C' : 'A';
    char type      = pt.m_pads.at(0)->sectorType() == 0 ? 'S' : 'L';
    int stationEta = pt.m_pads.at(0)->moduleId(); //if ( side == 'C' ) stationEta *= -1;
    int stationPhi = pt.m_pads.at(0)->sectorId();
    int layer      = pt.m_pads.at(0)->multipletId();

    int Offset[3] = {0,33,63};
    //S.I it seems we dont use the helper below. Let it stay there for now, we'll need it later
    sTGC = sTGC_helper.Get_sTGCDetector(type,stationEta,stationPhi,layer,side);
    if(sTGC == nullptr) {
      ATH_MSG_ERROR("PadTriggerLogicOfflineTool::convert :: Could not find detector, no trigger bandid offset being applied"); 
    }
    else {
        sTGCReadoutParameters  roParams=sTGC->GetReadoutParameters();
=======
                selectedbandId+=bandOffset;
                trglocalminY.push_back(bandLocalMinY);
                trglocalmaxY.push_back(bandLocalMaxY);
                trgSelectedLayers.push_back(p->gasGapId());
                trgSelectedBands.push_back(selectedbandId);
                trgPadPhiIndices.push_back(p->padPhiId());
                trgPadEtaIndices.push_back(p->padEtaId());
                trgPads.push_back(p);
    			pt.m_pads.push_back(p);
                
                //it seems pad overlap is  precise enough around 5microns .
                if(!within(local_padminy,local_padmaxy,local_trigminy,local_trigmaxy,0.005)){
                    ATH_MSG_FATAL("TRIGGER REGION FALLS OUTSIDE THE PAD!. SOMETHING IS WRONG.");
                }
    	} // for(p) pads
        if(currwedge==1){
            pt.m_trglocalminYInner=trglocalminY;
            pt.m_trglocalmaxYInner=trglocalmaxY;
            pt.m_trgSelectedLayersInner=trgSelectedLayers;
            pt.m_trgSelectedBandsInner=trgSelectedBands;
            pt.m_trgPadPhiIndicesInner=trgPadPhiIndices;
            pt.m_trgPadEtaIndicesInner=trgPadEtaIndices;
            pt.m_padsInner=trgPads;
        }
        if(currwedge==2){
            pt.m_trglocalminYOuter=trglocalminY;
            pt.m_trglocalmaxYOuter=trglocalmaxY;                
            pt.m_trgSelectedLayersOuter=trgSelectedLayers;
            pt.m_trgSelectedBandsOuter=trgSelectedBands;
            pt.m_trgPadPhiIndicesOuter=trgPadPhiIndices;
            pt.m_trgPadEtaIndicesOuter=trgPadEtaIndices;
            pt.m_padsOuter=trgPads;
        }    	
	
>>>>>>> faa23dd4

        trglocalminY.clear();
        trglocalmaxY.clear();
        trgSelectedLayers.clear();
        trgSelectedBands.clear();
        trgPadPhiIndices.clear();
        trgPadEtaIndices.clear();
        trgPads.clear();
        
    } // for (swt) single wedge trigger

    pt.m_bandid=pt.m_trgSelectedBandsInner.size() >0? pt.m_trgSelectedBandsInner.at(0) : pt.m_trgSelectedBandsOuter.at(0);
    return pt;
}


//------------------------------------------------------------------------------


} // NSWL1
<|MERGE_RESOLUTION|>--- conflicted
+++ resolved
@@ -469,48 +469,6 @@
 
                      return PadTrigger();
                 }
-                
-<<<<<<< HEAD
-                //#@!
-                // Hack for pad<=>strip until we fix
-    			//S.I Fix strip_pad_info hack 19.06.18       
-                std::vector<float> pad_info;
-    			pad_info.push_back(p.m_padData->multipletId());
-    			pad_info.push_back(p.m_padData->gasGapId());
-    			//S.I fix the hack (replace the below two lines that are commented out)
-    			pad_info.push_back(local_trigminy);
-    			pad_info.push_back(local_trigmaxy);
-                //S.I before that was it below
-    			//pad_info.push_back(p.m_loLocalY);
-    			//pad_info.push_back(p.m_hiLocalY);
-    			pt.m_pad_strip_info.push_back(pad_info);
-                //S.I 17-07-18 
-    		}
-    		else
-    			ATH_MSG_FATAL("PadTriggerLogicOfflineTool::convert: do not push back null pointers");
-    		// so how do you handle it rather than printing something out ?
-    	} // for(p)
-    } // for (st)
-    pt.m_multiplet_id = pt.m_pads.at(0)->multipletId();//S.I inner outer wedge or module 1 2 3 ??
-    pt.m_gasGap_id    = pt.m_pads.at(0)->gasGapId();//S.I does assigning a gasgap id to a pad trigger ever make sense ?
-    // Offset to BandId - get from the first pad in the trigger
-    sTGCDetectorHelper sTGC_helper;
-    sTGCDetectorDescription *sTGC=nullptr;
-    char side      = pt.m_pads.at(0)->sideId()     == 0 ? 'C' : 'A';
-    char type      = pt.m_pads.at(0)->sectorType() == 0 ? 'S' : 'L';
-    int stationEta = pt.m_pads.at(0)->moduleId(); //if ( side == 'C' ) stationEta *= -1;
-    int stationPhi = pt.m_pads.at(0)->sectorId();
-    int layer      = pt.m_pads.at(0)->multipletId();
-
-    int Offset[3] = {0,33,63};
-    //S.I it seems we dont use the helper below. Let it stay there for now, we'll need it later
-    sTGC = sTGC_helper.Get_sTGCDetector(type,stationEta,stationPhi,layer,side);
-    if(sTGC == nullptr) {
-      ATH_MSG_ERROR("PadTriggerLogicOfflineTool::convert :: Could not find detector, no trigger bandid offset being applied"); 
-    }
-    else {
-        sTGCReadoutParameters  roParams=sTGC->GetReadoutParameters();
-=======
                 selectedbandId+=bandOffset;
                 trglocalminY.push_back(bandLocalMinY);
                 trglocalmaxY.push_back(bandLocalMaxY);
@@ -545,7 +503,6 @@
             pt.m_padsOuter=trgPads;
         }    	
 	
->>>>>>> faa23dd4
 
         trglocalminY.clear();
         trglocalmaxY.clear();
