/*
  Copyright (C) 2002-2018 CERN for the benefit of the ATLAS collaboration
*/

// local includes
#include "TrigT1NSWSimTools/MMLoadVariables.h"
#include "TrigT1NSWSimTools/MMT_Finder.h"
#include "TrigT1NSWSimTools/MMT_Fitter.h"

#include "MuonDigitContainer/MmDigitContainer.h"
#include "MuonSimEvent/MicromegasHitIdHelper.h"
#include "MuonSimEvent/MM_SimIdToOfflineId.h"

#include "HepMC/GenEvent.h"
#include "GeneratorObjects/McEventCollection.h"
#include "TrackRecord/TrackRecordCollection.h"
#include "MuonSimData/MuonSimDataCollection.h"

// //Event info includes
#include "EventInfo/EventInfo.h"
#include "EventInfo/EventID.h"
//
#include "StoreGate/StoreGateSvc.h"
#include "TVector3.h"
#include <cmath>


using std::map;
using std::vector;
using std::string;

MMLoadVariables::MMLoadVariables(StoreGateSvc* evtStore, const MuonGM::MuonDetectorManager* detManager, const MmIdHelper* idhelper, MMT_Parameters *par):
      m_msg("MMLoadVariables"){
      m_par = par;
      m_evtStore = evtStore;
      m_detManager = detManager;
      m_MmIdHelper = idhelper;
}

MMLoadVariables::~MMLoadVariables() {
}

    void MMLoadVariables::getMMDigitsInfo(vector<digitWrapper>& entries, map<hitData_key,hitData_entry>& Hits_Data_Set_Time, map<int,evInf_entry>& Event_Info){
      //*******Following MuonPRD code to access all the variables**********

      histogramVariables fillVars;

      //Get truth variables, vertex
      const McEventCollection *truthContainer = nullptr;
      StatusCode sc1 = m_evtStore->retrieve(truthContainer,"TruthEvent");

      //Get MuEntry variables TBD if still necessary
      const TrackRecordCollection* trackRecordCollection = nullptr;
      StatusCode sc2 = m_evtStore->retrieve(trackRecordCollection,"MuonEntryLayer") ;

      //Get truth information container of digitization
      const MuonSimDataCollection* nsw_MmSdoContainer = nullptr;
      StatusCode sc3 = m_evtStore->retrieve(nsw_MmSdoContainer,"MM_SDO");

      // get digit container (a container corresponds to a multilayer of a module)
      const MmDigitContainer *nsw_MmDigitContainer = nullptr;
      StatusCode sc4 = m_evtStore->retrieve(nsw_MmDigitContainer,"MM_DIGITS");

      std::string wedgeType = getWedgeType(nsw_MmDigitContainer);

      float phiEntry = 0;
      float phiPosition = 0;
      float etaEntry = 0;
      float etaPosition = 0;
 
      TLorentzVector thePart, theInfo;
      TVector3 vertex;
      int pdg=0;
      auto MuEntry_Particle_n = trackRecordCollection->size();
      int j=0; //# iteration of particle entries

      for(const auto it : *truthContainer) {  //first loop in MMT_loader::load_event
        const HepMC::GenEvent *subEvent = it;
        HepMC::ConstGenEventParticleRange particle_range = subEvent->particle_range();
        for(const auto pit : particle_range) {
          const HepMC::GenParticle *particle = pit;
          const HepMC::FourVector momentum = particle->momentum();
          int k=trackRecordCollection->size(); //number of mu entries
          if(particle->barcode() == 10001 && std::abs(particle->pdg_id())==13){
            thePart.SetPtEtaPhiE(momentum.perp(),momentum.eta(),momentum.phi(),momentum.e());
            for(const auto & mit : *trackRecordCollection ) {
              if(k>0&&j<k){
                const CLHEP::Hep3Vector mumomentum = mit.GetMomentum();
                const CLHEP::Hep3Vector muposition = mit.GetPosition();
                pdg=particle->barcode();
                phiEntry = mumomentum.getPhi();
                etaEntry = mumomentum.getEta();
                phiPosition = muposition.getPhi();
                etaPosition = muposition.getEta();
              }
            }//muentry loop
              int l=0;
              HepMC::ConstGenEventVertexRange vertex_range = subEvent->vertex_range();
              for(const auto vit : vertex_range) {
                if(l!=0){break;}//get first vertex of iteration, may want to change this
                const HepMC::GenVertex *vertex1 = vit;
                const HepMC::FourVector position = vertex1->position();
                vertex=TVector3(position.x(),position.y(),position.z());
                l++;
              }//end vertex loop
            }
            j++;
        } //end particle loop
      } //end container loop (should be only 1 container per event)
      const EventInfo* pevt = 0;
      StatusCode sc = m_evtStore->retrieve(pevt);

      int event = pevt->event_ID()->event_number();
      int TruthParticle_n = j;
      evFit_entry fit;fit.athena_event=event;//-1;  **May not be necessary

      //Truth information for theta, phi
      double theta_pos=std::atan(std::exp(-etaPosition))*2;
      double theta_ent=std::atan(std::exp(-etaEntry))*2;
      double phi_pos=phiPosition;

      //get hits container
      const GenericMuonSimHitCollection *nswContainer = nullptr;
      StatusCode sc5 = m_evtStore->retrieve(nswContainer,"MicromegasSensitiveDetector");

      for(auto digitCollectionIter : *nsw_MmDigitContainer) {
        // a digit collection is instanciated for each container, i.e. holds all digits of a multilayer
        const MmDigitCollection* digitCollection = digitCollectionIter;
        // loop on all digits inside a collection, i.e. multilayer
        int digit_count =0;

        for (const auto & item:*digitCollection) {
            // get specific digit and identify it
            const MmDigit* digit = item;
            Identifier id = digit->identify();

            Amg::Vector3D hit_gpos(0., 0., 0.);

            std::string stName   = m_MmIdHelper->stationNameString(m_MmIdHelper->stationName(id));
            int stationName      = m_MmIdHelper->stationName(id);
            int stationEta       = m_MmIdHelper->stationEta(id);
            int stationPhi       = m_MmIdHelper->stationPhi(id);
            int multiplet        = m_MmIdHelper->multilayer(id);
            int gas_gap          = m_MmIdHelper->gasGap(id);
            int channel          = m_MmIdHelper->channel(id);

            int isSmall = (stName[2] == 'S');
            const MuonGM::MMReadoutElement* rdoEl = m_detManager->getMMRElement_fromIdFields(isSmall, stationEta, stationPhi, multiplet );

            std::vector<float>  time          = digit->stripTimeForTrigger();
            std::vector<float>  charge        = digit->stripChargeForTrigger();
            std::vector<int>    stripPosition = digit->stripPositionForTrigger();

            std::vector<int>    MMFE_VMM = digit->MMFE_VMM_idForTrigger();
            std::vector<int>    VMM = digit->VMM_idForTrigger();

            bool isValid;

            fillVars.NSWMM_dig_stationEta.push_back(stationEta);
            fillVars.NSWMM_dig_stationPhi.push_back(stationPhi);
            fillVars.NSWMM_dig_multiplet.push_back(multiplet);
            fillVars.NSWMM_dig_gas_gap.push_back(gas_gap);
            fillVars.NSWMM_dig_channel.push_back(channel);

            //match to truth particle
            TLorentzVector truthPart;
            for(auto it1 : *truthContainer) {  //Must be a more elegant way... should work for now though
              const HepMC::GenEvent *subEvent1 = it1;
              HepMC::ConstGenEventParticleRange particle_range1 = subEvent1->particle_range();
              for(auto pit1 : particle_range1) {
                const HepMC::GenParticle *particle1 = pit1;
                const HepMC::FourVector momentum1 = particle1->momentum();
                truthPart.SetPtEtaPhiE(momentum1.perp(),momentum1.eta(),momentum1.phi(),momentum1.e());
              }//end particle loop
            }//end truth container loop (1 iteration) for matching

            std::vector<double> localPosX;
            std::vector<double> localPosY;
            std::vector<double> globalPosX;
            std::vector<double> globalPosY;
            std::vector<double> globalPosZ;

            for (const auto &i: stripPosition) {
              // take strip index form chip information
              int cr_strip = i;
              localPosX.push_back (0.);
              localPosY.push_back (0.);
              globalPosX.push_back(0.);
              globalPosY.push_back(0.);
              globalPosZ.push_back(0.);

              Identifier cr_id = m_MmIdHelper->channelID(stationName, stationEta, stationPhi, multiplet, gas_gap, cr_strip, true, &isValid);
              if (!isValid) {
                ATH_MSG_WARNING("MicroMegas digitization: failed to create a valid ID for (chip response) strip n. " << cr_strip
                               << "; associated positions will be set to 0.0.");
              } else {
                  // asking the detector element to get local position of strip
                  Amg::Vector2D cr_strip_pos(0., 0.);
                  if ( !rdoEl->stripPosition(cr_id,cr_strip_pos) ) {
                    ATH_MSG_WARNING("MicroMegas digitization: failed to associate a valid local position for (chip response) strip n. " << cr_strip
                                   << "; associated positions will be set to 0.0.");
                  } else {
                    localPosX.at(i) = cr_strip_pos.x();
                    localPosY.at(i) = cr_strip_pos.y();
                  }

                  // asking the detector element to transform this local to the global position
                  Amg::Vector3D cr_strip_gpos(0., 0., 0.);
                  rdoEl->surface(cr_id).localToGlobal(cr_strip_pos, Amg::Vector3D(0., 0., 0.), cr_strip_gpos);
                  globalPosX.at(i) = cr_strip_gpos[0];
                  globalPosY.at(i) = cr_strip_gpos[1];
                  globalPosZ.at(i) = cr_strip_gpos[2];

                }

            }//end of strip position loop


            //NTUPLE FILL DIGITS
            fillVars.NSWMM_dig_time.push_back(time);
            fillVars.NSWMM_dig_charge.push_back(charge);
            fillVars.NSWMM_dig_stripPosition.push_back(stripPosition);
            fillVars.NSWMM_dig_stripLposX.push_back(localPosX);
            fillVars.NSWMM_dig_stripLposY.push_back(localPosY);
            fillVars.NSWMM_dig_stripGposX.push_back(globalPosX);
            fillVars.NSWMM_dig_stripGposY.push_back(globalPosY);
            fillVars.NSWMM_dig_stripGposZ.push_back(globalPosZ);
            if(globalPosY.size() == 0) continue;

            int indexOfFastestSignal = -1;

            if( time.size() ) indexOfFastestSignal = 0;

            if(indexOfFastestSignal == -1) continue;
            int hit_count=0;


            MicromegasHitIdHelper* hitHelper = MicromegasHitIdHelper::GetHelper();
            MM_SimIdToOfflineId simToOffline(*m_MmIdHelper);
            for( auto it2 : *nswContainer ) { //get hit variables
              const GenericMuonSimHit hit = it2;
              fillVars.NSWMM_globalTime.push_back(hit.globalTime());

              const Amg::Vector3D globalPosition = hit.globalPosition();
              if(digit_count==0){
                fillVars.NSWMM_hitGlobalPositionX.push_back(globalPosition.x());
                fillVars.NSWMM_hitGlobalPositionY.push_back(globalPosition.y());
                fillVars.NSWMM_hitGlobalPositionZ.push_back(globalPosition.z());
                fillVars.NSWMM_hitGlobalPositionR.push_back(globalPosition.perp());
                fillVars.NSWMM_hitGlobalPositionP.push_back(globalPosition.phi());
                const Amg::Vector3D globalDirection = hit.globalDirection();
                fillVars.NSWMM_hitGlobalDirectionX.push_back(globalDirection.x());
                fillVars.NSWMM_hitGlobalDirectionY.push_back(globalDirection.y());
                fillVars.NSWMM_hitGlobalDirectionZ.push_back(globalDirection.z());

                const Amg::Vector3D localPosition = hit.localPosition();
                fillVars.NSWMM_hitLocalPositionX.push_back(localPosition.x());
                fillVars.NSWMM_hitLocalPositionY.push_back(localPosition.y());
                fillVars.NSWMM_hitLocalPositionZ.push_back(localPosition.z());

                fillVars.NSWMM_particleEncoding.push_back(hit.particleEncoding());
                fillVars.NSWMM_kineticEnergy.push_back(hit.kineticEnergy());
                fillVars.NSWMM_depositEnergy.push_back(hit.depositEnergy());
                fillVars.NSWMM_StepLength.push_back(hit.StepLength());
              }

              int simId = hit.GenericId();
              std::string sim_stationName = hitHelper->GetStationName(simId);
              int sim_stationEta  = hitHelper->GetZSector(simId);
              int sim_stationPhi  = hitHelper->GetPhiSector(simId);
              int sim_multilayer  = hitHelper->GetMultiLayer(simId);
              int sim_layer       = hitHelper->GetLayer(simId);
              int sim_side        = hitHelper->GetSide(simId);

              // Fill Ntuple with SimId data
              //fillVars.NSWMM_sim_stationName .push_back(sim_stationName);
              if(digit_count){
                fillVars.NSWMM_sim_stationEta  .push_back(sim_stationEta);
                fillVars.NSWMM_sim_stationPhi  .push_back(sim_stationPhi);
                fillVars.NSWMM_sim_multilayer  .push_back(sim_multilayer);
                fillVars.NSWMM_sim_layer       .push_back(sim_layer);
                fillVars.NSWMM_sim_side        .push_back(sim_side);
              }

              if(hit.depositEnergy()==0.) continue; // SimHits without energy loss are not recorded.
              if(digit_count==hit_count) {
                entries.push_back(
                  digitWrapper(digit,
                               hit.globalTime(),
                               TVector3(-999, -99, -999),//Digits_MM_truth_localPosZ->at(i)),
                               TVector3(localPosX.at(indexOfFastestSignal),
                                        localPosY.at(indexOfFastestSignal),
                                        -999),  //Digits_MM_stripLposZ->at(i).at(indexOfFastestSignal)),
                               TVector3(globalPosX.at(indexOfFastestSignal),
                                        globalPosY.at(indexOfFastestSignal),
                                        globalPosZ.at(indexOfFastestSignal) )
                               )
                  );
              }
              hit_count++;
            }//end of hit cotainer loop */
         // } //end if sdo
        digit_count++;
        } //end iterator digit loop
      } // end digit container loop (1 for event?)

      vector<digitWrapper> dummy;
      vector<int> indices;
      //Truth info for particle (originally primer)
      int phiSt = 0;
      if(entries.size() > 0) phiSt = m_MmIdHelper->stationPhi( entries.at(0).id() );
      evInf_entry particle_info(event,pdg,thePart.E(),thePart.Pt(),thePart.Eta(),etaPosition,etaEntry,phi_shift(thePart.Phi(),wedgeType,phiSt),phi_shift(phi_pos,wedgeType,phiSt),phi_shift(phiEntry,wedgeType,phiSt),thePart.Theta(),theta_pos,theta_ent,theta_ent-theta_pos,TruthParticle_n,MuEntry_Particle_n,vertex);
      if(wedgeType == "Neither") particle_info.bad_wedge=true;
      else particle_info.bad_wedge=false;

      vector<digitWrapper> origEntries = entries;

      for(unsigned int i=0; i<entries.size(); i++){
        if(entries.size() < 8) continue;
        Identifier tmpID = entries.at(i).id();
        if     ( m_MmIdHelper->multilayer( tmpID )==1 and m_MmIdHelper->gasGap(tmpID)==1) entries.at(i).gTime = origEntries.at(0).gTime;
        else if( m_MmIdHelper->multilayer( tmpID )==1 and m_MmIdHelper->gasGap(tmpID)==2) entries.at(i).gTime = origEntries.at(1).gTime;
        else if( m_MmIdHelper->multilayer( tmpID )==1 and m_MmIdHelper->gasGap(tmpID)==3) entries.at(i).gTime = origEntries.at(2).gTime;
        else if( m_MmIdHelper->multilayer( tmpID )==1 and m_MmIdHelper->gasGap(tmpID)==4) entries.at(i).gTime = origEntries.at(3).gTime;
        else if( m_MmIdHelper->multilayer( tmpID )==2 and m_MmIdHelper->gasGap(tmpID)==1) entries.at(i).gTime = origEntries.at(4).gTime;
        else if( m_MmIdHelper->multilayer( tmpID )==2 and m_MmIdHelper->gasGap(tmpID)==2) entries.at(i).gTime = origEntries.at(5).gTime;
        else if( m_MmIdHelper->multilayer( tmpID )==2 and m_MmIdHelper->gasGap(tmpID)==3) entries.at(i).gTime = origEntries.at(6).gTime;
        else if( m_MmIdHelper->multilayer( tmpID )==2 and m_MmIdHelper->gasGap(tmpID)==4) entries.at(i).gTime = origEntries.at(7).gTime;
      }
      for(unsigned int i=0; i<entries.size(); i++){
        float min = 100000;
        int minIndex=-999;
        for(unsigned int j=0; j<entries.size(); j++){
          bool notmindex = true;
          for (unsigned int k=0; k<indices.size(); k++){
            if(j==(unsigned int) indices[k]) notmindex=false;
          }
          if(notmindex){
            if(min > entries.at(j).gTime ){
              minIndex = j;
              min = entries.at(minIndex).gTime ;
            }
          }
        }
        if(minIndex < 0) { minIndex = i; }
        dummy.push_back(entries.at(minIndex));
        indices.push_back(minIndex);
      }

      entries = dummy;
      int min_hits = 1,max_hits = 10000,nent=entries.size();

<<<<<<< HEAD
      m_uvxxmod=(m_par->setup.compare("xxuvuvxx")==0);
=======
      m_uvxxmod=(m_par->m_setup.compare("xxuvuvxx")==0);
>>>>>>> 36c55b6b
      //Number of hits cut
      if(!particle_info.bad_wedge)     particle_info.pass_cut=true; //default is false
      if(nent<min_hits||nent>max_hits) particle_info.pass_cut=false;

      double tru_phi = -999;
      if (entries.size() >0) tru_phi=phi_shift(thePart.Phi(),wedgeType,phiSt );
      double tru_theta=thePart.Theta();

      //Hit information in Stephen's code... Starts getting a little weird.
      map<hitData_key,hitData_entry> hit_info; //Originally "targaryen"
      vector<hitData_key> keys;
      //Loop over entries, which has digitization info for each event
      for(unsigned int ient=0; ient<entries.size(); ient++){
        digitWrapper thisSignal=entries.at(ient);
        Identifier tmpID      = thisSignal.id();
        int thisMultiplet     = m_MmIdHelper->multilayer( tmpID );
        int thisGasGap        = m_MmIdHelper->gasGap( tmpID );
        int thisTime          = thisSignal.digit->stripTimeForTrigger().at(0);
        int thisCharge        = 2; //thisSignal.digit->stripChargeForTrigger().at(0);
        int thisStripPosition = thisSignal.digit->stripPositionForTrigger().at(0);
        int thisStationEta    = m_MmIdHelper->stationEta( tmpID );
        //DLM_NEW plane assignments
        //stated [3,2,1,0;7,6,5,4]
        int thisPlane = (thisMultiplet-1)*4+thisGasGap-1;

        int strip = strip_number(thisStationEta,
                                 thisPlane,
                                 thisStripPosition);
        int thisVMM = Get_VMM_chip(strip);
        int BC_id = std::ceil( thisTime / 25. );
        TVector3 mazin_check(
          thisSignal.strip_gpos.X(),
          thisSignal.strip_gpos.Y(),
          thisSignal.strip_gpos.Z()
          );

        TVector3 athena_tru(
          thisSignal.strip_gpos.X(),
          thisSignal.strip_gpos.Y()-thisSignal.truth_lpos.Y(),
          thisSignal.strip_gpos.Z());

        if(m_par->m_dlm_new){
          athena_tru.SetX(thisSignal.strip_gpos.X()-thisSignal.strip_lpos.X());
        }

        TVector3 athena_rec(thisSignal.strip_gpos);
        //now store some variables BLC initializes; we might trim this down for efficiency later
        //the following line should be rather easy to one-to-one replace

        TVector3 truth(athena_tru.Y(),-athena_tru.X(),athena_tru.Z()), recon(athena_rec.Y(),-athena_rec.X(),athena_rec.Z());

        if(m_uvxxmod){
          xxuv_to_uvxx(truth,thisPlane);xxuv_to_uvxx(recon,thisPlane);
        }

        //we're doing everything by the variable known as "athena_event" to reflect C++ vs MATLAB indexing
        int btime=(event+1)*10+(BC_id-1);
        particle_info.NUV_bg_preVMM = 0;   //thisSignal.gtime;
        int special_time = thisTime + (event+1)*100;

        hitData_entry hit_entry(event,
                             thisSignal.gTime,
                             thisCharge,
                             thisVMM,
                             thisPlane,
                             thisStripPosition,
                             thisStationEta,
                             tru_theta,
                             tru_phi,
                             true,
                             btime,
                             special_time,
                             mazin_check,
                             mazin_check);

        hit_info[hit_entry.entry_key()]=hit_entry;
        ATH_MSG_DEBUG("Filling hit_info slot: ");
        if (msgLvl(MSG::DEBUG)){
          hit_entry.entry_key().print();
        }
        keys.push_back(hit_entry.entry_key()); //may be only used when "incoherent background" is generated (not included for now)

      }//end entries loop

      particle_info.N_hits_preVMM=hit_info.size();
      particle_info.N_hits_postVMM=0;
      // unsigned int ir=0;

      //might want to move these somewhere smarter in future
      m_VMM_Deadtime = 100;
      m_numVMM_PerPlane = 1000;
      m_VMM_ChipStatus=vector<vector<bool> >(m_numVMM_PerPlane,vector<bool>(8,true));
      m_VMM_ChipLastHitTime=vector<vector<int> >(m_numVMM_PerPlane,vector<int>(8,0));

      //*** FIGURE OUT WHAT TO DO WITH THE TIES--IS MIMIC VMM BUSTED? DO WE PLACE THE HIT REQUIREMENTS HERE? (PROBABLY)
      int xhit=0,uvhit=0,strip_X_tot=0,strip_UV_tot=0;
      vector<bool>plane_hit(m_par->m_setup.size(),false);

      for(map<hitData_key,hitData_entry>::iterator it=hit_info.begin(); it!=hit_info.end(); ++it){
        int plane=it->second.plane;
        plane_hit[plane]=true;
        particle_info.N_hits_postVMM++;
        Hits_Data_Set_Time[it->first]=it->second;
<<<<<<< HEAD
        if(m_par->setup.substr(plane,1).compare("x")==0){
          ATH_MSG_DEBUG("ADD X STRIP VALUE "<<it->second.strip);
=======
        if(m_par->m_setup.substr(plane,1).compare("x")==0){
	  ATH_MSG_DEBUG("ADD X STRIP VALUE "<<it->second.strip);
>>>>>>> 36c55b6b
          strip_X_tot+=it->second.strip;
        }
        else{
          strip_UV_tot+=it->second.strip;
        }
      }//end map iterator loop

      for(unsigned int ipl=0;ipl<plane_hit.size();ipl++){
        if(plane_hit[ipl]){
          if(m_par->m_setup.substr(ipl,1)=="x") xhit++;
          else if(m_par->m_setup.substr(ipl,1)=="u"||m_par->m_setup.substr(ipl,1)=="v") uvhit++;
        }
      }
      
      particle_info.N_X_hits=xhit;
      particle_info.N_UV_hits=uvhit;
      //X and UV hits minumum cut
<<<<<<< HEAD
      if(xhit<m_par->CT_x) particle_info.pass_cut=false;//return;
      if(uvhit<m_par->CT_uv) particle_info.pass_cut=false;//return;
=======
      if(xhit<m_par->m_CT_x) particle_info.pass_cut=false;//return;
      if(uvhit<m_par->m_CT_uv) particle_info.pass_cut=false;//return;
      //*** place any cuts on n_x, n_uv, n_postvmm here...
>>>>>>> 36c55b6b

      //Moved the removing of some entries to the end of ~Trigger
      Event_Info[event]=particle_info;
      histVars = fillVars;

      }

  double MMLoadVariables::phi_shift(double athena_phi,std::string wedgeType, int stationPhi) const{
    float n = 2*(stationPhi-1);
    if(wedgeType=="Small") n+=1;
    float sectorPi = n*M_PI/8.;
    if(n>8) sectorPi = (16.-n)*M_PI/8.;

    if(n<8)       return (athena_phi-sectorPi);
    else if(n==8) return (athena_phi + (athena_phi >= 0? -1:1)*sectorPi);
    else if(n>8)  return (athena_phi+sectorPi);
    else return athena_phi;

  }
  void MMLoadVariables::xxuv_to_uvxx(TVector3& hit,const int plane) const{
    if(plane<4)return;
    else if(plane==4)hit_rot_stereo_bck(hit);//x to u
    else if(plane==5)hit_rot_stereo_fwd(hit);//x to v
    else if(plane==6)hit_rot_stereo_fwd(hit);//u to x
    else if(plane==7)hit_rot_stereo_bck(hit);//v to x
  }

  void MMLoadVariables::hit_rot_stereo_fwd(TVector3& hit)const{
<<<<<<< HEAD
    double degree=TMath::DegToRad()*(m_par->stereo_degree.getFixed());
=======
    double degree=TMath::DegToRad()*(m_par->m_stereo_degree.getFixed());
>>>>>>> 36c55b6b
    if(m_striphack) hit.SetY(hit.Y()*cos(degree));
    else{
      double xnew=hit.X()*std::cos(degree)+hit.Y()*std::sin(degree),ynew=-hit.X()*std::sin(degree)+hit.Y()*std::cos(degree);
      hit.SetX(xnew);hit.SetY(ynew);
    }
  }

  void MMLoadVariables::hit_rot_stereo_bck(TVector3& hit)const{
<<<<<<< HEAD
    double degree=-TMath::DegToRad()*(m_par->stereo_degree.getFixed());
=======
    double degree=-TMath::DegToRad()*(m_par->m_stereo_degree.getFixed());
>>>>>>> 36c55b6b
    if(m_striphack) hit.SetY(hit.Y()*std::cos(degree));
    else{
      double xnew=hit.X()*std::cos(degree)+hit.Y()*std::sin(degree),ynew=-hit.X()*std::sin(degree)+hit.Y()*std::cos(degree);
      hit.SetX(xnew);hit.SetY(ynew);
    }
  }


  int 
  MMLoadVariables::Get_Strip_ID(double X,double Y,int plane) const{  //athena_strip_id,module_y_center,plane)
    if(Y==-9999) return -1;
    string setup(m_par->m_setup);
    double strip_width=m_par->m_strip_width.getFixed(), degree=TMath::DegToRad()*(m_par->m_stereo_degree.getFixed());//,vertical_strip_width_UV = strip_width/cos(degree);
    double y_hit=Y;
    int setl=setup.length();
    if(plane>=setl||plane<0){
      ATH_MSG_FATAL("Pick a plane in [0,"<<setup.length()<<"] not "<<plane); 
      exit(1);
    }
    string xuv=setup.substr(plane,1);
    if(xuv=="u"){//||xuv=="v"){
      if(m_striphack)return ceil(Y*cos(degree)/strip_width);
      y_hit = X*sin(degree)+Y*cos(degree);
    }
    else if(xuv=="v"){
      if(m_striphack)return ceil(Y*cos(degree)/strip_width);
      y_hit = -X*sin(degree)+Y*cos(degree);
    }
    else if(xuv!="x"){
      ATH_MSG_FATAL("Invalid plane option " << xuv ); 
      exit(2);
    }
    double strip_hit = ceil(y_hit*1./strip_width);
    return strip_hit;
  }

  int 
  MMLoadVariables::Get_VMM_chip(int strip) const{  //Not Finished... Rough
    int strips_per_VMM = 64;
    return ceil(1.*strip/strips_per_VMM);
  }

<<<<<<< HEAD
  int 
  MMLoadVariables::strip_number(int station,int plane,int spos)const{
    if (station<=0||station>m_par->n_stations_eta) {
=======
  int MMLoadVariables::strip_number(int station,int plane,int spos)const{
    if (station<=0||station>m_par->m_n_stations_eta) {
>>>>>>> 36c55b6b
      int base_strip = 0;
      return base_strip;
    }
    if (plane<0||plane>(int)m_par->m_setup.size()) {
      int base_strip = 0;

      return base_strip;
    }
   
    int base_strip=spos;
    return base_strip;
  }
  
  std::string 
  MMLoadVariables::getWedgeType(const MmDigitContainer *nsw_MmDigitContainer){
    std::vector<bool> isLargeWedge;
    //Digit loop to match to truth
    for(auto digitCollectionIter : *nsw_MmDigitContainer) {

      const MmDigitCollection* digitCollection = digitCollectionIter;
      for (unsigned int item=0; item<digitCollection->size(); item++) {

        const MmDigit* digit = digitCollection->at(item);
        Identifier id = digit->identify();

          std::string stName   = m_MmIdHelper->stationNameString(m_MmIdHelper->stationName(id));
          string sname(stName);
          if (sname.compare("MML")==0)isLargeWedge.push_back(true);
          else isLargeWedge.push_back(false);
      }
    }
    bool allLarge = true;
    bool allSmall = true;
    for(unsigned int i=0; i<isLargeWedge.size(); i++){
      if (isLargeWedge.at(i)) allSmall = false;
      else allLarge = false;
    }
    std::string wedgeType = "Neither";
    if (allLarge) wedgeType = "Large";
    if (allSmall) wedgeType = "Small";
    return wedgeType;
  }<|MERGE_RESOLUTION|>--- conflicted
+++ resolved
@@ -350,11 +350,7 @@
       entries = dummy;
       int min_hits = 1,max_hits = 10000,nent=entries.size();
 
-<<<<<<< HEAD
-      m_uvxxmod=(m_par->setup.compare("xxuvuvxx")==0);
-=======
       m_uvxxmod=(m_par->m_setup.compare("xxuvuvxx")==0);
->>>>>>> 36c55b6b
       //Number of hits cut
       if(!particle_info.bad_wedge)     particle_info.pass_cut=true; //default is false
       if(nent<min_hits||nent>max_hits) particle_info.pass_cut=false;
@@ -458,13 +454,8 @@
         plane_hit[plane]=true;
         particle_info.N_hits_postVMM++;
         Hits_Data_Set_Time[it->first]=it->second;
-<<<<<<< HEAD
-        if(m_par->setup.substr(plane,1).compare("x")==0){
-          ATH_MSG_DEBUG("ADD X STRIP VALUE "<<it->second.strip);
-=======
         if(m_par->m_setup.substr(plane,1).compare("x")==0){
 	  ATH_MSG_DEBUG("ADD X STRIP VALUE "<<it->second.strip);
->>>>>>> 36c55b6b
           strip_X_tot+=it->second.strip;
         }
         else{
@@ -482,14 +473,9 @@
       particle_info.N_X_hits=xhit;
       particle_info.N_UV_hits=uvhit;
       //X and UV hits minumum cut
-<<<<<<< HEAD
-      if(xhit<m_par->CT_x) particle_info.pass_cut=false;//return;
-      if(uvhit<m_par->CT_uv) particle_info.pass_cut=false;//return;
-=======
       if(xhit<m_par->m_CT_x) particle_info.pass_cut=false;//return;
       if(uvhit<m_par->m_CT_uv) particle_info.pass_cut=false;//return;
       //*** place any cuts on n_x, n_uv, n_postvmm here...
->>>>>>> 36c55b6b
 
       //Moved the removing of some entries to the end of ~Trigger
       Event_Info[event]=particle_info;
@@ -518,11 +504,7 @@
   }
 
   void MMLoadVariables::hit_rot_stereo_fwd(TVector3& hit)const{
-<<<<<<< HEAD
-    double degree=TMath::DegToRad()*(m_par->stereo_degree.getFixed());
-=======
     double degree=TMath::DegToRad()*(m_par->m_stereo_degree.getFixed());
->>>>>>> 36c55b6b
     if(m_striphack) hit.SetY(hit.Y()*cos(degree));
     else{
       double xnew=hit.X()*std::cos(degree)+hit.Y()*std::sin(degree),ynew=-hit.X()*std::sin(degree)+hit.Y()*std::cos(degree);
@@ -531,11 +513,7 @@
   }
 
   void MMLoadVariables::hit_rot_stereo_bck(TVector3& hit)const{
-<<<<<<< HEAD
-    double degree=-TMath::DegToRad()*(m_par->stereo_degree.getFixed());
-=======
     double degree=-TMath::DegToRad()*(m_par->m_stereo_degree.getFixed());
->>>>>>> 36c55b6b
     if(m_striphack) hit.SetY(hit.Y()*std::cos(degree));
     else{
       double xnew=hit.X()*std::cos(degree)+hit.Y()*std::sin(degree),ynew=-hit.X()*std::sin(degree)+hit.Y()*std::cos(degree);
@@ -578,14 +556,8 @@
     return ceil(1.*strip/strips_per_VMM);
   }
 
-<<<<<<< HEAD
-  int 
-  MMLoadVariables::strip_number(int station,int plane,int spos)const{
-    if (station<=0||station>m_par->n_stations_eta) {
-=======
   int MMLoadVariables::strip_number(int station,int plane,int spos)const{
     if (station<=0||station>m_par->m_n_stations_eta) {
->>>>>>> 36c55b6b
       int base_strip = 0;
       return base_strip;
     }
