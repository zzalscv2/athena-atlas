--- conflicted
+++ resolved
@@ -31,41 +31,6 @@
 // not the best solution but we will move to athena where this comes for free
 #define LOG cout << "TCS::InvariantMassInclusive2:     "
 
-
-<<<<<<< HEAD
-
-
-namespace {
-   unsigned int
-   calcInvMass(const TCS::GenericTOB* tob1, const TCS::GenericTOB* tob2) {
-      double deta = fabs( tob1->etaDouble() - tob2->etaDouble() );
-      double dphi = fabs( tob1->phiDouble() - tob2->phiDouble() );
-      if(dphi>M_PI)
-         dphi = 2*M_PI - dphi;
-
-      double cosheta = cosh ( deta);
-      double cosphi = cos ( dphi);
-      double invmass2 = 2*tob1->Et()*tob2->Et()*(cosheta - cosphi);
-      return round( invmass2 );
-   }
-
-   unsigned int
-   calcInvMassBW(const TCS::GenericTOB* tob1, const TCS::GenericTOB* tob2) {
-      auto bit_cosheta = TSU::L1TopoDataTypes<19,7>(TSU::Hyperbolic::Cosh.at(abs(tob1->eta() - tob2->eta())));
-      auto bit_cosphi = TSU::L1TopoDataTypes<9,7>(TSU::Trigo::Cos.at(abs(tob1->phi() - tob2->phi())));
-      TSU::L1TopoDataTypes<11,0> bit_Et1(tob1->Et());
-      TSU::L1TopoDataTypes<11,0> bit_Et2(tob2->Et());
-      auto bit_invmass2 = 2*bit_Et1*bit_Et2*(bit_cosheta - bit_cosphi);
-
-      return int(bit_invmass2) ;
-
-   }
-
-}
-
-
-=======
->>>>>>> 1d00aeb1
 TCS::InvariantMassInclusive2::InvariantMassInclusive2(const std::string & name) : DecisionAlg(name)
 {
    defineParameter("InputWidth1", 9);
@@ -183,11 +148,7 @@
                  tob2 != input[1]->end() && distance(input[1]->begin(), tob2) < p_NumberLeading2;
                  ++tob2) {
                 // Inv Mass calculation
-<<<<<<< HEAD
-                unsigned int invmass2 = calcInvMassBW( *tob1, *tob2 );
-=======
                 unsigned int invmass2 = TSU::Kinematics::calcInvMassBW( *tob1, *tob2 );
->>>>>>> 1d00aeb1
                 const int eta1 = (*tob1)->eta();
                 const int eta2 = (*tob2)->eta();
                 const unsigned int aeta1 = std::abs(eta1);
@@ -239,11 +200,7 @@
                  tob2 != input[1]->end() && distance(input[1]->begin(), tob2) < p_NumberLeading2;
                  ++tob2) {
                 // Inv Mass calculation
-<<<<<<< HEAD
-                unsigned int invmass2 = calcInvMass( *tob1, *tob2 );
-=======
                 unsigned int invmass2 = TSU::Kinematics::calcInvMass( *tob1, *tob2 );
->>>>>>> 1d00aeb1
                 const int eta1 = (*tob1)->eta();
                 const int eta2 = (*tob2)->eta();
                 const unsigned int aeta1 = std::abs(eta1);
