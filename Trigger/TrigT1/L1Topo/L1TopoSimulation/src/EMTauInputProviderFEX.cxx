// Copyright (C) 2002-2021 CERN for the benefit of the ATLAS collaboration

#include "./EMTauInputProviderFEX.h"

#include <math.h>

#include "GaudiKernel/ITHistSvc.h"

#include "TrigT1CaloEvent/EmTauROI_ClassDEF.h"
#include "TrigT1CaloEvent/CPCMXTopoData.h"

#include "TrigT1Interfaces/CPRoIDecoder.h"

#include "L1TopoEvent/eEmTOB.h"
#include "L1TopoEvent/TopoInputEvent.h"

#include "GaudiKernel/PhysicalConstants.h"

using namespace std;
using namespace LVL1;

EMTauInputProviderFEX::EMTauInputProviderFEX(const std::string& type, const std::string& name, 
                                       const IInterface* parent) :
   base_class(type, name, parent),
   m_histSvc("THistSvc", name)
{
   declareInterface<LVL1::IInputTOBConverter>( this );
}

EMTauInputProviderFEX::~EMTauInputProviderFEX()
{}

StatusCode
EMTauInputProviderFEX::initialize() {

   CHECK(m_histSvc.retrieve());

   ServiceHandle<IIncidentSvc> incidentSvc("IncidentSvc", "EnergyInputProviderFEX");
   CHECK(incidentSvc.retrieve());
   incidentSvc->addListener(this,"BeginRun", 100);
   incidentSvc.release().ignore();

   auto is_eEM_EDMvalid = m_eEM_EDMKey.initialize();

   //Temporarily check EDM status by hand to avoid the crash!
   if (is_eEM_EDMvalid != StatusCode::SUCCESS) {
     ATH_MSG_WARNING("No EDM found for eFEX..");
   }

   auto is_eTau_EDMvalid = m_eTau_EDMKey.initialize();

   //Temporarily check EDM status by hand to avoid the crash!
   if (is_eTau_EDMvalid != StatusCode::SUCCESS) {
     ATH_MSG_WARNING("No EDM found for eFEX..");
   }

   return StatusCode::SUCCESS;
}


void
EMTauInputProviderFEX::handle(const Incident& incident) {
   if (incident.type()!="BeginRun") return;
   ATH_MSG_DEBUG( "In BeginRun incident");

   string histPath = "/EXPERT/" + name() + "/";
   replace( histPath.begin(), histPath.end(), '.', '/'); 

   auto hEMEt = std::make_unique<TH1I>( "eEMTOBEt", "eEm TOB Et", 400, 0, 400);
   hEMEt->SetXTitle("E_{T}");
   auto hEMEtaPhi = std::make_unique<TH2I>( "eEMTOBPhiEta", "eEm TOB Location", 400, -200, 200, 128, 0, 128);
   hEMEtaPhi->SetXTitle("#eta");
   hEMEtaPhi->SetYTitle("#phi");
   auto hEMEtaPhi_local = std::make_unique<TH2I>( "eEMTOBEtEta_local", "eEm TOB local eta vs phi", 400, -200, 200, 128, 0, 128);
   hEMEtaPhi_local->SetXTitle("#eta");
   hEMEtaPhi_local->SetYTitle("#phi");
   auto hEMEtEta = std::make_unique<TH2I>( "eEMTOBEtEta", "eEm TOB Et vs eta", 40, 0, 200, 256, -128, 128);
   hEMEtEta->SetXTitle("E_{t}");
   hEMEtEta->SetYTitle("#eta");
   auto hEMEtPhi = std::make_unique<TH2I>( "eEMTOBEtPhi", "eEm TOB Et vs phi", 40, 0, 200, 128, 0, 128);
   hEMEtPhi->SetXTitle("E_{t}");
   hEMEtPhi->SetYTitle("#phi");

   auto hTauEt = std::make_unique<TH1I>( "eTauTOBEt", "eTau TOB Et", 400, 0, 400);
   hTauEt->SetXTitle("E_{T}");
   auto hTauEtaPhi = std::make_unique<TH2I>( "eTauTOBPhiEta", "eTau TOB Location", 400, -200, 200, 128, 0, 128);
   hTauEtaPhi->SetXTitle("#eta");
   hTauEtaPhi->SetYTitle("#phi");
   auto hTauEtEta = std::make_unique<TH2I>( "eTauTOBEtEta", "eTau TOB Et vs eta", 40, 0, 200, 256, -128, 128);
   hTauEtEta->SetXTitle("E_{t}");
   hTauEtEta->SetYTitle("#eta");
   auto hTauEtPhi = std::make_unique<TH2I>( "eTauTOBEtPhi", "eTau TOB Et vs phi", 40, 0, 200, 128, 0, 128);
   hTauEtPhi->SetXTitle("E_{t}");
   hTauEtPhi->SetYTitle("#phi");


   if (m_histSvc->regShared( histPath + "eEMTOBEt", std::move(hEMEt), m_hEMEt ).isSuccess()){
     ATH_MSG_DEBUG("eEMTOBEt histogram has been registered successfully for EMTauProviderFEX.");
   }
   else{
     ATH_MSG_WARNING("Could not register eEMTOBEt histogram for EMTauProviderFEX");
   }
   if (m_histSvc->regShared( histPath + "eEMTOBPhiEta", std::move(hEMEtaPhi), m_hEMEtaPhi ).isSuccess()){
     ATH_MSG_DEBUG("eEMTOBPhiEta histogram has been registered successfully for EMTauProviderFEX.");
   }
   else{
     ATH_MSG_WARNING("Could not register eEMTOBPhiEta histogram for EMTauProviderFEX");
   }
   if (m_histSvc->regShared( histPath + "eEMTOBPhiEta_local", std::move(hEMEtaPhi_local), m_hEMEtaPhi_local ).isSuccess()){
     ATH_MSG_DEBUG("eEMTOBPhiEta (local coordinates) histogram has been registered successfully for EMTauProviderFEX.");
   }
   else{
     ATH_MSG_WARNING("Could not register eEMTOBPhiEta (local coordinates) histogram for EMTauProviderFEX");
   }
   if (m_histSvc->regShared( histPath + "eEMTOBEtEta", std::move(hEMEtEta), m_hEMEtEta ).isSuccess()){
     ATH_MSG_DEBUG("eEMTOBEtEta histogram has been registered successfully for EMTauProviderFEX.");
   }
   else{
     ATH_MSG_WARNING("Could not register eEMTOBEtEta histogram for EMTauProviderFEX");
   }
   if (m_histSvc->regShared( histPath + "eEMTOBEtPhi", std::move(hEMEtPhi), m_hEMEtPhi ).isSuccess()){
     ATH_MSG_DEBUG("eEMTOBEtPhi histogram has been registered successfully for EMTauProviderFEX.");
   }
   else{
     ATH_MSG_WARNING("Could not register eEMTOBEtPhi histogram for EMTauProviderFEX");
   }

   if (m_histSvc->regShared( histPath + "eTauTOBEt", std::move(hTauEt), m_hTauEt ).isSuccess()){
     ATH_MSG_DEBUG("eTauTOBEt histogram has been registered successfully for EMTauProviderFEX.");
   }
   else{
     ATH_MSG_WARNING("Could not register eTauTOBEt histogram for EMTauProviderFEX");
   }
   if (m_histSvc->regShared( histPath + "eTauTOBPhiEta", std::move(hTauEtaPhi), m_hTauEtaPhi ).isSuccess()){
     ATH_MSG_DEBUG("eTauTOBPhiEta histogram has been registered successfully for EMTauProviderFEX.");
   }
   else{
     ATH_MSG_WARNING("Could not register eTauTOBPhiEta histogram for EMTauProviderFEX");
   }
   if (m_histSvc->regShared( histPath + "eTauTOBEtEta", std::move(hTauEtEta), m_hTauEtEta ).isSuccess()){
     ATH_MSG_DEBUG("eTauTOBEtEta histogram has been registered successfully for EMTauProviderFEX.");
   }
   else{
     ATH_MSG_WARNING("Could not register eTauTOBEtEta histogram for EMTauProviderFEX");
   }
   if (m_histSvc->regShared( histPath + "eTauTOBEtPhi", std::move(hTauEtPhi), m_hTauEtPhi ).isSuccess()){
     ATH_MSG_DEBUG("eTauTOBEtPhi histogram has been registered successfully for EMTauProviderFEX.");
   }
   else{
     ATH_MSG_WARNING("Could not register eTauTOBEtPhi histogram for EMTauProviderFEX");
   }
   
}



StatusCode
EMTauInputProviderFEX::fillTopoInputEvent(TCS::TopoInputEvent& inputEvent) const {

  //eEM
  SG::ReadHandle<xAOD::eFexEMRoIContainer> eEM_EDM(m_eEM_EDMKey);
  //Temporarily check EDM status by hand to avoid the crash!
  if(!eEM_EDM.isValid()){
    ATH_MSG_WARNING("Could not retrieve EDM Container " << m_eEM_EDMKey.key() << ". No eFEX input for L1Topo");
    
    return StatusCode::SUCCESS;
  }

  for(const auto it : * eEM_EDM){
    const xAOD::eFexEMRoI* eFexRoI = it;
    ATH_MSG_DEBUG( "EDM eFex Number: " 
		   << +eFexRoI->eFexNumber() // returns an 8 bit unsigned integer referring to the eFEX number 
		   << " et: " 
		   << eFexRoI->et() // returns the et value of the EM cluster in MeV
		   << " etTOB: " 
		   << eFexRoI->etTOB() // returns the et value of the EM cluster in units of 100 MeV
		   << " eta: "
		   << eFexRoI->eta() // returns a floating point global eta
		   << " phi: "
		   << eFexRoI->phi() // returns a floating point global phi
		   << " reta: "
		   << eFexRoI->RetaThresholds() // jet disc 1
		   << " rhad: "
		   << eFexRoI->RhadThresholds() // jet disc 2
		   << " wstot: "
		   << eFexRoI->WstotThresholds() // jet disc 3
		   << " is TOB? "
		   << +eFexRoI->isTOB() // returns 1 if true, returns 0 if xTOB)
		  );

    if (!eFexRoI->isTOB()) {continue;}

    unsigned int EtTopo = eFexRoI->etTOB();
    int etaTopo = eFexRoI->iEtaTopo();
    int phiTopo = eFexRoI->iPhiTopo();
    unsigned int reta = eFexRoI->RetaThresholds();
    unsigned int rhad = eFexRoI->RhadThresholds();
    unsigned int wstot = eFexRoI->WstotThresholds();

    //Em TOB
    TCS::eEmTOB eem( EtTopo, 0, etaTopo, static_cast<unsigned int>(phiTopo), TCS::EEM , static_cast<long int>(eFexRoI->word0()) );
    eem.setEtDouble( static_cast<double>(EtTopo/10.) );
    eem.setEtaDouble( static_cast<double>(etaTopo/40.) );
    eem.setPhiDouble( static_cast<double>(phiTopo/20.) );
    eem.setReta( reta );
    eem.setRhad( rhad );
    eem.setWstot( wstot );
    
    inputEvent.addeEm( eem );
    
    m_hEMEt->Fill(eem.EtDouble());  // GeV
    m_hEMEtaPhi->Fill(eem.eta(),eem.phi());
    m_hEMEtaPhi_local->Fill(eFexRoI->iEta(),eFexRoI->iPhi());
    m_hEMEtEta->Fill(eem.EtDouble(),eem.eta());
    m_hEMEtPhi->Fill(eem.EtDouble(),eem.phi());

  }

  //eTau
  SG::ReadHandle<xAOD::eFexTauRoIContainer> eTau_EDM(m_eTau_EDMKey);
  //Temporarily check EDM status by hand to avoid the crash!
  if(!eTau_EDM.isValid()){
    ATH_MSG_WARNING("Could not retrieve EDM Container " << m_eTau_EDMKey.key() << ". No eFEX input for L1Topo");
    
    return StatusCode::SUCCESS;
  }
  
  for(const auto it : * eTau_EDM){
    const xAOD::eFexTauRoI* eFexTauRoI = it;
    ATH_MSG_DEBUG( "EDM eFex Number: " 
		   << +eFexTauRoI->eFexNumber() // returns an 8 bit unsigned integer referring to the eFEX number 
		   << " et: " 
		   << eFexTauRoI->et() // returns the et value of the Tau cluster in MeV
		   << " etTOB: " 
		   << eFexTauRoI->et() // returns the et value of the Tau cluster in units of 100 MeV
		   << " eta: "
<<<<<<< HEAD
		   << eFexTauRoI->eta() // returns a floating point global eta (will be at full precision 0.025, but currently only at 0.1)
=======
		   << eFexRoI->eta() // returns a floating point global eta
>>>>>>> f674b0fd
		   << " phi: "
		   << eFexTauRoI->phi() // returns a floating point global phi
		   << " fcore "
		   << eFexTauRoI->fCoreThresholds() // returns 1 if true, returns 0 if xTOB)
		  );

    if (!eFexTauRoI->isTOB()) {continue;}

<<<<<<< HEAD
    unsigned int EtTopo = eFexTauRoI->et(); // MeV units
    int etaTopo = eFexTauRoI->iEtaTopo();
    int phiTopo = eFexTauRoI->iPhiTopo();
    int isolation = eFexTauRoI->fCoreThresholds();
=======
    unsigned int EtTopo = eFexRoI->etTOB();
    int etaTopo = eFexRoI->iEtaTopo();
    int phiTopo = eFexRoI->iPhiTopo();
>>>>>>> f674b0fd
    
    //Tau TOB
    TCS::eTauTOB etau( EtTopo, isolation, etaTopo, static_cast<unsigned int>(phiTopo), TCS::ETAU );
    etau.setEtDouble( static_cast<double>(EtTopo/10.) );
    etau.setEtaDouble( static_cast<double>(etaTopo/40.) );
    etau.setPhiDouble( static_cast<double>(phiTopo/20.) );
    etau.setIsolation( isolation );
    
    inputEvent.addeTau( etau );
    inputEvent.addcTau( etau );
    
    m_hTauEt->Fill(etau.EtDouble());  // GeV
    m_hTauIsolation->Fill(etau.isolation());  
    m_hTauEtaPhi->Fill(etau.eta(),etau.phi());
    m_hTauEtEta->Fill(etau.EtDouble(),etau.eta());
    m_hTauEtPhi->Fill(etau.EtDouble(),etau.phi());
    m_hTauEtIsolation->Fill(etau.EtDouble(),etau.isolation());
    
  }

  return StatusCode::SUCCESS;
}


void 
EMTauInputProviderFEX::CalculateCoordinates(int32_t roiWord, double & eta, double & phi) const {
   CPRoIDecoder get;
   double TwoPI = 2 * M_PI;
   CoordinateRange coordRange = get.coordinate( roiWord );
   
   eta = coordRange.eta();
   phi = coordRange.phi();
   if( phi > M_PI ) phi -= TwoPI;
}<|MERGE_RESOLUTION|>--- conflicted
+++ resolved
@@ -234,11 +234,7 @@
 		   << " etTOB: " 
 		   << eFexTauRoI->et() // returns the et value of the Tau cluster in units of 100 MeV
 		   << " eta: "
-<<<<<<< HEAD
-		   << eFexTauRoI->eta() // returns a floating point global eta (will be at full precision 0.025, but currently only at 0.1)
-=======
-		   << eFexRoI->eta() // returns a floating point global eta
->>>>>>> f674b0fd
+		   << eFexTauRoI->eta() // returns a floating point global eta 
 		   << " phi: "
 		   << eFexTauRoI->phi() // returns a floating point global phi
 		   << " fcore "
@@ -247,16 +243,10 @@
 
     if (!eFexTauRoI->isTOB()) {continue;}
 
-<<<<<<< HEAD
     unsigned int EtTopo = eFexTauRoI->et(); // MeV units
     int etaTopo = eFexTauRoI->iEtaTopo();
     int phiTopo = eFexTauRoI->iPhiTopo();
     int isolation = eFexTauRoI->fCoreThresholds();
-=======
-    unsigned int EtTopo = eFexRoI->etTOB();
-    int etaTopo = eFexRoI->iEtaTopo();
-    int phiTopo = eFexRoI->iPhiTopo();
->>>>>>> f674b0fd
     
     //Tau TOB
     TCS::eTauTOB etau( EtTopo, isolation, etaTopo, static_cast<unsigned int>(phiTopo), TCS::ETAU );
