--- conflicted
+++ resolved
@@ -50,11 +50,7 @@
       void setEtaDouble(double eta) { m_etaDouble = eta; }
       void setPhiDouble(double phi) { m_phiDouble = phi; }
 
-<<<<<<< HEAD
-      inputTOBType_t tobType() const { return JTAU; }
-=======
       inputTOBType_t tobType() const { return TCS::JTAU; }
->>>>>>> fed9b370
 
       static jTauTOB* createOnHeap(const jTauTOB& jtau);
       static void clearHeap();
