/*
  Copyright (C) 2002-2018 CERN for the benefit of the ATLAS collaboration
*/

#ifndef TRIGT1CALOFEXSIM_JGTOWERREADER_H
#define TRIGT1CALOFEXSIM_JGTOWERREADER_H 

#include "CaloDetDescr/CaloDetDescrManager.h"
#include "StoreGate/WriteHandle.h"
#include "GaudiKernel/ITHistSvc.h"
#include "AthenaBaseComps/AthAlgTool.h"
#include "AthenaBaseComps/AthAlgorithm.h"
#include "CaloTriggerTool/JTowerSCMap.h"
#include "CaloTriggerTool/GTowerSCMap.h"
#include "CaloIdentifier/TTOnlineID.h"
#include "CaloIdentifier/CaloCell_SuperCell_ID.h"
#include "CaloIdentifier/CaloCell_ID.h"
#include "CaloIdentifier/JTower_ID.h"
#include "CaloIdentifier/GTower_ID.h"
#include "CaloEvent/CaloCellContainer.h"
#include "xAODTrigL1Calo/JGTower.h"
#include "xAODTrigL1Calo/JGTowerContainer.h"
#include "xAODTrigL1Calo/JGTowerAuxContainer.h"
#include "xAODEventInfo/EventInfo.h"
#include "JetCalibTools/IJetCalibrationTool.h"
#include "JetInterface/IJetUpdateJvt.h"
#include "TrigAnalysisInterfaces/IBunchCrossingTool.h"
#include "Identifier/IdentifierHash.h"
#include "TH1.h"
#include "TH2.h"
#include "TrigT1CaloFexSim/JetAlg.h"
#include "TrigT1CaloFexSim/METAlg.h"
#include "string.h"
std::vector<std::string> splitString(std::string parentString, std::string sep, bool stripEmpty=false);
class JGTowerReader: public ::AthAlgorithm { 
 public: 
  JGTowerReader( const std::string& name, ISvcLocator* pSvcLocator );
  virtual ~JGTowerReader(); 
  virtual StatusCode  initialize();
  virtual StatusCode  execute();
  virtual StatusCode  finalize();
  virtual StatusCode  beginInputFile();
  virtual StatusCode  ProcessObjects();
  virtual StatusCode  HistBookFill(const TString name, Int_t nbinsx, Double_t xbin_down, Double_t xbin_up, float xvalue, float wei);
  virtual StatusCode  HistBookFill(const TString name, Int_t nbinsx, const Double_t* xbins, float xvalue,float wei);
 private: 
  bool m_vetoBCID;
  bool m_outputNoise;
  bool m_debugJetAlg;
<<<<<<< HEAD
  bool m_dumpTowersEtaPhi;
  bool m_dumpSeedsEtaPhi;
=======
  bool m_dumpTowerInfo;
  bool m_dumpSeedsEtaPhi;

>>>>>>> 36c55b6b
  bool  m_makeSquareJets;
  float m_jJet_thr;
  float m_jJet_seed_size;
  float m_jJet_max_r;
  float m_jJet_r;
<<<<<<< HEAD

  bool  m_makeRoundJets;
  float m_jJet_jet_thr;
  float m_jJetSeed_size;
  float m_jJet_max_r;
  float m_jJet_jet_r;

  bool m_plotSeeds;

  float m_gJet_thr;
  float m_gSeed_size;
  float m_gMax_r;
=======
  float m_jJet_seed_tower_noise_multiplier;
  float m_jJet_seed_total_noise_multiplier;
  float m_jJet_seed_min_ET_MeV;
  float m_jJet_jet_tower_noise_multiplier;
  float m_jJet_jet_total_noise_multiplier;
  float m_jJet_jet_min_ET_MeV;

  bool  m_makeRoundJets;
  float m_jJetRound_seed_size;
  float m_jJetRound_max_r;
  float m_jJetRound_r;
  float m_jJetRound_seed_tower_noise_multiplier;
  float m_jJetRound_seed_total_noise_multiplier;
  float m_jJetRound_seed_min_ET_MeV;
  float m_jJetRound_jet_tower_noise_multiplier;
  float m_jJetRound_jet_total_noise_multiplier;
  float m_jJetRound_jet_min_ET_MeV;

  bool m_makeJetsFromMap;
  std::string m_towerMap;
  float m_map_seed_tower_noise_multiplier;
  float m_map_seed_total_noise_multiplier;
  float m_map_seed_min_ET_MeV;
  float m_map_jet_tower_noise_multiplier;
  float m_map_jet_total_noise_multiplier;
  float m_map_jet_min_ET_MeV;

  bool m_plotSeeds;

  float m_gJet_seed_size;
  float m_gJet_max_r;
>>>>>>> 36c55b6b
  float m_gJet_r;
  float m_gJet_seed_tower_noise_multiplier;
  float m_gJet_seed_total_noise_multiplier;
  float m_gJet_seed_min_ET_MeV;
  float m_gJet_jet_tower_noise_multiplier;
  float m_gJet_jet_total_noise_multiplier;
  float m_gJet_jet_min_ET_MeV;

  std::string m_noise_file;
 
  //job options for gFEX MET algorithms
  bool m_useRMS;
  bool m_useMedian;
  bool m_useNegTowers;
  bool m_combine_rhoNoise;
  bool m_combine_skNoise;
  bool m_combine_jwojNoise;
  float m_pTcone_cut;

  const CaloCell_SuperCell_ID* m_scid;
  const JTower_ID* m_jTowerId;
  const GTower_ID* m_gTowerId;
 
  virtual StatusCode ReadTowerMap();
  virtual StatusCode CheckTowerMap(const xAOD::JGTowerContainer*jTs);
  virtual StatusCode DumpTowerInfo(const xAOD::JGTowerContainer*jTs, const CaloCellContainer* scells);
  virtual StatusCode JFexAlg(const xAOD::JGTowerContainer*jTs);
  virtual StatusCode GFexAlg(const xAOD::JGTowerContainer*gTs); 
  virtual StatusCode BuildJetsFromMap(const xAOD::JGTowerContainer*jTs);

  std::vector<float> jT_noise;
  std::vector<float> jJet_thr;
  std::vector<float> jJet_jet_thr;
  std::vector<float> gT_noise;
  std::vector<float> gJet_thr;
  ServiceHandle<ITHistSvc> histSvc;
  std::vector<TString> hists;

  // tower map entries
  std::vector<float> towerMap_towerEta;
  std::vector<float> towerMap_towerPhi;
  std::vector<int> towerMap_towerSampling;
  std::vector< std::vector<int> > towerMap_towerLayers;

  std::vector<float> towerMap_seedEta;
  std::vector<float> towerMap_seedPhi;
  std::vector< std::vector<int> > towerMap_seedTowers;
  std::vector< std::vector<int> > towerMap_seedLocalMaxSeeds;

  std::vector<float> towerMap_jetEta;
  std::vector<float> towerMap_jetPhi;
  std::vector<int> towerMap_jetSeed;
  std::vector< std::vector<int> > towerMap_jetTowers;

  std::vector<int> towerMap_AODtowersIndices;

  std::vector<float> towerMapSeed_ET;
  std::vector<bool> towerMapSeed_isLocalMax;

  JetAlg::Seed*   jSeeds=new JetAlg::Seed;
  JetAlg::Seed*   jJetSeeds = new JetAlg::Seed;
  JetAlg::Seed*   gSeeds=new JetAlg::Seed;

  std::vector<JetAlg::L1Jet>  jL1Jets;
  std::vector<JetAlg::L1Jet>  jJet_L1Jets;
  std::vector<JetAlg::L1Jet>  gL1Jets;
  std::map<TString, TH1*> hName;
  std::map<TString, TH2*> h2Name;
  int m_jTowerHashMax;
  int m_gTowerHashMax;

  int m_eventCount = 0;

}; 

#endif //> !TRIGT1CALOFEXSIM_JGTOWERREADER_H<|MERGE_RESOLUTION|>--- conflicted
+++ resolved
@@ -47,33 +47,14 @@
   bool m_vetoBCID;
   bool m_outputNoise;
   bool m_debugJetAlg;
-<<<<<<< HEAD
-  bool m_dumpTowersEtaPhi;
-  bool m_dumpSeedsEtaPhi;
-=======
   bool m_dumpTowerInfo;
   bool m_dumpSeedsEtaPhi;
 
->>>>>>> 36c55b6b
   bool  m_makeSquareJets;
   float m_jJet_thr;
   float m_jJet_seed_size;
   float m_jJet_max_r;
   float m_jJet_r;
-<<<<<<< HEAD
-
-  bool  m_makeRoundJets;
-  float m_jJet_jet_thr;
-  float m_jJetSeed_size;
-  float m_jJet_max_r;
-  float m_jJet_jet_r;
-
-  bool m_plotSeeds;
-
-  float m_gJet_thr;
-  float m_gSeed_size;
-  float m_gMax_r;
-=======
   float m_jJet_seed_tower_noise_multiplier;
   float m_jJet_seed_total_noise_multiplier;
   float m_jJet_seed_min_ET_MeV;
@@ -105,7 +86,6 @@
 
   float m_gJet_seed_size;
   float m_gJet_max_r;
->>>>>>> 36c55b6b
   float m_gJet_r;
   float m_gJet_seed_tower_noise_multiplier;
   float m_gJet_seed_total_noise_multiplier;
