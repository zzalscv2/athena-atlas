--- conflicted
+++ resolved
@@ -101,11 +101,7 @@
 }
 
 //To find the seeds as local maxima
-<<<<<<< HEAD
-StatusCode JetAlg::SeedFinding(const xAOD::JGTowerContainer*towers, TString seedname,  float seed_size,float range, std::vector<float> noise, bool m_debug){
-=======
 StatusCode JetAlg::SeedFinding(const xAOD::JGTowerContainer*towers, TString seedname,  float seed_size, float range, std::vector<float> noise, float seed_tower_noise_multiplier, float seed_total_noise_multiplier, float seed_min_ET_MeV, bool m_debug){
->>>>>>> 36c55b6b
   // get the energy of each seeds which is defined as 2x2 towers in barrel and endcap, and single tower in fcal
   // static MsgStream staticMsg("MyStaticMsgStream"0);
   // static MsgStream staticMsg();
@@ -130,24 +126,15 @@
           std::cout << "JetAlg::SeedFinding FATAL: the noise vector is smaller (at " << noise.size() << " entries) than the tower number " << t << " that you are attempting to use" << std::endl;
           return StatusCode::FAILURE;
         }
-<<<<<<< HEAD
-        if( tower->et() > 5*noise.at(t) ) {
-=======
         if( tower->et() > noise.at(t) * seed_tower_noise_multiplier ) {
->>>>>>> 36c55b6b
           if(m_debug)
             std::cout << "found a tower with high et = " << tower->et() << " at " << tower->eta() << ", " << tower->phi() << std::endl;
           et+= tower->et();
         }
         thr += noise.at(t);
       }
-<<<<<<< HEAD
-      //if(et<thr*6) et = 0;
-if(et<thr*4) et = 0;
-=======
       if(et < thr*seed_total_noise_multiplier)
         et = 0;
->>>>>>> 36c55b6b
       tmp_et.push_back(et);
       if (et > 0 && m_debug)
         std::cout << eta << ", " << phi << " - pushed back tmp_et " << i << " with et = " << et << " after thr = " << thr << std::endl;
@@ -160,13 +147,8 @@
     std::vector<bool> tmp_max;
     for(unsigned iseed_phi=0; iseed_phi<m_SeedMap[seedname]->phi.at(iseed_eta).size(); iseed_phi++){
       float et = m_SeedMap[seedname]->et.at(iseed_eta).at(iseed_phi);
-<<<<<<< HEAD
-      // only m_SeedMap[seedname] with Et>5GeV is available
-      if(et<5000) {
-=======
       // only m_SeedMap[seedname] with Et > some GeV is available
       if(et < seed_min_ET_MeV) {
->>>>>>> 36c55b6b
         tmp_max.push_back(0);
         continue;
       }
@@ -222,11 +204,7 @@
   return StatusCode::SUCCESS;
 }
 
-<<<<<<< HEAD
-StatusCode JetAlg::BuildFatJet(const xAOD::JGTowerContainer towers, TString jetname, float jet_r, std::vector<float> noise){
-=======
 StatusCode JetAlg::BuildFatJet(const xAOD::JGTowerContainer towers, TString jetname, float jet_r, std::vector<float> noise, float jet_tower_noise_multiplier, float jet_total_noise_multiplier, float jet_min_ET_MeV){
->>>>>>> 36c55b6b
 
 
   std::vector<TowerObject::Block> blocks;
@@ -274,40 +252,25 @@
     float seed_Et = seed->et();
 
     float j_Et = 0;
-<<<<<<< HEAD
-=======
     float j_totalnoise = 0;
->>>>>>> 36c55b6b
 
     if(pt_cone > pt_cone_cut){
       for(unsigned int t = 0; t < towers.size(); t++){
 	const xAOD::JGTower* tower = towers.at(t);
-<<<<<<< HEAD
-	if(fabs(tower->et()) < noise.at(t)) continue;
-=======
 	if(fabs(tower->et()) < noise.at(t) * jet_tower_noise_multiplier) continue;
->>>>>>> 36c55b6b
 	if(!inBox(block_eta, tower->eta(), jet_r, block_phi, tower->phi(), jet_r)) continue;
 	j_Et += tower->et();
       }
     }
-<<<<<<< HEAD
-    if(j_Et < 10*Gaudi::Units::GeV) continue;
-=======
     if(j_Et < jet_min_ET_MeV) continue;
     if(j_Et < j_totalnoise * jet_tower_noise_multiplier) continue;
->>>>>>> 36c55b6b
     std::shared_ptr<JetAlg::L1Jet> j = std::make_shared<JetAlg::L1Jet>(block_eta, block_phi, j_Et);
     js.push_back(j);
   }
   return StatusCode::SUCCESS;
 }
 
-<<<<<<< HEAD
-StatusCode JetAlg::BuildJet(const xAOD::JGTowerContainer*towers,TString seedname, TString jetname, float jet_r, std::vector<float> noise, bool m_debug){
-=======
 StatusCode JetAlg::BuildJet(const xAOD::JGTowerContainer*towers, TString seedname, TString jetname, float jet_r, std::vector<float> noise, float jet_tower_noise_multiplier, float jet_total_noise_multiplier, float jet_min_ET_MeV, bool m_debug){
->>>>>>> 36c55b6b
 
   std::shared_ptr<JetAlg::Seed> seeds = m_SeedMap[seedname];
   std::vector<std::shared_ptr<JetAlg::L1Jet>> js;
@@ -330,12 +293,8 @@
            j_et += tower->et();
            j_totalnoise += noise.at(t);
         }
-<<<<<<< HEAD
-        //if(j_et<10000) continue;
-=======
         if(j_et<jet_min_ET_MeV) continue;
         if(j_et<j_totalnoise*jet_total_noise_multiplier) continue;
->>>>>>> 36c55b6b
         std::shared_ptr<JetAlg::L1Jet> j = std::make_shared<JetAlg::L1Jet>(eta, phi, j_et);
         js.push_back(j);
      }
@@ -345,11 +304,7 @@
 }
 
 
-<<<<<<< HEAD
-StatusCode JetAlg::BuildRoundJet(const xAOD::JGTowerContainer*towers, TString seedname, TString jetname, float jet_r, std::vector<float> noise, bool m_debug){
-=======
 StatusCode JetAlg::BuildRoundJet(const xAOD::JGTowerContainer*towers, TString seedname, TString jetname, float jet_r, std::vector<float> noise, float jet_tower_noise_multiplier, float jet_total_noise_multiplier, float jet_min_ET_MeV, bool m_debug){
->>>>>>> 36c55b6b
 
   std::vector<std::shared_ptr<JetAlg::L1Jet>> js;
   std::shared_ptr<JetAlg::Seed> seeds = m_SeedMap[seedname];
@@ -363,36 +318,23 @@
         float eta = seeds->eta.at(eta_ind);
         float phi = seeds->phi.at(eta_ind).at(phi_ind);
         float j_et = 0;
-<<<<<<< HEAD
-=======
         float j_totalnoise = 0;
->>>>>>> 36c55b6b
         if(m_debug)
           std::cout << "BuildRoundJet: found a local max seed at (eta,phi)=("<<eta<<","<<phi<<")" << std::endl;
         for(unsigned t=0; t<towers->size(); t++){
            const xAOD::JGTower* tower = towers->at(t);
-<<<<<<< HEAD
-           if(fabs(tower->et())<noise.at(t)) continue;
-           if(!withinRadius(eta, tower->eta(), phi, tower->phi(), jet_r)) continue;
-           j_et += tower->et();
-=======
            if(fabs(tower->et()) < noise.at(t)*jet_tower_noise_multiplier) continue;
            if(!withinRadius(eta, tower->eta(), phi, tower->phi(), jet_r)) continue;
            j_et += tower->et();
            j_totalnoise += noise.at(t);
->>>>>>> 36c55b6b
            if(m_debug)
              std::cout << "   adding tower at (eta,phi)=("<<tower->eta()<<","<<tower->phi()<<")" << std::endl;
         }
         if(m_debug)
           std::cout << "   final jet has et = " << j_et << std::endl;
-<<<<<<< HEAD
-        if(j_et<5000) continue;
-=======
         if(j_et<jet_min_ET_MeV) continue;
         if(j_et<j_totalnoise*jet_total_noise_multiplier) continue;
 
->>>>>>> 36c55b6b
         std::shared_ptr<JetAlg::L1Jet> j = std::make_shared<JetAlg::L1Jet>(eta, phi, j_et);
 
         js.push_back(j);
