# Copyright (C) 2002-2020 CERN for the benefit of the ATLAS collaboration

from AthenaConfiguration.ComponentFactory import CompFactory
from AthenaConfiguration.ComponentAccumulator import ComponentAccumulator
    
def MagneticFieldSvcCfg(flags, **kwargs):
    result=ComponentAccumulator()
    
    # initialise required conditions DB folders
    from IOVDbSvc.IOVDbSvcConfig import addFolders
    
    if flags.Input.isMC:
        db='GLOBAL_OFL'
    else:
        db='GLOBAL'
        
    result.merge(addFolders(flags,['/GLOBAL/BField/Maps <noover/>'], detDb=db, className="CondAttrListCollection") )
        
    if not flags.Common.isOnline:
        result.merge(addFolders(flags, ['/EXT/DCS/MAGNETS/SENSORDATA'], detDb='DCS_OFL', className="CondAttrListCollection") )
            

    # AtlasFieldSvc - old one
    afsArgs = {
      "name": "AtlasFieldSvc",
    }
    if flags.Common.isOnline:
      afsArgs.update( UseDCS = False )
      afsArgs.update( UseSoleCurrent = 7730 )
      afsArgs.update( UseToroCurrent = 20400 )
    else:
      afsArgs.update( UseDCS = True )
    if 'UseDCS' in kwargs:
      afsArgs['UseDCS'] = kwargs['UseDCS']
    mag_field_svc = CompFactory.MagField__AtlasFieldSvc(**afsArgs)  
    result.addService(mag_field_svc, primary=True)

<<<<<<< HEAD
    mag_field_svc = CompFactory.MagField.AtlasFieldSvc("AtlasFieldSvc",**kwargs)  
    result.addService(mag_field_svc,primary=True)
=======
    # AtlasFieldMapCondAlg - for reading in map
    afmArgs = {
      "name": "AtlasFieldMapCondAlg",
    }
    afmArgs.update( UseMapsFromCOOL = True )
    mag_field_map_cond_alg = CompFactory.MagField__AtlasFieldMapCondAlg(**afmArgs) 
    result.addCondAlgo(mag_field_map_cond_alg)
    
    # AtlasFieldCacheCondAlg - for reading in current
    afcArgs = {
      "name": "AtlasFieldCacheCondAlg",
    }
    if flags.Common.isOnline:
      afcArgs.update( UseDCS = False )
      afcArgs.update( UseSoleCurrent = 7730 )
      afcArgs.update( UseToroCurrent = 20400 )
    else:
      afcArgs.update( UseDCS = True )
      afcArgs.update( UseNewBfieldCache = True )
    
    if 'UseDCS' in kwargs:
      afcArgs['UseDCS'] = kwargs['UseDCS']
    mag_field_cache_cond_alg = CompFactory.MagField__AtlasFieldCacheCondAlg(**afcArgs) 
    result.addCondAlgo(mag_field_cache_cond_alg)
    
>>>>>>> a5b6349c
    return result 
    
if __name__=="__main__":
    # To run this, do e.g. 
    # python ../athena/MagneticField/MagFieldServices/python/MagFieldServicesConfig.py
    from AthenaCommon.Configurable import Configurable
    Configurable.configurableRun3Behavior=1

    from AthenaCommon.Logging import log
    from AthenaCommon.Constants import VERBOSE
    from AthenaConfiguration.AllConfigFlags import ConfigFlags

    log.setLevel(VERBOSE)
    from AthenaConfiguration.TestDefaults import defaultTestFiles

    ConfigFlags.Input.Files = defaultTestFiles.RAW
    ConfigFlags.Input.isMC = False
    ConfigFlags.lock()

    cfg=ComponentAccumulator()

    acc  = MagneticFieldSvcCfg(ConfigFlags)
    log.verbose(acc.getPrimary())    
    cfg.merge(acc)


          
    f=open("MagneticFieldSvc.pkl","wb")
    cfg.store(f)
    f.close()<|MERGE_RESOLUTION|>--- conflicted
+++ resolved
@@ -32,19 +32,15 @@
       afsArgs.update( UseDCS = True )
     if 'UseDCS' in kwargs:
       afsArgs['UseDCS'] = kwargs['UseDCS']
-    mag_field_svc = CompFactory.MagField__AtlasFieldSvc(**afsArgs)  
+    mag_field_svc = CompFactory.MagField.AtlasFieldSvc(**afsArgs)  
     result.addService(mag_field_svc, primary=True)
 
-<<<<<<< HEAD
-    mag_field_svc = CompFactory.MagField.AtlasFieldSvc("AtlasFieldSvc",**kwargs)  
-    result.addService(mag_field_svc,primary=True)
-=======
     # AtlasFieldMapCondAlg - for reading in map
     afmArgs = {
       "name": "AtlasFieldMapCondAlg",
     }
     afmArgs.update( UseMapsFromCOOL = True )
-    mag_field_map_cond_alg = CompFactory.MagField__AtlasFieldMapCondAlg(**afmArgs) 
+    mag_field_map_cond_alg = CompFactory.MagField.AtlasFieldMapCondAlg(**afmArgs) 
     result.addCondAlgo(mag_field_map_cond_alg)
     
     # AtlasFieldCacheCondAlg - for reading in current
@@ -61,10 +57,9 @@
     
     if 'UseDCS' in kwargs:
       afcArgs['UseDCS'] = kwargs['UseDCS']
-    mag_field_cache_cond_alg = CompFactory.MagField__AtlasFieldCacheCondAlg(**afcArgs) 
+    mag_field_cache_cond_alg = CompFactory.MagField.AtlasFieldCacheCondAlg(**afcArgs) 
     result.addCondAlgo(mag_field_cache_cond_alg)
     
->>>>>>> a5b6349c
     return result 
     
 if __name__=="__main__":
