--- conflicted
+++ resolved
@@ -489,21 +489,12 @@
          return(StatusCode::FAILURE);
       }
       // Remove any old AttributeList
-<<<<<<< HEAD
-      const DataHandle<AthenaAttributeList> oldAttrList;
-      if (eventStore()->contains<AthenaAttributeList>(m_attrListKey.value()) &&
-	      eventStore()->retrieve(oldAttrList, m_attrListKey.value()).isSuccess()) {
-         if (!eventStore()->removeDataAndProxy(oldAttrList.cptr()).isSuccess()) {
-            ATH_MSG_ERROR("Cannot remove old AttributeList from StoreGate.");
-            return(StatusCode::FAILURE);
-=======
       if (const AthenaAttributeList* oldAttrList =
           eventStore()->tryRetrieve<AthenaAttributeList> (m_attrListKey.value()))
       {
          if (!eventStore()->removeDataAndProxy(oldAttrList).isSuccess()) {
            ATH_MSG_ERROR("Cannot remove old AttributeList from StoreGate.");
            return(StatusCode::FAILURE);
->>>>>>> e6c0430c
          }
       }
       AthenaAttributeList* athAttrList = new AthenaAttributeList();
@@ -1011,17 +1002,10 @@
 //__________________________________________________________________________
 StatusCode EventSelectorAthenaPool::recordAttributeList() const {
    // Remove any old AttributeList
-<<<<<<< HEAD
-   const DataHandle<AthenaAttributeList> oldAttrList;
-   if (eventStore()->contains<AthenaAttributeList>(m_attrListKey.value()) &&
-	   eventStore()->retrieve(oldAttrList, m_attrListKey.value()).isSuccess()) {
-      if (!eventStore()->removeDataAndProxy(oldAttrList.cptr()).isSuccess()) {
-=======
    if (const AthenaAttributeList* oldAttrList =
        eventStore()->tryRetrieve<AthenaAttributeList> (m_attrListKey.value()))
    {
       if (!eventStore()->removeDataAndProxy(oldAttrList).isSuccess()) {
->>>>>>> e6c0430c
          ATH_MSG_ERROR("Cannot remove old AttributeList from StoreGate.");
          return(StatusCode::FAILURE);
       }
