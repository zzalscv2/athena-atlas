--- conflicted
+++ resolved
@@ -468,13 +468,8 @@
     def NewPoolStream(self,StreamName,FileName="default", asAlg=False):
         return self.NewStream(StreamName,FileName,type='pool',asAlg=asAlg)
 
-<<<<<<< HEAD
-    def NewPoolRootStream(self,StreamName,FileName="default",asAlg=False):
-        theStream = self.NewStream(StreamName,FileName,type='pool',asAlg=asAlg)
-=======
     def NewPoolRootStream(self,StreamName,FileName="default"):
         theStream = self.NewStream(StreamName,FileName,type='pool')
->>>>>>> b5cf5650
         from AthenaCommon.AppMgr import theApp
         svcMgr = theApp.serviceMgr()
         theApp.CreateSvc += [ "xAODMaker::EventFormatSvc" ]
