--- conflicted
+++ resolved
@@ -253,29 +253,17 @@
 
     double eproj = m_e/2.0;
     int proj_id = (int) m_a;
-<<<<<<< HEAD
     v1->add_particle_in( HepMC::newGenParticlePtr( HepMC::FourVector(0., 0., eproj, eproj), proj_id, 101 ) );
     
     double etarg = m_e/2.0;
     int targ_id = (int) m_a;
     v1->add_particle_in( HepMC::newGenParticlePtr( HepMC::FourVector(0., 0., -etarg, etarg), targ_id, 102 ) );
-=======
-    v1->add_particle_in( new HepMC::GenParticle( HepMC::FourVector(0., 0., eproj, eproj), proj_id, 101 ) );
-    
-    double etarg = m_e/2.0;
-    int targ_id = (int) m_a;
-    v1->add_particle_in( new HepMC::GenParticle( HepMC::FourVector(0., 0., -etarg, etarg), targ_id, 102 ) );
->>>>>>> 1771f57d
 
     // Loop on all final particles and 
     // put them all as outgoing from the event vertex
     for (int i = 1; i <= m_lujets.n(); ++i)
       {
-<<<<<<< HEAD
 	v1->add_particle_out( HepMC::newGenParticlePtr( 
-=======
-	v1->add_particle_out( new HepMC::GenParticle( 
->>>>>>> 1771f57d
 		   HepMC::FourVector(m_lujets.p(i, 1), m_lujets.p(i, 2), 
 		   m_lujets.p(i, 3), m_lujets.p(i, 4)), m_lujets.k(i, 2), 1 ) );
       }
