--- conflicted
+++ resolved
@@ -194,11 +194,8 @@
   
   if ((m_gaussian_vertex_smearing)||(m_flat_vertex_smearing)) {
 
-<<<<<<< HEAD
     std::vector<HepMC::GenVertexPtr> vertices_needing_modification;
-=======
-    std::vector<HepMC::GenVertex*> vertices_needing_modification;
->>>>>>> d9d44cc3
+
 
     HepMC::GenEvent::vertex_const_iterator v = genEvt->vertices_begin();
     HepMC::GenEvent::vertex_const_iterator vEnd = genEvt->vertices_end();    
