/*
  Copyright (C) 2002-2020 CERN for the benefit of the ATLAS collaboration
*/

// SUMMARY: This code implements a "particle decayer" to allow us to augment the standard 
// "particle gun" with correlated particles, such as those from a decay. We assume that 
// some previous code has generated a scalar or a boson according to some preferred angular and momentum 
// distributions using a "geantino" (PDG ID 999). ParticleDecayer will then find this input 
// geantino assigns a given mass and (using the user defined parameters provided) select a decay vertex location where 
// the "geantino" is forced to decay into a particle/antiparticle pair.
// The processes that the user can generate are 
// 
// s -> gd + gd
//      gd -> l + l
//
// or
//
// gd -> l + l 
//
//
// See the jobOption in share folder for more information.
//
 

#include "ParticleDecayer/ParticleDecayer.h"
#include "GeneratorObjects/McEventCollection.h"


///////////////////////////////////////////////////////////////////////////////////////////////////////////////////////////////////////////////////////
//function to generate a lifetime (actually decay-length) according to the proper lifetime of the particle particle 
double ParticleDecayer::rnd_ExpLifetime(double ct) {
  //Get random number seeds from Atlas RNG service
  CLHEP::HepRandomEngine* engine = atRndmGenSvc().GetEngine("ParticleDecayer");
  double r = engine->flat(); //< Return random num in [0,1]
  return ((-ct)*(double)log((double)1.-r));
}

///////////////////////////////////////////////////////////////////////////////////////////////////////////////////////////////////////////////////////
//function to generate a uniform distribution in (a,b)
double ParticleDecayer::rnd_DoubleRange(double a, double b) {
  //Get random number seeds from Atlas RNG service
  CLHEP::HepRandomEngine* engine = atRndmGenSvc().GetEngine("ParticleDecayer");
  //const long* seeds = engine->getSeeds();
  double r = engine->flat(); //< Return random num in [0,1]
  return a + r*(b-a);
}


///////////////////////////////////////////////////////////////////////////////////////////////////////////////////////////////////////////////////////
//function to generate a cos theta valua according to angular distribution
double ParticleDecayer::cosgen(int itype){
  double x,fx,hit;
  x=0;	

  if(itype==0){  // flat
    x=rnd_DoubleRange(-1.,1.);
    return x;
  }
	
  if(itype==1){  // f(cost)=1.5*cost^2
    hit=1.5;
    fx=0;
     while(hit>fx){
       x=rnd_DoubleRange(-1.,1.);
       hit=rnd_DoubleRange(0.,1.5);
       fx=1.5*x*x;
     }
    return x;
  }

  if(itype==2){    // f(cost)=0.375(1+cost^2)
    hit=0.75;
    fx=0;
    while(hit>fx){
      x=rnd_DoubleRange(-1.,1.);
      hit=rnd_DoubleRange(0.,0.75);
      fx=0.375*(1+x*x);
    }
    return x;
  }

  if(itype==3){      // f(cost)=0.75(1-cost^2)
    hit=1.5;
    fx=0;
    while(hit>fx){
      x=rnd_DoubleRange(-1.,1.);
      hit=rnd_DoubleRange(0.,1.5);
      fx=0.75*(1-x*x);
    }
    return x;
  }

  return x;

}

///////////////////////////////////////////////////////////////////////////////////////////////////////////////////////////////////////////////////////
StatusCode ParticleDecayer::changeMass( HepMC::GenParticlePtr genpart, double newMass )
{
   double e     = genpart->momentum().e(); 
   double theta = genpart->momentum().theta(); 
   double phi   = genpart->momentum().phi(); 
   //Sanity check 
   double p2 = e*e - newMass*newMass;
   if ( p2 < 0 ) {
      ATH_MSG_FATAL("ParticleDecayer::fillEvt:   -- you have generated a tachyon!");
      return StatusCode::FAILURE;
   }
   //At this point, we have e, theta, and phi.  Put them together to get the four-momentum.
   double p  = sqrt(p2);
   double px = p*sin(theta)*cos(phi);
   double py = p*sin(theta)*sin(phi);
   double pz = p*cos(theta);
   //Fill the four-momentum
   const CLHEP::HepLorentzVector updatedLV(px,py,pz,e);
   genpart->set_momentum(HepMC::FourVector(updatedLV.x(),updatedLV.y(),updatedLV.z(),updatedLV.e()));
   genpart->set_generated_mass(newMass);
   return StatusCode::SUCCESS;
}

///////////////////////////////////////////////////////////////////////////////////////////////////////////////////////////////////////////////////////
StatusCode ParticleDecayer::setDecayPosition( HepMC::GenParticlePtr genpart, HepMC::GenEvent* event, bool doScalarDecay )
{
   HepMC::GenVertexPtr vtxp = genpart->production_vertex();
   if(!vtxp) {
      ATH_MSG_FATAL("ParticleDecayer::fillEvt: -- no production vertex position found!");
      return StatusCode::FAILURE;
   }
   if ( doScalarDecay ) // scalar decay is prompt. decay vtx == scalar production vertex
      {
         HepMC::GenVertexPtr end_vtx = HepMC::newGenVertexPtr();
         end_vtx->set_position(vtxp->position());
         end_vtx->add_particle_in(genpart);
         event->add_vertex(end_vtx);
         return StatusCode::SUCCESS;
      }

   //lifetime handling
   double gamma = genpart->momentum().e()/genpart->momentum().m();
   double ctau  = 0.;
   double theta = genpart->momentum().theta();

   // Make sure theta is between 0 and pi
   while( theta > CLHEP::pi )
      {                                                                                                                
         theta -= CLHEP::pi;                                                                                           
      }                                                                                                                
   while( theta < 0 )                                                                                                  
      {                                                                                                                
         theta += CLHEP::pi;
      }

   if (m_doExponentialDecay)
      {
         if(m_expDecayDoVariableLifetime) // Variable proper lifetime distribution, such that fixed fraction of events decays within detector, independent of boost
            {
               double distanceToEdge = -999.;
               if ( theta < m_thetaEndCapBarrel || theta > ( CLHEP::pi - m_thetaEndCapBarrel) ) // Particle escapes through endcap
                  {
                     distanceToEdge = fabs(m_endCapDistance/cos(theta));
                  }
               else // Particle escapes through barrel
                  {
                     distanceToEdge = m_barrelRadius/sin(theta);
                  }
               if ( gamma < 1. )
                  {
                     ATH_MSG_FATAL("Gamma factor cannot be smaller than 1" );
                     return StatusCode::FAILURE;
                  }
               double Limit  = distanceToEdge / gamma; // ctau is enhanced by factor gamma in lab frame
               double lambda = -1.*Limit/log(1. - m_expDecayFractionToKeep);
               ctau = rnd_ExpLifetime(lambda);
               if (m_expDecayDoTruncateLongDecays)
                  {
                     while ( ctau > Limit )  // If decay is outside detector, let's sample again (Produces a truncated exponential)
                        {
                           ctau = rnd_ExpLifetime(lambda);
                        }
                  }
            }
         else if( m_particleLifeTime > 0 ) // Fixed proper lifetime distribution. Note that if m_particleLifeTime <= 0. ctau remains 0
            {
               ATH_MSG_DEBUG("ParticleDecayer::fillEvt:   -- set lifetime of the dark photon according to ctau = " << m_particleLifeTime);
               ctau = rnd_ExpLifetime(m_particleLifeTime);
            }
      }else if (m_doUniformDecay)
      {         
         double decayRadius = -999.;
         if ( theta < m_thetaEndCapBarrel || theta > ( CLHEP::pi - m_thetaEndCapBarrel) ) // Particle escapes through endcap
            {
               double outerLength = fabs(m_endCapDistance/cos(theta));
               double outerRadius = outerLength*sin(theta);
               decayRadius        = rnd_DoubleRange(0., std::min(outerRadius, fabs(m_barrelRadius)) );
            }else // Particle escapes through barrel
            {
               decayRadius = rnd_DoubleRange(0., fabs(m_barrelRadius));
            }

         double decayLength = decayRadius/sin(theta);
         ctau = decayLength/gamma;
      }else
      {
         ATH_MSG_FATAL("have to pick uniform or exponential decay distance");
         return StatusCode::FAILURE;
      }
   
   double ctg = gamma * ctau;
   double px = genpart->momentum().px();
   double py = genpart->momentum().py();
   double pz = genpart->momentum().pz();
   double p  = sqrt(px*px + py*py + pz*pz);

   const CLHEP::HepLorentzVector posLV(((ctg*px/p)+(vtxp->position().x())), ((ctg*py/p)+(vtxp->position().y())), ((ctg*pz/p)+(vtxp->position().z())), ((ctg)+(vtxp->position().t())));

   //set the decay vertex position of the particle
   //Create a HepMC vertex at the decay position of the particle 
   ATH_MSG_DEBUG("ParticleDecayer::fillEvt:   -- set the decay vertex");
   HepMC::GenVertexPtr end_vtx = HepMC::newGenVertexPtr();
   end_vtx->set_position(HepMC::FourVector(posLV.x(),posLV.y(),posLV.z(),posLV.t()));
   end_vtx->add_particle_in(genpart);
   event->add_vertex(end_vtx);
   return StatusCode::SUCCESS;
}

///////////////////////////////////////////////////////////////////////////////////////////////////////////////////////////////////////////////////////
ParticleDecayer::ParticleDecayer(const std::string& name, ISvcLocator* pSvcLocator) : 
   GenModule(name, pSvcLocator),
   m_truthParticleContainerName("GEN_EVENT"),
   m_eventCounter(0)
{
  declareProperty("McEventCollection",     m_truthParticleContainerName);  
  declareProperty("LJType",                m_LJType = 1); //1 = one dark photon per LeptonJet, 2 = two dark photons per LeptonJet
  declareProperty("ScalarPDGID",           m_scalarPDGID); //new PDG ID of the scalar 
  declareProperty("ScalarMass",            m_scalarMass); //new mass of the scalar in MeV
  declareProperty("ParticleID",            m_particleID = 999); //PDG ID of the geantino
  declareProperty("ParticleMass",          m_particleMass = 400); //new mass of the dark photon in MeV (default 400 MeV)
  declareProperty("ParticleLifeTime",      m_particleLifeTime = 0); //ctau of the dark photon in mm (default prompt)
  declareProperty("ParticlePolarization",  m_particlePolarization = 0); //polarization of the dark photon (default 0 : isotropic decay, -1 : transverse, 1 : longitudinal)
  declareProperty("OppositePolarization",  m_oppositePolarization = false);//In case of LJType == 2 and opposite polarization for the two dark photons in the event
  declareProperty("ParticlePDGID",         m_particlePDGID = 700022); //new PDG ID of the dark photon (default 700022)
  declareProperty("DecayBRElectrons",      m_BRElectron = 1.); //BR of dark photon decay to electrons  
  declareProperty("DecayBRMuons",          m_BRMuon = 0.); //BR of dark photon decay to muons 
  declareProperty("DecayBRPions",          m_BRPion = 0.); //BR of dark photon decay to pions 

  //Choose between the different types of displaced decays
  declareProperty("DoUniformDecay",               m_doUniformDecay = false);
  declareProperty("DoExponentialDecay",           m_doExponentialDecay = true );
  declareProperty("ExpDecayDoVariableLifetime",   m_expDecayDoVariableLifetime   = false );
  declareProperty("ExpDecayPercentageToKeep",     m_expDecayFractionToKeep       = 0.8   );
  declareProperty("ExpDecayDoTruncateLongDecays", m_expDecayDoTruncateLongDecays = false );

  //Dimensions within which to decay in case of non-prompt events
  declareProperty("BarrelRadius",                 m_barrelRadius         = 10.e3 );      // outer limit for decay radius
  declareProperty("EndCapDistance",               m_endCapDistance       = 15.e3 );      // outer limit along z for decays in endcap
  declareProperty("ThetaEndCapBarrel",            m_thetaEndCapBarrel    = 0.439067982); // theta if where to switch between barrel and endcap (default: eta = 1.5)
}

///////////////////////////////////////////////////////////////////////////////////////////////////////////////////////////////////////////////////////

StatusCode ParticleDecayer::genInitialize()
{
   // Check here if the tool has been configured correctly
   if(m_doUniformDecay && m_doExponentialDecay)
      {
         ATH_MSG_FATAL("Cannot configure exponential and uniform decay at the same time.");
         return StatusCode::FAILURE;
      }

   double TOTBR = m_BRElectron + m_BRMuon + m_BRPion;
   if (TOTBR>1.0000001) {
      ATH_MSG_FATAL("ParticleDecayer::genInitialize:   -- Branching Ratio sum is larger than 1!! Please check the values in your jobOption.");
      ATH_MSG_FATAL("ParticleDecayer::genInitialize:   -- Branching Ratio Electrons " << m_BRElectron);
      ATH_MSG_FATAL("ParticleDecayer::genInitialize:   -- Branching Ratio Muons     " << m_BRMuon);
      ATH_MSG_FATAL("ParticleDecayer::genInitialize:   -- Branching Ratio Pions     " << m_BRPion);
      ATH_MSG_FATAL("ParticleDecayer::genInitialize:   -- Total Branching Ratio     " << TOTBR);
      return StatusCode::FAILURE;
   }

   ATH_MSG_DEBUG("ParticleDecayer::fillEvt:   -- daughters randomly produced: " << m_BRElectron << "% e, " << m_BRMuon << "% mu, " << m_BRPion << "% pi");

   if( m_LJType != 1 && m_LJType != 2 )
      {
         ATH_MSG_FATAL("LJType is set to " << m_LJType);
         ATH_MSG_FATAL("LJType has to be set to either 1 or 2");
         return StatusCode::FAILURE;
      }
   

   return StatusCode::SUCCESS;
}

///////////////////////////////////////////////////////////////////////////////////////////////////////////////////////////////////////////////////////
ParticleDecayer::~ParticleDecayer() {}


///////////////////////////////////////////////////////////////////////////////////////////////////////////////////////////////////////////////////////
StatusCode ParticleDecayer::fillEvt(HepMC::GenEvent* event) {

  ATH_MSG_DEBUG("ParticleDecayer::fillEvt: -- EventCounter: " << m_eventCounter);

  StatusCode status = StatusCode::SUCCESS;

  // Extract the event from the TES
  McEventCollection* mcEvtColl;
  if (evtStore()->contains<McEventCollection>(m_truthParticleContainerName) && evtStore()->retrieve(mcEvtColl, m_truthParticleContainerName).isSuccess() ) {
    ATH_MSG_DEBUG("ParticleDecayer::fillEvt: -- Found an McEventCollection for ParticleDecayer");
  } else {
    ATH_MSG_FATAL("TES is empty!!!!");
    status = StatusCode::FAILURE;  
    return status;  
  }

  event = mcEvtColl->back();

  if (event == NULL) {
    ATH_MSG_FATAL("ParticleDecayer::fillEvt: -- McEvent was not successfully created");
    status = StatusCode::FAILURE;  
    return status;  
  }
  
  for ( HepMC::GenEvent::particle_const_iterator ip = event->particles_begin(); ip != event->particles_end(); ++ip ) {

     //////////////////////////////////////////////
     //    only one dark photon per LeptonJet    //
     //////////////////////////////////////////////
     if (m_LJType == 1) {
        if ((*ip)->pdg_id()==m_particleID) { //if geantino assign the new mass and cross-check
           ATH_MSG_DEBUG("ParticleDecayer::fillEvt: -- only one dark photon per LeptonJet");
           ATH_MSG_DEBUG("ParticleDecayer::fillEvt:   -- found MC particle with PDG ID = " << (*ip)->pdg_id());
           ATH_MSG_DEBUG("ParticleDecayer::fillEvt:   -- assign the new mass of the dark photon, m = " << m_particleMass);

           //Update the geantino/parent-particle
           HepMC::GenParticlePtr genpart = (*ip);
           //Change the mass of the parent particle ( set by user input + command )
           //Changes the magnitude of the spatial part of the 4-momentum such that the new 4-momentum has the desired inv mass
           CHECK( changeMass( genpart, m_particleMass ) ); 

           //Add decay position to the event
           CHECK( setDecayPosition( genpart, event ) );

           //assign the new PDG_ID of the particle
           ATH_MSG_DEBUG("ParticleDecayer::fillEvt:   -- set the new PDG ID =  " << m_particlePDGID);
           genpart->set_pdg_id(m_particlePDGID);  
           
           //set the new status (decayed) of the particle
           ATH_MSG_DEBUG("ParticleDecayer::fillEvt:   -- set the new status = 2");
           genpart->set_status(2); 
           
           //set the new momentum of the particle
           ATH_MSG_DEBUG("ParticleDecayer::fillEvt:   -- set the new momentum");
           
           ///*** Now allow the two-body decay of the particle
           CHECK( DFTwoBodyDecay( genpart, m_particlePolarization ) );

        }
     }else if (m_LJType == 2) {
        /////////////////////////////////////////////
        //      two dark photons per LeptonJet     //
        /////////////////////////////////////////////
        if ((*ip)->pdg_id()==m_particleID) {

           ATH_MSG_DEBUG("ParticleDecayer::fillEvt: -- two dark photons per LeptonJet");
           ATH_MSG_DEBUG("ParticleDecayer::fillEvt:   -- found MC particle with PDG ID = " << (*ip)->pdg_id());
           ATH_MSG_DEBUG("ParticleDecayer::fillEvt:   -- assign the new mass of the dark scalar, m = " << m_scalarMass);

           ////Update the geantino/parent-particle
           HepMC::GenParticlePtr genpart = (*ip);

           //Get the mass of the parent particle ( set by user input + command )
           //Change the mass of the parent particle ( set by user input + command )
           //Changes the magnitude of the spatial part of the 4-momentum such that the new 4-momentum has the desired inv mass
           CHECK( changeMass( genpart, m_scalarMass ) ); 

           //set the new PDG_ID of the scalar
           ATH_MSG_DEBUG("ParticleDecayer::fillEvt:   -- set the new PDG ID =  " << m_scalarPDGID);
           genpart->set_pdg_id(m_scalarPDGID);  

           //set the new status (decayed) of the scalar
           ATH_MSG_DEBUG("ParticleDecayer::fillEvt:   -- set the new status = 2");
           genpart->set_status(2); 

           //set the decay vertex position of the scalar
           //Create a HepMC vertex at the decay position of the scalar 
           CHECK( setDecayPosition( genpart, event, true ) ); 
           
           ///*** Now allow the two-body decay of the scalar
           ATH_MSG_DEBUG("ParticleDecayer::fillEvt:   -- allow the two-body decay of the dark scalar to dark photons...");
           ATH_MSG_DEBUG("ParticleDecayer::fillEvt:   -- dark photon has PDG ID = " << m_particlePDGID);

           std::vector<CLHEP::HepLorentzVector> darkPhotonLVs; 
           CHECK( getDecayProducts( CLHEP::HepLorentzVector( genpart->momentum().px(), genpart->momentum().py(), genpart->momentum().pz(), genpart->momentum().e() ),
                                    m_particleMass,
                                    darkPhotonLVs) );

           //add dark photon 1
           auto v0=darkPhotonLVs.at(0).vect();
           addParticle( genpart->end_vertex(), m_particlePDGID, HepMC::FourVector(v0.x(),v0.y(),v0.z(),0.0) , 2);
           //add dark photon 2
           auto v1=darkPhotonLVs.at(1).vect();
           addParticle( genpart->end_vertex(), m_particlePDGID, HepMC::FourVector(v1.x(),v1.y(),v1.z(),0.0), 2);
           
           //lifetime handling of the dark photons
           std::vector<HepMC::GenVertexPtr> dp_end_vertices;
           int polarizationSwitch = 1;
           HepMC::GenVertex::particles_out_const_iterator pIt    = genpart->end_vertex()->particles_out_const_begin();
           HepMC::GenVertex::particles_out_const_iterator pItEnd = genpart->end_vertex()->particles_out_const_end();
           for ( ; pIt != pItEnd; ++pIt )
              {
                 //Add decay position to the event
                 CHECK( setDecayPosition( *pIt, event ) );
                 //And perform two-body decay
                 ATH_MSG_DEBUG("ParticleDecayer::fillEvt:   -- Now allow the two-body decay of the dark photons");
                 CHECK( DFTwoBodyDecay( *pIt, polarizationSwitch*m_particlePolarization ) );
                 if(m_oppositePolarization)
                    {
                       polarizationSwitch = -polarizationSwitch;
                    }
              }

        }
     }else
        {
           ATH_MSG_FATAL("LJType set to " << m_LJType );
           ATH_MSG_FATAL("LJType must be 1 or 2" );
           return StatusCode::FAILURE;
        }
  }

  //set the event number
  event->set_event_number(m_eventCounter);
  
  //Add a unit entry to the event weight vector if it's currently empty
  if (event->weights().empty()) {
     event->weights().push_back(1.); 
  }
  
  //increment the event counter
  m_eventCounter++;
  
  return status;
}


///////////////////////////////////////////////////////////////////////////////////////////////////////////////////////////////////////////////////////
void ParticleDecayer::addParticle(HepMC::GenVertexPtr prod_vtx, int pdg, HepMC::FourVector momentum, int statusCode) {

  double mass = 0.;
  if( pdg == m_particlePDGID)
     {
        mass = m_particleMass;
     }else
     {
        mass = getParticleMass(pdg);
     }
  double energy=std::sqrt(std::pow(momentum.x(),2)+std::pow(momentum.y(),2)+std::pow(momentum.z(),2)+mass*mass);   
  HepMC::GenParticlePtr aParticle = new HepMC::GenParticle(HepMC::FourVector(momentum.x(), momentum.y(), momentum.z(), energy), 
		                           pdg, statusCode, HepMC::Flow(), HepMC::Polarization(0, 0));

  prod_vtx->add_particle_out(aParticle);
}


///////////////////////////////////////////////////////////////////////////////////////////////////////////////////////////////////////////////////////
double ParticleDecayer::getParticleMass(int pid) {
  IPartPropSvc* partPropSvc = 0;
  StatusCode PartPropStatus = Gaudi::svcLocator()->service("PartPropSvc", partPropSvc);
  if (!PartPropStatus.isSuccess() || 0 == partPropSvc) throw GaudiException("PartPropSvc error", "I_ParticleDecayer", StatusCode::FAILURE);      
  m_particleTable = partPropSvc->PDT();

  const HepPDT::ParticleData* particle = m_particleTable->particle(HepPDT::ParticleID(abs(pid)));
  return particle->mass().value();
} 


///////////////////////////////////////////////////////////////////////////////////////////////////////////////////////////////////////////////////////
StatusCode ParticleDecayer::DFTwoBodyDecay( HepMC::GenParticlePtr genpart, int Polarization ) {


   ATH_MSG_DEBUG("ParticleDecayer::fillEvt:   -- allow the two-body decay of the dark photon...");

   //create heplorentzvector from genpart's fourMomentum, as it is more useful
   CLHEP::HepLorentzVector boostDF( genpart->momentum().px(), genpart->momentum().py(), genpart->momentum().pz(), genpart->momentum().e() );

   //Given branching fractions, pick decay mode
   int ModeOfDecay;
   double unif = rnd_DoubleRange(0.,1.);
   if (unif<=m_BRElectron) {
      ModeOfDecay = 11;
   } else if (unif<=(m_BRElectron+m_BRMuon) && unif>m_BRElectron) {
      ModeOfDecay = 13;
   } else {
      ModeOfDecay = 211;
   }
   ATH_MSG_DEBUG("ParticleDecayer::fillEvt:   -- decayMode = " << ModeOfDecay);
   
   //Now that we have a decay mode. get the associated particle mass
   double decayPartMass = getParticleMass(ModeOfDecay);

   //Choose how to decay
   //angular distribution handling, see pag.6 of http://arxiv.org/pdf/hep-ph/0605296v2.pdf
   int type = 0; //isotropic by default
   if(Polarization==0) {
      type = 0; //isotropic
   } else if(Polarization==-1 && (ModeOfDecay==11 || ModeOfDecay==13)) {
      type = 2; //transverse polarization of the dark photon + fermions
   } else if(Polarization==1 && (ModeOfDecay==11 || ModeOfDecay==13)) {
      type = 3;  //longitudinal polarization of the dark photon + fermions
   } else if(Polarization==-1 && ModeOfDecay==211) {
      type = 3;  //transverse polarization of the dark photon + scalars
   } else if(Polarization==1 && ModeOfDecay==211) {
      type = 1;  //longitudinal polarization of the dark photon + scalars
   } else {
      ATH_MSG_FATAL("ParticleDecayer::fillEvt:   -- wrong polarization value... please check!");
      return StatusCode::FAILURE;
   }

   //Now we are ready to decay the dark photon
   std::vector<CLHEP::HepLorentzVector> daughterLVs; 
   CHECK( getDecayProducts( boostDF, decayPartMass, daughterLVs, type) );
   
   //Add the daughters to the pool file
   ATH_MSG_DEBUG("ParticleDecayer::fillEvt:   -- Add the daughters to the pool file");
<<<<<<< HEAD
   HepMC::GenVertexPtr end_vtx = genpart->end_vertex();
=======
   auto end_vtx = genpart->end_vertex();
>>>>>>> 5c9aae9f
   auto v0=daughterLVs.at(0).vect();
   addParticle(end_vtx,  ModeOfDecay, HepMC::FourVector(v0.x(),v0.y(),v0.z(),0.0),    1);
   auto v1=daughterLVs.at(1).vect();
   addParticle(end_vtx, -ModeOfDecay, HepMC::FourVector(v1.x(),v1.y(),v1.z(),0.0),    1);

   return StatusCode::SUCCESS;
}


StatusCode ParticleDecayer::getDecayProducts( CLHEP::HepLorentzVector parentLV,
                                              double decayPartMass,
                                              std::vector<CLHEP::HepLorentzVector>& daughterLVs,
                                              int decayType)
{
   double parentMass          = parentLV.m();
   CLHEP::Hep3Vector boostVec = parentLV.boostVector();

   if( decayPartMass > parentMass/2.)
      {
         ATH_MSG_FATAL("Decay particle has more than half the mass of parent.");
         return StatusCode::FAILURE;
      }
   //Get the angles in the rest frame
   double phi_rf   = rnd_DoubleRange(-CLHEP::pi, CLHEP::pi); 
   double ct_rf    = cosgen(decayType);
   double theta_rf = acos(ct_rf);

   //construct p1 particle momentum in rest-frame (_rf)
   double p1_rf = sqrt(parentMass*parentMass/4. - decayPartMass*decayPartMass);
   double px_rf = p1_rf*cos(phi_rf)*sin(theta_rf);
   double py_rf = p1_rf*sin(phi_rf)*sin(theta_rf);
   double pz_rf = p1_rf*ct_rf;
   CLHEP::HepLorentzVector hlv1(  px_rf,  py_rf,  pz_rf, parentMass/2.);
   CLHEP::HepLorentzVector hlv2( -px_rf, -py_rf, -pz_rf, parentMass/2.);

   //Transform from the rotated frame to the (x,y,z) frame.
   hlv1.rotateUz((parentLV.vect()).unit());
   hlv2.rotateUz((parentLV.vect()).unit());

   //Now boost back to the lab-frame
   hlv1.boost(boostVec);
   hlv2.boost(boostVec);

   daughterLVs.push_back(hlv1);
   daughterLVs.push_back(hlv2);

   return StatusCode::SUCCESS;
}<|MERGE_RESOLUTION|>--- conflicted
+++ resolved
@@ -521,11 +521,7 @@
    
    //Add the daughters to the pool file
    ATH_MSG_DEBUG("ParticleDecayer::fillEvt:   -- Add the daughters to the pool file");
-<<<<<<< HEAD
-   HepMC::GenVertexPtr end_vtx = genpart->end_vertex();
-=======
    auto end_vtx = genpart->end_vertex();
->>>>>>> 5c9aae9f
    auto v0=daughterLVs.at(0).vect();
    addParticle(end_vtx,  ModeOfDecay, HepMC::FourVector(v0.x(),v0.y(),v0.z(),0.0),    1);
    auto v1=daughterLVs.at(1).vect();
