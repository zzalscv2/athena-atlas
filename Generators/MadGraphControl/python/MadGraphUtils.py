--- conflicted
+++ resolved
@@ -139,13 +139,9 @@
             return 'run_card.tmp.dat'
         else:
             raise RuntimeError('Cannot find default run_card.dat or run_card_default.dat! I was looking here: %s'%run_card_loc)
-<<<<<<< HEAD
-
-
-=======
-    
-    
->>>>>>> 30848813
+
+
+
 def generate(run_card_loc='run_card.dat',param_card_loc='param_card.dat',mode=0,njobs=1,run_name='Test',proc_dir='PROC_mssm_0',grid_pack=False,gridpack_compile=False,cluster_type=None,cluster_queue=None,cluster_temp_path=None,extlhapath=None,madspin_card_loc=None,required_accuracy=0.01,gridpack_dir=None,nevents=None,random_seed=None,reweight_card_loc=None,bias_module=None):
     try:
         from __main__ import opts
@@ -161,11 +157,7 @@
     if is_gen_from_gridpack(grid_pack):
         if gridpack_dir and nevents and random_seed:
             mglog.info('Running event generation from gridpack (using smarter mode from generate() function)')
-<<<<<<< HEAD
             generate_from_gridpack(run_name=run_name,gridpack_dir=gridpack_dir,nevents=nevents,random_seed=random_seed,card_check=proc_dir,param_card=param_card_loc,madspin_card=madspin_card_loc,extlhapath=extlhapath,gridpack_compile=gridpack_compile,reweight_card=reweight_card_loc)
-=======
-            generate_from_gridpack(run_name=run_name,gridpack_dir=gridpack_dir,nevents=nevents,random_seed=random_seed,card_check=proc_dir,param_card=param_card_loc,madspin_card=madspin_card_loc,extlhapath=extlhapath,gridpack_compile=gridpack_compile,reweight_card=reweight_card_loc) 
->>>>>>> 30848813
             return
         else:
             mglog.info('Detected gridpack mode for generating events but asssuming old configuration (using sepatate generate_from_gridpack() call)')
@@ -272,11 +264,6 @@
             return 1
         mglog.info('Running reweighting module. Moving card (%s) into place.'%(reweight_card_loc))
         shutil.copyfile(reweight_card_loc,proc_dir+'/Cards/reweight_card.dat')
-<<<<<<< HEAD
-
-=======
-     
->>>>>>> 30848813
 
     # Ensure that things are set up normally
     if not os.access(run_card_loc,os.R_OK):
@@ -315,27 +302,15 @@
             mglog.warning('Condor clusters do not allow links.  Will do more copying rather than linking')
             allow_links = False
 
-<<<<<<< HEAD
     (LHAPATH,origLHAPATH,origLHAPDF_DATA_PATH) = setupLHAPDF(isNLO, version=version, proc_dir=proc_dir, extlhapath=extlhapath, allow_links=allow_links)
 
-
-=======
-    (LHAPATH,origLHAPATH,origLHAPDF_DATA_PATH) = setupLHAPDF(isNLO, version=version, proc_dir=proc_dir, extlhapath=extlhapath, allow_links=allow_links) 
-
-            
->>>>>>> 30848813
     mglog.info('For your information, the libraries available are (should include LHAPDF):')
     mglog.info( sorted( os.listdir( proc_dir+'/lib/' ) ) )
 
     setupFastjet(isNLO, proc_dir=proc_dir)
     if bias_module!=None:
         setup_bias_module(bias_module,run_card_loc,proc_dir,grid_pack)
-<<<<<<< HEAD
-
-=======
->>>>>>> 30848813
-
-        
+
     mglog.info('Now I will hack the make files a bit.  Apologies, but there seems to be no good way around this.')
     shutil.copyfile(proc_dir+'/Source/make_opts',proc_dir+'/Source/make_opts_old')
     old_opts = open(proc_dir+'/Source/make_opts_old','r')
@@ -376,11 +351,7 @@
 
         if cluster_type is not None and cluster_queue is not None:
             mglog.info('Setting up parallel running system settings')
-<<<<<<< HEAD
-
-=======
-            
->>>>>>> 30848813
+
             setNCores(process_dir=os.getcwd(), Ncores=njobs)
 
             config_card='Cards/me5_configuration.txt'
@@ -408,24 +379,14 @@
 
             if cluster_type=='pbs':
                 mglog.info('Modifying bin/internal/cluster.py for PBS cluster running')
-<<<<<<< HEAD
                 os.system("sed -i \"s:text += prog:text += './'+prog:g\" bin/internal/cluster.py")
-=======
-                os.system("sed -i \"s:text += prog:text += './'+prog:g\" bin/internal/cluster.py")                 
->>>>>>> 30848813
 
         run_card_consistency_check(isNLO=isNLO)
         generate = subprocess.Popen(['bin/generate_events',str(mode),str(njobs),str(run_name)],stdin=subprocess.PIPE)
         generate.communicate()
-<<<<<<< HEAD
 
     elif not isNLO:
 
-=======
-
-    elif not isNLO:   
-
->>>>>>> 30848813
         setNCores(process_dir=os.getcwd(), Ncores=njobs)
         run_card_consistency_check(isNLO=isNLO)
         mglog.info('Running serial generation.  This will take a bit more time than parallel generation.')
@@ -483,11 +444,7 @@
         oldcard.close()
         newcard.close()
         shutil.move(config_card_loc+'.tmp',config_card_loc)
-<<<<<<< HEAD
-
-=======
-        
->>>>>>> 30848813
+
         mglog.info( "amcatnlo_configuration.txt: "+config_card_loc )
         configCard = subprocess.Popen(['cat',config_card_loc])
         configCard.wait()
@@ -495,22 +452,13 @@
 
         #generate = subprocess.Popen(['bin/aMCatNLO','launch','-p','-f'],stdin=subprocess.PIPE)
         #generate.communicate()
-<<<<<<< HEAD
-
-=======
-        
->>>>>>> 30848813
+
         mglog.info('Removing Cards/shower_card.dat to ensure we get parton level events only')
         remove_shower = subprocess.Popen(['rm','Cards/shower_card.dat'])
         remove_shower.wait()
 
-<<<<<<< HEAD
 
         run_card_consistency_check(isNLO=isNLO)
-=======
-            
-        run_card_consistency_check(isNLO=isNLO)        
->>>>>>> 30848813
         mygenerate = subprocess.Popen(['bin/generate_events','--name='+str(run_name)],stdin=subprocess.PIPE, stderr=subprocess.STDOUT)
         mygenerate.communicate()
 
@@ -529,11 +477,7 @@
                 shutil.copy((proc_dir+'/'+run_name+'_decayed_1_gridpack.tar.gz'),gridpack_name)
             else:
                 shutil.copy((proc_dir+'/'+run_name+'_gridpack.tar.gz'),gridpack_name)
-<<<<<<< HEAD
-
-=======
-            
->>>>>>> 30848813
+
             if gridpack_compile:
                 mkdir = subprocess.Popen(['mkdir','tmp%i/'%os.getpid()])
                 mkdir.wait()
@@ -552,13 +496,8 @@
                 remove_old = subprocess.Popen(['rm',('../'+gridpack_name)])
                 remove_old.wait()
                 mglog.info('Package up new tarball')
-<<<<<<< HEAD
                 tar = subprocess.Popen(['tar','cvzf','../'+gridpack_name,'--exclude=lib/PDFsets','.'])
                 tar.wait()
-=======
-                tar = subprocess.Popen(['tar','cvzf','../'+gridpack_name,'--exclude=lib/PDFsets','.']) 
-                tar.wait() 
->>>>>>> 30848813
 
                 os.chdir('../')
                 mglog.info('Remove temporary directory')
@@ -587,23 +526,10 @@
 
             os.chdir('../')
             mglog.info('Package up proc_dir')
-<<<<<<< HEAD
             os.rename(proc_dir,gridpack_dir)
             tar = subprocess.Popen(['tar','czf',gridpack_name,gridpack_dir,'--exclude=lib/PDFsets'])
             tar.wait()
             os.rename(gridpack_dir,proc_dir)
-
-
-
-=======
-            os.rename(proc_dir,gridpack_dir) 
-            tar = subprocess.Popen(['tar','czf',gridpack_name,gridpack_dir,'--exclude=lib/PDFsets']) 
-            tar.wait() 
-            os.rename(gridpack_dir,proc_dir) 
->>>>>>> 30848813
-
-
-
 
         raise RuntimeError('Gridpack sucessfully created, exiting the transform. IGNORE ERRORS if running gridpack generation!')
 
@@ -627,7 +553,6 @@
         mglog.info('Unzipping generated events.')
         unzip = subprocess.Popen(['gunzip','-f','Events/'+run_name+'/events.lhe.gz'])
         unzip.wait()
-<<<<<<< HEAD
 
         mglog.info('Moving file over to '+'Events/'+run_name+'/unweighted_events.lhe')
         shutil.move('Events/'+run_name+'/events.lhe','Events/'+run_name+'/unweighted_events.lhe')
@@ -636,16 +561,6 @@
         rezip = subprocess.Popen(['gzip','Events/'+run_name+'/unweighted_events.lhe'])
         rezip.wait()
 
-=======
-        
-        mglog.info('Moving file over to '+'Events/'+run_name+'/unweighted_events.lhe')
-        shutil.move('Events/'+run_name+'/events.lhe','Events/'+run_name+'/unweighted_events.lhe')
-        
-        mglog.info('Re-zipping into dataset name '+'Events/'+run_name+'/unweighted_events.lhe.gz')
-        rezip = subprocess.Popen(['gzip','Events/'+run_name+'/unweighted_events.lhe'])
-        rezip.wait()
-        
->>>>>>> 30848813
     os.chdir(currdir)
 
     resetLHAPDF(origLHAPATH=origLHAPATH,origLHAPDF_DATA_PATH=origLHAPDF_DATA_PATH)
@@ -663,11 +578,7 @@
     LHAPATH=os.environ['LHAPATH'].split(':')[0]
 
     version = getMadGraphVersion()
-<<<<<<< HEAD
     (LHAPATH,origLHAPATH,origLHAPDF_DATA_PATH) = setupLHAPDF(isNLO, version=version, proc_dir=gridpack_dir, extlhapath=extlhapath)
-=======
-    (LHAPATH,origLHAPATH,origLHAPDF_DATA_PATH) = setupLHAPDF(isNLO, version=version, proc_dir=gridpack_dir, extlhapath=extlhapath) 
->>>>>>> 30848813
 
     setupFastjet(isNLO, proc_dir=gridpack_dir)
 
@@ -714,11 +625,7 @@
     #Remove addmasses if it's there
     if os.access(gridpack_dir+'/bin/internal/addmasses.py',os.R_OK):
         os.remove(gridpack_dir+'/bin/internal/addmasses.py')
-<<<<<<< HEAD
-
-=======
-        
->>>>>>> 30848813
+
     currdir=os.getcwd()
 
     if not isNLO:
@@ -771,11 +678,7 @@
         run_card_consistency_check(isNLO=isNLO,path=gridpack_dir)
         generate = subprocess.Popen([gridpack_dir+'/bin/run.sh',str(int(nevents)),str(int(random_seed))],stdin=subprocess.PIPE)
         generate.communicate()
-<<<<<<< HEAD
-
-=======
-        
->>>>>>> 30848813
+
     else:
         ### NLO RUN ###
         if not os.access(gridpack_dir+'bin/generate_events',os.R_OK):
@@ -803,7 +706,6 @@
         oldruncard.close()
         newruncard.close()
         shutil.move(run_card_loc+'.tmp',run_card_loc)
-<<<<<<< HEAD
 
         mglog.info( "run_card.dat: "+run_card_loc )
         runCard = subprocess.Popen(['cat',run_card_loc])
@@ -812,16 +714,6 @@
         ### Editing config card
         config_card_loc=gridpack_dir+'/Cards/amcatnlo_configuration.txt'
 
-=======
-        
-        mglog.info( "run_card.dat: "+run_card_loc )
-        runCard = subprocess.Popen(['cat',run_card_loc])
-        runCard.wait()
-    
-        ### Editing config card
-        config_card_loc=gridpack_dir+'/Cards/amcatnlo_configuration.txt'
- 
->>>>>>> 30848813
         # Make sure params only set once
         cltype_set=False
         clqueue_set=False
@@ -854,11 +746,7 @@
         if os.access(gridpack_dir+'/Events/'+run_name, os.F_OK):
             mglog.info('Removing %s/Events/%s directory from gridpack generation.'%(gridpack_dir,run_name))
             shutil.rmtree(gridpack_dir+'/Events/'+run_name)
-<<<<<<< HEAD
-
-=======
-    
->>>>>>> 30848813
+
         # Delete events generated when setting up MadSpin during gridpack generation
         if os.access(gridpack_dir+'/Events/'+run_name+'_decayed_1', os.F_OK):
             mglog.info('Removing %s/Events/%s_decayed_1 directory from gridpack generation.'%(gridpack_dir,run_name))
@@ -866,23 +754,12 @@
 
         mglog.info('For your information, ls of '+gridpack_dir+'/Events/:')
         mglog.info( sorted( os.listdir( gridpack_dir+'/Events/' ) ) )
-<<<<<<< HEAD
-
 
         if not gridpack_compile:
             mglog.info('Copying make_opts from Template')
             shutil.copy(os.environ['MADPATH']+'/Template/LO/Source/make_opts',gridpack_dir+'/Source/')
 
             run_card_consistency_check(isNLO=isNLO,path=gridpack_dir)
-=======
-    
-       
-        if not gridpack_compile:
-            mglog.info('Copying make_opts from Template')   
-            shutil.copy(os.environ['MADPATH']+'/Template/LO/Source/make_opts',gridpack_dir+'/Source/')   
-
-            run_card_consistency_check(isNLO=isNLO,path=gridpack_dir) 
->>>>>>> 30848813
             generate = subprocess.Popen([gridpack_dir+'/bin/generate_events','--parton','--nocompile','--only_generation','-f','--name=%s'%run_name],stdin=subprocess.PIPE)
             generate.communicate()
         else:
@@ -891,11 +768,7 @@
                 mglog.info('Unlinking '+gridpack_dir+'/lib/libLHAPDF.a')
                 os.unlink(gridpack_dir+'/lib/libLHAPDF.a')
 
-<<<<<<< HEAD
             run_card_consistency_check(isNLO=isNLO,path=gridpack_dir)
-=======
-            run_card_consistency_check(isNLO=isNLO,path=gridpack_dir) 
->>>>>>> 30848813
             generate = subprocess.Popen([gridpack_dir+'/bin/generate_events','--parton','--only_generation','-f','--name=%s'%run_name],stdin=subprocess.PIPE)
             generate.communicate()
 
@@ -903,27 +776,17 @@
     mglog.info('Copying generated events to %s.'%currdir)
 
     if madspin_card:
-<<<<<<< HEAD
         #if os.path.exists(gridpack_dir+'Events/'+run_name+'_decayed_1'):
         if not isNLO:
             LOdir='Events/GridRun_%i'%random_seed+'_decayed_1'
             if os.path.exists(gridpack_dir+'/'+LOdir):
                 shutil.copy(gridpack_dir+'/'+LOdir+'/unweighted_events.lhe.gz','events.lhe.gz')
             else:
-=======
-        #if os.path.exists(gridpack_dir+'Events/'+run_name+'_decayed_1'): 
-        if not isNLO:
-            LOdir='Events/GridRun_%i'%random_seed+'_decayed_1'
-            if os.path.exists(gridpack_dir+'/'+LOdir):
-                shutil.copy(gridpack_dir+'/'+LOdir+'/unweighted_events.lhe.gz','events.lhe.gz') 
-            else: 
->>>>>>> 30848813
                 mglog.error('MadSpin was run but can\'t find output folder %s.'%LOdir)
                 raise RuntimeError('MadSpin was run but can\'t find output folder %s.'%LOdir)
         else:
             NLOdir='Events/'+run_name+'_decayed_1'
             if os.path.exists(gridpack_dir+'/'+NLOdir):
-<<<<<<< HEAD
                 shutil.copy(gridpack_dir+'/'+NLOdir+'/events.lhe.gz','events.lhe.gz')
             else:
                 mglog.error('MadSpin was run but can\'t find output folder %s.'%NLOdir)
@@ -933,23 +796,6 @@
         if not os.path.exists(gridpack_dir+'Events/GridRun_%i/'%random_seed):
             shutil.copy(gridpack_dir+'/Events/'+run_name+'/events.lhe.gz','events.lhe.gz')
 
-=======
-                shutil.copy(gridpack_dir+'/'+NLOdir+'/events.lhe.gz','events.lhe.gz') 
-            else: 
-                mglog.error('MadSpin was run but can\'t find output folder %s.'%NLOdir)
-                raise RuntimeError('MadSpin was run but can\'t find output folder %s.'%NLOdir)
-
-
-
-    else: 
-
-        if not os.path.exists(gridpack_dir+'Events/GridRun_%i/'%random_seed):
-            shutil.copy(gridpack_dir+'/Events/'+run_name+'/events.lhe.gz','events.lhe.gz') 
-
- 
-        
->>>>>>> 30848813
-
     mglog.info('For your information, ls of '+currdir+':')
     mglog.info( sorted( os.listdir( currdir ) ) )
 
@@ -1004,47 +850,26 @@
 
 
     getfjconfig = subprocess.Popen(['get_files','-data','fastjet-config'])
-<<<<<<< HEAD
     getfjconfig.wait()
     #Get custom fastjet-config
-=======
-    getfjconfig.wait() 
-    #Get custom fastjet-config 
->>>>>>> 30848813
     if not os.access(os.getcwd()+'/fastjet-config',os.X_OK):
         mglog.error('Failed to get fastjet-config from MadGraphControl')
         return 1
     fastjetconfig = os.getcwd()+'/fastjet-config'
-<<<<<<< HEAD
 
     mglog.info('fastjet-config --version:      %s'%str(subprocess.Popen([fastjetconfig, '--version'],stdout = subprocess.PIPE).stdout.read().strip()))
     mglog.info('fastjet-config --prefix:       %s'%str(subprocess.Popen([fastjetconfig, '--prefix'],stdout = subprocess.PIPE).stdout.read().strip()))
 
-=======
-    
-    mglog.info('fastjet-config --version:      %s'%str(subprocess.Popen([fastjetconfig, '--version'],stdout = subprocess.PIPE).stdout.read().strip()))
-    mglog.info('fastjet-config --prefix:       %s'%str(subprocess.Popen([fastjetconfig, '--prefix'],stdout = subprocess.PIPE).stdout.read().strip()))
-        
->>>>>>> 30848813
     if not isNLO:
         config_card=proc_dir+'/Cards/me5_configuration.txt'
     else:
         config_card=proc_dir+'/Cards/amcatnlo_configuration.txt'
-<<<<<<< HEAD
 
     oldcard = open(config_card,'r')
     newcard = open(config_card+'.tmp','w')
 
     for line in oldcard:
         if 'fastjet = ' in line:
-=======
-        
-    oldcard = open(config_card,'r')
-    newcard = open(config_card+'.tmp','w')
-     
-    for line in oldcard:
-        if 'fastjet = ' in line:                                                
->>>>>>> 30848813
             newcard.write('fastjet = %s \n'%(fastjetconfig))
             mglog.info('Setting fastjet = %s in %s'%(fastjetconfig,config_card))
         else:
@@ -1053,11 +878,7 @@
     newcard.close()
     shutil.move(config_card+'.tmp',config_card)
     #mglog.info('New %s card:'%config_card)
-<<<<<<< HEAD
     #configCard = subprocess.Popen(['cat',config_card])
-=======
-    #configCard = subprocess.Popen(['cat',config_card])             
->>>>>>> 30848813
     #configCard.wait()
 
     return
@@ -1121,20 +942,12 @@
                     pdfname=splitline[1]
                     break
             pdflist.close()
-<<<<<<< HEAD
-
-=======
-    
->>>>>>> 30848813
+
             if pdfname=='':
                 err='Couldn\'t find PDF name associated to ID %i in %s.'%(pdfid,LHADATAPATH+'/pdfsets.index')
                 mglog.error(err)
                 raise RuntimeError(err)
-<<<<<<< HEAD
-
-=======
-    
->>>>>>> 30848813
+
             mglog.info("Found LHAPDF ID=%i, name=%s!"%(pdfid,pdfname))
 
             if allow_links:
@@ -1147,43 +960,24 @@
         if allow_links:
             mglog.info('linking '+LHADATAPATH+'/pdfsets.index --> '+newMGCLHA+'pdfsets.index')
             os.symlink(LHADATAPATH+'/pdfsets.index',newMGCLHA+'pdfsets.index')
-<<<<<<< HEAD
-
-=======
-            
->>>>>>> 30848813
+
             atlasLHADATAPATH=LHADATAPATH.replace('sft.cern.ch/lcg/external/lhapdfsets/current','atlas.cern.ch/repo/sw/Generators/lhapdfsets/current')
             mglog.info('linking '+atlasLHADATAPATH+'/lhapdf.conf --> '+newMGCLHA+'lhapdf.conf')
             os.symlink(atlasLHADATAPATH+'/lhapdf.conf',newMGCLHA+'lhapdf.conf')
         else:
             mglog.info('copying '+LHADATAPATH+'/pdfsets.index --> '+newMGCLHA+'pdfsets.index')
             shutil.copy2(LHADATAPATH+'/pdfsets.index',newMGCLHA+'pdfsets.index')
-<<<<<<< HEAD
-
-=======
- 
->>>>>>> 30848813
+
             atlasLHADATAPATH=LHADATAPATH.replace('sft.cern.ch/lcg/external/lhapdfsets/current','atlas.cern.ch/repo/sw/Generators/lhapdfsets/current')
             mglog.info('copying '+atlasLHADATAPATH+'/lhapdf.conf -->'+newMGCLHA+'lhapdf.conf')
             shutil.copy2(atlasLHADATAPATH+'/lhapdf.conf',newMGCLHA+'lhapdf.conf')
 
-<<<<<<< HEAD
-
-=======
-        
->>>>>>> 30848813
         LHADATAPATH=os.getcwd()+'/MGC_LHAPDF'
 
     else:
         mglog.info('Not using LHAPDF')
         return (LHAPATH,origLHAPATH,origLHAPDF_DATA_PATH)
-<<<<<<< HEAD
-
-
-=======
-        
-    
->>>>>>> 30848813
+
     if isNLO:
         os.environ['LHAPDF_DATA_PATH']=LHADATAPATH
 
@@ -1241,11 +1035,7 @@
         newcard.close()
         shutil.move(config_card+'.tmp',config_card)
         #mglog.info('New me5_configuration.txt card:')
-<<<<<<< HEAD
         #configCard = subprocess.Popen(['cat',config_card])
-=======
-        #configCard = subprocess.Popen(['cat',config_card])             
->>>>>>> 30848813
         #configCard.wait()
 
         mglog.info('Creating links for LHAPDF')
@@ -1259,11 +1049,7 @@
             shutil.copytree(LHADATAPATH,proc_dir+'/lib/PDFsets')
         mglog.info('Available PDFs are:')
         mglog.info( sorted( [ x for x in os.listdir(proc_dir+'/lib/PDFsets') if not ".tar.gz" in x ] ) )
-<<<<<<< HEAD
-
-=======
-        
->>>>>>> 30848813
+
     else:
         # Nasty fixes for MG5v1:
         # Check first for external LHAPDF
@@ -1428,7 +1214,6 @@
 generate p p > go go
 output -f"""
         )
-<<<<<<< HEAD
 
     tarball = runArgs.inputGeneratorFile
     from glob import glob
@@ -1451,30 +1236,6 @@
     me_exec=process_dir+'/bin/madevent'
     shutil.copyfile(madspin_card,process_dir+'/Cards/madspin_card.dat')
 
-=======
-
-    tarball = runArgs.inputGeneratorFile
-    from glob import glob
-    if not os.path.exists(os.getcwd()+'/'+tarball):
-        mglog.error(' %s does not contain events?'%(os.getcwd()))
-    else:
-        mglog.info('Unzipping generated events.')
-        unzip = subprocess.Popen(['gunzip','-f',os.getcwd()+'/'+tarball])
-        unzip.wait()
-        mglog.info('Moving file over to '+process_dir+'/Events/'+run_name+'/unweighted_events.lhe')
-        mkdir = subprocess.Popen(['mkdir','-p',(process_dir+'/Events/')])
-        mkdir.wait()
-        mkdir = subprocess.Popen(['mkdir','-p',(process_dir+'/Events/'+run_name)])
-        mkdir.wait()
-        shutil.move(os.getcwd()+'/'+tarball.replace('tar.gz','events'),process_dir+'/Events/'+run_name+'/unweighted_events.lhe')
-    if len(glob(process_dir+'/Events/*'))<1:
-        mglog.error('Process dir %s does not contain events?'%process_dir)
-    run = glob(process_dir+'/Events/*')[0].split('/')[-1]
-    from glob import glob
-    me_exec=process_dir+'/bin/madevent'
-    shutil.copyfile(madspin_card,process_dir+'/Cards/madspin_card.dat')
-
->>>>>>> 30848813
     ms_c = open('madspin_decay_cmd','w')
     ms_c.write('decay_events '+run_name)
     ms_c.close()
@@ -1487,7 +1248,6 @@
     mglog.info('Finished running madspin at '+str(time.asctime()))
     shutil.move(process_dir+'/Events/'+run_name+'_decayed_1/unweighted_events.lhe.gz',process_dir+'/Events/'+run_name+'/events.lhe.gz')
     mglog.info('Moving MadSpin events from %s to %s.'%(process_dir+'/Events/'+run_name+'_decayed_1/unweighted_events.lhe.gz',process_dir+'/Events/'+run_name+'/events.lhe.gz'))
-<<<<<<< HEAD
 
 
     # Move output files into the appropriate place, with the appropriate name
@@ -1501,21 +1261,6 @@
     return
 
 
-=======
-
-    
-    # Move output files into the appropriate place, with the appropriate name
-    the_spot = arrange_output(run_name=run_name,proc_dir=process_dir,outputDS='madgraph_OTF._00001.events.tar.gz',saveProcDir=saveProcDir)
-    if the_spot == '':
-        mglog.error('Error arranging output dataset!')
-        return -1
-
-    mglog.info('All done generating events!!')
-
-    return 
-
-
->>>>>>> 30848813
 def arrange_output(run_name='Test',proc_dir='PROC_mssm_0',outputDS='madgraph_OTF._00001.events.tar.gz',lhe_version=None,saveProcDir=False,runArgs=None):
     try:
         from __main__ import opts
@@ -1549,13 +1294,7 @@
     else:
         orig_input = proc_dir+'/Events/'+run_name+'/events.lhe'
         mod_output = open(os.getcwd()+'/events.lhe','w')
-<<<<<<< HEAD
-
-
-=======
-
-
->>>>>>> 30848813
+
     #Removing empty lines in LHE
     nEmpty=0
     # Try to do this in a way that uses less memory...
@@ -1590,19 +1329,11 @@
     if runArgs is None:
         # If they didn't pass in runArgs, then we have to do this by hand
         variables = {}
-<<<<<<< HEAD
         if os.access('runargs.generate.py',os.R_OK):
             execfile('runargs.generate.py',variables)
         elif os.access('runargs.Generate.py',os.R_OK):
             execfile('runargs.Generate.py',variables)
 
-=======
-        if os.access('runargs.generate.py',os.R_OK): 
-            execfile('runargs.generate.py',variables) 
-        elif os.access('runargs.Generate.py',os.R_OK): 
-            execfile('runargs.Generate.py',variables) 
-    
->>>>>>> 30848813
         if 'runArgs' in variables and hasattr(variables['runArgs'],'outputTXTFile'):
             outputTXTFile = variables['runArgs'].outputTXTFile
     else:
@@ -2147,11 +1878,7 @@
                         and len(line.strip().split()) > 1:
                 pos = 0 if line.strip().startswith('DECAY') else 1
                 blockName = line.strip().upper().split()[pos]
-<<<<<<< HEAD
-
-=======
-    
->>>>>>> 30848813
+
             akey = None
             if blockName != 'DECAY' and len(line.strip().split()) > 0:
                 akey = line.strip().split()[0]
@@ -2184,15 +1911,9 @@
                 decayEdit = True
                 blockName = None
                 continue
-<<<<<<< HEAD
 
             # Keep a record of the particles that are in the events
             if not eventRead and '<event>' in line: eventRead = True
-=======
- 
-            # Keep a record of the particles that are in the events
-            if not eventRead and '<event>' in line: eventRead = True 
->>>>>>> 30848813
             if eventRead:
                 if len(line.split())==11:
                     aparticle = line.split()[0]
@@ -2388,11 +2109,7 @@
             alpsfact=extras['alpsfact']
             del extras['alpsfact']
     # Otherwise set the default value
-<<<<<<< HEAD
     elif alpsfact<=0:
-=======
-    elif alpsfact<=0: 
->>>>>>> 30848813
         alpsfact=1.
 
     # Grab the old run card and move it into place
@@ -2661,11 +2378,7 @@
     for k,v in mydict.iteritems():
         mglog.info( '"%s" = %s'%(k,v) )
 
-<<<<<<< HEAD
     if not isNLO:
-=======
-    if not isNLO: 
->>>>>>> 30848813
         #Check CKKW-L setting
         if float(mydict['ktdurham']) > 0 and int(mydict['ickkw']) != 0:
             log='Bad combination of settings for CKKW-L merging! ktdurham=%s and ickkw=%s.'%(mydict['ktdurham'],mydict['ickkw'])
