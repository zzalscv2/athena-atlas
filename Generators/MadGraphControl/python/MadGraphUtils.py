--- conflicted
+++ resolved
@@ -1148,34 +1148,10 @@
         if not line.strip().startswith('launch') :
             newcard.write(line)
         else:
-<<<<<<< HEAD
             rwgt_name_match=re.match(name_expression,line.strip())
             rwgt_info_match=re.match(info_expression,line.strip())
             if rwgt_name_match==None and rwgt_info_match==None:
                 mglog.warning('Every reweighting should have a --rwgt_info (see https://cp3.irmp.ucl.ac.be/projects/madgraph/wiki/Reweight), please update your reweight_card accordingly. Added a dummy name for now.')
-=======
-            # if both rwgt_info and name are given, fine
-            if '--rwgt_info' in line and '--rwgt_name' in line:
-                newcard.write(line)
-            # if only one of the two is defined, set the other to the same value
-            elif '--rwgt_info' in line:
-                m=re.match(r'launch\s*--rwgt_info\s*=\s*([\s\S]+)',line.strip())
-                if m is None or len(m.groups())!=1:
-                    raise RuntimeError('Unexpected format of reweight card')
-                else:
-                    newcard.write(line.strip()+' --rwgt_name='+m.group(1).strip()+'\n')
-                    changed=True
-            elif '--rwgt_name' in line:
-                m=re.match(r'launch\s*--rwgt_name\s*=\s*([\s\S]+)',line.strip())
-                if m is None or len(m.groups())!=1:
-                    raise RuntimeError('Unexpected format of reweight card')
-                else:
-                    newcard.write(line.strip()+' --rwgt_info='+m.group(1).strip()+'\n')
-                    changed=True
-            # if none is defined: complain
-            else:
-                mglog.warning('Every reweighting launch needs a --rwgt_name (see https://cp3.irmp.ucl.ac.be/projects/madgraph/wiki/Reweight), please update your reweight_card accordingly. Added a dummy name for now.')
->>>>>>> 3fc20368
                 newcard.write(line.strip()+' --rwgt_name=dummy_rwgt_name_{0}  --rwgt_info=dummy_rwgt_info_{0}\n'.format(nrwgt))
                 changed=True
                 nrwgt+=1
