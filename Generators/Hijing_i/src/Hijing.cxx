--- conflicted
+++ resolved
@@ -531,11 +531,8 @@
               {
                 // We need to create a new vertex
                 // 
-<<<<<<< HEAD
                 HepMC::GenVertexPtr newVertex_p = HepMC::newGenVertexPtr(HepMC::FourVector(particleStart.x(),particleStart.y(),particleStart.z(),particleStart.t()));
-=======
-                HepMC::GenVertexPtr newVertex_p = new HepMC::GenVertex(HepMC::FourVector(particleStart.x(),particleStart.y(),particleStart.z(),particleStart.t()));
->>>>>>> d9d44cc3
+
                   evt->add_vertex(newVertex_p);
                 vertexPtrVec.push_back(newVertex_p);
                 particleVertexIndex = vertexPtrVec.size() - 1;
@@ -578,11 +575,8 @@
        {
          //  We need to create a new vertex
          //
-<<<<<<< HEAD
          HepMC::GenVertexPtr newVertex_p = HepMC::newGenVertexPtr(HepMC::FourVector(particleStart.x(),particleStart.y(),particleStart.z(),particleStart.t()));
-=======
-         HepMC::GenVertex* newVertex_p = new HepMC::GenVertex(HepMC::FourVector(particleStart.x(),particleStart.y(),particleStart.z(),particleStart.t()));
->>>>>>> d9d44cc3
+
 
           evt->add_vertex(newVertex_p);
          vertexPtrVec.push_back(newVertex_p);
@@ -686,11 +680,8 @@
 
          //  Add aaa non-tracked entry in the hepmc event with status code 103 (temporary)
          //
-<<<<<<< HEAD
          v1->add_particle_out( HepMC::newGenParticlePtr( HepMC::FourVector(px, py, pz, e), partonId, 103 ) );
-=======
-         v1->add_particle_out( new HepMC::GenParticle( HepMC::FourVector(px, py, pz, e), partonId, 103 ) );
->>>>>>> d9d44cc3
+
        }
       }
     }
@@ -727,11 +718,8 @@
          
          //  Add aaa non-tracked entry in the hepmc event with status code 103 (temporary)
          //
-<<<<<<< HEAD
          v1->add_particle_out( HepMC::newGenParticlePtr( HepMC::FourVector(px, py, pz, e), partonId, 103 ) );
-=======
-         v1->add_particle_out( new HepMC::GenParticle( HepMC::FourVector(px, py, pz, e), partonId, 103 ) );
->>>>>>> d9d44cc3
+
        }
       }
     }
@@ -765,11 +753,7 @@
          
          //  Add aaa non-tracked entry in the hepmc event with status code 103 (temporary)
          //
-<<<<<<< HEAD
          v1->add_particle_out( HepMC::newGenParticlePtr( HepMC::FourVector(px, py, pz, e), partonId, 103 ) );
-=======
-         v1->add_particle_out( new HepMC::GenParticle( HepMC::FourVector(px, py, pz, e), partonId, 103 ) );
->>>>>>> d9d44cc3
        }
       }
     }
