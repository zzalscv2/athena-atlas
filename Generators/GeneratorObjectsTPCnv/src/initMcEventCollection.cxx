/*
  Copyright (C) 2002-2020 CERN for the benefit of the ATLAS collaboration
*/
#include "GeneratorObjectsTPCnv/initMcEventCollection.h"

// HepMC includes
#include "AtlasHepMC/GenEvent.h"
#include "AtlasHepMC/GenParticle.h"
#include "AtlasHepMC/GenVertex.h"

// CLHEP includes
#include "CLHEP/Vector/LorentzVector.h"
#include "CLHEP/Units/SystemOfUnits.h"

#include "GeneratorObjectsTPCnv/HepMcParticleLinkCnv_p1.h"
#include "StoreGate/WriteHandle.h"
#include "GeneratorObjects/McEventCollection.h"

#include "TestTools/initGaudi.h"

namespace Athena_test {
<<<<<<< HEAD
  bool initMcEventCollection(ISvcLocator*& pSvcLoc, std::vector<HepMC::GenParticlePtr>& genPartList)
=======
  bool initMcEventCollection(ISvcLocator*& pSvcLoc, std::vector<HepMC::GenParticle*>& genPartList, const bool initGaudi)
>>>>>>> 147fab46
  {
    if (initGaudi && !Athena_test::initGaudi(pSvcLoc)) {
      std::cerr << "This test can not be run" << std::endl;
      return false;
    }
    // create dummy input McEventCollection with a name that
    // HepMcParticleLink knows about
    SG::WriteHandle<McEventCollection> inputTestDataHandle{"TruthEvent"};
    inputTestDataHandle = std::make_unique<McEventCollection>();

    // create a dummy EventContext
    EventContext ctx;
    ctx.setExtension( Atlas::ExtendedEventContext( SG::CurrentEventStore::store() ) );
    Gaudi::Hive::setCurrentContext( ctx );

    // Add a dummy GenEvent
    const int process_id1(20);
    const int event_number1(17);
    inputTestDataHandle->push_back(HepMC::newGenEvent(process_id1, event_number1));
    HepMC::GenEvent& ge1 = *(inputTestDataHandle->at(0));
    populateGenEvent(ge1,-11,11,genPartList);
    populateGenEvent(ge1,-13,13,genPartList);
    populateGenEvent(ge1,-11,11,genPartList);
    populateGenEvent(ge1,-13,13,genPartList);
    populateGenEvent(ge1,-11,11,genPartList);
    populateGenEvent(ge1,22,22,genPartList);
    return true;
  }

  void populateGenEvent(HepMC::GenEvent & ge, int pdgid1, int pdgid2, std::vector<HepMC::GenParticlePtr>& genPartList)
  {
    HepMC::FourVector myPos( 0.0, 0.0, 0.0, 0.0);
    HepMC::GenVertexPtr myVertex = HepMC::newGenVertexPtr( myPos, -1 );
    HepMC::FourVector fourMomentum1( 0.0, 0.0, 1.0, 1.0*CLHEP::TeV);
    HepMC::GenParticlePtr inParticle1 = HepMC::newGenParticlePtr(fourMomentum1, pdgid1, 2);
    myVertex->add_particle_in(inParticle1);
    HepMC::FourVector fourMomentum2( 0.0, 0.0, -1.0, 1.0*CLHEP::TeV);
    HepMC::GenParticlePtr inParticle2 = HepMC::newGenParticlePtr(fourMomentum2, pdgid2, 2);
    myVertex->add_particle_in(inParticle2);
    HepMC::FourVector fourMomentum3( 0.0, 1.0, 0.0, 1.0*CLHEP::TeV);
    HepMC::GenParticlePtr inParticle3 = HepMC::newGenParticlePtr(fourMomentum3, pdgid1, 1);
    myVertex->add_particle_out(inParticle3);
    genPartList.push_back(inParticle3);
    HepMC::FourVector fourMomentum4( 0.0, -1.0, 0.0, 1.0*CLHEP::TeV);
    HepMC::GenParticlePtr inParticle4 = HepMC::newGenParticlePtr(fourMomentum4, pdgid2, 1);
    myVertex->add_particle_out(inParticle4);
    genPartList.push_back(inParticle4);
    ge.add_vertex( myVertex );
    HepMC::set_signal_process_vertex(&ge, myVertex );
    ge.set_beam_particles(inParticle1,inParticle2);
  }
}<|MERGE_RESOLUTION|>--- conflicted
+++ resolved
@@ -19,11 +19,7 @@
 #include "TestTools/initGaudi.h"
 
 namespace Athena_test {
-<<<<<<< HEAD
-  bool initMcEventCollection(ISvcLocator*& pSvcLoc, std::vector<HepMC::GenParticlePtr>& genPartList)
-=======
-  bool initMcEventCollection(ISvcLocator*& pSvcLoc, std::vector<HepMC::GenParticle*>& genPartList, const bool initGaudi)
->>>>>>> 147fab46
+  bool initMcEventCollection(ISvcLocator*& pSvcLoc, std::vector<HepMC::GenParticlePtr>& genPartList, const bool initGaudi)
   {
     if (initGaudi && !Athena_test::initGaudi(pSvcLoc)) {
       std::cerr << "This test can not be run" << std::endl;
