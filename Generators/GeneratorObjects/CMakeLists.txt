################################################################################
# Package: GeneratorObjects
################################################################################

# Declare the package name:
atlas_subdir( GeneratorObjects )

# Declare the package's dependencies:
atlas_depends_on_subdirs( PUBLIC
                          Control/AthContainers
                          Control/AthLinks
                          Control/SGTools
                          Control/AthenaKernel
                          Event/xAOD/xAODTruth
                          GaudiKernel
                          Generators/AtlasHepMC
                          PRIVATE
                          AtlasTest/TestTools
                          Control/CxxUtils
                          Control/RootUtils
                          Control/StoreGate )

# External dependencies:
find_package( CLHEP )
find_package( ROOT COMPONENTS Core Tree MathCore Hist RIO pthread )
find_package( GTest )

# Component(s) in the package:
atlas_add_library( GeneratorObjects
                   src/HepMcParticleLink.cxx
                   src/McEventCollection.cxx
                   src/HijingEventParams.cxx
                   PUBLIC_HEADERS GeneratorObjects
                   PRIVATE_INCLUDE_DIRS ${ROOT_INCLUDE_DIRS} ${CLHEP_INCLUDE_DIRS}
                   PRIVATE_DEFINITIONS ${CLHEP_DEFINITIONS}
                   LINK_LIBRARIES  AtlasHepMCLib AthContainers AthLinks SGTools xAODTruth GaudiKernel RootUtilsPyROOT StoreGateLib SGtests
                   PRIVATE_LINK_LIBRARIES ${ROOT_LIBRARIES} ${CLHEP_LIBRARIES} TestTools AthenaKernel RootUtils )

atlas_add_dictionary( GeneratorObjectsDict
                      GeneratorObjects/McEventDict.h
                      GeneratorObjects/selection.xml
                      INCLUDE_DIRS ${ROOT_INCLUDE_DIRS} ${CLHEP_INCLUDE_DIRS} 
                      LINK_LIBRARIES ${ROOT_LIBRARIES} ${CLHEP_LIBRARIES}  AtlasHepMCLib AthContainers AthLinks SGTools xAODTruth GaudiKernel TestTools AthenaKernel RootUtils RootUtilsPyROOT StoreGateLib SGtests GeneratorObjects )

# Install a dummy rootmap file to suppress loading the rootmap from hepmc3,
# which defines dictionary entries for HepMC types that clash with
# what we generate here (and result in ROOT giving duplicate rootmap
# entry warnings).  See !31633.
atlas_install_generic ( share/libHepMC3rootIO.rootmap
                        DESTINATION ${CMAKE_INSTALL_LIBDIR}
                        BUILD_DESTINATION ${CMAKE_LIBRARY_OUTPUT_DIRECTORY} )

<<<<<<< HEAD
#atlas_add_test( HepMcParticleLink_test
#                SOURCES test/HepMcParticleLink_test.cxx
#                INCLUDE_DIRS ${ROOT_INCLUDE_DIRS} ${CLHEP_INCLUDE_DIRS} ${HEPMC_INCLUDE_DIRS} ${GTEST_INCLUDE_DIRS}
#                LINK_LIBRARIES ${ROOT_LIBRARIES} ${CLHEP_LIBRARIES} ${HEPMC_LIBRARIES} AthContainers CxxUtils AthLinks SGTools xAODTruth GaudiKernel TestTools AthenaKernel RootUtils RootUtilsPyROOT StoreGateLib SGtests GeneratorObjects ${GTEST_LIBRARIES} )



#atlas_add_test( CachedParticlePtr_test
#                SOURCES test/CachedParticlePtr_test.cxx
#                LINK_LIBRARIES GeneratorObjects )
=======
atlas_add_test( HepMcParticleLink_test
                SOURCES test/HepMcParticleLink_test.cxx
                INCLUDE_DIRS ${ROOT_INCLUDE_DIRS} ${CLHEP_INCLUDE_DIRS}  ${GTEST_INCLUDE_DIRS}
                LINK_LIBRARIES ${ROOT_LIBRARIES} ${CLHEP_LIBRARIES} AtlasHepMCLib AthContainers CxxUtils AthLinks SGTools xAODTruth GaudiKernel TestTools AthenaKernel RootUtils RootUtilsPyROOT StoreGateLib SGtests GeneratorObjects ${GTEST_LIBRARIES} )


atlas_add_test( CachedParticlePtr_test
                SOURCES test/CachedParticlePtr_test.cxx
                LINK_LIBRARIES GeneratorObjects AtlasHepMCLib)
>>>>>>> f11e269d
<|MERGE_RESOLUTION|>--- conflicted
+++ resolved
@@ -50,7 +50,6 @@
                         DESTINATION ${CMAKE_INSTALL_LIBDIR}
                         BUILD_DESTINATION ${CMAKE_LIBRARY_OUTPUT_DIRECTORY} )
 
-<<<<<<< HEAD
 #atlas_add_test( HepMcParticleLink_test
 #                SOURCES test/HepMcParticleLink_test.cxx
 #                INCLUDE_DIRS ${ROOT_INCLUDE_DIRS} ${CLHEP_INCLUDE_DIRS} ${HEPMC_INCLUDE_DIRS} ${GTEST_INCLUDE_DIRS}
@@ -60,15 +59,4 @@
 
 #atlas_add_test( CachedParticlePtr_test
 #                SOURCES test/CachedParticlePtr_test.cxx
-#                LINK_LIBRARIES GeneratorObjects )
-=======
-atlas_add_test( HepMcParticleLink_test
-                SOURCES test/HepMcParticleLink_test.cxx
-                INCLUDE_DIRS ${ROOT_INCLUDE_DIRS} ${CLHEP_INCLUDE_DIRS}  ${GTEST_INCLUDE_DIRS}
-                LINK_LIBRARIES ${ROOT_LIBRARIES} ${CLHEP_LIBRARIES} AtlasHepMCLib AthContainers CxxUtils AthLinks SGTools xAODTruth GaudiKernel TestTools AthenaKernel RootUtils RootUtilsPyROOT StoreGateLib SGtests GeneratorObjects ${GTEST_LIBRARIES} )
-
-
-atlas_add_test( CachedParticlePtr_test
-                SOURCES test/CachedParticlePtr_test.cxx
-                LINK_LIBRARIES GeneratorObjects AtlasHepMCLib)
->>>>>>> f11e269d
+#                LINK_LIBRARIES GeneratorObjects )