--- conflicted
+++ resolved
@@ -44,12 +44,6 @@
                       INCLUDE_DIRS ${ROOT_INCLUDE_DIRS} ${CLHEP_INCLUDE_DIRS} ${HEPMC_INCLUDE_DIRS}
                       LINK_LIBRARIES ${ROOT_LIBRARIES} ${CLHEP_LIBRARIES} ${HEPMC_LIBRARIES} AthContainers AthLinks SGTools xAODTruth GaudiKernel TestTools AthenaKernel RootUtils RootUtilsPyROOT StoreGateLib SGtests GeneratorObjects )
 
-<<<<<<< HEAD
-#atlas_add_test( HepMcParticleLink_test
-#                SOURCES test/HepMcParticleLink_test.cxx
-#                INCLUDE_DIRS ${ROOT_INCLUDE_DIRS} ${CLHEP_INCLUDE_DIRS} ${HEPMC_INCLUDE_DIRS} ${GTEST_INCLUDE_DIRS}
-#                LINK_LIBRARIES ${ROOT_LIBRARIES} ${CLHEP_LIBRARIES} ${HEPMC_LIBRARIES} AthContainers CxxUtils AthLinks SGTools xAODTruth GaudiKernel TestTools AthenaKernel RootUtils RootUtilsPyROOT StoreGateLib SGtests GeneratorObjects ${GTEST_LIBRARIES} )
-=======
 # Install a dummy rootmap file to suppress loading the rootmap from hepmc3,
 # which defines dictionary entries for HepMC types that clash with
 # what we generate here (and result in ROOT giving duplicate rootmap
@@ -58,11 +52,11 @@
                         DESTINATION ${CMAKE_INSTALL_LIBDIR}
                         BUILD_DESTINATION ${CMAKE_LIBRARY_OUTPUT_DIRECTORY} )
 
-atlas_add_test( HepMcParticleLink_test
-                SOURCES test/HepMcParticleLink_test.cxx
-                INCLUDE_DIRS ${ROOT_INCLUDE_DIRS} ${CLHEP_INCLUDE_DIRS} ${HEPMC_INCLUDE_DIRS} ${GTEST_INCLUDE_DIRS}
-                LINK_LIBRARIES ${ROOT_LIBRARIES} ${CLHEP_LIBRARIES} ${HEPMC_LIBRARIES} AthContainers CxxUtils AthLinks SGTools xAODTruth GaudiKernel TestTools AthenaKernel RootUtils RootUtilsPyROOT StoreGateLib SGtests GeneratorObjects ${GTEST_LIBRARIES} )
->>>>>>> 25cccb54
+#atlas_add_test( HepMcParticleLink_test
+#                SOURCES test/HepMcParticleLink_test.cxx
+#                INCLUDE_DIRS ${ROOT_INCLUDE_DIRS} ${CLHEP_INCLUDE_DIRS} ${HEPMC_INCLUDE_DIRS} ${GTEST_INCLUDE_DIRS}
+#                LINK_LIBRARIES ${ROOT_LIBRARIES} ${CLHEP_LIBRARIES} ${HEPMC_LIBRARIES} AthContainers CxxUtils AthLinks SGTools xAODTruth GaudiKernel TestTools AthenaKernel RootUtils RootUtilsPyROOT StoreGateLib SGtests GeneratorObjects ${GTEST_LIBRARIES} )
+
 
 
 #atlas_add_test( CachedParticlePtr_test
