--- conflicted
+++ resolved
@@ -34,11 +34,8 @@
     if runArgs is None :
       self.logger.warning( 'No run arguments found! Using defaults.' )
     else :
-<<<<<<< HEAD
       # Read values from runArgs
       # Set inputGeneratorFile to match output events file. Otherwise Generate_trf check will fail.
-=======
->>>>>>> 4a72c6a0
       runArgs.inputGeneratorFile = self.output_events_file_name
 
   ## Initialise runcard with generic options
@@ -79,10 +76,6 @@
       powhegLHE_input = "merged_powheg_events.lhe"
       self.merge_lhe_files(allFiles, powhegLHE_input)
     
-<<<<<<< HEAD
-      
-=======
->>>>>>> 4a72c6a0
     ## Initialise timer
     time_start = time.time()
     self.logger.info( 'Input files: {0} {1} {2} {3}'.format( powhegLHE_input, prophecyLHE4e, prophecyLHE4mu, prophecyLHE2e2mu ) )
@@ -116,10 +109,6 @@
 
     self.logger.info( 'Input files found. Moving them to temporary files to produce properly named final output {0}.'.format( self.output_events_file_name ) )
 
-<<<<<<< HEAD
-
-=======
->>>>>>> 4a72c6a0
     try :
       os.rename( prophecyLHE4e, prophecyLHE4e + '.tmp' )
     except OSError :
