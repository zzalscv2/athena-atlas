--- conflicted
+++ resolved
@@ -6,9 +6,5 @@
 namespace HepMC {
 class GenVertex;
 typedef HepMC::GenVertex* GenVertexPtr;
-<<<<<<< HEAD
-typedef HepMC::GenVertex*   ConstGenVertexPtr;
-=======
->>>>>>> f11e269d
 }
 #endif