/*
  Copyright (C) 2002-2021 CERN for the benefit of the ATLAS collaboration
*/

#ifndef XAOD_ANALYSIS

#include "EvgenProdTools/FixHepMC.h"
#include "TruthUtils/HepMCHelpers.h"


FixHepMC::FixHepMC(const std::string& name, ISvcLocator* pSvcLocator)
  : GenBase(name, pSvcLocator)
  , m_loopKilled(0)
  , m_pdg0Killed(0)
  , m_decayCleaned(0)
  , m_totalSeen(0)
{
  declareProperty("KillLoops", m_killLoops = true, "Remove particles in loops?");
  declareProperty("KillPDG0", m_killPDG0 = true, "Remove particles with PDG ID 0?");
  declareProperty("CleanDecays", m_cleanDecays = true, "Clean decay chains from non-propagating particles?");
  declareProperty("LoopsByBarcode", m_loopByBC = false, "Detect loops based on barcodes as well as vertices?");
}


StatusCode FixHepMC::execute() {
  for (McEventCollection::const_iterator ievt = events()->begin(); ievt != events()->end(); ++ievt) {
    // FIXME: const_cast
    HepMC::GenEvent* evt = const_cast<HepMC::GenEvent*>(*ievt);
#ifdef HEPMC3
    // Add a unit entry to the event weight vector if it's currently empty
    if (evt->weights().empty()) {
      ATH_MSG_DEBUG("Adding a unit weight to empty event weight vector");
      evt->weights().push_back(1);
    }
    // Set a (0,0,0) vertex to be the signal vertex if not already set
    if (!HepMC::signal_process_vertex(evt)) {
      const HepMC::FourVector nullpos;
      for (auto  iv: evt->vertices()) {
        if (iv->position() == nullpos) {
          ATH_MSG_DEBUG("Setting representative event position vertex");
          HepMC::set_signal_process_vertex(evt,iv);
          break;
        }
      }
    }

    // Some heuristics
    std::vector<HepMC::GenParticlePtr> tofix;
    std::vector<HepMC::GenParticlePtr> bad_pdg_id_particles;
    for (auto ip: evt->particles()) {
      // Skip this particle if (somehow) its pointer is null
      if (!ip) continue;
      bool particle_to_fix = false;
      /// Two types of bad particles: those w/o prod.vertex and with status other than 4.
      if ( (!ip->production_vertex() || ip->production_vertex()->id() == 0 ) &&  ip->end_vertex() && ip->status() != 4 ) particle_to_fix = true;
      /// Those w/o end vertex, but with bad status
      if (ip->production_vertex() && !ip->end_vertex() && ip->status() != 1 ) particle_to_fix = true;
      if (particle_to_fix) tofix.push_back(ip);
      int pdg_id = ip->pdg_id();
      if (pdg_id == 43 || pdg_id == 44 || pdg_id == -43 || pdg_id == -44 || pdg_id == 30353 || pdg_id == -30353 || pdg_id == 30343 || pdg_id == -30343) bad_pdg_id_particles.push_back(ip);
    }

    /// AV: In case we have 3 particles, we try to add a vertex that correspond to 1->2 and 1->1 splitting.
    if (tofix.size() == 3 || tofix.size() == 2) {
      size_t no_endv = 0;
      size_t no_prov = 0;
      HepMC::FourVector sum(0,0,0,0);
      for (auto part: tofix) if (!part->production_vertex() || !part->production_vertex()->id()) { no_prov++; sum += part->momentum();}  
      for (auto part: tofix) if (!part->end_vertex()) { no_endv++;  sum -= part->momentum(); }
      ATH_MSG_INFO("Heuristics: found " << tofix.size() << " particles to fix. The momenta sum is " << sum);
      /// The condition below will cover 1->1, 1->2 and 2->1 cases
      if ( no_endv && no_prov  && ( no_endv + no_prov  == tofix.size() ) && std::abs(sum.px()) < 1e-2  && std::abs(sum.py()) < 1e-2  && std::abs(sum.pz()) < 1e-2 ) {
          ATH_MSG_INFO("Try " << no_endv << "->" << no_prov << " splitting/merging.");
          auto v = HepMC::newGenVertexPtr();
          for (auto part: tofix) if (!part->production_vertex() || part->production_vertex()->id() == 0) v->add_particle_out(part);  
          for (auto part: tofix) if (!part->end_vertex()) v->add_particle_in(part);  
          evt->add_vertex(v);
      }
    }
    /// AV: Please note that this approach would distort some branching ratios.
    /// If some particle would have decay products with bad PDG ids, after the operation below
    /// the visible branching ratio of these decays would be zero.
    for (auto part: bad_pdg_id_particles) {
<<<<<<< HEAD
      /// Check the bad particles have prod and end vertices
=======
       /// Check the bad particles have prod and end vertices
>>>>>>> ec1086f4
      auto vend = part->end_vertex();
      auto vprod = part->production_vertex();
      if (!vend) continue;
      if (!vprod) continue;
      bool loop_in_decay = true;
      /// Check that all particles coming into the decay vertex of bad particle cam from the same production vertex.
<<<<<<< HEAD
      /// E.g.   
      ///      vertex1
      ///    /         \
      ///   /           \
      /// bad part.1   part.2
      ///   \           /
      ///      vertex2
      ///     /   |   \
      ///    decay products
=======
>>>>>>> ec1086f4
      auto sisters = vend->particles_in();
      for (auto sister: sisters) if (vprod != sister->production_vertex()) loop_in_decay = false;
      if (!loop_in_decay) continue;
      
      auto daughters = vend->particles_out();
      for (auto p: daughters) vprod->add_particle_out(p);
      for (auto sister: sisters) { vprod->remove_particle_out(sister); vend->remove_particle_in(sister); evt->remove_particle(sister); }
      evt->remove_vertex(vend);

    }

    // Event particle content cleaning -- remove "bad" structures
    std::vector<HepMC::GenParticlePtr> toremove;
    long seenThisEvent = 0;
    for (auto ip: evt->particles()) {
      // Skip this particle if (somehow) its pointer is null
      if (!ip) continue;
      m_totalSeen += 1;
      seenThisEvent += 1;
      // Flag to declare if a particle should be removed
      bool bad_particle = false;
      // Check for loops
      if ( m_killLoops && isLoop(ip) ) {
        bad_particle = true;
        m_loopKilled += 1;
        ATH_MSG_DEBUG( "Found a looper : " );
        if ( msgLvl( MSG::DEBUG ) ) HepMC::Print::line(ip);
      }
      // Check on PDG ID 0
      if ( m_killPDG0 && isPID0(ip) ) {
        bad_particle = true;
        m_pdg0Killed += 1;
        ATH_MSG_DEBUG( "Found PDG ID 0 : " );
        if ( msgLvl( MSG::DEBUG ) )HepMC::Print::line(ip);
      }
      // Clean decays
      int abs_pdg_id = std::abs(ip->pdg_id());
      bool is_decayed_weak_boson =  ( abs_pdg_id == 23 || abs_pdg_id == 24 || abs_pdg_id == 25 ) && ip->end_vertex();
      if ( m_cleanDecays && isNonTransportableInDecayChain(ip) && !is_decayed_weak_boson ) {
        bad_particle = true;
        m_decayCleaned += 1;
        ATH_MSG_DEBUG( "Found a bad particle in a decay chain : " );
        if ( msgLvl( MSG::DEBUG ) ) HepMC::Print::line(ip);
      }
      // Only add to the toremove vector once, even if multiple tests match
      if (bad_particle) toremove.push_back(ip);
    }

    // Escape here if there's nothing more to do, otherwise do the cleaning
    if (toremove.empty()) continue;
    ATH_MSG_DEBUG("Cleaning event record of " << toremove.size() << " bad particles");
    // Properties before cleaning
    const int num_particles_orig = evt->particles().size();
    for (auto part: toremove) evt->remove_particle(part);
    const int num_particles_filt = evt->particles().size();
     // Write out the change in the number of particles
    ATH_MSG_INFO("Particles filtered: " << num_particles_orig << " -> " << num_particles_filt);
 #else

    // Add a unit entry to the event weight vector if it's currently empty
    if (evt->weights().empty()) {
      ATH_MSG_DEBUG("Adding a unit weight to empty event weight vector");
      evt->weights().push_back(1);
    }

    // Set a (0,0,0) vertex to be the signal vertex if not already set
    if (evt->signal_process_vertex() == NULL) {
      const HepMC::FourVector nullpos;
      for (HepMC::GenEvent::vertex_const_iterator iv = evt->vertices_begin(); iv != evt->vertices_end(); ++iv) {
        if ((*iv)->position() == nullpos) {
          ATH_MSG_DEBUG("Setting representative event position vertex");
          evt->set_signal_process_vertex(const_cast<HepMC::GenVertex*>(*iv));
          break;
        }
      }
    }

    // Event particle content cleaning -- remove "bad" structures
    std::vector<HepMC::GenParticlePtr> toremove; toremove.reserve(10);
    long seenThisEvent = 0;
    for (HepMC::GenEvent::particle_const_iterator ip = evt->particles_begin(); ip != evt->particles_end(); ++ip) {
      // Skip this particle if (somehow) its pointer is null
      if (*ip == NULL) continue;
      m_totalSeen += 1;
      seenThisEvent += 1;

      // Flag to declare if a particle should be removed
      bool bad_particle = false;

      // Check for loops
      if ( m_killLoops && isLoop(*ip) ) {
        bad_particle = true;
        m_loopKilled += 1;
        ATH_MSG_DEBUG( "Found a looper : " );
        if ( msgLvl( MSG::DEBUG ) ) (*ip)->print();
      }

      // Check on PDG ID 0
      if ( m_killPDG0 && isPID0(*ip) ) {
        bad_particle = true;
        m_pdg0Killed += 1;
        ATH_MSG_DEBUG( "Found PDG ID 0 : " );
        if ( msgLvl( MSG::DEBUG ) ) (*ip)->print();
      }

      // Clean decays
      int abs_pdg_id = std::abs((*ip)->pdg_id());
      bool is_decayed_weak_boson =  ( abs_pdg_id == 23 || abs_pdg_id == 24 || abs_pdg_id == 25 ) && (*ip)->end_vertex();
      if ( m_cleanDecays && isNonTransportableInDecayChain(*ip) && !is_decayed_weak_boson ) {
        bad_particle = true;
        m_decayCleaned += 1;
        ATH_MSG_DEBUG( "Found a bad particle in a decay chain : " );
        if ( msgLvl( MSG::DEBUG ) ) (*ip)->print();
      }

      // Only add to the toremove vector once, even if multiple tests match
      if (bad_particle) toremove.push_back(*ip);
    }

    // Escape here if there's nothing more to do, otherwise do the cleaning
    if (toremove.empty()) continue;
    ATH_MSG_DEBUG("Cleaning event record of " << toremove.size() << " bad particles");

    // Properties before cleaning
    const int num_particles_orig = evt->particles_size();
    const int num_orphan_vtxs_orig = MC::const_vertices_match(evt, MC::isDisconnected).size();
    const int num_noparent_vtxs_orig = MC::const_vertices_match(evt, MC::hasNoParents).size();
    const int num_nochild_vtxs_orig = MC::const_vertices_match(evt, MC::hasNoChildren).size();

    // Clean!
    int signal_vertex_bc = evt->signal_process_vertex() ? evt->signal_process_vertex()->barcode() : 0;
    MC::reduce(evt , toremove);
    if (evt->barcode_to_vertex (signal_vertex_bc) == nullptr) {
      evt->set_signal_process_vertex (nullptr);
    }

    // Properties after cleaning
    const int num_particles_filt = evt->particles_size();
    const int num_orphan_vtxs_filt = MC::const_vertices_match(evt, MC::isDisconnected).size();
    const int num_noparent_vtxs_filt = MC::const_vertices_match(evt, MC::hasNoParents).size();
    const int num_nochild_vtxs_filt = MC::const_vertices_match(evt, MC::hasNoChildren).size();

    // Write out the change in the number of particles
    ATH_MSG_INFO("Particles filtered: " << num_particles_orig << " -> " << num_particles_filt);
    // Warn if the numbers of "strange" vertices have changed
    if (num_orphan_vtxs_filt != num_orphan_vtxs_orig)
      ATH_MSG_WARNING("Change in orphaned vertices: " << num_orphan_vtxs_orig << " -> " << num_orphan_vtxs_filt);
    if (num_noparent_vtxs_filt != num_noparent_vtxs_orig)
      ATH_MSG_WARNING("Change in no-parent vertices: " << num_noparent_vtxs_orig << " -> " << num_noparent_vtxs_filt);
    if (num_nochild_vtxs_filt != num_nochild_vtxs_orig)
      ATH_MSG_WARNING("Change in no-parent vertices: " << num_nochild_vtxs_orig << " -> " << num_nochild_vtxs_filt);

#endif
  }
  return StatusCode::SUCCESS;
}


StatusCode FixHepMC::finalize() {
  if (m_killLoops  ) ATH_MSG_INFO( "Removed " <<   m_loopKilled << " of " << m_totalSeen << " particles because of loops." );
  if (m_killPDG0   ) ATH_MSG_INFO( "Removed " <<   m_pdg0Killed << " of " << m_totalSeen << " particles because of PDG ID 0." );
  if (m_cleanDecays) ATH_MSG_INFO( "Removed " << m_decayCleaned << " of " << m_totalSeen << " particles while cleaning decay chains." );
  return StatusCode::SUCCESS;
}


/// @name Classifiers for identifying particles to be removed
//@{

// Identify PDG ID = 0 particles, usually from HEPEVT padding
bool FixHepMC::isPID0(HepMC::ConstGenParticlePtr p) {
  return p->pdg_id() == 0;
}

// Identify non-transportable stuff _after_ hadronisation
bool FixHepMC::isNonTransportableInDecayChain(HepMC::ConstGenParticlePtr p) {
  return !MC::PID::isTransportable(p->pdg_id()) && MC::fromDecay(p);
}

// Identify internal "loop" particles
bool FixHepMC::isLoop(HepMC::ConstGenParticlePtr p) {
  if (p->production_vertex() == p->end_vertex() && p->end_vertex() != NULL) return true;
  if (m_loopByBC && p->production_vertex()) {
    /// @todo Use new particle MC::parents(...) tool
    for (auto itrParent: *(p->production_vertex())) {
      if ( HepMC::barcode(itrParent) > HepMC::barcode(p) ) {
        ATH_MSG_VERBOSE("Found a loop (a la Sherpa sample) via barcode.");
        return true; // Cannot vectorize, but this is a pretty short loop
      } // Check on barcodes
    } // Loop over parent particles
  } // Has a production vertex
  return false;
}

//@}

#endif
<|MERGE_RESOLUTION|>--- conflicted
+++ resolved
@@ -81,29 +81,13 @@
     /// If some particle would have decay products with bad PDG ids, after the operation below
     /// the visible branching ratio of these decays would be zero.
     for (auto part: bad_pdg_id_particles) {
-<<<<<<< HEAD
-      /// Check the bad particles have prod and end vertices
-=======
        /// Check the bad particles have prod and end vertices
->>>>>>> ec1086f4
       auto vend = part->end_vertex();
       auto vprod = part->production_vertex();
       if (!vend) continue;
       if (!vprod) continue;
       bool loop_in_decay = true;
       /// Check that all particles coming into the decay vertex of bad particle cam from the same production vertex.
-<<<<<<< HEAD
-      /// E.g.   
-      ///      vertex1
-      ///    /         \
-      ///   /           \
-      /// bad part.1   part.2
-      ///   \           /
-      ///      vertex2
-      ///     /   |   \
-      ///    decay products
-=======
->>>>>>> ec1086f4
       auto sisters = vend->particles_in();
       for (auto sister: sisters) if (vprod != sister->production_vertex()) loop_in_decay = false;
       if (!loop_in_decay) continue;
