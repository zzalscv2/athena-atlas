--- conflicted
+++ resolved
@@ -13,15 +13,10 @@
 
     @param powheg_LHE_output  Name of LHE file produced by PowhegBox.
     """
-<<<<<<< HEAD
     logger.info("Starting to run PowhegControl LHE file cleaner")
     import os
     os.system('cp {0} unmodified_{0}'.format(powheg_LHE_output))
-    # Remove rwgt and pdf lines, which crash Pythia
-    FileParser(powheg_LHE_output).text_remove("^#pdf")
-    FileParser(powheg_LHE_output).text_remove("^#rwgt")
-    FileParser(powheg_LHE_output).text_remove("^#new weight")
-=======
+
     ## Remove rwgt and pdf lines, which crash Pythia
     #FileParser(powheg_LHE_output).text_remove("^#pdf")
     #FileParser(powheg_LHE_output).text_remove("^#rwgt")
@@ -47,6 +42,5 @@
     if rdm_removed != 0:
         logger.info("{} line(s) starting with ' #Random' were removed in {} since at least one looked buggy".format(new_removed, powheg_LHE_output)) # this one starts with a space
 
->>>>>>> bbd964d9
     # Correct LHE version identification; otherwise Pythia will treat all files as v1
     FileParser(powheg_LHE_output).text_replace('LesHouchesEvents version="1.0"', 'LesHouchesEvents version="3.0"')