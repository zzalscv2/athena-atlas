/*
  Copyright (C) 2002-2019 CERN for the benefit of the ATLAS collaboration
*/

// ----------------------------------------------------------------------

#include <iostream>

#include "TH1.h"
#include "TMath.h"
#include "TLorentzVector.h"

#include "fastjet/PseudoJet.hh"
#include "fastjet/ClusterSequence.hh"
#include "fastjet/JetDefinition.hh"
#include "fastjet/SISConePlugin.hh"

/** Here we state explicitely what is used */
#include "MCUtils/PIDUtils.h"
#include "MCUtils/HepMCEventUtils.h"
#include "MCUtils/HepMCParticleUtils.h"
#include "MCUtils/HepMCVectors.h"
#include "MCUtils/HepMCParticleClassifiers.h"
#include "HEPUtils/FastJet.h"

#include "../HepMCAnalysis_i/LeptonJetAnalysis.h"

namespace MC {
using namespace MCUtils::PID;
using MCUtils::ptGtr;
using MCUtils::get_weight;
using MCUtils::isLastReplica;
}

// ----------------------------------------------------------------------
LeptonJetAnalysis::LeptonJetAnalysis()
{
  InitPlots();
}

// ----------------------------------------------------------------------
LeptonJetAnalysis::~LeptonJetAnalysis()
{}

// ----------------------------------------------------------------------
void LeptonJetAnalysis::InitPlots()
{

  m_event_weight = new TH1D("EventWeight",  "event weight",  10000, -5000000.0, 5000000.0);
  m_event_weight -> Sumw2();
  m_event_weight_zoom = new TH1D("EventWeight_Zoom",  "event weight",  41, -20.5, 20.5);
  m_event_weight_zoom -> Sumw2();
  //********** leptons ***********//
  m_leptonInclPt = new TH1D("PtIncllepton",  "lepton p_{T}",  50, 0.0, 200.0);
  m_leptonInclPt -> Sumw2();
  m_leptonNum = new TH1D("Numlepton",  "number of leptons",  10, 0.0, 10.0);
  m_leptonNum -> Sumw2();

  for(UInt_t i = 0; i < nleptons; ++i){
    m_histName.Form("lepton%d_pT", i+1);
    m_leptonPt[i] = new TH1D(m_histName, m_histName, 100, 0., 300);
    m_leptonPt[i] -> Sumw2();
    m_histName.Form("lepton%d_eta", i+1);
    m_leptonEta[i] =   new TH1D(m_histName, m_histName, 50, -4, 4);
    m_leptonEta[i] -> Sumw2();
  }

  for(UInt_t i = 0; i < nleptons-1; ++i){
    for (UInt_t j=i+1;  j < nleptons;++j){
      m_histName.Form("lepton%d%d_deltaR", i+1,j+1);
      m_leptondR[i][j] =   new TH1D(m_histName, m_histName,  64, 0, 3.2);
      m_leptondR[i][j] -> Sumw2();
      m_histName.Form("lepton%d%d_deltaPhi", i+1,j+1);
      m_leptondPhi[i][j] =   new TH1D(m_histName, m_histName, 40, -3.14, 3.14);
      m_leptondPhi[i][j] -> Sumw2();
      m_histName.Form("lepton%d%d_Mass", i+1,j+1);
      m_leptonMass[i][j] =   new TH1D(m_histName, m_histName, 40, 40.0, 120.0);
      m_leptonMass[i][j] -> Sumw2();
      m_histName.Form("lepton%d%d_lowMass", i+1,j+1);
      m_leptonLowMass[i][j] =   new TH1D(m_histName, m_histName, 20, 0.0, 40.0);
      m_leptonLowMass[i][j] -> Sumw2();
    }
  }

  m_electronPt = new TH1D("Ptelectron",  "electron p_{T}",  50, 0.0, 200.0);
  m_electronPt -> Sumw2();
  m_electronNum = new TH1D("Numelectron",  "number of electrons",  10, 0.0, 10.0);
  m_electronNum -> Sumw2();
  m_electronCharge = new TH1D("Chargeelectron",  "electrons charge",  10, -5, 5);
  m_electronCharge -> Sumw2();

  m_muonPt = new TH1D("Ptmuon",  "lepton p_{T}",  50, 0.0, 200.0);
  m_muonPt -> Sumw2();
  m_muonNum = new TH1D("Nummuon",  "number of muons",  10, 0.0, 10.0);
  m_muonNum -> Sumw2();
  m_muonCharge = new TH1D("Chargemuon",  "muons charge",  10, -5, 5);
  m_muonCharge -> Sumw2();

  m_tauPt = new TH1D("Pttau",  "lepton p_{T}",  50, 0.0, 200.0);
  m_tauPt -> Sumw2();
  m_tauNum = new TH1D("Numtau",  "number of taus",  10, 0.0, 10.0);
  m_tauNum -> Sumw2();
  m_tauCharge = new TH1D("Chargetau",  "taus charge",  10, -5, 5);
  m_tauCharge -> Sumw2();



  //********** jets with pT cut ***********//

  //pT(jet)>20, eta(jet)<2.8

  for(UInt_t i = 0; i < njets; ++i){
    m_histName.Form("jet%d_pT", i+1);
    m_jetPt[i] = new TH1D(m_histName, m_histName, 100, 0., 300);
    m_jetPt[i] -> Sumw2();
    m_histName.Form("jet%d_pT_highrange", i+1);
    m_jetPtHighRange[i] = new TH1D(m_histName, m_histName, 300, 0., 1000);
    m_jetPtHighRange[i] -> Sumw2();
    m_histName.Form("jet%d_eta", i+1);
    m_jetEta[i] =   new TH1D(m_histName, m_histName, 50, -4, 4);
    m_jetEta[i] -> Sumw2();
    m_histName.Form("jet%d_MassPt", i+1);
    m_jetMassPt[i] =   new TH1D(m_histName, m_histName, 100, 0.0, 0.1);
    m_jetMassPt[i] -> Sumw2();
  }

  for(UInt_t i = 0; i < njets-1; ++i){
    for (UInt_t j=i+1;  j < njets;++j){
      m_histName.Form("jet%d%d_deltaR", i+1,j+1);
      m_jetdR[i][j] =   new TH1D(m_histName, m_histName,  64, 0, 3.2);
      m_jetdR[i][j] -> Sumw2();
      m_histName.Form("jet%d%d_deltaPhi", i+1,j+1);
      m_jetdPhi[i][j] =   new TH1D(m_histName, m_histName, 40, -3.14, 3.14);
      m_jetdPhi[i][j] -> Sumw2();
      m_histName.Form("jet%d%d_Mass", i+1,j+1);
      m_jetMass[i][j] =   new TH1D(m_histName, m_histName, 50, 0.0, 50.0);
      m_jetMass[i][j] -> Sumw2();
    }
  }

  m_jetNum =    new TH1D("Numjet",     "number of jet",  10, 0.0, 10.0);
  m_jetNum -> Sumw2();

  //********** jets w/o pT cut ***********//

  //eta(jet)<2.8

  for(UInt_t i = 0; i < njets; ++i){
    m_histName.Form("jet%d_pT_nocuts", i+1);
    m_jetPt_nocuts[i] = new TH1D(m_histName, m_histName, 100, 0., 300);
    m_jetPt_nocuts[i] -> Sumw2();
    m_histName.Form("jet%d_pT_highrange_nocuts", i+1);
    m_jetPtHighRange_nocuts[i] = new TH1D(m_histName, m_histName, 300, 0., 1000);
    m_jetPtHighRange_nocuts[i] -> Sumw2();
    m_histName.Form("jet%d_eta_nocuts", i+1);
    m_jetEta_nocuts[i] =   new TH1D(m_histName, m_histName, 50, -4, 4);
    m_jetEta_nocuts[i] -> Sumw2();
    m_histName.Form("jet%d_MassPt_nocuts", i+1);
    m_jetMassPt_nocuts[i] =   new TH1D(m_histName, m_histName, 100, 0.0, 0.1);
    m_jetMassPt_nocuts[i] -> Sumw2();
  }

  for(UInt_t i = 0; i < njets-1; ++i){
    for (UInt_t j=i+1;  j < njets;++j){
      m_histName.Form("jet%d%d_deltaR_nocuts", i+1,j+1);
      m_jetdR_nocuts[i][j] =   new TH1D(m_histName, m_histName,  64, 0, 3.2);
      m_jetdR_nocuts[i][j] -> Sumw2();
      m_histName.Form("jet%d%d_deltaPhi_nocuts", i+1,j+1);
      m_jetdPhi_nocuts[i][j] =   new TH1D(m_histName, m_histName, 40, -3.14, 3.14);
      m_jetdPhi_nocuts[i][j] -> Sumw2();
      m_histName.Form("jet%d%d_Mass_nocuts", i+1,j+1);
      m_jetMass_nocuts[i][j] =   new TH1D(m_histName, m_histName, 50, 0.0, 50.0);
      m_jetMass_nocuts[i][j] -> Sumw2();
    }
  }

  m_jetNum_nocuts  =    new TH1D("Numjet_nocuts",     "number of jet",  20, 0.0, 20.0);
  m_jetNum_nocuts -> Sumw2();

  //********** forward jets ***********//

  //eta(jet)>2.8, pT>20

  for(UInt_t i = 0; i < njets; ++i){
    m_histName.Form("jet%d_pT_forward", i+1);
    m_jetPt_forward[i] = new TH1D(m_histName, m_histName, 100, 0., 300);
    m_jetPt_forward[i] -> Sumw2();
    m_histName.Form("jet%d_pT_highrange_forward", i+1);
    m_jetPtHighRange_forward[i] = new TH1D(m_histName, m_histName, 300, 0., 1000);
    m_jetPtHighRange_forward[i] -> Sumw2();
    m_histName.Form("jet%d_eta_forward", i+1);
    m_jetEta_forward[i] =   new TH1D(m_histName, m_histName, 50, -4, 4);
    m_jetEta_forward[i] -> Sumw2();
    m_histName.Form("jet%d_MassPt_forward", i+1);
    m_jetMassPt_forward[i] =   new TH1D(m_histName, m_histName, 100, 0.0, 0.1);
    m_jetMassPt_forward[i] -> Sumw2();
  }

  for(UInt_t i = 0; i < njets-1; ++i){
    for (UInt_t j=i+1;  j < njets;++j){
      m_histName.Form("jet%d%d_deltaR_forward", i+1,j+1);
      m_jetdR_forward[i][j] =   new TH1D(m_histName, m_histName,  64, 0, 3.2);
      m_jetdR_forward[i][j] -> Sumw2();
      m_histName.Form("jet%d%d_deltaPhi_forward", i+1,j+1);
      m_jetdPhi_forward[i][j] =   new TH1D(m_histName, m_histName, 40, -3.14, 3.14);
      m_jetdPhi_forward[i][j] -> Sumw2();
      m_histName.Form("jet%d%d_Mass_forward", i+1,j+1);
      m_jetMass_forward[i][j] =   new TH1D(m_histName, m_histName, 50, 0.0, 50.0);
      m_jetMass_forward[i][j] -> Sumw2();

    }
  }

  m_jetNum_forward  =    new TH1D("Numjet_forward",     "number of jet",  20, 0.0, 20.0);
  m_jetNum_forward -> Sumw2();

  //********** set with "tight" plots ***********//

  //pT(lepton)>20, eta(lepton)<2.5
  m_leptonPt_tight =    new TH1D("Ptlepton_tight",     "lepton p_{T}",  50, 0.0, 200.0);
  m_leptonPt_tight -> Sumw2();
  m_leptonEta_tight =   new TH1D("Etalepton_tight",    "lepton #eta",  50, -4, 4);
  m_leptonEta_tight -> Sumw2();

  //pT(jet)>20, eta(jet)<2.8

  m_jet1Pt_tight =    new TH1D("Ptjet1_tight",     "jet_{1} p_{T}",  50, 0.0, 200.0);
  m_jet1Pt_tight -> Sumw2();
  m_jet1PtHighRange_tight =    new TH1D("Ptjet1HighRange_tight",     "jet_{1} p_{T}",  300, 0.0, 1000.0);
  m_jet1PtHighRange_tight -> Sumw2();
  m_jet1Eta_tight =   new TH1D("Etajet1_tight",    "jet_{1} #eta",  50, -4, 4);
  m_jet1Eta_tight -> Sumw2();
  m_jet2Pt_tight =    new TH1D("Ptjet2_tight",     "jet_{2} p_{T}",  50, 0.0, 200.0);
  m_jet2Pt_tight -> Sumw2();
  m_jet2PtHighRange_tight =    new TH1D("Ptjet2HighRange_tight",     "jet_{2} p_{T}",  300, 0.0, 1000.0);
  m_jet2PtHighRange_tight -> Sumw2();
  m_jet2Eta_tight =   new TH1D("Etajet2_tight",    "jet_{2} #eta",  50, -4, 4);
  m_jet2Eta_tight -> Sumw2();

  m_dR_jet1_to_lepton_tight = new TH1D("DeltaRjet1_to_lepton_tight",   "#Delta R (jet_{1}-lepton)",  64, 0, 3.2);
  m_dR_jet1_to_lepton_tight -> Sumw2();
  m_dR_jet2_to_lepton_tight = new TH1D("DeltaRjet2_to_lepton_tight",   "#Delta R (jet_{2}-lepton)",  64, 0, 3.2);
  m_dR_jet2_to_lepton_tight -> Sumw2();
  m_dR_lepton_to_closest_jet_tight = new TH1D("DeltaRlepton_to_closest_jet_tight",   "#Delta R (lepton-jet)",  64, 0, 3.2);
  m_dR_lepton_to_closest_jet_tight -> Sumw2();

  m_dPhi_jet1_to_lepton_tight = new TH1D("DeltaPhijet1_to_lepton_tight",  "#Delta #phi (jet_{1}-lepton)",  40, -3.14, 3.14);
  m_dPhi_jet1_to_lepton_tight -> Sumw2();
  m_dPhi_jet2_to_lepton_tight = new TH1D("DeltaPhijet2_to_lepton_tight",  "#Delta #phi (jet_{2}-lepton)",  40, -3.14, 3.14);
  m_dPhi_jet2_to_lepton_tight -> Sumw2();
  m_dPhi_lepton_to_closest_jet_tight = new TH1D("DeltaPhilepton_to_closest_jet_tight",   "#Delta #phi (lepton-jet)",  40, -3.14, 3.14);
  m_dPhi_lepton_to_closest_jet_tight -> Sumw2();

  //vector boson plots                                                                                                                                        
  m_ZNum =  new TH1D("NumZ",   "number of Z", 10, 0.0, 10.0);
  m_ZNum -> Sumw2();
  m_Z1pt =  new TH1D("ptZ1",   "Z1 pT", 100, 0.0, 400.0);
  m_Z1pt -> Sumw2();
  m_Z1eta = new TH1D("etaZ1",   "Z1 eta", 50, -4, 4);
  m_Z1eta -> Sumw2();
  m_WNum =  new TH1D("NumW",   "number of W", 10, 0.0, 10.0);
  m_WNum -> Sumw2();
  m_W1pt =  new TH1D("ptW1",   "W1 pT", 100, 0.0, 400.0);
  m_W1pt -> Sumw2();
  m_W1eta =  new TH1D("etaW1",   "W1 eta", 50, -4, 4);
  m_W1eta -> Sumw2();
  m_gammaNum =  new TH1D("Numgamma",   "number of photons", 10, 0.0, 10.0);
  m_gammaNum -> Sumw2();
  m_gamma1pt =  new TH1D("ptgamma1",   "photon1 pt", 100, 0.0, 400.0);
  m_gamma1pt -> Sumw2();
  m_gamma1eta =  new TH1D("etagamma1",   "photon1 eta", 50, -4, 4);
  m_gamma1eta -> Sumw2();



}

// ----------------------------------------------------------------------
int LeptonJetAnalysis::Init(double maxEta, double minPt)
{
  m_max_eta = maxEta;
  m_min_pt = minPt;

  m_outputFileName = "LeptonJet.root";
  m_outputRootDir = "LeptonJet";

  m_event_weight = initHist("EventWeight",  "event weight", "weight", 10000, -5000000.0, 5000000.0);
  m_event_weight -> Sumw2();
  m_event_weight_zoom = initHist("EventWeight_Zoom",  "event weight", "weight", 41, -20.5, 20.5);
  m_event_weight_zoom -> Sumw2();

  //********** leptons ***********//

  m_leptonInclPt =   initHist("PtIncllepton", "lepton p_{T}", "p_{T} [GeV]", 50, 0.0, 200.0);
  m_leptonInclPt -> Sumw2();
  m_leptonNum =  initHist("Numlepton", "number of leptons", "number", 10, 0.0, 10.0);
  m_leptonNum -> Sumw2();

  for(UInt_t i = 0; i < nleptons; ++i){
    m_histName.Form("lepton%d_pT", i+1);
    m_leptonPt[i] = initHist(std::string( m_histName ), std::string( m_histName ), std::string( "p_{T} [GeV]") , 100, 0., 300.);
    m_leptonPt[i] -> Sumw2();
    m_histName.Form("lepton%d_eta", i+1);
    m_leptonEta[i] = initHist(std::string( m_histName ), std::string( m_histName ), std::string( "#eta") ,   50, -4, 4);
    m_leptonEta[i] -> Sumw2();
  }

  for(UInt_t i = 0; i < nleptons-1; ++i){
    for (UInt_t j=i+1;  j < nleptons;++j){
      m_histName.Form("lepton%d%d_deltaR", i+1,j+1);
      m_leptondR[i][j] =   initHist(std::string( m_histName ), std::string( m_histName ), std::string( "#Delta R" ), 64, 0, 3.2);
      m_leptondR[i][j] -> Sumw2();
      m_histName.Form("lepton%d%d_deltaPhi", i+1,j+1);
      m_leptondPhi[i][j] =   initHist(std::string( m_histName ), std::string( m_histName ), std::string( "#Delta #phi" ), 40, -3.14, 3.14);
      m_leptondPhi[i][j] -> Sumw2();
      m_histName.Form("lepton%d%d_Mass", i+1,j+1);
      m_leptonMass[i][j] =   initHist(std::string( m_histName ), std::string( m_histName ), std::string( "mass [GeV]" ), 40, 40.0, 120.0);
      m_leptonMass[i][j] -> Sumw2();
      m_histName.Form("lepton%d%d_lowMass", i+1,j+1);
      m_leptonLowMass[i][j] =   initHist(std::string( m_histName ), std::string( m_histName ), std::string( "mass [GeV]" ), 20, 0.0, 40.0);
      m_leptonLowMass[i][j] -> Sumw2();
    }
  }

  m_electronPt =   initHist("Ptelectron", "electron p_{T}", "p_{T} [GeV]", 50, 0.0, 200.0);
  m_electronPt -> Sumw2();
  m_electronNum =  initHist("Numelectron", "number of electrons", "number", 10, 0.0, 10.0);
  m_electronNum -> Sumw2();
  m_electronCharge =  initHist("Chargeelectron", "electrons charge", "number", 10, -5, 5);
  m_electronCharge -> Sumw2();



  m_muonPt =   initHist("Ptmuon", "muon p_{T}", "p_{T} [GeV]", 50, 0.0, 200.0);
  m_muonPt -> Sumw2();
  m_muonNum =  initHist("Nummuon", "number of muons", "number", 10, 0.0, 10.0);
  m_muonNum -> Sumw2();
  m_muonCharge =  initHist("Chargemuons", "muons charge", "number", 10, -5, 5);
  m_muonCharge -> Sumw2();

  m_tauPt =   initHist("Pttau", "tau p_{T}", "p_{T} [GeV]", 50, 0.0, 200.0);
  m_tauPt -> Sumw2();
  m_tauNum =  initHist("Numtau", "number of taus", "number", 10, 0.0, 10.0);
  m_tauNum -> Sumw2();
  m_tauCharge =  initHist("Chargetaus", "taus charge", "number", 10, -5, 5);
  m_tauCharge -> Sumw2();

  //********** jets with pT cut ***********//

  //pT(jet)>20, eta(jet)<2.8

  for(UInt_t i = 0; i < njets; ++i){
    m_histName.Form("jet%d_pT", i+1);
    m_jetPt[i] = initHist(std::string( m_histName ), std::string( m_histName ), std::string( "p_{T} [GeV]") , 100, 0., 300.);
    m_jetPt[i] -> Sumw2();
    m_histName.Form("jet%d_pT_highrange", i+1);
    m_jetPtHighRange[i] = initHist(std::string( m_histName ), std::string( m_histName ), std::string( "p_{T} [GeV]") , 300, 0., 1000.);
    m_jetPtHighRange[i] -> Sumw2();
    m_histName.Form("jet%d_eta", i+1);
    m_jetEta[i] = initHist(std::string( m_histName ), std::string( m_histName ), std::string( "#eta") ,   50, -4, 4);
    m_jetEta[i] -> Sumw2();
    m_histName.Form("jet%d_MassPt", i+1);
    m_jetMassPt[i] = initHist(std::string( m_histName ), std::string( m_histName ), std::string( "mass^{2}/p_{T}^{2}") , 100, 0.0, 0.1);
    m_jetMassPt[i] -> Sumw2();

  }

  for(UInt_t i = 0; i < njets-1; ++i){
    for (UInt_t j=i+1;  j < njets;++j){
      m_histName.Form("jet%d%d_deltaR", i+1,j+1);
      m_jetdR[i][j] =   initHist(std::string( m_histName ), std::string( m_histName ), std::string( "#Delta R" ), 64, 0, 3.2);
      m_jetdR[i][j] -> Sumw2();
      m_histName.Form("jet%d%d_deltaPhi", i+1,j+1);
      m_jetdPhi[i][j] =   initHist(std::string( m_histName ), std::string( m_histName ), std::string( "#Delta #phi" ), 40, -3.14, 3.14);
      m_jetdPhi[i][j] -> Sumw2();
      m_histName.Form("jet%d%d_Mass", i+1,j+1);
      m_jetMass[i][j] =   initHist(std::string( m_histName ), std::string( m_histName ), std::string( "mass [GeV]" ), 50, 0.0, 50.0);
      m_jetMass[i][j] -> Sumw2();
    }
  }

  m_jetNum =  initHist("Numjet",   "number of jet", "number", 10, 0.0, 10.0);
  m_jetNum -> Sumw2();

  //********** jets w/o pT cut ***********//

  //pT(jet)>20, eta(jet)<2.8

  for(UInt_t i = 0; i < njets; ++i){
    m_histName.Form("jet%d_pT_nocuts", i+1);
    m_jetPt_nocuts[i] = initHist(std::string( m_histName ), std::string( m_histName ), std::string( "p_{T} [GeV]") , 100, 0., 300.);
    m_jetPt_nocuts[i] -> Sumw2();
    m_histName.Form("jet%d_pT_highrange_nocuts", i+1);
    m_jetPtHighRange_nocuts[i] = initHist(std::string( m_histName ), std::string( m_histName ), std::string( "p_{T} [GeV]") , 300, 0., 1000.);
    m_jetPtHighRange_nocuts[i] -> Sumw2();
    m_histName.Form("jet%d_eta_nocuts", i+1);
    m_jetEta_nocuts[i] = initHist(std::string( m_histName ), std::string( m_histName ), std::string( "#eta") ,   50, -4, 4);
    m_jetEta_nocuts[i] -> Sumw2();
    m_histName.Form("jet%d_MassPt_nocuts", i+1);
    m_jetMassPt_nocuts[i] = initHist(std::string( m_histName ), std::string( m_histName ), std::string( "mass^{2}/p_{T}^{2}") , 100, 0.0, 0.1);
    m_jetMassPt_nocuts[i] -> Sumw2();
  }

  for(UInt_t i = 0; i < njets-1; ++i){
    for (UInt_t j=i+1;  j < njets;++j){
      m_histName.Form("jet%d%d_deltaR_nocuts", i+1,j+1);
      m_jetdR_nocuts[i][j] =   initHist(std::string( m_histName ), std::string( m_histName ), std::string( "#Delta R" ), 64, 0, 3.2);
      m_jetdR_nocuts[i][j] -> Sumw2();
      m_histName.Form("jet%d%d_deltaPhi_nocuts", i+1,j+1);
      m_jetdPhi_nocuts[i][j] =   initHist(std::string( m_histName ), std::string( m_histName ), std::string( "#Delta #phi" ), 40, -3.14, 3.14);
      m_jetdPhi_nocuts[i][j] -> Sumw2();
      m_histName.Form("jet%d%d_Mass_nocuts", i+1,j+1);
      m_jetMass_nocuts[i][j] =   initHist(std::string( m_histName ), std::string( m_histName ), std::string( "mass [GeV]" ), 50, 0.0, 50.0);
      m_jetMass_nocuts[i][j] -> Sumw2();
    }
  }

  m_jetNum_nocuts =  initHist("Numjet_nocuts",   "number of jet", "number", 10, 0.0, 10.0);
  m_jetNum_nocuts -> Sumw2();

  //********** forward jets  ***********//

  //pT(jet)>20, eta(jet)>2.8

  for(UInt_t i = 0; i < njets; ++i){
    m_histName.Form("jet%d_pT_forward", i+1);
    m_jetPt_forward[i] = initHist(std::string( m_histName ), std::string( m_histName ), std::string( "p_{T} [GeV]") , 100, 0., 300.);
    m_jetPt_forward[i] -> Sumw2();
    m_histName.Form("jet%d_pT_highrange_forward", i+1);
    m_jetPtHighRange_forward[i] = initHist(std::string( m_histName ), std::string( m_histName ), std::string( "p_{T} [GeV]") , 300, 0., 1000.);
    m_jetPtHighRange_forward[i] -> Sumw2();
    m_histName.Form("jet%d_eta_forward", i+1);
    m_jetEta_forward[i] = initHist(std::string( m_histName ), std::string( m_histName ), std::string( "#eta") ,   50, -4, 4);
    m_jetEta_forward[i] -> Sumw2();
    m_histName.Form("jet%d_MassPt_forward", i+1);
    m_jetMassPt_forward[i] = initHist(std::string( m_histName ), std::string( m_histName ), std::string( "mass^{2}/p_{T}^{2}") , 100, 0.0, 0.1);
    m_jetMassPt_forward[i] -> Sumw2();
  }

  for(UInt_t i = 0; i < njets-1; ++i){
    for (UInt_t j=i+1;  j < njets;++j){
      m_histName.Form("jet%d%d_deltaR_forward", i+1,j+1);
      m_jetdR_forward[i][j] =   initHist(std::string( m_histName ), std::string( m_histName ), std::string( "#Delta R" ), 64, 0, 3.2);
      m_jetdR_forward[i][j] -> Sumw2();
      m_histName.Form("jet%d%d_deltaPhi_forward", i+1,j+1);
      m_jetdPhi_forward[i][j] =   initHist(std::string( m_histName ), std::string( m_histName ), std::string( "#Delta #phi" ), 40, -3.14, 3.14);
      m_jetdPhi_forward[i][j] -> Sumw2();
      m_histName.Form("jet%d%d_Mass_forward", i+1,j+1);
      m_jetMass_forward[i][j] =   initHist(std::string( m_histName ), std::string( m_histName ), std::string( "mass [GeV]" ), 50, 0.0, 50.0);
      m_jetMass_forward[i][j] -> Sumw2();
    }
  }

  m_jetNum_forward =  initHist("Numjet_forward",   "number of jet", "number", 10, 0.0, 10.0);
  m_jetNum_forward -> Sumw2();


  //********** set with "tight" plots ***********//

  //pT(lepton)>20, eta(lepton)<2.5
  m_leptonPt_tight =    initHist("Ptlepton_tight",     "lepton p_{T}",  "p_{T} [GeV]",  50, 0.0, 200.0);
  m_leptonPt_tight -> Sumw2();
  m_leptonEta_tight =   initHist("Etalepton_tight",    "lepton #eta",  "#eta",  50, -4, 4);
  m_leptonEta_tight -> Sumw2();

  //pT(jet)>20, eta(jet)<2.8

  m_jet1Pt_tight =    initHist("Ptjet1_tight",     "jet_{1} p_{T}",  "p_{T} [GeV]",   50, 0.0, 200.0);
  m_jet1Pt_tight -> Sumw2();
  m_jet1PtHighRange_tight =    initHist("Ptjet1HighRange_tight",     "jet_{1} p_{T}",  "p_{T} [GeV]",   300, 0.0, 1000.0);
  m_jet1PtHighRange_tight -> Sumw2();
  m_jet1Eta_tight =   initHist("Etajet1_tight",    "jet_{1} #eta",  "#eta", 50, -4, 4);
  m_jet1Eta_tight -> Sumw2();
  m_jet2Pt_tight =    initHist("Ptjet2_tight",     "jet_{2} p_{T}",  "p_{T} [GeV]",   50, 0.0, 200.0);
  m_jet2Pt_tight -> Sumw2();
  m_jet2PtHighRange_tight =    initHist("Ptjet2HighRange_tight",     "jet_{2} p_{T}",  "p_{T} [GeV]",   300, 0.0, 1000.0);
  m_jet2PtHighRange_tight -> Sumw2();
  m_jet2Eta_tight =   initHist("Etajet2_tight",    "jet_{2} #eta",  "#eta",  50, -4, 4);
  m_jet2Eta_tight -> Sumw2();

  m_dR_jet1_to_lepton_tight = initHist("DeltaRjet1_to_lepton_tight",   "#Delta R (jet_{1}-lepton)","#Delta R",  64, 0, 3.2);
  m_dR_jet1_to_lepton_tight -> Sumw2();
  m_dR_jet2_to_lepton_tight = initHist("DeltaRjet2_to_lepton_tight",   "#Delta R (jet_{2}-lepton)", "#Delta R", 64, 0, 3.2);
  m_dR_jet2_to_lepton_tight -> Sumw2();
  m_dR_lepton_to_closest_jet_tight = initHist("DeltaRlepton_to_closest_jet_tight",   "#Delta R (lepton-jet)", "#Delta R", 64, 0, 3.2);
  m_dR_lepton_to_closest_jet_tight -> Sumw2();

  m_dPhi_jet1_to_lepton_tight = initHist("DeltaPhijet1_to_lepton_tight",  "#Delta #phi (jet_{1}-lepton)",   "#Delta #phi", 40, -3.14, 3.14);
  m_dPhi_jet1_to_lepton_tight -> Sumw2();
  m_dPhi_jet2_to_lepton_tight = initHist("DeltaPhijet2_to_lepton_tight",  "#Delta #phi (jet_{2}-lepton)",   "#Delta #phi", 40, -3.14, 3.14);
  m_dPhi_jet2_to_lepton_tight -> Sumw2();
  m_dPhi_lepton_to_closest_jet_tight = initHist("DeltaPhilepton_to_closest_jet_tight",   "#Delta #phi (lepton-jet)",   "#Delta #phi", 40, -3.14, 3.14);
  m_dPhi_lepton_to_closest_jet_tight -> Sumw2();

  //vector boson plots
  m_ZNum =  initHist("NumZ",   "number of Z", "number", 10, 0.0, 10.0);
  m_ZNum -> Sumw2();
  m_Z1pt =  initHist("ptZ1",   "Z1 pT", "number", 100, 0.0, 400.0);
  m_Z1pt -> Sumw2();
  m_Z1eta =  initHist("etaZ1",   "Z1 eta", "number", 50, -4, 4);
  m_Z1eta -> Sumw2();
  m_WNum =  initHist("NumW",   "number of W", "number", 10, 0.0, 10.0);
  m_WNum -> Sumw2();
  m_W1pt =  initHist("ptW1",   "W1 pT", "number", 100, 0.0, 400.0);
  m_W1pt -> Sumw2();
  m_W1eta =  initHist("etaW1",   "W1 eta", "number", 50, -4, 4);
  m_W1eta -> Sumw2();
  m_gammaNum =  initHist("Numgamma",   "number of photons", "number", 10, 0.0, 10.0);
  m_gammaNum -> Sumw2();
  m_gamma1pt =  initHist("ptgamma1",   "photon1 pt", "number", 100, 0.0, 400.0);
  m_gamma1pt -> Sumw2();
  m_gamma1eta =  initHist("etagamma1",   "photon1 eta", "number", 50, -4, 4);
  m_gamma1eta -> Sumw2();

  return true;
}

// ----------------------------------------------------------------------
int LeptonJetAnalysis::Process(HepMC::GenEvent *event)
{
  double weight;

<<<<<<< HEAD
  HepMC::GenParticlePtr lepton = nullptr;
=======
  HepMC::GenParticle* lepton = nullptr;
>>>>>>> 380b6ae7

  std::vector<fastjet::PseudoJet> selected_jets;
  std::vector<fastjet::PseudoJet> forward_jets;
  std::vector<fastjet::PseudoJet> no_cuts_jets;
  std::vector<fastjet::PseudoJet> unsorted_leptons;
  std::vector<fastjet::PseudoJet> leptons;
  std::vector<fastjet::PseudoJet> unsorted_tight_leptons;
  std::vector<fastjet::PseudoJet> tight_leptons;
  double ptmin_l = 20;
  double etamax_l = 2.5;
  double ptmin_jet = 20;
  double etamax_jet = 2.8;
  double etamin_jetf = 2.8;

  Int_t NumLeptons = 0, NumElectrons = 0, NumMuons = 0, NumTaus = 0, NumZ = 0, NumW = 0, NumGamma = 0;

  if (event -> event_number() % 1000 == 0) {
    std::cout << "Processing event " << event -> event_number() << std::endl;
  }
  weight = MC::get_weight(event, 0 );
  m_event_weight -> Fill(weight);
  m_event_weight_zoom -> Fill(weight);

  for (HepMC::GenEvent::particle_const_iterator p = event -> particles_begin(); p != event -> particles_end(); ++p){


    if ( std::abs((*p) -> pdg_id()) == 23 && (MC::isLastReplica(*p))){
      NumZ++;
      m_ZNum->Fill(weight);
      m_Z1pt->Fill((*p) -> momentum().perp(), weight);
      m_Z1eta->Fill((*p) -> momentum().eta(), weight);

    }

    if ( std::abs((*p) -> pdg_id()) == 24 && (MC::isLastReplica(*p))){
      NumW++;
      m_WNum->Fill(weight);
      m_W1pt->Fill((*p) -> momentum().perp(), weight);
      m_W1eta->Fill((*p) -> momentum().eta(), weight);

    }

    if ( std::abs((*p) -> pdg_id()) == 22 && (MC::isLastReplica(*p))){
      NumGamma++;
      m_gammaNum->Fill(weight);
      m_gamma1pt->Fill((*p) -> momentum().perp(), weight);
      m_gamma1eta->Fill((*p) -> momentum().eta(), weight);
    }




    if ((MC::isLepton((*p) -> pdg_id())) && (MC::isLastReplica(*p))) // last replica of charged lepton selected
      {
  	lepton = (*p);
  	if (!MC::ptGtr(lepton, ptmin_l)) continue;
  	if (!(lepton->status()==1)) continue;
  	if (!MC::isCharged(lepton->pdg_id())) continue;

	int charge = ((*p) -> pdg_id() > 0) ? 1 : (((*p) -> pdg_id() < 0) ? -1 : 0);

  	m_leptonInclPt -> Fill(lepton -> momentum().perp(), weight);

  	//fill plots for electrons
  	if (std::abs(lepton -> pdg_id()) == 11) {
  	  m_electronPt -> Fill(lepton -> momentum().perp(), weight);
	  m_electronCharge -> Fill(charge, weight);
  	  NumElectrons++;
  	}
  	//fill plots for muons
  	if (std::abs(lepton -> pdg_id()) == 13) {
  	  m_muonPt -> Fill(lepton -> momentum().perp(), weight);
	  m_muonCharge -> Fill(charge, weight);
  	  NumMuons++;
  	}
  	//fill plots for taus
	//pdgid 17??? seems wrong  	if ((std::abs(lepton -> pdg_id()) == 15) || (std::abs(lepton -> pdg_id()) == 17)) {
  	if (std::abs(lepton -> pdg_id()) == 15) {
  	  m_tauPt -> Fill(lepton -> momentum().perp(), weight);
	  m_tauCharge -> Fill(charge, weight);
  	  NumTaus++;
  	}
  	//fill vector<fastjet::PseudoJet> with all leptons selected in event
//  	unsorted_leptons.push_back(MC::mk_pseudojet(lepton));
        const HepMC::FourVector& p4 = lepton->momentum();

        const HEPUtils::P4 leptonMomentum(p4.px(), p4.py(), p4.pz(), p4.e());

       unsorted_leptons.push_back(HEPUtils::mk_pseudojet(leptonMomentum));
  	if( std::abs(lepton -> momentum().eta()) < etamax_l){
//  	  unsorted_tight_leptons.push_back(MC::mk_pseudojet(lepton));
          unsorted_tight_leptons.push_back(HEPUtils::mk_pseudojet(leptonMomentum));
  	}
  	NumLeptons++;
      }
  }

  //fill number of electrons/muons/taus/leptons
  m_leptonNum -> Fill(NumLeptons, weight);
  m_electronNum -> Fill(NumElectrons, weight);
  m_muonNum -> Fill(NumMuons, weight);
  m_tauNum -> Fill(NumTaus, weight);

  //sort selected leptons by pT

  leptons = sorted_by_pt(unsorted_leptons);
  tight_leptons = sorted_by_pt(unsorted_tight_leptons);

  //fill histos for leptons

  for (UInt_t i = 0; i < leptons.size(); ++i) {
    if (i < nleptons){
      m_leptonPt[i] -> Fill(leptons[i].perp(), weight);
      m_leptonEta[i] -> Fill(leptons[i].eta(), weight);
    }
     for (UInt_t j = i + 1;  j < leptons.size() ;++j){
       if ((i < nleptons-1)&&(j < nleptons)){
	 m_leptondR[i][j]->Fill(sqrt(leptons[i].squared_distance(leptons[j])), weight);
	 m_leptondPhi[i][j]->Fill(leptons[i].delta_phi_to(leptons[j]), weight);
	 m_leptonMass[i][j]->Fill((leptons[i] + leptons[j]).m(), weight);
	 m_leptonLowMass[i][j]->Fill((leptons[i] + leptons[j]).m(), weight);
       }
     }
  }

  //loop over jets and fill vectors

  for (size_t i = 0; i < m_inclusive_jets.size(); ++i) {
    if ((std::abs(m_inclusive_jets[i].eta()) < etamax_jet) && (m_inclusive_jets[i].perp() > ptmin_jet)){
      selected_jets.push_back(m_inclusive_jets[i]);
    }
    if (std::abs(m_inclusive_jets[i].eta()) < etamax_jet){
      no_cuts_jets.push_back(m_inclusive_jets[i]);
    }
    if ( (std::abs(m_inclusive_jets[i].eta()) >= etamin_jetf) && (m_inclusive_jets[i].perp() > ptmin_jet)){
      forward_jets.push_back(m_inclusive_jets[i]);
    }
  }

  //fill histos for jets with pT > 20, eta < 2.8

  for (UInt_t i = 0; i < selected_jets.size(); ++i) {
    if (i < njets){
      m_jetPt[i] -> Fill(selected_jets[i].perp(), weight);
      m_jetPtHighRange[i] -> Fill(selected_jets[i].perp(), weight);
      m_jetEta[i] -> Fill(selected_jets[i].eta(), weight);
      m_jetMassPt[i] -> Fill((selected_jets[i].m()*selected_jets[i].m())/(selected_jets[i].perp()*selected_jets[i].perp()), weight);
    }
     for (UInt_t j = i + 1;  j < selected_jets.size() ;++j){
       if ((i < njets-1)&&(j < njets)){
	 m_jetdR[i][j]->Fill(std::sqrt(selected_jets[i].squared_distance(selected_jets[j])), weight);
	 m_jetMass[i][j] -> Fill(selected_jets[i].m() + selected_jets[j].m(), weight);
	 m_jetdPhi[i][j]->Fill(selected_jets[i].delta_phi_to(selected_jets[j]), weight);
       }
     }
  }

  //fill histos for jets with eta < 2.8

  for (UInt_t i = 0; i < no_cuts_jets.size(); ++i) {
    if (i < njets){
      m_jetPt_nocuts[i] -> Fill(no_cuts_jets[i].perp(), weight);
      m_jetPtHighRange_nocuts[i] -> Fill(no_cuts_jets[i].perp(), weight);
      m_jetEta_nocuts[i] -> Fill(no_cuts_jets[i].eta(), weight);
      m_jetMassPt_nocuts[i] -> Fill((no_cuts_jets[i].m()*no_cuts_jets[i].m())/(no_cuts_jets[i].perp()*no_cuts_jets[i].perp()), weight);
    }
     for (UInt_t j = i + 1;  j < no_cuts_jets.size() ;++j){
       if ((i < njets-1)&&(j < njets)){
	 m_jetdR_nocuts[i][j]->Fill(std::sqrt(no_cuts_jets[i].squared_distance(no_cuts_jets[j])), weight);
	 m_jetMass_nocuts[i][j] -> Fill(no_cuts_jets[i].m() + no_cuts_jets[j].m(), weight);
	 m_jetdPhi_nocuts[i][j]->Fill(no_cuts_jets[i].delta_phi_to(no_cuts_jets[j]), weight);
       }
     }
  }

  //fill histos for jets with pT > 20, eta > 2.8

  for (UInt_t i = 0; i < forward_jets.size(); ++i) {
    if (i < njets){
      m_jetPt_forward[i] -> Fill(forward_jets[i].perp());
      m_jetPtHighRange_forward[i] -> Fill(no_cuts_jets[i].perp(), weight);
      m_jetEta_forward[i] -> Fill(forward_jets[i].eta());
      m_jetMassPt_forward[i] -> Fill((forward_jets[i].m()*forward_jets[i].m())/(forward_jets[i].perp()*forward_jets[i].perp()), weight);
    }
     for (UInt_t j = i + 1;  j < forward_jets.size() ;++j){
       if ((i < njets-1)&&(j < njets)){
	 m_jetdR_forward[i][j]->Fill(std::sqrt(forward_jets[i].squared_distance(forward_jets[j])), weight);
  	m_jetMass_forward[i][j] -> Fill(forward_jets[i].m() + forward_jets[j].m(), weight);
  	m_jetdPhi_forward[i][j]->Fill(forward_jets[i].delta_phi_to(forward_jets[j]), weight);
       }
     }
  }

  m_jetNum_nocuts -> Fill(no_cuts_jets.size(), weight);
  m_jetNum -> Fill(selected_jets.size(), weight);
  m_jetNum_forward -> Fill(forward_jets.size(), weight);


  Double_t dR1 = 9999, dR2 = 9999, dRmin = 9999;
  Double_t dPhi1 = 9999, dPhi2 = 9999, dPhimin = 9999;

  if (tight_leptons.size() !=0 ){
    m_leptonPt_tight -> Fill(tight_leptons[0].perp(), weight);
    m_leptonEta_tight -> Fill(tight_leptons[0].eta(), weight);
    for (size_t i = 0; i < selected_jets.size(); ++i) {
      m_jet1Pt_tight -> Fill(selected_jets[0].perp(), weight);
      m_jet1PtHighRange_tight -> Fill(selected_jets[0].perp(), weight);
      m_jet1Eta_tight -> Fill(selected_jets[0].eta(), weight);
      m_dR_jet1_to_lepton_tight -> Fill(std::sqrt(selected_jets[0].squared_distance(tight_leptons[0])), weight);
      m_dPhi_jet1_to_lepton_tight -> Fill(selected_jets[0].delta_phi_to(tight_leptons[0]), weight);

      dR1 = selected_jets[0].squared_distance (tight_leptons[0]);
      dPhi1 = selected_jets[0].delta_phi_to(tight_leptons[0]);

      if  (i>=1){

  	m_jet2Pt_tight -> Fill(selected_jets[1].perp(), weight);
	m_jet2PtHighRange_tight -> Fill(selected_jets[1].perp(), weight);
  	m_jet2Eta_tight -> Fill(selected_jets[1].eta(), weight);
  	m_dR_jet2_to_lepton_tight -> Fill(std::sqrt(selected_jets[1].squared_distance(tight_leptons[0])), weight);
  	m_dPhi_jet2_to_lepton_tight -> Fill(selected_jets[1].delta_phi_to(tight_leptons[0]), weight);

  	dR2 = selected_jets[1].squared_distance(tight_leptons[0]);
  	dPhi2 = selected_jets[1].delta_phi_to(tight_leptons[0]);
      }

      dRmin = ( std::abs(dR2) > std::abs(dR1)) ? dR1 :dR2;
      dPhimin = (std::abs(dPhi2) > std::abs(dPhi1)) ? dPhi1 :dPhi2;
      m_dR_lepton_to_closest_jet_tight -> Fill(dRmin, weight);
      m_dPhi_lepton_to_closest_jet_tight -> Fill(dPhimin, weight);
    }
  }


  return true;
}<|MERGE_RESOLUTION|>--- conflicted
+++ resolved
@@ -520,11 +520,7 @@
 {
   double weight;
 
-<<<<<<< HEAD
-  HepMC::GenParticlePtr lepton = nullptr;
-=======
   HepMC::GenParticle* lepton = nullptr;
->>>>>>> 380b6ae7
 
   std::vector<fastjet::PseudoJet> selected_jets;
   std::vector<fastjet::PseudoJet> forward_jets;
