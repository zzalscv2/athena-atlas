# Versions of the various externals to build before starting the build of
# this project, when doing a full stack nightly build.
#
# Remember that when specifying the name of a branch, you *must* put
# an "origin/" prefix before it. For tags however this is explicitly
# forbidden.

<<<<<<< HEAD
AthenaExternalsVersion = 1.0.17
=======
AthenaExternalsVersion = 1.0.22
>>>>>>> 26bcb305
GaudiVersion = v27r1.013<|MERGE_RESOLUTION|>--- conflicted
+++ resolved
@@ -5,9 +5,5 @@
 # an "origin/" prefix before it. For tags however this is explicitly
 # forbidden.
 
-<<<<<<< HEAD
-AthenaExternalsVersion = 1.0.17
-=======
 AthenaExternalsVersion = 1.0.22
->>>>>>> 26bcb305
 GaudiVersion = v27r1.013