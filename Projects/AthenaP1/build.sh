#!/bin/bash
#
# Script for building the release on top of externals built using one of the
# scripts in this directory.
#

# Function printing the usage information for the script
usage() {
    echo "Usage: build.sh [-t build type] [-b build dir] [-c] [-m] [-i] [-p] [-a]"
    echo " -c: Execute CMake step"
    echo " -m: Execute make step"
    echo " -i: Execute install step"
    echo " -p: Execute CPack step"
    echo " -a: Abort on error"
    echo "If none of the c, m, i or p options are set then the script will do"
    echo "*all* steps. Otherwise only the enabled steps are run - it's your"
    echo "reponsibility to ensure that precusors are in good shape"
}

# Parse the command line arguments:
BUILDDIR=""
BUILDTYPE="RelWithDebInfo"
EXE_CMAKE=""
EXE_MAKE=""
EXE_INSTALL=""
EXE_CPACK=""
NIGHTLY=true
while getopts ":t:b:hcmipa" opt; do
    case $opt in
        t)
            BUILDTYPE=$OPTARG
            ;;
        b)
            BUILDDIR=$OPTARG
            ;;
        c)
            EXE_CMAKE="1"
            ;;
        m)
            EXE_MAKE="1"
            ;;
        i)
            EXE_INSTALL="1"
            ;;
        p)
            EXE_CPACK="1"
            ;;
        a)
            NIGHTLY=false
            ;;
        h)
            usage
            exit 0
            ;;
        :)
            echo "Argument -$OPTARG requires a parameter!"
            usage
            exit 1
            ;;
        ?)
            echo "Unknown argument: -$OPTARG"
            usage
            exit 1
            ;;
    esac
done

# If no step was explicitly specified, turn them all on:
if [ -z "$EXE_CMAKE" -a -z "$EXE_MAKE" -a -z "$EXE_INSTALL" -a -z "$EXE_CPACK" ]; then
    EXE_CMAKE="1"
    EXE_MAKE="1"
    EXE_INSTALL="1"
    EXE_CPACK="1"
fi

# Stop on errors from here on out:
set -e

# Source in our environment
AthenaP1SrcDir=$(dirname ${BASH_SOURCE[0]})
if [ -z "$BUILDDIR" ]; then
    BUILDDIR=${AthenaP1SrcDir}/../../../build
fi
mkdir -p ${BUILDDIR}
BUILDDIR=$(cd ${BUILDDIR} && pwd)
<<<<<<< HEAD
source $AthenaP1SrcDir/build_env.sh -b $BUILDDIR >& $BUILDDIR/build_env.log
cat $BUILDDIR/build_env.log
=======
source $AthenaP1SrcDir/build_env.sh -b $BUILDDIR >& ${BUILDDIR}/build_env.log
cat ${BUILDDIR}/build_env.log
>>>>>>> e0512aac

# Set Gaudi's version to the same value as this project's version:
export GAUDI_VERSION=`cat ${AthenaP1SrcDir}/version.txt`

# create the actual build directory
mkdir -p ${BUILDDIR}/build/AthenaP1
cd ${BUILDDIR}/build/AthenaP1

# consider a pipe failed if ANY of the commands fails
set -o pipefail

# CMake:
if [ -n "$EXE_CMAKE" ]; then
    # Remove the CMakeCache.txt file, to force CMake to find externals
    # from scratch in an incremental build.
    rm -f CMakeCache.txt
    # Now run the actual CMake configuration:
    time cmake -DCMAKE_BUILD_TYPE:STRING=${BUILDTYPE} \
        -DCTEST_USE_LAUNCHERS:BOOL=TRUE \
        ${AthenaP1SrcDir} 2>&1 | tee cmake_config.log
fi

# for nightly builds we want to get as far as we can
if [ "$NIGHTLY" = true ]; then
    # At this point stop worrying about errors:
    set +e
fi

# make:
if [ -n "$EXE_MAKE" ]; then
    time make -k 2>&1 | tee cmake_build.log
fi

# Install the results:
if [ -n "$EXE_INSTALL" ]; then
    time make install/fast \
	DESTDIR=${BUILDDIR}/install/AthenaP1/${NICOS_PROJECT_VERSION} 2>&1 | tee cmake_install.log
fi

# Build an RPM for the release:
if [ -n "$EXE_CPACK" ]; then
    time cpack 2>&1 | tee cmake_cpack.log
    cp AthenaP1*.rpm ${BUILDDIR}/
fi<|MERGE_RESOLUTION|>--- conflicted
+++ resolved
@@ -83,13 +83,8 @@
 fi
 mkdir -p ${BUILDDIR}
 BUILDDIR=$(cd ${BUILDDIR} && pwd)
-<<<<<<< HEAD
-source $AthenaP1SrcDir/build_env.sh -b $BUILDDIR >& $BUILDDIR/build_env.log
-cat $BUILDDIR/build_env.log
-=======
 source $AthenaP1SrcDir/build_env.sh -b $BUILDDIR >& ${BUILDDIR}/build_env.log
 cat ${BUILDDIR}/build_env.log
->>>>>>> e0512aac
 
 # Set Gaudi's version to the same value as this project's version:
 export GAUDI_VERSION=`cat ${AthenaP1SrcDir}/version.txt`
