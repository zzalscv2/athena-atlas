#
# Project file for building a selected set of packages against an
# installed ATLAS release/nightly.
#

# Set the minimum required CMake version:
cmake_minimum_required( VERSION 3.2 FATAL_ERROR )

# Let the user pick up updated AtlasCMake/AtlasLCG versions for testing.
# Remember that it's not a problem if AtlasCMake is not found, that's why
# we use the QUIET keyword.
find_package( AtlasCMake QUIET )

# Try to figure out what project is our parent. Just using a hard-coded list
# of possible project names. Basically the names of all the other
# sub-directories inside the Projects/ directory in the repository.
<<<<<<< HEAD
set( _parentProjectNames Athena AthenaP1 AnalysisBase AthAnalysis
   AthSimulation AthDerivation AnalysisTop )
=======
set( _parentProjectNames Athena AthenaP1 AnalysisBase AthAnalysisBase AthDataQuality
   AthSimulation )
>>>>>>> 491cc3e5
set( _defaultParentProject Athena )
set( _defaultUseFortran TRUE )
foreach( _pp ${_parentProjectNames} )
   if( NOT "$ENV{${_pp}_DIR}" STREQUAL "" )
      set( _defaultParentProject ${_pp} )
      # Only turn off Fortran support for the AnalysisBase and AnalysisTop projects for now:
      if( "${_pp}" STREQUAL "AnalysisBase" OR
      	  "${_pp}" STREQUAL "AnalysisTop")
         set( _defaultUseFortran FALSE )	 
      endif()
      break()
   endif()
endforeach()

# Set the parent project name based on the previous findings:
set( ATLAS_PROJECT ${_defaultParentProject}
   CACHE STRING "The name of the parent project to build against" )
# Set whether to use Fortran, based on the previous simple logic:
option( ATLAS_USE_FORTRAN
   "Whether the WorkDir project should provide support for Fortran"
   ${_defaultUseFortran} )

# Clean up:
unset( _parentProjectNames )
unset( _defaultParentProject )
unset( _defaultUseFortran )

# Find the project that we depend on:
find_package( ${ATLAS_PROJECT} REQUIRED )

# Set up CTest:
atlas_ctest_setup()

# Set up a work directory project:
set( _useFortran )
if( ATLAS_USE_FORTRAN )
   set( _useFortran FORTRAN )
endif()
atlas_project( WorkDir ${${ATLAS_PROJECT}_VERSION}
   USE ${ATLAS_PROJECT} ${${ATLAS_PROJECT}_VERSION}
   PROJECT_ROOT ${CMAKE_SOURCE_DIR}/../..
   ${_useFortran} )
unset( _useFortran )

# Set up the runtime environment setup script(s):
lcg_generate_env( SH_FILE ${CMAKE_BINARY_DIR}/${ATLAS_PLATFORM}/env_setup.sh )
install( FILES ${CMAKE_BINARY_DIR}/${ATLAS_PLATFORM}/env_setup.sh
   DESTINATION . )

# Set up CPack:
atlas_cpack_setup()

# Remind to set up the environment
message( STATUS "")
message( STATUS "            In order to test your updates, please don't forget to" )
message( STATUS "            set up the environment with e.g.:" )
message( STATUS "            --->   source x86_64-slc6-gcc62-opt/setup.sh" )
message( STATUS "")<|MERGE_RESOLUTION|>--- conflicted
+++ resolved
@@ -14,13 +14,8 @@
 # Try to figure out what project is our parent. Just using a hard-coded list
 # of possible project names. Basically the names of all the other
 # sub-directories inside the Projects/ directory in the repository.
-<<<<<<< HEAD
 set( _parentProjectNames Athena AthenaP1 AnalysisBase AthAnalysis
-   AthSimulation AthDerivation AnalysisTop )
-=======
-set( _parentProjectNames Athena AthenaP1 AnalysisBase AthAnalysisBase AthDataQuality
-   AthSimulation )
->>>>>>> 491cc3e5
+   AthSimulation AthDerivation AnalysisTop AthDataQuality )
 set( _defaultParentProject Athena )
 set( _defaultUseFortran TRUE )
 foreach( _pp ${_parentProjectNames} )
