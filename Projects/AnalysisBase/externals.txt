--- conflicted
+++ resolved
@@ -1,8 +1,4 @@
 # Versions of the various externals to build before starting the build of
 # this project, when doing a full stack nightly build.
 
-<<<<<<< HEAD
-AnalysisBaseExternalsVersion = 1.0.30
-=======
-AnalysisBaseExternalsVersion = 1.0.32
->>>>>>> a197e405
+AnalysisBaseExternalsVersion = 1.0.32