--- conflicted
+++ resolved
@@ -6,8 +6,4 @@
 # forbidden.
 
 # The version of atlas/atlasexternals to use:
-<<<<<<< HEAD
-AnalysisBaseExternalsVersion = aa2d4807
-=======
 AnalysisBaseExternalsVersion = 8643cbb2
->>>>>>> 99e196e0
