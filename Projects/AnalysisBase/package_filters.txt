--- conflicted
+++ resolved
@@ -1,21 +1,6 @@
 #
 # Packages to build as part of AnalysisBase:
 #
-
-# These packages were picked up by patterns below, but don't compile
-# in AnalysisBase yet.  Most likely these are packages that still need
-# to be fixed up.  These lines should either be removed as the
-# packages get fixed up, or moved to the main list if these packages
-# are not intended for analysis.
-
-<<<<<<< HEAD
-- PhysicsAnalysis/ElectronPhotonID/PhotonVertexSelection
-=======
-- PhysicsAnalysis/Algorithms/JetAnalysisAlgorithms
-- PhysicsAnalysis/Algorithms/MetAnalysisAlgorithms
->>>>>>> 9386e960
-
-
 
 # these packages existed in 21.2, but no longer exist in master.
 # remove these lines if you are confident that these packages have
