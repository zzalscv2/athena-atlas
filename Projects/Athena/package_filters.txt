#
# Package filtering rules for the Athena project build.
#

# Technical package(s) that should not show up in packages.txt:
- Build

# Only pick up a few packages from the External directory:
+ External/AtlasDataArea
+ External/pyAMI
+ External/FWDet/TwissFiles
+ External/Herwigpp
+ External/AtlasMKL
- External/.*
<<<<<<< HEAD
# Only pick up the RunTime packages from Projects:
+ Projects/.*RunTime
- Projects/.*
# Remove HLT packages
- HLT/.*
- Trigger/TrigValidation/TrigP1Test
# Offload service has build problems
- External/APEGlue
- Offloading/.*
# Abandoned generator package(s):
- Generators/Herwigpp_i
# Temporary VP1 compilation issues
- graphics/VP1/.*
=======

# Only pick up the RunTime packages from Projects:
+ Projects/.*RunTime
- Projects/.*

# Remove HLT packages
- HLT/.*
- Trigger/TrigValidation/TrigP1Test

# Offload service has build problems
- External/APEGlue
- Offloading/.*

# Temporary VP1 compilation issues
- graphics/VP1/.*

>>>>>>> 7d9e1b81
# Some analysis packages that are not part of Athena
- AsgExternal/Asg_Test
- Control/AthLinksSA
- PhysicsAnalysis/AnalysisCommon/CPAnalysisExamples
- PhysicsAnalysis/AnalysisCommon/PMGTools
- PhysicsAnalysis/D3PDTools/EventLoop.*
- PhysicsAnalysis/D3PDTools/MultiDraw
- PhysicsAnalysis/D3PDTools/SampleHandler
- PhysicsAnalysis/ElectronPhotonID/PhotonEfficiencyCorrection
- PhysicsAnalysis/ElectronPhotonID/PhotonVertexSelection
- PhysicsAnalysis/HiggsPhys/Run2/HZZ/Tools/ZMassConstraint
- PhysicsAnalysis/JetPhys/SemileptonicCorr
- PhysicsAnalysis/SUSYPhys/SUSYTools
- PhysicsAnalysis/TauID/DiTauMassTools
- PhysicsAnalysis/TauID/TauCorrUncert
- PhysicsAnalysis/TopPhys/QuickAna
- PhysicsAnalysis/TrackingID/InDetTrackSystematicsTools
- Reconstruction/Jet/JetAnalysisTools/JetTileCorrection
- Reconstruction/Jet/JetJvtEfficiency
- Reconstruction/Jet/JetReclustering
- Reconstruction/Jet/JetAnalysisTools/JetTileCorrection
- Trigger/TrigAnalysis/TrigMuonEfficiency
- Trigger/TrigAnalysis/TrigTauAnalysis/TrigTauMatching<|MERGE_RESOLUTION|>--- conflicted
+++ resolved
@@ -12,7 +12,6 @@
 + External/Herwigpp
 + External/AtlasMKL
 - External/.*
-<<<<<<< HEAD
 # Only pick up the RunTime packages from Projects:
 + Projects/.*RunTime
 - Projects/.*
@@ -26,24 +25,6 @@
 - Generators/Herwigpp_i
 # Temporary VP1 compilation issues
 - graphics/VP1/.*
-=======
-
-# Only pick up the RunTime packages from Projects:
-+ Projects/.*RunTime
-- Projects/.*
-
-# Remove HLT packages
-- HLT/.*
-- Trigger/TrigValidation/TrigP1Test
-
-# Offload service has build problems
-- External/APEGlue
-- Offloading/.*
-
-# Temporary VP1 compilation issues
-- graphics/VP1/.*
-
->>>>>>> 7d9e1b81
 # Some analysis packages that are not part of Athena
 - AsgExternal/Asg_Test
 - Control/AthLinksSA
