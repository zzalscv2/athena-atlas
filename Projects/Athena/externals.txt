# Versions of the various externals to build before starting the build of
# this project, when doing a full stack nightly build.
#
# Remember that when specifying the name of a branch, you *must* put
# an "origin/" prefix before it. For tags however this is explicitly
# forbidden.

<<<<<<< HEAD
AthenaExternalsVersion = 1.0.27
GaudiVersion = v27r1.015
=======
AthenaExternalsVersion = 1.0.32
GaudiVersion = v27r1.018
>>>>>>> aad511a7
<|MERGE_RESOLUTION|>--- conflicted
+++ resolved
@@ -5,10 +5,5 @@
 # an "origin/" prefix before it. For tags however this is explicitly
 # forbidden.
 
-<<<<<<< HEAD
-AthenaExternalsVersion = 1.0.27
-GaudiVersion = v27r1.015
-=======
 AthenaExternalsVersion = 1.0.32
-GaudiVersion = v27r1.018
->>>>>>> aad511a7
+GaudiVersion = v27r1.018