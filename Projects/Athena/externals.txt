--- conflicted
+++ resolved
@@ -5,10 +5,5 @@
 # an "origin/" prefix before it. For tags however this is explicitly
 # forbidden.
 
-<<<<<<< HEAD
-AthenaExternalsVersion = 1.0.0
-GaudiVersion = v28r1.conditions.003
-=======
 AthenaExternalsVersion = 1.0.2
-GaudiVersion = v28r1.004
->>>>>>> a767ca8c
+GaudiVersion = v28r1.condition.003