--- conflicted
+++ resolved
@@ -5,10 +5,5 @@
 # an "origin/" prefix before it. For tags however this is explicitly
 # forbidden.
 
-<<<<<<< HEAD
 AthenaExternalsVersion = ad321dfc
-GaudiVersion = v28r1.conditions.010
-=======
-AthenaExternalsVersion = 6491b6ae
-GaudiVersion = v28r2.001
->>>>>>> 9c0c8917
+GaudiVersion = v28r2.001