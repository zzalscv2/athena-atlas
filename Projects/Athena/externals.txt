--- conflicted
+++ resolved
@@ -5,10 +5,5 @@
 # an "origin/" prefix before it. For tags however this is explicitly
 # forbidden.
 
-<<<<<<< HEAD
-AthenaExternalsVersion = master
-GaudiVersion = v28r1.004
-=======
 AthenaExternalsVersion = origin/master
-GaudiVersion = v28r0.004
->>>>>>> 041087fa
+GaudiVersion = v28r1.004