--- conflicted
+++ resolved
@@ -1,12 +1,6 @@
 #
 # File specifying the location of Sherpa to use.
 #
-
-<<<<<<< HEAD
-set( SHERPA_VERSION 2.2.6p1 )
+set( SHERPA_VERSION 2.2.7p1 )
 set( SHERPA_LCGROOT
-=======
-set( SHERPA_VERSION 2.2.7p1 )
-set( SHERPA_ROOT
->>>>>>> 75b406b2
    ${LCG_RELEASE_DIR}/MCGenerators/sherpa/${SHERPA_VERSION}/${LCG_PLATFORM} )