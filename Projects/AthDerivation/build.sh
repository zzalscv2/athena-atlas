#!/bin/bash
#
# Script for building the release on top of externals built using one of the
# scripts in this directory.
#
_time_="/usr/bin/time -f time::\t%C::\treal:\t%E\tuser:\t%U\tsys:\t%S\n "

_time_() { local c="time -p " ; while test "X$1" != "X" ; do c+=" \"$1\"" ; shift; done; ( eval "$c" ) 2>&1 | sed "s,^real[[:space:]],time::${c}:: real ," ; }

# Function printing the usage information for the script
usage() {
    echo "Usage: build.sh [-t build type] [-b build dir] [-c] [-m] [-i] [-p] [-a]"
    echo " -c: Execute CMake step"
    echo " -m: Execute make step"
    echo " -i: Execute install step"
    echo " -p: Execute CPack step"
    echo " -a: Abort on error"
    echo "If none of the c, m, i or p options are set then the script will do"
    echo "*all* steps. Otherwise only the enabled steps are run - it's your"
    echo "reponsibility to ensure that precusors are in good shape"
}

# Parse the command line arguments:
BUILDDIR=""
BUILDTYPE="RelWithDebInfo"
EXE_CMAKE=""
EXE_MAKE=""
EXE_INSTALL=""
EXE_CPACK=""
NIGHTLY=true
while getopts ":t:b:hcmipa" opt; do
    case $opt in
        t)
            BUILDTYPE=$OPTARG
            ;;
        b)
            BUILDDIR=$OPTARG
            ;;
        c)
            EXE_CMAKE="1"
            ;;
        m)
            EXE_MAKE="1"
            ;;
        i)
            EXE_INSTALL="1"
            ;;
        p)
            EXE_CPACK="1"
            ;;
        a)
            NIGHTLY=false
            ;;
        h)
            usage
            exit 0
            ;;
        :)
            echo "Argument -$OPTARG requires a parameter!"
            usage
            exit 1
            ;;
        ?)
            echo "Unknown argument: -$OPTARG"
            usage
            exit 1
            ;;
    esac
done

# If no step was explicitly specified, turn them all on:
if [ -z "$EXE_CMAKE" -a -z "$EXE_MAKE" -a -z "$EXE_INSTALL" -a -z "$EXE_CPACK" ]; then
    EXE_CMAKE="1"
    EXE_MAKE="1"
    EXE_INSTALL="1"
    EXE_CPACK="1"
fi

# Stop on errors from here on out:
set -e

# Source in our environment
AthDerivationSrcDir=$(dirname ${BASH_SOURCE[0]})
if [ -z "$BUILDDIR" ]; then
    BUILDDIR=${AthDerivationSrcDir}/../../../build
fi
mkdir -p ${BUILDDIR}
BUILDDIR=$(cd ${BUILDDIR} && pwd)
source $AthDerivationSrcDir/build_env.sh -b $BUILDDIR >& ${BUILDDIR}/build_env.log
cat  ${BUILDDIR}/build_env.log

# Set Gaudi's version to the same value as this project's version:
export GAUDI_VERSION=`cat ${AthDerivationSrcDir}/version.txt`

# create the actual build directory
mkdir -p ${BUILDDIR}/build/AthDerivation
cd ${BUILDDIR}/build/AthDerivation

# consider a pipe failed if ANY of the commands fails
set -o pipefail

# CMake:
if [ -n "$EXE_CMAKE" ]; then
    # Remove the CMakeCache.txt file, to force CMake to find externals
    # from scratch in an incremental build.
    rm -f CMakeCache.txt
    # Now run the actual CMake configuration:
<<<<<<< HEAD
    $_time_ cmake -DCMAKE_BUILD_TYPE:STRING=${BUILDTYPE} \
=======
    _time_ cmake -DCMAKE_BUILD_TYPE:STRING=${BUILDTYPE} \
>>>>>>> 2c31436d
        -DCTEST_USE_LAUNCHERS:BOOL=TRUE \
        ${AthDerivationSrcDir} 2>&1 | tee cmake_config.log
fi

# for nightly builds we want to get as far as we can
if [ "$NIGHTLY" = true ]; then
    # At this point stop worrying about errors:
    set +e
fi

# Build the project:
if [ -n "$EXE_MAKE" ]; then
    EXTRAOPT=
    if [ -n "$NIGHTLY" ]; then
        EXTRAOPT=-k
    fi
<<<<<<< HEAD
    $_time_ make ${EXTRAOPT} 2>&1 | tee cmake_build.log
=======
    _time_ make ${EXTRAOPT} 2>&1 | tee cmake_build.log
>>>>>>> 2c31436d
fi

# Install the results:
if [ -n "$EXE_INSTALL" ]; then
<<<<<<< HEAD
    $_time_ make install/fast \
=======
    _time_ make install/fast \
>>>>>>> 2c31436d
	DESTDIR=${BUILDDIR}/install/AthDerivation/${NICOS_PROJECT_VERSION} 2>&1 | tee cmake_install.log
fi

# Build an RPM for the release:
if [ -n "$EXE_CPACK" ]; then
<<<<<<< HEAD
    $_time_ cpack 2>&1 | tee cmake_cpack.log
=======
    _time_ cpack 2>&1 | tee cmake_cpack.log
>>>>>>> 2c31436d
    cp AthDerivation*.rpm ${BUILDDIR}/
fi<|MERGE_RESOLUTION|>--- conflicted
+++ resolved
@@ -3,7 +3,6 @@
 # Script for building the release on top of externals built using one of the
 # scripts in this directory.
 #
-_time_="/usr/bin/time -f time::\t%C::\treal:\t%E\tuser:\t%U\tsys:\t%S\n "
 
 _time_() { local c="time -p " ; while test "X$1" != "X" ; do c+=" \"$1\"" ; shift; done; ( eval "$c" ) 2>&1 | sed "s,^real[[:space:]],time::${c}:: real ," ; }
 
@@ -105,11 +104,7 @@
     # from scratch in an incremental build.
     rm -f CMakeCache.txt
     # Now run the actual CMake configuration:
-<<<<<<< HEAD
-    $_time_ cmake -DCMAKE_BUILD_TYPE:STRING=${BUILDTYPE} \
-=======
     _time_ cmake -DCMAKE_BUILD_TYPE:STRING=${BUILDTYPE} \
->>>>>>> 2c31436d
         -DCTEST_USE_LAUNCHERS:BOOL=TRUE \
         ${AthDerivationSrcDir} 2>&1 | tee cmake_config.log
 fi
@@ -126,29 +121,17 @@
     if [ -n "$NIGHTLY" ]; then
         EXTRAOPT=-k
     fi
-<<<<<<< HEAD
-    $_time_ make ${EXTRAOPT} 2>&1 | tee cmake_build.log
-=======
     _time_ make ${EXTRAOPT} 2>&1 | tee cmake_build.log
->>>>>>> 2c31436d
 fi
 
 # Install the results:
 if [ -n "$EXE_INSTALL" ]; then
-<<<<<<< HEAD
-    $_time_ make install/fast \
-=======
     _time_ make install/fast \
->>>>>>> 2c31436d
 	DESTDIR=${BUILDDIR}/install/AthDerivation/${NICOS_PROJECT_VERSION} 2>&1 | tee cmake_install.log
 fi
 
 # Build an RPM for the release:
 if [ -n "$EXE_CPACK" ]; then
-<<<<<<< HEAD
-    $_time_ cpack 2>&1 | tee cmake_cpack.log
-=======
     _time_ cpack 2>&1 | tee cmake_cpack.log
->>>>>>> 2c31436d
     cp AthDerivation*.rpm ${BUILDDIR}/
 fi