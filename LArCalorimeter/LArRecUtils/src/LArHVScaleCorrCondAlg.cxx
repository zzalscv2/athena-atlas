--- conflicted
+++ resolved
@@ -165,11 +165,7 @@
     const std::set<Identifier>& updatedCells=hvdata->getUpdatedCells();
     if (updatedCells.size()) {
       const HASHRANGEVEC hashranges=this->cellsIDsToPartition(updatedCells);
-<<<<<<< HEAD
-      StatusCode sc=this->getScale(hashranges, vScale, hvdata, onlHVCorr, cabling);
-=======
-      StatusCode sc=this->getScale(ctx, hashranges, vScale, hvdata, onlHVCorr);
->>>>>>> 958e4477
+      StatusCode sc=this->getScale(ctx,hashranges, vScale, hvdata, onlHVCorr, cabling);
       if (sc.isFailure()) {
 	ATH_MSG_ERROR( " LArHVScaleCorrCondAlg::LoadCalibration error in getScale" );
 	return sc;
@@ -217,11 +213,7 @@
 	}
 	std::string chronoName = "LArHVScaleCorrCondAlg";
 	chrono -> chronoStart( chronoName); 
-<<<<<<< HEAD
-	StatusCode sc=this->getScale(m_completeRange, vScale, hvdata, onlHVCorr,cabling);
-=======
-	StatusCode sc=this->getScale(ctx, m_completeRange, vScale, hvdata, onlHVCorr);
->>>>>>> 958e4477
+	StatusCode sc=this->getScale(ctx,m_completeRange, vScale, hvdata, onlHVCorr,cabling);
 	if (sc.isFailure()) {
 	  ATH_MSG_ERROR( " LArHVScaleCorrCondAlg::LoadCalibration error in getScale" );
 	  return sc;
@@ -236,15 +228,6 @@
   }//end else m_updateIfChanged
 
   // and now record output object
-<<<<<<< HEAD
-=======
-  SG::ReadCondHandle<LArOnOffIdMapping> larCablingHdl(m_cablingKey, ctx);
-  const LArOnOffIdMapping* cabling=*larCablingHdl;
-  if(!cabling) {
-     ATH_MSG_ERROR("Could not get LArOnOffIdMapping !!");
-     return StatusCode::FAILURE;
-  }
->>>>>>> 958e4477
   std::unique_ptr<LArHVCorr> hvCorr = std::make_unique<LArHVCorr>(std::move(vScale), cabling, m_calocell_id );
   //LArHVScaleCorrFlat * hvCorr = new LArHVScaleCorrFlat(vScale);
   const EventIDRange crangeW(rangeW);
@@ -267,12 +250,11 @@
 
 
 // *** compute global ADC2MeV factor from subfactors *** 
-<<<<<<< HEAD
-StatusCode LArHVScaleCorrCondAlg::getScale(const HASHRANGEVEC& hashranges, std::vector<float> &vScale, const LArHVData *hvdata, const ILArHVScaleCorr *onlHVCorr, const LArOnOffIdMapping* cabling) const {
-=======
-StatusCode LArHVScaleCorrCondAlg::getScale(const EventContext& ctx,
-                                           const HASHRANGEVEC& hashranges, std::vector<float> &vScale, const LArHVData *hvdata, const ILArHVScaleCorr *onlHVCorr) const {
->>>>>>> 958e4477
+
+StatusCode LArHVScaleCorrCondAlg::getScale(const EventContext& ctx, const HASHRANGEVEC& hashranges, 
+					   std::vector<float> &vScale, const LArHVData *hvdata, 
+					   const ILArHVScaleCorr *onlHVCorr, const LArOnOffIdMapping* cabling) const {
+
   
   unsigned nChannelsUpdates=0;
 
@@ -454,15 +436,8 @@
     
       ++nChannelsUpdates;
       if(onlHVCorr) { // undo the online one
-<<<<<<< HEAD
 	float hvonline = onlHVCorr->HVScaleCorr(cabling->createSignalChannelID(offid));
-=======
-         SG::ReadCondHandle<LArOnOffIdMapping> cabling(m_cablingKey, ctx);
-         const HWIdentifier chid = cabling->createSignalChannelID(offid);
-         float hvonline = onlHVCorr->HVScaleCorr(chid);
->>>>>>> 958e4477
-         if (hvonline>0. && hvonline<100.) mycorr = mycorr/hvonline;
-
+	if (hvonline>0. && hvonline<100.) mycorr = mycorr/hvonline;
       }
       vScale[idx]=mycorr;
     }// end loop over cells 
