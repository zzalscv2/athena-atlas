--- conflicted
+++ resolved
@@ -380,14 +380,8 @@
      WaveMap::iterator itm = waveMap.find(dac);
      
      if ( itm == waveMap.end() ) { // A new LArCaliWave is booked     
-<<<<<<< HEAD
-       LArCaliWave wave(samples.size()*m_NStep, m_dt, dac,0x1);
-       wave.setFlag( LArWave::meas );
-       itm = (waveMap.insert(WaveMap::value_type(dac,wave))).first;
-=======
        LArCaliWave wave(samples.size()*m_NStep, m_dt, (*it)->DAC(), 0x1, LArWave::meas );
        itm = (waveMap.insert(WaveMap::value_type((*it)->DAC(),wave))).first;
->>>>>>> 731e928a
      }
      
      (*itm).second.addEvent((int)roundf(delay/deltaDelay), m_NStep, samples);
