/*
<<<<<<< HEAD
  Copyright (C) 2002-2022 CERN for the benefit of the ATLAS collaboration
=======
  Copyright (C) 2002-2019 CERN for the benefit of the ATLAS collaboration
>>>>>>> a4bd5735
*/

#include "LArCalibTools/LArAverages2Ntuple.h"

#include "LArRawEvent/LArAccumulatedCalibDigitContainer.h"
#include "CaloIdentifier/CaloCell_ID.h"
#include "LArIdentifier/LArOnline_SuperCellID.h"

LArAverages2Ntuple::LArAverages2Ntuple(const std::string& name, ISvcLocator* pSvcLocator): 
  LArCond2NtupleBase(name, pSvcLocator)
{
  declareProperty("ContainerKey",m_contKey);
  declareProperty("NSamples",m_Nsamples=50);
  declareProperty("KeepOnlyPulsed",m_keepPulsed=true);
  declareProperty("KeepFT",m_keepFT);
  m_ipass=0;
}

LArAverages2Ntuple::~LArAverages2Ntuple() 
{}


StatusCode LArAverages2Ntuple::initialize()
{
  ATH_MSG_INFO ( "in initialize" );

  const CaloCell_ID* idHelper = nullptr;
  ATH_CHECK( detStore()->retrieve (idHelper, "CaloCell_ID") );
  
  StatusCode sc;
  if ( m_isSC ){
    const LArOnline_SuperCellID* ll;
    sc = detStore()->retrieve(ll, "LArOnline_SuperCellID");
    if (sc.isFailure()) {
      ATH_MSG_ERROR( "Could not get LArOnlineID helper !" );
      return StatusCode::FAILURE;
    }
    else {
      m_onlineHelper = dynamic_cast<const LArOnlineID_Base*>(ll);
      ATH_MSG_DEBUG("Found the LArOnlineID helper");
    }
  } else { // m_isSC
    const LArOnlineID* ll;
    sc = detStore()->retrieve(ll, "LArOnlineID");
    if (sc.isFailure()) {
      ATH_MSG_ERROR( "Could not get LArOnlineID helper !" );
      return StatusCode::FAILURE;
    }
    else {
      m_onlineHelper = dynamic_cast<const LArOnlineID_Base*>(ll);
      ATH_MSG_DEBUG(" Found the LArOnlineID helper. ");
    }
  }
  m_ntName = "AVERAGES";
  m_ntTitle="Averages";
  m_ntpath=std::string("/NTUPLES/FILE1/")+m_ntName+m_contKey;

  ATH_CHECK(LArCond2NtupleBase::initialize());

  ATH_CHECK( m_nt->addItem("DAC",m_DAC,0,65535) );
  ATH_CHECK( m_nt->addItem("isPulsed",m_isPulsed,0,1) );
  ATH_CHECK( m_nt->addItem("delay",m_delay,0,240) );
  ATH_CHECK( m_nt->addItem("Ntrigger",m_Ntrigger,0,500) );
  ATH_CHECK( m_nt->addItem("Nsamples",m_ntNsamples,0,32) );
  ATH_CHECK( m_nt->addItem("Nsteps",m_Nsteps,0,50) );
  ATH_CHECK( m_nt->addItem("StepIndex",m_StepIndex,0,100) );

  static const int maxSamples = m_Nsamples;
  ATH_CHECK( m_nt->addItem("Sum",maxSamples,m_Sum) );
  ATH_CHECK( m_nt->addItem("SumSq",maxSamples,m_SumSq) );
  ATH_CHECK( m_nt->addItem("Mean",maxSamples,m_Mean) );
  ATH_CHECK( m_nt->addItem("RMS",maxSamples,m_RMS) );

  return StatusCode::SUCCESS;

}

StatusCode LArAverages2Ntuple::execute()
{
  ATH_MSG_DEBUG ( "in execute" );
  
  const EventContext& ctx = Gaudi::Hive::currentContext();

  SG::ReadCondHandle<LArOnOffIdMapping> cablingHdl{cablingKey(), ctx};
  const LArOnOffIdMapping* cabling{*cablingHdl};
  if(!cabling) {
     ATH_MSG_ERROR( "DO not have cabling from the key " << cablingKey().key() );
     return StatusCode::FAILURE;
  }
  SG::ReadCondHandle<LArCalibLineMapping> clHdl{m_calibMapKey, ctx};
  const LArCalibLineMapping *clcabling {*clHdl};
  if(!clcabling) {
     ATH_MSG_ERROR( "Do not have calib line mapping !!!" );
     return StatusCode::FAILURE;
  }

  const LArAccumulatedCalibDigitContainer* accuDigitContainer = NULL;
  StatusCode sc=evtStore()->retrieve(accuDigitContainer,m_contKey);  
  if (sc!=StatusCode::SUCCESS) {
    ATH_MSG_WARNING ( "Unable to retrieve LArAccumulatedCalibDigitContainer with key " << m_contKey << " from DetectorStore. " );
    } 
  else
    ATH_MSG_DEBUG ( "Got LArAccumulatedCalibDigitContainer with key " << m_contKey );
  
 
  if (accuDigitContainer) { 
   
     LArAccumulatedCalibDigitContainer::const_iterator it=accuDigitContainer->begin();
     LArAccumulatedCalibDigitContainer::const_iterator it_e=accuDigitContainer->end();
 
     if(it == it_e) {
        ATH_MSG_DEBUG ( "LArAccumulatedCalibDigitContainer with key=" << m_contKey << " is empty " );
        return StatusCode::SUCCESS;
      }else{
        ATH_MSG_DEBUG ( "LArAccumulatedCalibDigitContainer with key=" << m_contKey << " has " <<accuDigitContainer->size() << " entries" );
      }
 
     unsigned cellCounter=0;
     for (;it!=it_e;++it) {   
       // Add protection - Modif from JF. Marchand
       if ( !(*it) ) continue;
 
       HWIdentifier chid=(*it)->channelID();
       m_isPulsed = (long)(*it)->isPulsed();
       if(m_keepPulsed && !(*it)->isPulsed()) continue;
       m_DAC = (*it)->DAC();
       m_Nsteps = (*it)->nSteps();
       m_Ntrigger = (*it)->nTriggers();
       m_delay = (*it)->delay();
       m_StepIndex=(*it)->stepIndex();
       unsigned int trueMaxSample = (*it)->nsamples();
       m_ntNsamples = trueMaxSample;
 
       if(trueMaxSample>m_Nsamples){
         if(!m_ipass){
           ATH_MSG_WARNING ( "The number of samples in data is larger than the one specified by JO: " << trueMaxSample << " > " << m_Nsamples << " --> only " << m_Nsamples << " will be available in the ntuple " );
           m_ipass=1;
         }
         trueMaxSample = m_Nsamples;
       }
     
       const std::vector<unsigned long>& sampleSum = (*it)->sampleSum();
       const std::vector<unsigned long>& sampleSum2 = (*it)->sample2Sum();
       const std::vector<float>& mean = (*it)->mean();
       const std::vector<float>& RMSv = (*it)->RMS();
 
       for(unsigned int j=0;j<trueMaxSample;j++){
         m_Sum[j]   = sampleSum[j];
         m_SumSq[j] = sampleSum2[j];
         m_Mean[j]  = mean[j];
         m_RMS[j]   = RMSv[j];
       }
 
       m_onlChanId = chid.get_identifier32().get_compact();
       m_channel=m_onlineHelper->channel(chid);
       m_slot=m_onlineHelper->slot(chid);
       m_FT=m_onlineHelper->feedthrough(chid);
       if(m_keepFT.size() > 0) {
          if(std::find(std::begin(m_keepFT), std::end(m_keepFT), m_FT) == std::end(m_keepFT)) continue;
       }
       m_barrel_ec = m_onlineHelper->barrel_ec(chid);
       m_pos_neg   = m_onlineHelper->pos_neg(chid);
 
       bool isConnected = cabling->isOnlineConnected(chid);
       if(isConnected){
         Identifier id=cabling->cnvToIdentifier(chid);
         const std::vector<HWIdentifier>& calibLineV=clcabling->calibSlotLine(chid);
         std::vector<HWIdentifier>::const_iterator calibLineIt=calibLineV.begin();
         m_calibLine = m_onlineHelper->channel(*calibLineIt);
         m_eta=m_emId->eta(id); 
         m_phi=m_emId->phi(id);
         m_layer=m_emId->sampling(id);
         m_region=m_emId->region(id);
       } else {
         m_calibLine=-999;
         m_eta=-999;
         m_phi=-999;
         m_layer=-999;
         m_region=-999;
       }
 
       fillFromIdentifier(chid);       
       ATH_CHECK( ntupleSvc()->writeRecord(m_nt) );
       cellCounter++;
     }//end loop over cells
  }//end if have accumulatedDigitContainer 
  ATH_MSG_DEBUG ( "LArAverages2Ntuple has finished." );
  return StatusCode::SUCCESS;
}// end execute method.<|MERGE_RESOLUTION|>--- conflicted
+++ resolved
@@ -1,9 +1,5 @@
 /*
-<<<<<<< HEAD
-  Copyright (C) 2002-2022 CERN for the benefit of the ATLAS collaboration
-=======
   Copyright (C) 2002-2019 CERN for the benefit of the ATLAS collaboration
->>>>>>> a4bd5735
 */
 
 #include "LArCalibTools/LArAverages2Ntuple.h"
