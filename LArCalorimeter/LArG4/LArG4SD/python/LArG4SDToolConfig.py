<<<<<<< HEAD
# Copyright (C) 2002-2023 CERN for the benefit of the ATLAS collaboration
=======
# Copyright (C) 2002-2024 CERN for the benefit of the ATLAS collaboration
>>>>>>> e1afcba8

from AthenaConfiguration.ComponentAccumulator import ComponentAccumulator
from AthenaConfiguration.ComponentFactory import CompFactory
from SimulationConfig.SimEnums import CalibrationRun, LArParameterization
from ISF_Algorithms.CollectionMergerConfig import CollectionMergerCfg

#to be migrated: getCalibrationDefaultCalculator, getDeadMaterialCalibrationHitMerger

def LArActiveSensitiveDetectorToolCfg(flags, name="LArActiveSensitiveDetector", **kwargs):
    result = ComponentAccumulator()

    ## Main configuration
    if flags.GeoModel.AtlasVersion not in ["tb_LArH6_2003","tb_LArH6_2002"]:
        kwargs.setdefault("StacVolumes",["LArMgr::LAr::EMB::STAC"])
        kwargs.setdefault("PresamplerVolumes",["LArMgr::LAr::Barrel::Presampler::Module"])
        kwargs.setdefault("NegIWVolumes",["LArMgr::LAr::EMEC::Neg::InnerWheel"])
        kwargs.setdefault("NegOWVolumes",["LArMgr::LAr::EMEC::Neg::OuterWheel"])
        kwargs.setdefault("NegBOBarretteVolumes",["LArMgr::LAr::EMEC::Neg::BackOuterBarrette::Module::Phidiv"])
    if flags.GeoModel.AtlasVersion!="tb_LArH6_2003":
        kwargs.setdefault("PosIWVolumes",["LArMgr::LAr::EMEC::Pos::InnerWheel"])
        kwargs.setdefault("PosOWVolumes",["LArMgr::LAr::EMEC::Pos::OuterWheel"])
        kwargs.setdefault("PosBOBarretteVolumes",["LArMgr::LAr::EMEC::Pos::BackOuterBarrette::Module::Phidiv"])
        kwargs.setdefault("PresVolumes", ["LArMgr::LAr::Endcap::Presampler::LiquidArgon"])
        kwargs.setdefault("SliceVolumes",["LArMgr::LAr::HEC::Module::Depth::Slice"])
    if flags.GeoModel.AtlasVersion not in ["tb_LArH6_2002"]:
        kwargs.setdefault("FCAL1Volumes",["LArMgr::LAr::FCAL::Module1::Gap"])
        kwargs.setdefault("FCAL2Volumes",["LArMgr::LAr::FCAL::Module2::Gap"])
        kwargs.setdefault("FCAL3Volumes",["LArMgr::LAr::FCAL::Module3::Gap"])
    # Running PID calibration hits?
    kwargs.setdefault("ParticleID",flags.Sim.ParticleID)
    # No effect currently
    kwargs.setdefault("OutputCollectionNames", ["LArCalibrationHitActive"])

    from LArG4Barrel.LArG4BarrelConfig import BarrelCalibrationCalculatorCfg, BarrelPresamplerCalibrationCalculatorCfg
    kwargs.setdefault("EMBPSCalibrationCalculator",
                      result.getPrimaryAndMerge(BarrelPresamplerCalibrationCalculatorCfg(flags)).name)
    kwargs.setdefault("EMBCalibrationCalculator",
                      result.getPrimaryAndMerge(BarrelCalibrationCalculatorCfg(flags)).name)

    from LArG4EC.LArG4ECConfig import EMECPosInnerWheelCalibrationCalculatorCfg, EMECNegInnerWheelCalibrationCalculatorCfg, EMECPosOuterWheelCalibrationCalculatorCfg, EMECNegOuterWheelCalibrationCalculatorCfg, EMECPosBackOuterBarretteCalibrationCalculatorCfg, EMECNegBackOuterBarretteCalibrationCalculatorCfg, EMECPresamplerCalibrationCalculatorCfg
    kwargs.setdefault("EMECPosIWCalibrationCalculator",
                      result.getPrimaryAndMerge(EMECPosInnerWheelCalibrationCalculatorCfg(flags)).name)
    kwargs.setdefault("EMECNegIWCalibrationCalculator",
                      result.getPrimaryAndMerge(EMECNegInnerWheelCalibrationCalculatorCfg(flags)).name)
    kwargs.setdefault("EMECPosOWCalibrationCalculator",
                      result.getPrimaryAndMerge(EMECPosOuterWheelCalibrationCalculatorCfg(flags)).name)
    kwargs.setdefault("EMECNegOWCalibrationCalculator",
                      result.getPrimaryAndMerge(EMECNegOuterWheelCalibrationCalculatorCfg(flags)).name)
    kwargs.setdefault("EMECPSCalibrationCalculator",
                      result.getPrimaryAndMerge(EMECPresamplerCalibrationCalculatorCfg(flags)).name)
    kwargs.setdefault("EMECPosBOBCalibrationCalculator",
                      result.getPrimaryAndMerge(EMECPosBackOuterBarretteCalibrationCalculatorCfg(flags)).name)
    kwargs.setdefault("EMECNegBOBCalibrationCalculator",
                      result.getPrimaryAndMerge(EMECNegBackOuterBarretteCalibrationCalculatorCfg(flags)).name)

    from LArG4HEC.LArG4HECConfig import HECCalibrationWheelActiveCalculatorCfg
    kwargs.setdefault("HECWActiveCalculator",
                      result.getPrimaryAndMerge(HECCalibrationWheelActiveCalculatorCfg(flags)).name)

    from LArG4FCAL.LArG4FCALConfig import FCAL1CalibCalculatorCfg, FCAL2CalibCalculatorCfg, FCAL3CalibCalculatorCfg
    kwargs.setdefault("FCAL1CalibCalculator",
                      result.getPrimaryAndMerge(FCAL1CalibCalculatorCfg(flags)).name)
    kwargs.setdefault("FCAL2CalibCalculator",
                      result.getPrimaryAndMerge(FCAL2CalibCalculatorCfg(flags)).name)
    kwargs.setdefault("FCAL3CalibCalculator",
                      result.getPrimaryAndMerge(FCAL3CalibCalculatorCfg(flags)).name)

   
    result.setPrivateTools( CompFactory.LArG4.ActiveSDTool(name, **kwargs))
    return result


def LArDeadSensitiveDetectorToolCfg(flags, name="LArDeadSensitiveDetector", **kwargs):
    ## Main configuration
    kwargs.setdefault("BarrelCryVolumes",   ["LArMgr::LAr::Barrel::Cryostat::InnerWall::Vis",
                                             "LArMgr::LAr::Barrel::Cryostat::Sector::*",
                                             "LArMgr::LAr::Barrel::Cryostat::InnerWall",
                                             "LArMgr::LAr::Barrel::Cryostat::Cylinder::*"])
    kwargs.setdefault("BarrelCryLArVolumes",["LArMgr::LAr::Barrel::Cryostat::ExtraMat*",
                                             "LArMgr::LAr::Barrel::Cryostat::HalfLAr*",
                                             "LArMgr::LAr::Barrel::Cryostat::TotalLAr",
                                             "LArMgr::LAr::Barrel::Cryostat::MotherVolume"])
    kwargs.setdefault("BarrelCryMixVolumes",["LArMgr::LAr::Barrel::Cryostat::InnerEndWall",
                                             "LArMgr::LAr::Barrel::Cryostat::OuterWall",
                                             "LArMgr::LAr::Barrel::Cryostat::Mixed::Cylinder::*"])
    kwargs.setdefault("DeadMaterialVolumes",["LArMgr::LAr::DM::*"])
    kwargs.setdefault("BarrelPresVolumes",  ["LArMgr::LAr::Barrel::Presampler",
                                             "LArMgr::LAr::Barrel::Presampler::Sector",
                                             "LArMgr::LAr::Barrel::Presampler::ProtectionShell",
                                             "LArMgr::LAr::Barrel::Presampler::MotherBoard",
                                             "LArMgr::LAr::Barrel::Presampler::Connectics",
                                             "LArMgr::LAr::Barrel::Presampler::Rail",
                                             "LArMgr::LAr::Barrel::Presampler::ProtectionPlate"])
    kwargs.setdefault("BarrelVolumes",      ["LArMgr::LAr::EMB::ExtraMat*",
                                             "LArMgr::LAr::EMB::FrontBack::Absorber",
                                             "LArMgr::LAr::EMB::FrontBack::Absorber2",
                                             "LArMgr::LAr::EMB::FrontBack::Steel",
                                             "LArMgr::LAr::EMB::FrontBack::G10",
                                             "LArMgr::LAr::EMB::FrontBack::Electrode",
                                             "LArMgr::LAr::EMB::GTENB",
                                             "LArMgr::LAr::EMB::GTENF",
                                             "LArMgr::LAr::EMB::SUMB",
                                             "LArMgr::LAr::EMB::CAAC",
                                             "LArMgr::LAr::EMB::MOAC",
                                             "LArMgr::LAr::EMB::TELB",
                                             "LArMgr::LAr::EMB::TELF",
                                             "LArMgr::LAr::EMB::ECAM"])
    kwargs.setdefault("ECCryVolumes",       ["LArMgr::LAr::Endcap::Cryostat::FcalLAr::Cylinder",
                                             "LArMgr::LAr::Endcap::Cryostat::EmecHecLAr::Sector",
                                             "LArMgr::LAr::Endcap::Cryostat::EmecHecLAr::Cylinder",
                                             "LArMgr::LAr::Endcap::Cryostat::Sector",
                                             "LArMgr::LAr::Endcap::Cryostat::Cone",
                                             "LArMgr::LAr::Endcap::Cryostat::Cylinder"])
    kwargs.setdefault("ECCryLArVolumes",    ["LArMgr::Moderator*",
                                             "LArMgr::LAr::Endcap::Cryostat::FcalLAr",
                                             "LArMgr::LAr::Endcap::Cryostat::EmecHecLAr",
                                             "LArMgr::LAr::Endcap::Cryostat::MotherVolume"])
    kwargs.setdefault("ECCryMixVolumes",    ["LArMgr::LAr::FCAL::LiquidArgonC",
                                             "LArMgr::LAr::Endcap::Cryostat::EmecHecLAr::Sector::Mixed",
                                             "LArMgr::LAr::Endcap::Cryostat::Sector::Mixed",
                                             "LArMgr::LAr::Endcap::Cryostat::Cone::Mixed",
                                             "LArMgr::LAr::Endcap::Cryostat::ExtraCyl_beforePS",
                                             "LArMgr::LAr::Endcap::Cryostat::Cylinder::Mixed"])
    kwargs.setdefault("ECSupportVolumes",   ["LArMgr::LAr::EMEC::ExtraCyl_afterPS",
                                             "LArMgr::LAr::EMEC::InnerTransversalBars",
                                             "LArMgr::LAr::EMEC::InnerAluCone::*",
                                             "LArMgr::LAr::EMEC::OuterTransversalBars",
                                             "LArMgr::LAr::EMEC::OuterSupportMother",
                                             "LArMgr::LAr::EMEC::*Stretchers",
                                             "LArMgr::LAr::EMEC::Top*",
                                             "LArMgr::LAr::EMEC::Back*GTen",
                                             "LArMgr::LAr::EMEC::Back*Hole",
                                             "LArMgr::LAr::EMEC::Back*Bar",
                                             "LArMgr::LAr::EMEC::Back*Ring",
                                             "LArMgr::LAr::EMEC::Back*Ele",
                                             "LArMgr::LAr::EMEC::Back*Abs",
                                             "LArMgr::LAr::EMEC::BackInnerBarrette::Module::Phidiv",
                                             "LArMgr::LAr::EMEC::Back*Barrette::Module",
                                             "LArMgr::LAr::EMEC::Back*Barrettes",
                                             "LArMgr::LAr::EMEC::BackSupport*",
                                             "LArMgr::LAr::EMEC::Front*",
                                             "LArMgr::LAr::EMEC::Mother*"])
    kwargs.setdefault("HECWheelVolumes",    ["LArMgr::LAr::HEC::Mother",
                                             "LArMgr::LAr::HEC::LiquidArgon",
                                             "LArMgr::LAr::HEC::Clamp",
                                             "LArMgr::LAr::HEC::Clamp::LiquidArgon",
                                             "LArMgr::LAr::HEC::Module",
                                             "LArMgr::LAr::HEC::FrontModule",
                                             "LArMgr::LAr::HEC::RearModule",
                                             "LArMgr::LAr::HEC::Module::Depth",
                                             "LArMgr::LAr::HEC::Module::Depth::FirstAbsorber",
                                             "LArMgr::LAr::HEC::Module::Depth::FirstAbsorber::TieRod"])
    # Running PID calibration hits?
    kwargs.setdefault("ParticleID", flags.Sim.ParticleID)
    kwargs.setdefault("doEscapedEnergy", flags.Sim.CalibrationRun is not CalibrationRun.DeadLAr)
    # No effect currently
    outputCollectionName = "LArCalibrationHitDeadMaterial"
<<<<<<< HEAD
    if flags.Sim.CalibrationRun in [CalibrationRun.LAr, CalibrationRun.LArTile]:
=======
    if ConfigFlags.Sim.CalibrationRun in [CalibrationRun.LAr, CalibrationRun.LArTile, CalibrationRun.LArTileZDC]:
>>>>>>> e1afcba8
        outputCollectionName = "LArCalibrationHitDeadMaterial_DEAD"
    kwargs.setdefault("HitCollectionName", outputCollectionName)

    result = ComponentAccumulator()

    from LArG4Barrel.LArG4BarrelConfig import BarrelCryostatCalibrationCalculatorCfg, BarrelCryostatCalibrationLArCalculatorCfg, BarrelCryostatCalibrationMixedCalculatorCfg, DMCalibrationCalculatorCfg,   BarrelCalibrationCalculatorCfg, BarrelPresamplerCalibrationCalculatorCfg
    kwargs.setdefault("EMBCryoCalibrationCalculator", result.getPrimaryAndMerge(BarrelCryostatCalibrationCalculatorCfg(flags)).name)
    kwargs.setdefault("EMBCryoLArCalibrationCalculator", result.getPrimaryAndMerge(BarrelCryostatCalibrationLArCalculatorCfg(flags)).name)
    kwargs.setdefault("DefaultCalibrationCalculator", result.getPrimaryAndMerge(CalibrationDefaultCalculatorCfg(flags)).name)
    kwargs.setdefault("EMBCryoMixCalibrationCalculator", result.getPrimaryAndMerge(BarrelCryostatCalibrationMixedCalculatorCfg(flags)).name)
    kwargs.setdefault("DMCalibrationCalculator", result.getPrimaryAndMerge(DMCalibrationCalculatorCfg(flags)).name)
    kwargs.setdefault("EMBPSCalibrationCalculator", result.getPrimaryAndMerge(BarrelPresamplerCalibrationCalculatorCfg(flags)).name)
    kwargs.setdefault("EMBCalibrationCalculator", result.getPrimaryAndMerge(BarrelCalibrationCalculatorCfg(flags)).name)

    from LArG4EC.LArG4ECConfig import EndcapCryostatCalibrationCalculatorCfg, EndcapCryostatCalibrationLArCalculatorCfg, EndcapCryostatCalibrationMixedCalculatorCfg, EMECSupportCalibrationCalculatorCfg
    kwargs.setdefault("ECCryoCalibrationCalculator", result.getPrimaryAndMerge(EndcapCryostatCalibrationCalculatorCfg(flags)).name)
    kwargs.setdefault("ECCryoLArCalibrationCalculator", result.getPrimaryAndMerge(EndcapCryostatCalibrationLArCalculatorCfg(flags)).name)
    kwargs.setdefault("ECCryoMixCalibrationCalculator", result.getPrimaryAndMerge(EndcapCryostatCalibrationMixedCalculatorCfg(flags)).name)
    kwargs.setdefault("EMECSuppCalibrationCalculator", result.getPrimaryAndMerge(EMECSupportCalibrationCalculatorCfg(flags)).name)

    from LArG4HEC.LArG4HECConfig import HECCalibrationWheelDeadCalculatorCfg
    kwargs.setdefault("HECWheelDeadCalculator", result.getPrimaryAndMerge(HECCalibrationWheelDeadCalculatorCfg(flags)).name)

    result.setPrivateTools(CompFactory.LArG4.DeadSDTool(name, **kwargs))
    return result


def LArEMBSensitiveDetectorCfg(flags,name="LArEMBSensitiveDetector", **kwargs):
    result = ComponentAccumulator()
    bare_collection_name = "LArHitEMB"
    mergeable_collection_suffix = "_G4"
    merger_input_property = "LArEMBHits"
    region = "CALO"
    acc, hits_collection_name = CollectionMergerCfg(flags,
                                                    bare_collection_name,
                                                    mergeable_collection_suffix,
                                                    merger_input_property,
                                                    region)

    result.merge(acc)
    ## Main configuration
    kwargs.setdefault("StacVolumes",["LArMgr::LAr::EMB::STAC"])
    kwargs.setdefault("PresamplerVolumes",["LArMgr::LAr::Barrel::Presampler::Module"])
    kwargs.setdefault("OutputCollectionNames", [hits_collection_name])

    # Hook for fast simulation
    kwargs.setdefault("UseFrozenShowers", flags.Sim.LArParameterization is LArParameterization.FrozenShowers)

    from LArG4Barrel.LArG4BarrelConfig import EMBPresamplerCalculatorCfg, EMBCalculatorCfg
    kwargs.setdefault("EMBPSCalculator", result.getPrimaryAndMerge(EMBPresamplerCalculatorCfg(flags)).name)
    kwargs.setdefault("EMBCalculator", result.getPrimaryAndMerge(EMBCalculatorCfg(flags)).name)

    result.setPrivateTools( CompFactory.LArG4.EMBSDTool(name, **kwargs) )
    return result


def LArEMECSensitiveDetectorCfg(flags, name="LArEMECSensitiveDetector", **kwargs):
    result = ComponentAccumulator()
    bare_collection_name = "LArHitEMEC"
    mergeable_collection_suffix = "_G4"
    merger_input_property = "LArEMECHits"
    region = "CALO"
    acc, hits_collection_name = CollectionMergerCfg(flags,
                                                    bare_collection_name,
                                                    mergeable_collection_suffix,
                                                    merger_input_property,
                                                    region)
    result.merge(acc)

    if flags.GeoModel.AtlasVersion not in ["tb_LArH6_2002","tb_LArH6EC_2002"]:
        kwargs.setdefault("NegIWVolumes",["LArMgr::LAr::EMEC::Neg::InnerWheel"])
        kwargs.setdefault("NegOWVolumes",["LArMgr::LAr::EMEC::Neg::OuterWheel"])
        kwargs.setdefault("NegBOBarretteVolumes",["LArMgr::LAr::EMEC::Neg::BackOuterBarrette::Module::Phidiv"])
    if flags.GeoModel.AtlasVersion !="tb_LArH6EC_2002":
        kwargs.setdefault("PosIWVolumes",["LArMgr::LAr::EMEC::Pos::InnerWheel"])
        kwargs.setdefault("PosOWVolumes",["LArMgr::LAr::EMEC::Pos::OuterWheel"])
        kwargs.setdefault("PosBOBarretteVolumes",["LArMgr::LAr::EMEC::Pos::BackOuterBarrette::Module::Phidiv"])
    kwargs.setdefault("PresVolumes", ["LArMgr::LAr::Endcap::Presampler::LiquidArgon"])
    kwargs.setdefault("OutputCollectionNames", [hits_collection_name])

    # Hook for fast simulation
    kwargs.setdefault("UseFrozenShowers", flags.Sim.LArParameterization is LArParameterization.FrozenShowers)

    from LArG4EC.LArG4ECConfig import EMECPosInnerWheelCalculatorCfg, EMECNegInnerWheelCalculatorCfg, EMECPosOuterWheelCalculatorCfg, EMECNegOuterWheelCalculatorCfg, EMECPresamplerCalculatorCfg, EMECPosBackOuterBarretteCalculatorCfg, EMECNegBackOuterBarretteCalculatorCfg
    kwargs.setdefault("EMECPosIWCalculator", result.getPrimaryAndMerge(EMECPosInnerWheelCalculatorCfg(flags)).name)
    kwargs.setdefault("EMECNegIWCalculator", result.getPrimaryAndMerge(EMECNegInnerWheelCalculatorCfg(flags)).name)
    kwargs.setdefault("EMECPosOWCalculator", result.getPrimaryAndMerge(EMECPosOuterWheelCalculatorCfg(flags)).name)
    kwargs.setdefault("EMECNegOWCalculator", result.getPrimaryAndMerge(EMECNegOuterWheelCalculatorCfg(flags)).name)
    kwargs.setdefault("EMECPSCalculator", result.getPrimaryAndMerge(EMECPresamplerCalculatorCfg(flags)).name)
    kwargs.setdefault("EMECPosBOBCalculator", result.getPrimaryAndMerge(EMECPosBackOuterBarretteCalculatorCfg(flags)).name)
    kwargs.setdefault("EMECNegBOBCalculator", result.getPrimaryAndMerge(EMECNegBackOuterBarretteCalculatorCfg(flags)).name)

    result.setPrivateTools( CompFactory.LArG4.EMECSDTool(name, **kwargs) )
    return result


def LArFCALSensitiveDetectorCfg(flags, name="LArFCALSensitiveDetector", **kwargs):
    result = ComponentAccumulator()
    bare_collection_name = "LArHitFCAL"
    mergeable_collection_suffix = "_G4"
    merger_input_property = "LArFCALHits"
    region = "CALO"
    acc, hits_collection_name = CollectionMergerCfg(flags,
                                                    bare_collection_name,
                                                    mergeable_collection_suffix,
                                                    merger_input_property,
                                                    region)
    result.merge(acc)

    kwargs.setdefault("FCAL1Volumes",["LArMgr::LAr::FCAL::Module1::Gap"])
    kwargs.setdefault("FCAL2Volumes",["LArMgr::LAr::FCAL::Module2::Gap"])
    kwargs.setdefault("FCAL3Volumes",["LArMgr::LAr::FCAL::Module3::Gap"])
    # No effect currently
    kwargs.setdefault("OutputCollectionNames", [hits_collection_name])

    # Hook for fast simulation
    kwargs.setdefault("UseFrozenShowers", flags.Sim.LArParameterization is not LArParameterization.NoFrozenShowers)

    from LArG4FCAL.LArG4FCALConfig import FCAL1CalculatorCfg, FCAL2CalculatorCfg, FCAL3CalculatorCfg
    kwargs.setdefault("FCAL1Calculator", result.getPrimaryAndMerge(FCAL1CalculatorCfg(flags)).name)
    kwargs.setdefault("FCAL2Calculator", result.getPrimaryAndMerge(FCAL2CalculatorCfg(flags)).name)
    kwargs.setdefault("FCAL3Calculator", result.getPrimaryAndMerge(FCAL3CalculatorCfg(flags)).name)

    result.setPrivateTools( CompFactory.LArG4.FCALSDTool(name, **kwargs) )
    return result


def LArHECSensitiveDetectorCfg(flags, name="LArHECSensitiveDetector", **kwargs):
    result = ComponentAccumulator()
    bare_collection_name = "LArHitHEC"
    mergeable_collection_suffix = "_G4"
    merger_input_property = "LArHECHits"
    region = "CALO"
    acc, hits_collection_name = CollectionMergerCfg(flags,
                                                    bare_collection_name,
                                                    mergeable_collection_suffix,
                                                    merger_input_property,
                                                    region)
    result.merge(acc)

    kwargs.setdefault("WheelVolumes",["LArMgr::LAr::HEC::Module::Depth::Slice"])
    #kwargs.setdefault("SliceVolumes",["LAr::HEC::Module::Depth::Slice"])
    #kwargs.setdefault("LocalVolumes",["LAr::HEC::Module::Depth::Slice::Local"])
    #  You might think this should go here, but we don't think so!  LAr::HEC::Module::Depth::Slice::Wheel"])
    # No effect currently
    kwargs.setdefault("OutputCollectionNames", [hits_collection_name])

    from LArG4HEC.LArG4HECConfig import HECWheelCalculatorCfg
    kwargs.setdefault("HECWheelCalculator", result.getPrimaryAndMerge(HECWheelCalculatorCfg(flags)).name)

    result.setPrivateTools( CompFactory.LArG4.HECSDTool(name, **kwargs) )
    return result


def LArInactiveSensitiveDetectorToolCfg(flags, name="LArInactiveSensitiveDetector", **kwargs):
    result = ComponentAccumulator()
    ## Main configuration
    if flags.GeoModel.AtlasVersion not in ["tb_LArH6_2003","tb_LArH6_2002"]:
        kwargs.setdefault("BarrelPreVolumes",["LArMgr::LAr::Barrel::Presampler::Cathode*",
                                              "LArMgr::LAr::Barrel::Presampler::Anode*",
                                              "LArMgr::LAr::Barrel::Presampler::Prep*"])
        kwargs.setdefault("BarrelVolumes",["LArMgr::LAr::EMB::*::Straight",
                                           "LArMgr::LAr::EMB::*::*Fold"])
        kwargs.setdefault("ECPosInVolumes", ["LArMgr::LAr::EMEC::Pos::InnerWheel::Absorber",
                                             "LArMgr::LAr::EMEC::Pos::InnerWheel::Electrode",
                                             "LArMgr::LAr::EMEC::Pos::InnerWheel::Glue",
                                             "LArMgr::LAr::EMEC::Pos::InnerWheel::Lead",
                                             "LArMgr::LAr::EMEC::Pos::InnerCone::Absorber",
                                             "LArMgr::LAr::EMEC::Pos::InnerCone::Electrode",
                                             "LArMgr::LAr::EMEC::Pos::InnerCone::Glue",
                                             "LArMgr::LAr::EMEC::Pos::InnerCone::Lead",
                                             "LArMgr::LAr::EMEC::Pos::InnerSlice*::Absorber",
                                             "LArMgr::LAr::EMEC::Pos::InnerSlice*::Electrode",
                                             "LArMgr::LAr::EMEC::Pos::InnerSlice*::Glue",
                                             "LArMgr::LAr::EMEC::Pos::InnerSlice*::Lead"])
        kwargs.setdefault("ECPosOutVolumes",["LArMgr::LAr::EMEC::Pos::OuterWheel::Lead",
                                             "LArMgr::LAr::EMEC::Pos::OuterWheel::Glue",
                                             "LArMgr::LAr::EMEC::Pos::OuterWheel::Electrode",
                                             "LArMgr::LAr::EMEC::Pos::OuterWheel::Absorber",
                                             "LArMgr::LAr::EMEC::Pos::Outer*Cone::Lead",
                                             "LArMgr::LAr::EMEC::Pos::Outer*Cone::Glue",
                                             "LArMgr::LAr::EMEC::Pos::Outer*Cone::Electrode",
                                             "LArMgr::LAr::EMEC::Pos::Outer*Cone::Absorber",
                                             "LArMgr::LAr::EMEC::Pos::OuterSlice*::Lead",
                                             "LArMgr::LAr::EMEC::Pos::OuterSlice*::Glue",
                                             "LArMgr::LAr::EMEC::Pos::OuterSlice*::Electrode",
                                             "LArMgr::LAr::EMEC::Pos::OuterSlice*::Absorber"])
        kwargs.setdefault("ECNegInVolumes", ["LArMgr::LAr::EMEC::Neg::InnerWheel::Absorber",
                                             "LArMgr::LAr::EMEC::Neg::InnerWheel::Electrode",
                                             "LArMgr::LAr::EMEC::Neg::InnerWheel::Glue",
                                             "LArMgr::LAr::EMEC::Neg::InnerWheel::Lead",
                                             "LArMgr::LAr::EMEC::Neg::InnerCone::Absorber",
                                             "LArMgr::LAr::EMEC::Neg::InnerCone::Electrode",
                                             "LArMgr::LAr::EMEC::Neg::InnerCone::Glue",
                                             "LArMgr::LAr::EMEC::Neg::InnerCone::Lead",
                                             "LArMgr::LAr::EMEC::Neg::InnerSlice*::Absorber",
                                             "LArMgr::LAr::EMEC::Neg::InnerSlice*::Electrode",
                                             "LArMgr::LAr::EMEC::Neg::InnerSlice*::Glue",
                                             "LArMgr::LAr::EMEC::Neg::InnerSlice*::Lead"])
        kwargs.setdefault("ECNegOutVolumes",["LArMgr::LAr::EMEC::Neg::OuterWheel::Lead",
                                             "LArMgr::LAr::EMEC::Neg::OuterWheel::Glue",
                                             "LArMgr::LAr::EMEC::Neg::OuterWheel::Electrode",
                                             "LArMgr::LAr::EMEC::Neg::OuterWheel::Absorber",
                                             "LArMgr::LAr::EMEC::Neg::Outer*Cone::Lead",
                                             "LArMgr::LAr::EMEC::Neg::Outer*Cone::Glue",
                                             "LArMgr::LAr::EMEC::Neg::Outer*Cone::Electrode",
                                             "LArMgr::LAr::EMEC::Neg::Outer*Cone::Absorber",
                                             "LArMgr::LAr::EMEC::Neg::OuterSlice*::Lead",
                                             "LArMgr::LAr::EMEC::Neg::OuterSlice*::Glue",
                                             "LArMgr::LAr::EMEC::Neg::OuterSlice*::Electrode",
                                             "LArMgr::LAr::EMEC::Neg::OuterSlice*::Absorber"])
        #kwargs.setdefault("HECVolumes",["LAr::HEC::Inactive"])
        #kwargs.setdefault("HECLocalVolumes",["LAr::HEC::Local::Inactive"])
        kwargs.setdefault("HECWheelVolumes",["LArMgr::LAr::HEC::Module::Depth::Absorber::TieRod",
                                             "LArMgr::LAr::HEC::Module::Depth::Slice::TieRodDead",
                                             "LArMgr::LAr::HEC::Module::Depth::Absorber",
                                             "LArMgr::LAr::HEC::Module::Depth::Slice::TieRod",
                                             "LArMgr::LAr::HEC::Module::Depth::Slice::Electrode::Copper",
                                             "LArMgr::LAr::HEC::Module::Depth::Slice::Electrode"])
    if flags.GeoModel.AtlasVersion=="tb_LArH6_2002":
        kwargs.setdefault("ECPosInVolumes", ["LArMgr::LAr::EMEC::Pos::InnerWheel::Absorber",
                                             "LArMgr::LAr::EMEC::Pos::InnerWheel::Electrode"])
        kwargs.setdefault("ECPosOutVolumes",["LArMgr::LAr::EMEC::Pos::OuterWheel::Electrode",
                                             "LArMgr::LAr::EMEC::Pos::OuterWheel::Absorber"])
        kwargs.setdefault("HECWheelVolumes",["LArMgr::LAr::HEC::Module::Depth::Absorber",
                                             "LArMgr::LAr::HEC::Module::Depth::Slice::Electrode",
                                             "LArMgr::LAr::HEC::Module::Depth::Slice::Electrode::Copper",
                                             "LArMgr::LAr::HEC::Module::Depth::Slice::TieRod"])
    if flags.GeoModel.AtlasVersion!="tb_LArH6_2002":
        kwargs.setdefault("FCAL1Volumes",["LArMgr::LAr::FCAL::Module1::CableTrough",
                                          "LArMgr::LAr::FCAL::Module1::Absorber"])
        kwargs.setdefault("FCAL2Volumes",["LArMgr::LAr::FCAL::Module2::CableTrough",
                                          "LArMgr::LAr::FCAL::Module2::Absorber",
                                          "LArMgr::LAr::FCAL::Module2::Rod"])
        kwargs.setdefault("FCAL3Volumes",["LArMgr::LAr::FCAL::Module3::CableTrough",
                                          "LArMgr::LAr::FCAL::Module3::Absorber",
                                          "LArMgr::LAr::FCAL::Module3::Rod"])
    # Running PID calibration hits?
    kwargs.setdefault("ParticleID",flags.Sim.ParticleID)
    # No effect currently
    kwargs.setdefault("OutputCollectionNames", ["LArCalibrationHitInactive"])

    from LArG4Barrel.LArG4BarrelConfig import BarrelCalibrationCalculatorCfg, BarrelPresamplerCalibrationCalculatorCfg
    kwargs.setdefault("EMBPSCalibrationCalculator", result.getPrimaryAndMerge(BarrelPresamplerCalibrationCalculatorCfg(flags)).name)
    kwargs.setdefault("EMBCalibrationCalculator", result.getPrimaryAndMerge(BarrelCalibrationCalculatorCfg(flags)).name)

    from LArG4EC.LArG4ECConfig import EMECPosInnerWheelCalibrationCalculatorCfg, EMECNegInnerWheelCalibrationCalculatorCfg, EMECPosOuterWheelCalibrationCalculatorCfg, EMECNegOuterWheelCalibrationCalculatorCfg
    kwargs.setdefault("EMECPosIWCalibrationCalculator", result.getPrimaryAndMerge(EMECPosInnerWheelCalibrationCalculatorCfg(flags)).name)
    kwargs.setdefault("EMECNegIWCalibrationCalculator", result.getPrimaryAndMerge(EMECNegInnerWheelCalibrationCalculatorCfg(flags)).name)
    kwargs.setdefault("EMECPosOWCalibrationCalculator", result.getPrimaryAndMerge(EMECPosOuterWheelCalibrationCalculatorCfg(flags)).name)
    kwargs.setdefault("EMECNegOWCalibrationCalculator", result.getPrimaryAndMerge(EMECNegOuterWheelCalibrationCalculatorCfg(flags)).name)

    from LArG4HEC.LArG4HECConfig import HECCalibrationWheelInactiveCalculatorCfg
    kwargs.setdefault("HECWheelInactiveCalculator", result.getPrimaryAndMerge(HECCalibrationWheelInactiveCalculatorCfg(flags)).name)

    from LArG4FCAL.LArG4FCALConfig import FCAL1CalibCalculatorCfg, FCAL2CalibCalculatorCfg, FCAL3CalibCalculatorCfg
    kwargs.setdefault("FCAL1CalibCalculator", result.getPrimaryAndMerge(FCAL1CalibCalculatorCfg(flags)).name)
    kwargs.setdefault("FCAL2CalibCalculator", result.getPrimaryAndMerge(FCAL2CalibCalculatorCfg(flags)).name)
    kwargs.setdefault("FCAL3CalibCalculator", result.getPrimaryAndMerge(FCAL3CalibCalculatorCfg(flags)).name)

   
    result.setPrivateTools( CompFactory.LArG4.InactiveSDTool(name, **kwargs) )
    return result


def CalibrationDefaultCalculatorCfg(flags, name="CalibrationDefaultCalculator", **kwargs):
    result = ComponentAccumulator()
    result.addService( CompFactory.LArG4.CalibrationDefaultCalculator(name, **kwargs), primary = True)
    return result


def DeadMaterialCalibrationHitMergerCfg(flags, name="DeadMaterialCalibrationHitMerger", **kwargs):
    result = ComponentAccumulator()
    kwargs.setdefault("InputHits", ["LArCalibrationHitDeadMaterial_DEAD","LArCalibrationHitActive_DEAD","LArCalibrationHitInactive_DEAD"])
    kwargs.setdefault("OutputHits", "LArCalibrationHitDeadMaterial")
    result.addEventAlgo(CompFactory.LArG4.CalibrationHitMerger(name, **kwargs))
    return result<|MERGE_RESOLUTION|>--- conflicted
+++ resolved
@@ -1,8 +1,4 @@
-<<<<<<< HEAD
-# Copyright (C) 2002-2023 CERN for the benefit of the ATLAS collaboration
-=======
 # Copyright (C) 2002-2024 CERN for the benefit of the ATLAS collaboration
->>>>>>> e1afcba8
 
 from AthenaConfiguration.ComponentAccumulator import ComponentAccumulator
 from AthenaConfiguration.ComponentFactory import CompFactory
@@ -160,11 +156,7 @@
     kwargs.setdefault("doEscapedEnergy", flags.Sim.CalibrationRun is not CalibrationRun.DeadLAr)
     # No effect currently
     outputCollectionName = "LArCalibrationHitDeadMaterial"
-<<<<<<< HEAD
-    if flags.Sim.CalibrationRun in [CalibrationRun.LAr, CalibrationRun.LArTile]:
-=======
-    if ConfigFlags.Sim.CalibrationRun in [CalibrationRun.LAr, CalibrationRun.LArTile, CalibrationRun.LArTileZDC]:
->>>>>>> e1afcba8
+    if flags.Sim.CalibrationRun in [CalibrationRun.LAr, CalibrationRun.LArTile, CalibrationRun.LArTileZDC]:
         outputCollectionName = "LArCalibrationHitDeadMaterial_DEAD"
     kwargs.setdefault("HitCollectionName", outputCollectionName)
 
