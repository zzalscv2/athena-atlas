/*
  Copyright (C) 2002-2017 CERN for the benefit of the ATLAS collaboration
*/

#ifndef TestActionShowerLib_H
#define TestActionShowerLib_H

// STL includes
#include <string>
#include <vector>


// forward declarations in namespaces
namespace ShowerLib {
  class StepInfoCollection;
}
namespace HepMC {
  class GenParticle;
}
// forward declarations in global namespace
//class StoreGateSvc;
class EnergyCalculator;
class G4VSolid;
class G4AffineTransform;

  /**
   *
   *   @short Class for collecting G4 hit information
   *
   *          Collect and store Geant4 hit information, i.e.
   *          position, deposited energy and time, from hits
   *          for the creation of a shower library
   *
   *  @author Wolfgang Ehrenfeld, University of Hamburg, Germany
   *  @author Sasha Glazov, DESY Hamburg, Germany
   *
<<<<<<< HEAD
   * @version \$Id: TestActionShowerLib.h 797404 2017-02-15 19:01:55Z sfarrell $
=======
   * @version \$Id: TestActionShowerLib.h 780759 2016-10-27 13:48:04Z pavol $
>>>>>>> a75a4d70
   *
   */


#include "G4AtlasInterfaces/IBeginEventAction.h"
#include "G4AtlasInterfaces/IEndEventAction.h"
#include "G4AtlasInterfaces/IBeginRunAction.h"
#include "G4AtlasInterfaces/IEndRunAction.h"
#include "G4AtlasInterfaces/ISteppingAction.h"

#include "LArG4Code/ILArCalculatorSvc.h"

#include "StoreGate/StoreGateSvc.h"
#include "GaudiKernel/ServiceHandle.h"
namespace G4UA{
  
  
  class TestActionShowerLib:
  public IBeginEventAction,  public IEndEventAction,  public IBeginRunAction,  public IEndRunAction,  public ISteppingAction
  {
    
  public:
    TestActionShowerLib();
    virtual void beginOfEvent(const G4Event*) override;
    virtual void endOfEvent(const G4Event*) override;
    virtual void beginOfRun(const G4Run*) override;
    virtual void endOfRun(const G4Run*) override;
    virtual void processStep(const G4Step*) override;
  private:
    
    typedef ServiceHandle<StoreGateSvc> StoreGateSvc_t;
    /// Pointer to StoreGate (event store by default)
    mutable StoreGateSvc_t m_evtStore;
    /// Pointer to StoreGate (detector store by default)
    mutable StoreGateSvc_t m_detStore;
    
    /* data members */
    
    ServiceHandle<ILArCalculatorSvc> m_current_calculator;
    G4VSolid* m_current_solid;
    G4AffineTransform* m_current_transform;
    
    // calculators 
    ServiceHandle<ILArCalculatorSvc> m_calculator_EMECIW;            //!< pointer to EMEC inner wheel calculator
    ServiceHandle<ILArCalculatorSvc> m_calculator_EMECOW;            //!< pointer to EMEC outer wheel calculator
    ServiceHandle<ILArCalculatorSvc> m_calculator_FCAL1;
    ServiceHandle<ILArCalculatorSvc> m_calculator_FCAL2;
    ServiceHandle<ILArCalculatorSvc> m_calculator_FCAL3;
    ServiceHandle<ILArCalculatorSvc> m_calculator_EMB;
    
    ShowerLib::StepInfoCollection* m_eventSteps;    //!< collection of StepInfo

}; // class TestActionShowerLib


} // namespace G4UA 


#endif // TestActionShowerLib_H<|MERGE_RESOLUTION|>--- conflicted
+++ resolved
@@ -34,11 +34,7 @@
    *  @author Wolfgang Ehrenfeld, University of Hamburg, Germany
    *  @author Sasha Glazov, DESY Hamburg, Germany
    *
-<<<<<<< HEAD
-   * @version \$Id: TestActionShowerLib.h 797404 2017-02-15 19:01:55Z sfarrell $
-=======
    * @version \$Id: TestActionShowerLib.h 780759 2016-10-27 13:48:04Z pavol $
->>>>>>> a75a4d70
    *
    */
 
