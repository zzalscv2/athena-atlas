/*
  Copyright (C) 2002-2017 CERN for the benefit of the ATLAS collaboration
*/

/********************************************************************

NAME:     LArBarrelPresamplerGeometry.cxx
PACKAGE:  offline/LArCalorimeter/LArG4/LArG4Barrel

AUTHORS:  G. Unal, L. Carminati
CREATED:  September, 2004

PURPOSE:  'geometrical' methods used by the LArBarrelPresamplerCalculator.
          These original methods (previously in LArBarrelPresampler Calculator) were
          written by Bill Seligman

UPDATES:  - Calculate identifier method used by PresamplerCalibrationCalculator.
          (sept 2004)
          - Extended (added findCell method) to compute distance to electrode
          (GU oct 2005). Also improved computation of etaBin taking into account
          more correctly effect of tilted electrodes

********************************************************************/

//#undef DEBUGHITS

#include "LArG4Barrel/LArBarrelPresamplerGeometry.h"
#include "LArG4Code/LArG4Identifier.h"

#include "G4AffineTransform.hh"
#include "G4NavigationHistory.hh"

#include "G4ThreeVector.hh"
#include "G4StepPoint.hh"
#include "G4Step.hh"

#include "G4ios.hh"
#include "globals.hh"

#include <cmath>
#include <limits.h>
#include <iostream>

#include "AthenaKernel/Units.h"
namespace Units = Athena::Units;

namespace LArG4 {
<<<<<<< HEAD

  namespace BarrelPresampler {

    // ==================================================================
    // initialize geometry parameters
    //  this should at some stage be taken from a database...
    Geometry::Geometry(const std::string& name, ISvcLocator * pSvcLocator)
      : AthService(name, pSvcLocator)
      , m_detectorName("LArMgr")
=======

namespace BarrelPresampler {

Geometry* Geometry::m_instance = nullptr;

Geometry* Geometry::GetInstance()
{
  if (m_instance == nullptr)
>>>>>>> a75a4d70
    {
      declareProperty("DetectorName",m_detectorName);
    }

    // ==========================================================================
    StatusCode Geometry::initialize()
    {
#include "PresParameterDef.icc"

<<<<<<< HEAD
      // position of mother volume inside nominal Atlas frame
      m_zpres=1549.*Units::mm;
      // compute positions of end of modules and of first cathode in a module in
      // nominal Atlas coordinates
      double eps=0.007*Units::mm;
      m_zminPS=3.00*Units::mm;   // FIXME this should come from database
      m_end_module[0]=(m_mod[0][0]*m_cmm+2*eps)+m_zminPS+eps;
      for (int i=1;i<8;i++) m_end_module[i]=m_end_module[i-1]+(m_mod[i][0]*m_cmm+2*eps)+eps;
=======
  // Access source of detector parameters.
  m_parameters = LArVG4DetectorParameters::GetInstance();

  // position of mother volume inside nominal Atlas frame
  m_zpres=1549.*CLHEP::mm;
  // compute positions of end of modules and of first cathode in a module in
  // nominal Atlas coordinates
  double eps=0.007*CLHEP::mm;
  m_zminPS=3.00*CLHEP::mm;   // FIXME this should come from database
  m_end_module[0]=(m_mod[0][0]*m_cmm+2*eps)+m_zminPS+eps;
  for (int i=1;i<8;i++) m_end_module[i]=m_end_module[i-1]+(m_mod[i][0]*m_cmm+2*eps)+eps;
>>>>>>> a75a4d70
#ifdef DEBUGHITS
      for (int i=0;i<8;i++) {
        std::cout << "Module lenght " << m_mod[0][0]*m_cmm+2*eps << std::endl;
        std::cout << "End of Module " << m_end_module[i] << std::endl;
      }
#endif

<<<<<<< HEAD
      m_cat_th=m_cathode_th*m_cmm;
      m_first_cathod[0]=m_zminPS+m_mod[0][5]*m_cmm+m_cat_th/2.+2*eps;
      for (int i=1;i<8;i++) m_first_cathod[i]=m_end_module[i-1]+m_mod[i][5]*m_cmm+m_cat_th/2.+2*eps;
=======
  m_cat_th=m_cathode_th*m_cmm;
  m_first_cathod[0]=m_zminPS+m_mod[0][5]*m_cmm+m_cat_th/2.+2*eps;
  for (int i=1;i<8;i++) m_first_cathod[i]=m_end_module[i-1]+m_mod[i][5]*m_cmm+m_cat_th/2.+2*eps;
>>>>>>> a75a4d70

#ifdef DEBUGHITS
      for (int i=0;i<8;i++) std::cout << "position of first cathode " << m_first_cathod[i] << std::endl;
#endif

      // number of cells in eta per module
      for (int i=0;i<7;i++) m_ncell_module[i]=8;
      m_ncell_module[7]=5;

      // electrode tild in rad
      for (int i=0;i<8;i++) m_tilt[i]=m_mod[i][3]*Units::deg;

      // number of gaps per cell    module 7 is somewhat pathological (last cell is shorter)
      for (int i=0;i<7;i++) m_ngap_cell[i]=(int)((m_mod[i][1]+0.1)/m_ncell_module[i]);
      m_ngap_cell[7]=18;
#ifdef DEBUGHITS
      for (int i=0;i<8;i++) std::cout << "ngap per cell " << m_ngap_cell[i] << std::endl;
#endif

<<<<<<< HEAD
      // pitch in z of gaps
      for (int i=0;i<8;i++) m_pitch[i]=m_mod[i][4]*m_cmm;
=======
  // pitch in z of gaps
  for (int i=0;i<8;i++) m_pitch[i]=m_mod[i][4]*m_cmm;

  // LAr total gap
  m_halfThickLAr = 0.5*13.*CLHEP::mm;

  m_xElec=0;
  m_sampling=0;
  m_region=0;
  m_phiBin=0;
  m_module=0;
  m_gap=0;
  m_etaBin=0;
  m_distElec=0.;
  m_dist=0.;
  itb=0;
}

//=====================================================================================
Geometry::~Geometry() {;}

//======================================================================================
//
// The following method computes the identifiers in the Presampler volume:
//
// 1) Navigate through the volumes hierarchy
//
// 2) Calculate identifier using the CalculatePSActiveIdentifier method if the
//    hit is in the Module volume and CalculatePS_DMIdentifier if the hit is
//    in some dead region
//
//======================================================================================

LArG4Identifier Geometry::CalculateIdentifier(const G4Step* a_step, std::string strDetector ) const
{
  const static G4String fullPSName = "LAr::Barrel::Presampler";
  const static G4String fullCryoName = "LAr::TBBarrel::Cryostat::LAr";
  const static G4String fullModuleName = "LAr::Barrel::Presampler::Module";

  // Get all the required information from the current step
  const G4NavigationHistory* g4navigation = a_step->GetPreStepPoint()->GetTouchable()->GetHistory();
  G4int ndep = g4navigation->GetDepth();
  G4int iactive = -999;
  itb = 0 ;
  G4int idep = -999;

  //Now navigate through the volumes hierarchy
  G4VPhysicalVolume* v1;
  if(strDetector=="")
    for (G4int ii=0;ii<=ndep;ii++) {
      v1 = g4navigation->GetVolume(ii);
      if (v1->GetName()==fullPSName) idep=ii;    // half barrel
      else if (v1->GetName()==fullCryoName) itb=1;  // TB or not ?
      else if (v1->GetName()==fullModuleName) iactive=1;
    }
  else
    for (G4int ii=0;ii<=ndep;ii++) {
      v1 = g4navigation->GetVolume(ii);
      if (v1->GetName()==G4String(strDetector+"::LAr::Barrel::Presampler")) idep=ii;    // half barrel
      else if (v1->GetName()==G4String(strDetector+"::LAr::TBBarrel::Cryostat::LAr")) itb=1;  // TB or not ?
      else if (v1->GetName()==G4String(strDetector+"::LAr::Barrel::Presampler::Module")) iactive=1;
    }
>>>>>>> a75a4d70

      // LAr total gap
      m_halfThickLAr = 0.5*13.*Units::mm;

<<<<<<< HEAD
      return StatusCode::SUCCESS;
    }

    //=====================================================================================
    Geometry::~Geometry() {;}
=======
  if ( iactive > 0 ) {
    return CalculatePSActiveIdentifier( a_step , idep , itb );
  }
  return CalculatePS_DMIdentifier( a_step , idep , itb);
}

// ==========================================================================================
// calculate identifier from a G4 step in the PS active region
// This function should always return a valid identifier which can be used for calibration hit
//  even if the hit is not really in the "fiducial" active part

LArG4Identifier Geometry::CalculatePSActiveIdentifier(const G4Step* a_step, const G4int ind, const G4int itb) const
{
  LArG4Identifier PSActiveID = LArG4Identifier();
>>>>>>> a75a4d70

    //=====================================================================================
    StatusCode Geometry::queryInterface( const InterfaceID & riid,  void** ppvInterface )
    {
      if ( IPresamplerGeometryCalculator::interfaceID().versionMatch(riid) ) {
        *ppvInterface = dynamic_cast<IPresamplerGeometryCalculator*>(this);
        addRef();
        return StatusCode::SUCCESS;
      }
      // Interface is not directly available : try out a base class
      return AthService::queryInterface(riid, ppvInterface);
    }

    //======================================================================================
    //
    // The following method computes the identifiers in the Presampler volume:
    //
    // 1) Navigate through the volumes hierarchy
    //
    // 2) Calculate identifier using the CalculatePSActiveIdentifier method if the
    //    hit is in the Module volume and CalculatePS_DMIdentifier if the hit is
    //    in some dead region
    //
    //======================================================================================

    LArG4Identifier Geometry::CalculateIdentifier(const G4Step* a_step ) const
    {
      //FIXME The string comparison in this method seems very
      //expensive investigate switching to pointer comparison.
      const static G4String fullPSName = "LAr::Barrel::Presampler";
      const static G4String fullCryoName = "LAr::TBBarrel::Cryostat::LAr";
      const static G4String fullModuleName = "LAr::Barrel::Presampler::Module";

      // Get all the required information from the current step
      const G4NavigationHistory* g4navigation = a_step->GetPreStepPoint()->GetTouchable()->GetHistory();
      G4int ndep = g4navigation->GetDepth();
      G4int iactive = -999;
      G4int itb = 0;
      G4int idep = -999;

      //Now navigate through the volumes hierarchy
      G4VPhysicalVolume *v1(nullptr);
      if(m_detectorName=="")
        for (G4int ii=0;ii<=ndep;ii++) {
          v1 = g4navigation->GetVolume(ii);
          if (v1->GetName()==fullPSName) idep=ii;    // half barrel
          else if (v1->GetName()==fullCryoName) itb=1;  // TB or not ?
          else if (v1->GetName()==fullModuleName) iactive=1;
        }
      else
        for (G4int ii=0;ii<=ndep;ii++) {
          v1 = g4navigation->GetVolume(ii);
          if (v1->GetName()==G4String(m_detectorName+"::LAr::Barrel::Presampler")) idep=ii;    // half barrel
          else if (v1->GetName()==G4String(m_detectorName+"::LAr::TBBarrel::Cryostat::LAr")) itb=1;  // TB or not ?
          else if (v1->GetName()==G4String(m_detectorName+"::LAr::Barrel::Presampler::Module")) iactive=1;
        }

      if (idep < 0) std::abort();

      if ( iactive > 0 ) {
        return CalculatePSActiveIdentifier( a_step , idep , itb );
      }
      return CalculatePS_DMIdentifier( a_step , idep , itb);
    }

    // ==========================================================================================
    // calculate identifier from a G4 step in the PS active region
    // This function should always return a valid identifier which can be used for calibration hit
    //  even if the hit is not really in the "fiducial" active part

    LArG4Identifier Geometry::CalculatePSActiveIdentifier(const G4Step* a_step, const G4int ind, const G4int itb) const
    {
      LArG4Identifier PSActiveID = LArG4Identifier();

      G4ThreeVector p = (a_step->GetPostStepPoint()->GetPosition() + a_step->GetPreStepPoint()->GetPosition()) * 0.5;

#ifdef  DEBUGHITS
      std::cout << "Position of the step in the ATLAS frame (x,y,z) --> " << p.x() << " " << p.y() << " " << p.z() << std::endl;
      std::cout << "Eta and Phi in the atlas frame                  --> " << p.eta() << " " << p.phi() << std::endl;
#endif

<<<<<<< HEAD
      // to get coordinates in the Presampler frame

      const G4NavigationHistory* g4navigation = a_step->GetPreStepPoint()->GetTouchable()->GetHistory();
      G4ThreeVector ploc = g4navigation->GetTransform(ind).TransformPoint(p);

      //G4int zSide;

      LArGeomData cellInfo;
      /*bool status=*/findCell(cellInfo, ploc.x(),ploc.y(),ploc.z());

      // in TB case, only 1 side,
      // in Atlas case, use overall z to decide side
      if (itb==0) {
        if (p.z() > 0.)
          {
            cellInfo.zSide = 1;
          }
        else
          {
            cellInfo.zSide = -1;
          }
      }
      else
        {
          cellInfo.zSide = 1;
        }

      if( cellInfo.zSide == -1 )
        //following code for an Y-axis rotation to define the side C half-barrel
        {
          cellInfo.phiBin = 31 - cellInfo.phiBin;
          if(cellInfo.phiBin < 0 ) cellInfo.phiBin += 64;
        }

      // Append the cell ID to the (empty) identifier.
      PSActiveID   << 4          // LArCalorimeter
                   << 1          // LArEM
                   << cellInfo.zSide
                   << cellInfo.sampling
                   << cellInfo.region
                   << cellInfo.etaBin
                   << cellInfo.phiBin;
=======
// in TB case, only 1 side,
// in Atlas case, use overall z to decide side
  if (itb==0) {
    if (p.z() > 0.)
    {
      zSide = 1;
    }
    else
    {
      zSide = -1;
    }
  }
  else
  {
    zSide = 1;
  }

  if( zSide == -1 )
//following code for an Y-axis rotation to define the side C half-barrel
  {
    m_phiBin = 31 - m_phiBin;
    if(m_phiBin < 0 ) m_phiBin += 64;
  }

  // Append the cell ID to the (empty) identifier.
  PSActiveID   << 4          // LArCalorimeter
               << 1          // LArEM
               << zSide
               << m_sampling
               << m_region
               << m_etaBin
               << m_phiBin;
>>>>>>> a75a4d70

#ifdef DEBUGHITS
      std::cout << "Here the identifier for the presampler ACTIVE ----> " << std::endl;
      std::cout << "zSide  ----> " << cellInfo.zSide << std::endl;
      std::cout << "sampling  ----> " << cellInfo.sampling << std::endl;
      std::cout << "region  ----> " <<  cellInfo.region << std::endl;
      std::cout << "etaBin  ----> " << cellInfo.etaBin << std::endl;
      std::cout << "phiBin  ----> " << cellInfo.phiBin << std::endl;
#endif

      return PSActiveID ;
    }

    //==========================================================================================

<<<<<<< HEAD
    LArG4Identifier Geometry::CalculatePS_DMIdentifier(const G4Step* a_step, const G4int ind, const G4int itb) const
    {
=======
LArG4Identifier Geometry::CalculatePS_DMIdentifier(const G4Step* a_step, const G4int ind, const G4int itb) const
{
>>>>>>> a75a4d70

      /******************************************************************************
  CaloDM_ID identifier:

  detector_system/subdet/type/sampling/region/eta/phi
  detector system = 10   -> Calorimeters
  subdet          = +/-4 -> LAr dead materials
  type            = 1    -> dead materials outside accordion and active presampler layers
  sampling        = 1    -> dead materials in front and in active LAr calorimeters
                              (starting from front warm cryostat walls)
  regions:        = 0 barrel warm wall and solenoid in front of the barrel presampler, 0 < |eta| < 1.5
                  = 1 barrel cryostat cold wall in front of the barrel presampler, 0 < |eta| < 1.5
                  = 2 all materials in front of the barrel presampler at radius larger than cold wall
                      outer radius, 0 < |eta| < 1.5
                  = 3 all materials from the active layer of the barrel presampler to the active layer
                      of accordion, 0 < |eta| < 1.5

   ---> Granularity : deta       0.1          granularity within region
                      dphi       pi/32 ~ 0.1  granularity within region
<<<<<<< HEAD
=======

  ***********************************************************************************/
>>>>>>> a75a4d70

      ***********************************************************************************/

      LArG4Identifier PS_DM_ID = LArG4Identifier();
      G4ThreeVector p = (a_step->GetPostStepPoint()->GetPosition() + a_step->GetPreStepPoint()->GetPosition()) * 0.5;

#ifdef  DEBUGHITS
      std::cout << "Position of the step in the ATLAS frame (x,y,z) --> " << p.x() << " " << p.y() << " " << p.z() << std::endl;
      std::cout << "Eta and Phi in the atlas frame                  --> " << p.eta() << " " << p.phi() << std::endl;
#endif

<<<<<<< HEAD
      // to get coordinates in local half barrel frame, independently
      // of overall presampler position/rotation

      const G4NavigationHistory* g4navigation = a_step->GetPreStepPoint()->GetTouchable()->GetHistory();
      G4ThreeVector ploc = g4navigation->GetTransform(ind).TransformPoint(p);
      G4double radius=sqrt(ploc.x()*ploc.x() + ploc.y()*ploc.y());

      // shift z such that z=0 is eta=0 in Atlas standard frame
      G4ThreeVector ploc2(ploc.x(),ploc.y(),ploc.z()+m_zpres+m_zminPS);

#ifdef  DEBUGHITS
      std::cout << "Position of the step after traslation (x,y,z) --> " << ploc2.x() << " " << ploc2.y() << " " << ploc2.z() << std::endl;
      std::cout << "Eta and Phi after translation                 --> " << ploc2.eta() << " " << ploc2.phi() << std::endl;
#endif

      LArGeomData cellInfo;
      // 01-Feb-2001 WGS: Add zSide calculation.
      cellInfo.zSide = INT_MIN;  // Initialize to a default, incorrect value.

      // in TB case, only 1 side,
      // in Atlas case, use overall z to decide side
      if (itb==0) {
        if (p.z() > 0.)
          {
            cellInfo.zSide = 1;
          }
        else
          {
            cellInfo.zSide = -1;
          }
      }
      else
        {
          cellInfo.zSide = 1;
        }

      // eta,phi in "local" half barrel coordinates
      G4double phi = ploc2.phi();
      G4double eta = ploc2.eta();

      if ( phi < 0. ) phi += 2.*M_PI;
      //G4double z2=fabs(ploc2.z());

      // chek if the hit is in front of the active layer of the presampler in order to distinguish
      // between regin 2 and 3: WARNING the method is temporary!
      // PSModuleRmean = 1420 is the distance between the middle of the active layer (LAr) of the PS
      // modules and the interaction point

      const G4int numberPhiMod = 32;
      const G4double dphi = ( 2.*M_PI ) / numberPhiMod;
      const G4double inv_dphi = 1. / dphi;
      const G4double PSModuleRmean = 1420 ;
      G4double phicheck = phi - int(phi * inv_dphi) * dphi  - (dphi /2.);
      G4double Rcheck =  PSModuleRmean  / cos(phicheck);
      if (radius > Rcheck) {
        cellInfo.region = 3;
      } else {
        cellInfo.region = 2;
      }

      const G4double detaDM = 0.1 ;
      const G4double dphiDM = ( 2 * M_PI ) / 64. ;

      cellInfo.phiBin = G4int( phi * (1. / dphiDM) );
      cellInfo.etaBin = G4int( eta * (1. / detaDM) );

      if( cellInfo.zSide == -1 )
        {
          cellInfo.phiBin = 31 - cellInfo.phiBin;
          if(cellInfo.phiBin < 0 ) cellInfo.phiBin += 64;
        }

      // 07-Jul-2005 WGS: Handle an extremely rare rounding problem.
      if ( cellInfo.phiBin == 64 ) cellInfo.phiBin = 0;

      // Fill identifier.
      PS_DM_ID     << 10               // ATLAS
                   << cellInfo.zSide*4 // LArEM
                   << 1
                   << 1
                   << cellInfo.region
                   << cellInfo.etaBin
                   << cellInfo.phiBin;

#ifdef  DEBUGHITS
      std::cout << "Here the identifier for the presampler DEAD materials ---->" << std::endl;
      std::cout << "zSide    ----> " << cellInfo.zSide*4 << std::endl;
      std::cout << "region   ----> " << cellInfo.region << std::endl;
      std::cout << "etaBin   ----> " << cellInfo.etaBin << std::endl;
      std::cout << "phiBin   ----> " << cellInfo.phiBin << std::endl;
#endif

      return PS_DM_ID ;
    }

    //===============================================================================
    // bool findCell(xloc,yloc,zloc) const
    //
    // From local PS coordinates (half barrel tube mother volume)
    //  compute etaBin,phiBin,sampling,region
    //  as well as gap number, distance to closest electrode and projection
    //  along electrode axis
    //
    // Takes into account for complexity of eta segmentation
    //
    // Return true if where are really within the 13mm LAr gap
    // Return false for the few steps which are in the safety region at the
    //   edges of module
    // Assume that hit is in the "active" LAr

    // note that here phiBin is computed for the + half barrel
    // some care has to be taken to convert to the - half barrel, taking into
    // account the rotation

    // findCell always fill valids m_region, m_sampling , m_etaBin, m_phiBin
    // it returns true if the hit is in the normal 13mm Ar gap, within a real module
    // it returns false otherwise
    //

    bool  Geometry::findCell(LArG4::BarrelPresampler::LArGeomData& result, G4double xloc,G4double yloc,G4double zloc) const
=======
// to get coordinates in local half barrel frame, independently
// of overall presampler position/rotation

  const G4NavigationHistory* g4navigation = a_step->GetPreStepPoint()->GetTouchable()->GetHistory();
  G4ThreeVector ploc = g4navigation->GetTransform(ind).TransformPoint(p);
  G4double radius=sqrt(ploc.x()*ploc.x() + ploc.y()*ploc.y());

// shift z such that z=0 is eta=0 in Atlas standard frame
  G4ThreeVector ploc2(ploc.x(),ploc.y(),ploc.z()+m_zpres+m_zminPS);

#ifdef  DEBUGHITS
  std::cout << "Position of the step after traslation (x,y,z) --> " << ploc2.x() << " " << ploc2.y() << " " << ploc2.z() << std::endl;
  std::cout << "Eta and Phi after translation                 --> " << ploc2.eta() << " " << ploc2.phi() << std::endl;
#endif

  // 01-Feb-2001 WGS: Add zSide calculation.
  G4int zSide = INT_MIN;  // Initialize to a default, incorrect value.

// in TB case, only 1 side,
// in Atlas case, use overall z to decide side
  if (itb==0) {
    if (p.z() > 0.)
    {
      zSide = 1;
    }
    else
    {
      zSide = -1;
    }
  }
  else
  {
    zSide = 1;
  }

  // eta,phi in "local" half barrel coordinates
  G4double phi = ploc2.phi();
  G4double eta = ploc2.eta();

  if ( phi < 0. ) phi += 2.*M_PI;
  //G4double z2=fabs(ploc2.z());

  // chek if the hit is in front of the active layer of the presampler in order to distinguish
  // between regin 2 and 3: WARNING the method is temporary!
  // PSModuleRmean = 1420 is the distance between the middle of the active layer (LAr) of the PS
  // modules and the interaction point

  const G4int numberPhiMod = 32;
  const G4double dphi = ( 2.*M_PI ) / numberPhiMod;
  const G4double inv_dphi = 1. / dphi;
  const G4double PSModuleRmean = 1420 ;
  G4double phicheck = phi - int(phi * inv_dphi) * dphi  - (dphi /2.);
  G4double Rcheck =  PSModuleRmean  / cos(phicheck);
  if (radius > Rcheck) {
    m_region = 3;
  } else {
    m_region = 2;
  }

  const G4double detaDM = 0.1 ;
  const G4double dphiDM = ( 2 * M_PI ) / 64. ;

  m_phiBin = G4int( phi * (1. / dphiDM) );
  m_etaBin = G4int( eta * (1. / detaDM) );

  if( zSide == -1 )
>>>>>>> a75a4d70
    {

<<<<<<< HEAD
      result.sampling = 0;
      result.region   = 0;

      // eta,phi in "local" Atlas like half barrel coordinates
      G4double phi = atan2(yloc,xloc);
      if ( phi < 0. ) phi += 2.*M_PI;
      G4double z2=fabs(zloc+m_zpres+m_zminPS);

      // According to the memo, phi is divided into 64 regions [0..63].
      const G4int numberPhiBins = 64;
      const G4double dphi = ( 2.*M_PI ) / numberPhiBins;
      const G4double inv_dphi = 1. / dphi;
      // Convert  phi into integer bins.
      result.phiBin = G4int( phi * inv_dphi );
      if (result.phiBin >63) result.phiBin=63;
      if (result.phiBin <0)  result.phiBin=0;

      // if inside LAr but outside a module, returns some etaBin value for
      //  the DM identifier, but function return false to veto this step
      //  in the normal calculator
      if (z2 < m_zminPS ) {
        result.etaBin=0;
        return false;
      }
      if (z2 > m_end_module[7]) {
        result.etaBin=60;
        return false;
      }

      // find in which module in z the hit is
      result.module=0;
      for (int i=1;i<8;i++) {
        if (m_first_cathod[i]>=z2) break;
        result.module++;
      }
      if (result.module <0 || result.module > 7)
        {
          G4cerr << "LArBarrelPresampler: invalid module/hit " << result.module << " " << z2 << G4endl;
          if (result.module<0) result.etaBin=0;
          if (result.module>7) result.etaBin=60;
          return false;
        }

      // compute signed distance from middle of active layer along layer height axis
      G4int isect=G4int(phi*m_nsectors/(2.*M_PI));
      G4double phi0= ((double)isect+0.5)*2.*M_PI/((double) m_nsectors);
      static const G4double r0=1420.4*Units::mm;   // FIXME should be recomputed from database
      result.dist=(xloc*cos(phi0)+yloc*sin(phi0)-r0);
=======
  // 07-Jul-2005 WGS: Handle an extremely rare rounding problem.
  if ( m_phiBin == 64 ) m_phiBin = 0;

  // Fill identifier.
  PS_DM_ID     << 10               // ATLAS
               << zSide*4          // LArEM
               << 1
               << 1
               << m_region
               << m_etaBin
               << m_phiBin;

#ifdef  DEBUGHITS
  std::cout << "Here the identifier for the presampler DEAD materials ---->" << std::endl;
  std::cout << "m_zSide  ----> " << zSide*4 << std::endl;
  std::cout << "region   ----> " << m_region << std::endl;
  std::cout << "etaBin   ----> " << m_etaBin << std::endl;
  std::cout << "phiBin   ----> " << m_phiBin << std::endl;
#endif

  return PS_DM_ID ;
}

//===============================================================================
// bool findCell(xloc,yloc,zloc) const
//
// From local PS coordinates (half barrel tube mother volume)
//  compute etaBin,phiBin,sampling,region
//  as well as gap number, distance to closest electrode and projection
//  along electrode axis
//
// Takes into account for complexity of eta segmentation
//
// Return true if where are really within the 13mm LAr gap
// Return false for the few steps which are in the safety region at the
//   edges of module
// Assume that hit is in the "active" LAr

// note that here phiBin is computed for the + half barrel
// some care has to be taken to convert to the - half barrel, taking into
// account the rotation

// findCell always fill valids m_region, m_sampling , m_etaBin, m_phiBin
// it returns true if the hit is in the normal 13mm Ar gap, within a real module
// it returns false otherwise
//

bool  Geometry::findCell(G4double xloc,G4double yloc,G4double zloc) const
{

  m_sampling = 0;
  m_region   = 0;

  // eta,phi in "local" Atlas like half barrel coordinates
  G4double phi = atan2(yloc,xloc);
  if ( phi < 0. ) phi += 2.*M_PI;
  G4double z2=fabs(zloc+m_zpres+m_zminPS);

  // According to the memo, phi is divided into 64 regions [0..63].
  const G4int numberPhiBins = 64;
  const G4double dphi = ( 2.*M_PI ) / numberPhiBins;
  const G4double inv_dphi = 1. / dphi;
  // Convert  phi into integer bins.
  m_phiBin = G4int( phi * inv_dphi );
  if (m_phiBin >63) m_phiBin=63;
  if (m_phiBin <0)  m_phiBin=0;

// if inside LAr but outside a module, returns some etaBin value for
//  the DM identifier, but function return false to veto this step
//  in the normal calculator
  if (z2 < m_zminPS ) {
     m_etaBin=0;
     return false;
  }
  if (z2 > m_end_module[7]) {
     m_etaBin=60;
     return false;
  }

// find in which module in z the hit is
  m_module=0;
  for (int i=1;i<8;i++) {
    if (m_first_cathod[i]>=z2) break;
    m_module++;
  }
  if (m_module <0 || m_module > 7)
  {
      G4cerr << "LArBarrelPresampler: invalid module/hit " << m_module << " " << z2 << G4endl;
      if (m_module<0) m_etaBin=0;
      if (m_module>7) m_etaBin=60;
      return false;
  }

// compute signed distance from middle of active layer along layer height axis
  G4int isect=G4int(phi*m_nsectors/(2.*M_PI));
  G4double phi0= ((double)isect+0.5)*2.*M_PI/((double) m_nsectors);
  static const G4double r0=1420.4*CLHEP::mm;   // FIXME should be recomputed from database
  m_dist=(xloc*cos(phi0)+yloc*sin(phi0)-r0);
>>>>>>> a75a4d70

#ifdef DEBUGHITS
      std::cout << "sector number, dist along height " << isect << " " << result.dist << std::endl;
      std::cout << "z2,module number,m_first_cathod " << z2 << " " << result.module << " "
                << m_first_cathod[m_module] << std::endl;
#endif

      bool status=true;
      if (fabs(result.dist)>m_halfThickLAr) {
#ifdef DEBUGHITS
        std::cout << "Outside normal LAr 13mm gap " << std::endl,
#endif
          status=false;
      }

      // compute z distance from first cathode of module to step, taking into
      //   account the m_tilt angle of the cathode
      G4double deltaz=z2-(m_first_cathod[result.module]+result.dist*tan(m_tilt[result.module]));
      if (deltaz<0 ) {
        if (result.module>0) {
          result.module=result.module-1;
          deltaz=z2-(m_first_cathod[result.module]+result.dist*tan(m_tilt[result.module]));
        }
        else deltaz=0;
      }

      // compute gap number
      result.gap = ((int)(deltaz/m_pitch[result.module]));

#ifdef DEBUGHITS
      std::cout << "deltaz from first cathode,gap number " << deltaz << " " << result.gap << std::endl;
#endif

<<<<<<< HEAD
      // compute cell number in eta
      result.etaBin= result.gap/m_ngap_cell[result.module];
=======
// compute cell number in eta
  m_etaBin= m_gap/m_ngap_cell[m_module];
>>>>>>> a75a4d70
#ifdef DEBUGHITS
      std::cout << "etaBin inside module " << result.etaBin;
#endif
      if (result.etaBin >= m_ncell_module[result.module]) result.etaBin=m_ncell_module[result.module]-1;

      for (int i=0;i<result.module;i++) result.etaBin=result.etaBin+m_ncell_module[i];
#ifdef DEBUGHITS
      std::cout << " final etaBin " << result.etaBin << std::endl;
#endif

      if (result.etaBin < 0 || result.etaBin > 60) {
        std::cout << "LArBarrelPresamplerGeometry::findCell  etaBin outside range " << result.etaBin << std::endl;
      }

      // z of the centre of the anode of the gap
      G4double zmiddle=m_first_cathod[result.module]+((double)(result.gap+0.5))*m_pitch[result.module];

      // compute step position in electrode reference frame
      //   result.distElec => signed distance to electrode
      //   result.xElec => projection along electrode axis
      result.xElec=result.dist*cos(m_tilt[result.module])+(z2-zmiddle)*sin(m_tilt[result.module]);
      result.distElec=(z2-zmiddle)*cos(m_tilt[result.module]) - result.dist*sin(m_tilt[result.module]);
#ifdef DEBUGHITS
      std::cout << "zmiddle,xloc,yloc " << zmiddle << " " << result.distElec << " " << result.xElec << std::endl;
#endif

      return status;
    }

  } //end of BarrelPresampler namespace

} // end of LArG4 namespace<|MERGE_RESOLUTION|>--- conflicted
+++ resolved
@@ -25,6 +25,7 @@
 //#undef DEBUGHITS
 
 #include "LArG4Barrel/LArBarrelPresamplerGeometry.h"
+#include "LArG4Code/LArVG4DetectorParameters.h"
 #include "LArG4Code/LArG4Identifier.h"
 
 #include "G4AffineTransform.hh"
@@ -41,21 +42,7 @@
 #include <limits.h>
 #include <iostream>
 
-#include "AthenaKernel/Units.h"
-namespace Units = Athena::Units;
-
 namespace LArG4 {
-<<<<<<< HEAD
-
-  namespace BarrelPresampler {
-
-    // ==================================================================
-    // initialize geometry parameters
-    //  this should at some stage be taken from a database...
-    Geometry::Geometry(const std::string& name, ISvcLocator * pSvcLocator)
-      : AthService(name, pSvcLocator)
-      , m_detectorName("LArMgr")
-=======
 
 namespace BarrelPresampler {
 
@@ -64,26 +51,19 @@
 Geometry* Geometry::GetInstance()
 {
   if (m_instance == nullptr)
->>>>>>> a75a4d70
     {
-      declareProperty("DetectorName",m_detectorName);
-    }
-
-    // ==========================================================================
-    StatusCode Geometry::initialize()
-    {
+      m_instance = new Geometry();
+    }
+  return m_instance;
+}
+
+// ==================================================================
+// initialize geometry parameters
+//  this should at some stage be taken from a database...
+Geometry::Geometry()
+{
 #include "PresParameterDef.icc"
 
-<<<<<<< HEAD
-      // position of mother volume inside nominal Atlas frame
-      m_zpres=1549.*Units::mm;
-      // compute positions of end of modules and of first cathode in a module in
-      // nominal Atlas coordinates
-      double eps=0.007*Units::mm;
-      m_zminPS=3.00*Units::mm;   // FIXME this should come from database
-      m_end_module[0]=(m_mod[0][0]*m_cmm+2*eps)+m_zminPS+eps;
-      for (int i=1;i<8;i++) m_end_module[i]=m_end_module[i-1]+(m_mod[i][0]*m_cmm+2*eps)+eps;
-=======
   // Access source of detector parameters.
   m_parameters = LArVG4DetectorParameters::GetInstance();
 
@@ -95,46 +75,35 @@
   m_zminPS=3.00*CLHEP::mm;   // FIXME this should come from database
   m_end_module[0]=(m_mod[0][0]*m_cmm+2*eps)+m_zminPS+eps;
   for (int i=1;i<8;i++) m_end_module[i]=m_end_module[i-1]+(m_mod[i][0]*m_cmm+2*eps)+eps;
->>>>>>> a75a4d70
-#ifdef DEBUGHITS
-      for (int i=0;i<8;i++) {
-        std::cout << "Module lenght " << m_mod[0][0]*m_cmm+2*eps << std::endl;
-        std::cout << "End of Module " << m_end_module[i] << std::endl;
-      }
-#endif
-
-<<<<<<< HEAD
-      m_cat_th=m_cathode_th*m_cmm;
-      m_first_cathod[0]=m_zminPS+m_mod[0][5]*m_cmm+m_cat_th/2.+2*eps;
-      for (int i=1;i<8;i++) m_first_cathod[i]=m_end_module[i-1]+m_mod[i][5]*m_cmm+m_cat_th/2.+2*eps;
-=======
+#ifdef DEBUGHITS
+  for (int i=0;i<8;i++) {
+   std::cout << "Module lenght " << m_mod[0][0]*m_cmm+2*eps << std::endl;
+   std::cout << "End of Module " << m_end_module[i] << std::endl;
+  }
+#endif
+
   m_cat_th=m_cathode_th*m_cmm;
   m_first_cathod[0]=m_zminPS+m_mod[0][5]*m_cmm+m_cat_th/2.+2*eps;
   for (int i=1;i<8;i++) m_first_cathod[i]=m_end_module[i-1]+m_mod[i][5]*m_cmm+m_cat_th/2.+2*eps;
->>>>>>> a75a4d70
-
-#ifdef DEBUGHITS
-      for (int i=0;i<8;i++) std::cout << "position of first cathode " << m_first_cathod[i] << std::endl;
-#endif
-
-      // number of cells in eta per module
-      for (int i=0;i<7;i++) m_ncell_module[i]=8;
-      m_ncell_module[7]=5;
-
-      // electrode tild in rad
-      for (int i=0;i<8;i++) m_tilt[i]=m_mod[i][3]*Units::deg;
-
-      // number of gaps per cell    module 7 is somewhat pathological (last cell is shorter)
-      for (int i=0;i<7;i++) m_ngap_cell[i]=(int)((m_mod[i][1]+0.1)/m_ncell_module[i]);
-      m_ngap_cell[7]=18;
-#ifdef DEBUGHITS
-      for (int i=0;i<8;i++) std::cout << "ngap per cell " << m_ngap_cell[i] << std::endl;
-#endif
-
-<<<<<<< HEAD
-      // pitch in z of gaps
-      for (int i=0;i<8;i++) m_pitch[i]=m_mod[i][4]*m_cmm;
-=======
+
+#ifdef DEBUGHITS
+  for (int i=0;i<8;i++) std::cout << "position of first cathode " << m_first_cathod[i] << std::endl;
+#endif
+
+  // number of cells in eta per module
+  for (int i=0;i<7;i++) m_ncell_module[i]=8;
+  m_ncell_module[7]=5;
+
+  // electrode tild in rad
+  for (int i=0;i<8;i++) m_tilt[i]=m_mod[i][3]*CLHEP::deg;
+
+  // number of gaps per cell    module 7 is somewhat pathological (last cell is shorter)
+  for (int i=0;i<7;i++) m_ngap_cell[i]=(int)((m_mod[i][1]+0.1)/m_ncell_module[i]);
+  m_ngap_cell[7]=18;
+#ifdef DEBUGHITS
+  for (int i=0;i<8;i++) std::cout << "ngap per cell " << m_ngap_cell[i] << std::endl;
+#endif
+
   // pitch in z of gaps
   for (int i=0;i<8;i++) m_pitch[i]=m_mod[i][4]*m_cmm;
 
@@ -197,18 +166,9 @@
       else if (v1->GetName()==G4String(strDetector+"::LAr::TBBarrel::Cryostat::LAr")) itb=1;  // TB or not ?
       else if (v1->GetName()==G4String(strDetector+"::LAr::Barrel::Presampler::Module")) iactive=1;
     }
->>>>>>> a75a4d70
-
-      // LAr total gap
-      m_halfThickLAr = 0.5*13.*Units::mm;
-
-<<<<<<< HEAD
-      return StatusCode::SUCCESS;
-    }
-
-    //=====================================================================================
-    Geometry::~Geometry() {;}
-=======
+
+  if (idep < 0) std::abort();
+
   if ( iactive > 0 ) {
     return CalculatePSActiveIdentifier( a_step , idep , itb );
   }
@@ -223,132 +183,23 @@
 LArG4Identifier Geometry::CalculatePSActiveIdentifier(const G4Step* a_step, const G4int ind, const G4int itb) const
 {
   LArG4Identifier PSActiveID = LArG4Identifier();
->>>>>>> a75a4d70
-
-    //=====================================================================================
-    StatusCode Geometry::queryInterface( const InterfaceID & riid,  void** ppvInterface )
-    {
-      if ( IPresamplerGeometryCalculator::interfaceID().versionMatch(riid) ) {
-        *ppvInterface = dynamic_cast<IPresamplerGeometryCalculator*>(this);
-        addRef();
-        return StatusCode::SUCCESS;
-      }
-      // Interface is not directly available : try out a base class
-      return AthService::queryInterface(riid, ppvInterface);
-    }
-
-    //======================================================================================
-    //
-    // The following method computes the identifiers in the Presampler volume:
-    //
-    // 1) Navigate through the volumes hierarchy
-    //
-    // 2) Calculate identifier using the CalculatePSActiveIdentifier method if the
-    //    hit is in the Module volume and CalculatePS_DMIdentifier if the hit is
-    //    in some dead region
-    //
-    //======================================================================================
-
-    LArG4Identifier Geometry::CalculateIdentifier(const G4Step* a_step ) const
-    {
-      //FIXME The string comparison in this method seems very
-      //expensive investigate switching to pointer comparison.
-      const static G4String fullPSName = "LAr::Barrel::Presampler";
-      const static G4String fullCryoName = "LAr::TBBarrel::Cryostat::LAr";
-      const static G4String fullModuleName = "LAr::Barrel::Presampler::Module";
-
-      // Get all the required information from the current step
-      const G4NavigationHistory* g4navigation = a_step->GetPreStepPoint()->GetTouchable()->GetHistory();
-      G4int ndep = g4navigation->GetDepth();
-      G4int iactive = -999;
-      G4int itb = 0;
-      G4int idep = -999;
-
-      //Now navigate through the volumes hierarchy
-      G4VPhysicalVolume *v1(nullptr);
-      if(m_detectorName=="")
-        for (G4int ii=0;ii<=ndep;ii++) {
-          v1 = g4navigation->GetVolume(ii);
-          if (v1->GetName()==fullPSName) idep=ii;    // half barrel
-          else if (v1->GetName()==fullCryoName) itb=1;  // TB or not ?
-          else if (v1->GetName()==fullModuleName) iactive=1;
-        }
-      else
-        for (G4int ii=0;ii<=ndep;ii++) {
-          v1 = g4navigation->GetVolume(ii);
-          if (v1->GetName()==G4String(m_detectorName+"::LAr::Barrel::Presampler")) idep=ii;    // half barrel
-          else if (v1->GetName()==G4String(m_detectorName+"::LAr::TBBarrel::Cryostat::LAr")) itb=1;  // TB or not ?
-          else if (v1->GetName()==G4String(m_detectorName+"::LAr::Barrel::Presampler::Module")) iactive=1;
-        }
-
-      if (idep < 0) std::abort();
-
-      if ( iactive > 0 ) {
-        return CalculatePSActiveIdentifier( a_step , idep , itb );
-      }
-      return CalculatePS_DMIdentifier( a_step , idep , itb);
-    }
-
-    // ==========================================================================================
-    // calculate identifier from a G4 step in the PS active region
-    // This function should always return a valid identifier which can be used for calibration hit
-    //  even if the hit is not really in the "fiducial" active part
-
-    LArG4Identifier Geometry::CalculatePSActiveIdentifier(const G4Step* a_step, const G4int ind, const G4int itb) const
-    {
-      LArG4Identifier PSActiveID = LArG4Identifier();
-
-      G4ThreeVector p = (a_step->GetPostStepPoint()->GetPosition() + a_step->GetPreStepPoint()->GetPosition()) * 0.5;
+
+  G4ThreeVector p = (a_step->GetPostStepPoint()->GetPosition() + a_step->GetPreStepPoint()->GetPosition()) * 0.5;
 
 #ifdef  DEBUGHITS
-      std::cout << "Position of the step in the ATLAS frame (x,y,z) --> " << p.x() << " " << p.y() << " " << p.z() << std::endl;
-      std::cout << "Eta and Phi in the atlas frame                  --> " << p.eta() << " " << p.phi() << std::endl;
-#endif
-
-<<<<<<< HEAD
-      // to get coordinates in the Presampler frame
-
-      const G4NavigationHistory* g4navigation = a_step->GetPreStepPoint()->GetTouchable()->GetHistory();
-      G4ThreeVector ploc = g4navigation->GetTransform(ind).TransformPoint(p);
-
-      //G4int zSide;
-
-      LArGeomData cellInfo;
-      /*bool status=*/findCell(cellInfo, ploc.x(),ploc.y(),ploc.z());
-
-      // in TB case, only 1 side,
-      // in Atlas case, use overall z to decide side
-      if (itb==0) {
-        if (p.z() > 0.)
-          {
-            cellInfo.zSide = 1;
-          }
-        else
-          {
-            cellInfo.zSide = -1;
-          }
-      }
-      else
-        {
-          cellInfo.zSide = 1;
-        }
-
-      if( cellInfo.zSide == -1 )
-        //following code for an Y-axis rotation to define the side C half-barrel
-        {
-          cellInfo.phiBin = 31 - cellInfo.phiBin;
-          if(cellInfo.phiBin < 0 ) cellInfo.phiBin += 64;
-        }
-
-      // Append the cell ID to the (empty) identifier.
-      PSActiveID   << 4          // LArCalorimeter
-                   << 1          // LArEM
-                   << cellInfo.zSide
-                   << cellInfo.sampling
-                   << cellInfo.region
-                   << cellInfo.etaBin
-                   << cellInfo.phiBin;
-=======
+  std::cout << "Position of the step in the ATLAS frame (x,y,z) --> " << p.x() << " " << p.y() << " " << p.z() << std::endl;
+  std::cout << "Eta and Phi in the atlas frame                  --> " << p.eta() << " " << p.phi() << std::endl;
+#endif
+
+// to get coordinates in the Presampler frame
+
+  const G4NavigationHistory* g4navigation = a_step->GetPreStepPoint()->GetTouchable()->GetHistory();
+  G4ThreeVector ploc = g4navigation->GetTransform(ind).TransformPoint(p);
+
+  G4int zSide;
+
+  /*bool status=*/findCell(ploc.x(),ploc.y(),ploc.z());
+
 // in TB case, only 1 side,
 // in Atlas case, use overall z to decide side
   if (itb==0) {
@@ -381,31 +232,25 @@
                << m_region
                << m_etaBin
                << m_phiBin;
->>>>>>> a75a4d70
-
-#ifdef DEBUGHITS
-      std::cout << "Here the identifier for the presampler ACTIVE ----> " << std::endl;
-      std::cout << "zSide  ----> " << cellInfo.zSide << std::endl;
-      std::cout << "sampling  ----> " << cellInfo.sampling << std::endl;
-      std::cout << "region  ----> " <<  cellInfo.region << std::endl;
-      std::cout << "etaBin  ----> " << cellInfo.etaBin << std::endl;
-      std::cout << "phiBin  ----> " << cellInfo.phiBin << std::endl;
-#endif
-
-      return PSActiveID ;
-    }
-
-    //==========================================================================================
-
-<<<<<<< HEAD
-    LArG4Identifier Geometry::CalculatePS_DMIdentifier(const G4Step* a_step, const G4int ind, const G4int itb) const
-    {
-=======
+
+#ifdef DEBUGHITS
+  std::cout << "Here the identifier for the presampler ACTIVE ----> " << std::endl;
+  std::cout << "m_zSide  ----> " << zSide << std::endl;
+  std::cout << "m_sampling  ----> " << m_sampling << std::endl;
+  std::cout << "m_region  ----> " <<  m_region << std::endl;
+  std::cout << "m_etaBin  ----> " << m_etaBin << std::endl;
+  std::cout << "m_phiBin  ----> " << m_phiBin << std::endl;
+#endif
+
+  return PSActiveID ;
+}
+
+//==========================================================================================
+
 LArG4Identifier Geometry::CalculatePS_DMIdentifier(const G4Step* a_step, const G4int ind, const G4int itb) const
 {
->>>>>>> a75a4d70
-
-      /******************************************************************************
+
+  /******************************************************************************
   CaloDM_ID identifier:
 
   detector_system/subdet/type/sampling/region/eta/phi
@@ -423,144 +268,18 @@
 
    ---> Granularity : deta       0.1          granularity within region
                       dphi       pi/32 ~ 0.1  granularity within region
-<<<<<<< HEAD
-=======
 
   ***********************************************************************************/
->>>>>>> a75a4d70
-
-      ***********************************************************************************/
-
-      LArG4Identifier PS_DM_ID = LArG4Identifier();
-      G4ThreeVector p = (a_step->GetPostStepPoint()->GetPosition() + a_step->GetPreStepPoint()->GetPosition()) * 0.5;
+
+  LArG4Identifier PS_DM_ID = LArG4Identifier();
+
+  G4ThreeVector p = (a_step->GetPostStepPoint()->GetPosition() + a_step->GetPreStepPoint()->GetPosition()) * 0.5;
 
 #ifdef  DEBUGHITS
-      std::cout << "Position of the step in the ATLAS frame (x,y,z) --> " << p.x() << " " << p.y() << " " << p.z() << std::endl;
-      std::cout << "Eta and Phi in the atlas frame                  --> " << p.eta() << " " << p.phi() << std::endl;
-#endif
-
-<<<<<<< HEAD
-      // to get coordinates in local half barrel frame, independently
-      // of overall presampler position/rotation
-
-      const G4NavigationHistory* g4navigation = a_step->GetPreStepPoint()->GetTouchable()->GetHistory();
-      G4ThreeVector ploc = g4navigation->GetTransform(ind).TransformPoint(p);
-      G4double radius=sqrt(ploc.x()*ploc.x() + ploc.y()*ploc.y());
-
-      // shift z such that z=0 is eta=0 in Atlas standard frame
-      G4ThreeVector ploc2(ploc.x(),ploc.y(),ploc.z()+m_zpres+m_zminPS);
-
-#ifdef  DEBUGHITS
-      std::cout << "Position of the step after traslation (x,y,z) --> " << ploc2.x() << " " << ploc2.y() << " " << ploc2.z() << std::endl;
-      std::cout << "Eta and Phi after translation                 --> " << ploc2.eta() << " " << ploc2.phi() << std::endl;
-#endif
-
-      LArGeomData cellInfo;
-      // 01-Feb-2001 WGS: Add zSide calculation.
-      cellInfo.zSide = INT_MIN;  // Initialize to a default, incorrect value.
-
-      // in TB case, only 1 side,
-      // in Atlas case, use overall z to decide side
-      if (itb==0) {
-        if (p.z() > 0.)
-          {
-            cellInfo.zSide = 1;
-          }
-        else
-          {
-            cellInfo.zSide = -1;
-          }
-      }
-      else
-        {
-          cellInfo.zSide = 1;
-        }
-
-      // eta,phi in "local" half barrel coordinates
-      G4double phi = ploc2.phi();
-      G4double eta = ploc2.eta();
-
-      if ( phi < 0. ) phi += 2.*M_PI;
-      //G4double z2=fabs(ploc2.z());
-
-      // chek if the hit is in front of the active layer of the presampler in order to distinguish
-      // between regin 2 and 3: WARNING the method is temporary!
-      // PSModuleRmean = 1420 is the distance between the middle of the active layer (LAr) of the PS
-      // modules and the interaction point
-
-      const G4int numberPhiMod = 32;
-      const G4double dphi = ( 2.*M_PI ) / numberPhiMod;
-      const G4double inv_dphi = 1. / dphi;
-      const G4double PSModuleRmean = 1420 ;
-      G4double phicheck = phi - int(phi * inv_dphi) * dphi  - (dphi /2.);
-      G4double Rcheck =  PSModuleRmean  / cos(phicheck);
-      if (radius > Rcheck) {
-        cellInfo.region = 3;
-      } else {
-        cellInfo.region = 2;
-      }
-
-      const G4double detaDM = 0.1 ;
-      const G4double dphiDM = ( 2 * M_PI ) / 64. ;
-
-      cellInfo.phiBin = G4int( phi * (1. / dphiDM) );
-      cellInfo.etaBin = G4int( eta * (1. / detaDM) );
-
-      if( cellInfo.zSide == -1 )
-        {
-          cellInfo.phiBin = 31 - cellInfo.phiBin;
-          if(cellInfo.phiBin < 0 ) cellInfo.phiBin += 64;
-        }
-
-      // 07-Jul-2005 WGS: Handle an extremely rare rounding problem.
-      if ( cellInfo.phiBin == 64 ) cellInfo.phiBin = 0;
-
-      // Fill identifier.
-      PS_DM_ID     << 10               // ATLAS
-                   << cellInfo.zSide*4 // LArEM
-                   << 1
-                   << 1
-                   << cellInfo.region
-                   << cellInfo.etaBin
-                   << cellInfo.phiBin;
-
-#ifdef  DEBUGHITS
-      std::cout << "Here the identifier for the presampler DEAD materials ---->" << std::endl;
-      std::cout << "zSide    ----> " << cellInfo.zSide*4 << std::endl;
-      std::cout << "region   ----> " << cellInfo.region << std::endl;
-      std::cout << "etaBin   ----> " << cellInfo.etaBin << std::endl;
-      std::cout << "phiBin   ----> " << cellInfo.phiBin << std::endl;
-#endif
-
-      return PS_DM_ID ;
-    }
-
-    //===============================================================================
-    // bool findCell(xloc,yloc,zloc) const
-    //
-    // From local PS coordinates (half barrel tube mother volume)
-    //  compute etaBin,phiBin,sampling,region
-    //  as well as gap number, distance to closest electrode and projection
-    //  along electrode axis
-    //
-    // Takes into account for complexity of eta segmentation
-    //
-    // Return true if where are really within the 13mm LAr gap
-    // Return false for the few steps which are in the safety region at the
-    //   edges of module
-    // Assume that hit is in the "active" LAr
-
-    // note that here phiBin is computed for the + half barrel
-    // some care has to be taken to convert to the - half barrel, taking into
-    // account the rotation
-
-    // findCell always fill valids m_region, m_sampling , m_etaBin, m_phiBin
-    // it returns true if the hit is in the normal 13mm Ar gap, within a real module
-    // it returns false otherwise
-    //
-
-    bool  Geometry::findCell(LArG4::BarrelPresampler::LArGeomData& result, G4double xloc,G4double yloc,G4double zloc) const
-=======
+  std::cout << "Position of the step in the ATLAS frame (x,y,z) --> " << p.x() << " " << p.y() << " " << p.z() << std::endl;
+  std::cout << "Eta and Phi in the atlas frame                  --> " << p.eta() << " " << p.phi() << std::endl;
+#endif
+
 // to get coordinates in local half barrel frame, independently
 // of overall presampler position/rotation
 
@@ -627,59 +346,11 @@
   m_etaBin = G4int( eta * (1. / detaDM) );
 
   if( zSide == -1 )
->>>>>>> a75a4d70
     {
-
-<<<<<<< HEAD
-      result.sampling = 0;
-      result.region   = 0;
-
-      // eta,phi in "local" Atlas like half barrel coordinates
-      G4double phi = atan2(yloc,xloc);
-      if ( phi < 0. ) phi += 2.*M_PI;
-      G4double z2=fabs(zloc+m_zpres+m_zminPS);
-
-      // According to the memo, phi is divided into 64 regions [0..63].
-      const G4int numberPhiBins = 64;
-      const G4double dphi = ( 2.*M_PI ) / numberPhiBins;
-      const G4double inv_dphi = 1. / dphi;
-      // Convert  phi into integer bins.
-      result.phiBin = G4int( phi * inv_dphi );
-      if (result.phiBin >63) result.phiBin=63;
-      if (result.phiBin <0)  result.phiBin=0;
-
-      // if inside LAr but outside a module, returns some etaBin value for
-      //  the DM identifier, but function return false to veto this step
-      //  in the normal calculator
-      if (z2 < m_zminPS ) {
-        result.etaBin=0;
-        return false;
-      }
-      if (z2 > m_end_module[7]) {
-        result.etaBin=60;
-        return false;
-      }
-
-      // find in which module in z the hit is
-      result.module=0;
-      for (int i=1;i<8;i++) {
-        if (m_first_cathod[i]>=z2) break;
-        result.module++;
-      }
-      if (result.module <0 || result.module > 7)
-        {
-          G4cerr << "LArBarrelPresampler: invalid module/hit " << result.module << " " << z2 << G4endl;
-          if (result.module<0) result.etaBin=0;
-          if (result.module>7) result.etaBin=60;
-          return false;
-        }
-
-      // compute signed distance from middle of active layer along layer height axis
-      G4int isect=G4int(phi*m_nsectors/(2.*M_PI));
-      G4double phi0= ((double)isect+0.5)*2.*M_PI/((double) m_nsectors);
-      static const G4double r0=1420.4*Units::mm;   // FIXME should be recomputed from database
-      result.dist=(xloc*cos(phi0)+yloc*sin(phi0)-r0);
-=======
+      m_phiBin = 31 - m_phiBin;
+      if(m_phiBin < 0 ) m_phiBin += 64;
+    }
+
   // 07-Jul-2005 WGS: Handle an extremely rare rounding problem.
   if ( m_phiBin == 64 ) m_phiBin = 0;
 
@@ -778,76 +449,70 @@
   G4double phi0= ((double)isect+0.5)*2.*M_PI/((double) m_nsectors);
   static const G4double r0=1420.4*CLHEP::mm;   // FIXME should be recomputed from database
   m_dist=(xloc*cos(phi0)+yloc*sin(phi0)-r0);
->>>>>>> a75a4d70
-
-#ifdef DEBUGHITS
-      std::cout << "sector number, dist along height " << isect << " " << result.dist << std::endl;
-      std::cout << "z2,module number,m_first_cathod " << z2 << " " << result.module << " "
+
+#ifdef DEBUGHITS
+     std::cout << "sector number, dist along height " << isect << " " << m_dist << std::endl;
+     std::cout << "z2,module number,m_first_cathod " << z2 << " " << m_module << " "
                 << m_first_cathod[m_module] << std::endl;
 #endif
 
-      bool status=true;
-      if (fabs(result.dist)>m_halfThickLAr) {
-#ifdef DEBUGHITS
-        std::cout << "Outside normal LAr 13mm gap " << std::endl,
-#endif
-          status=false;
-      }
-
-      // compute z distance from first cathode of module to step, taking into
-      //   account the m_tilt angle of the cathode
-      G4double deltaz=z2-(m_first_cathod[result.module]+result.dist*tan(m_tilt[result.module]));
-      if (deltaz<0 ) {
-        if (result.module>0) {
-          result.module=result.module-1;
-          deltaz=z2-(m_first_cathod[result.module]+result.dist*tan(m_tilt[result.module]));
-        }
-        else deltaz=0;
-      }
-
-      // compute gap number
-      result.gap = ((int)(deltaz/m_pitch[result.module]));
-
-#ifdef DEBUGHITS
-      std::cout << "deltaz from first cathode,gap number " << deltaz << " " << result.gap << std::endl;
-#endif
-
-<<<<<<< HEAD
-      // compute cell number in eta
-      result.etaBin= result.gap/m_ngap_cell[result.module];
-=======
+  bool status=true;
+  if (fabs(m_dist)>m_halfThickLAr) {
+#ifdef DEBUGHITS
+     std::cout << "Outside normal LAr 13mm gap " << std::endl,
+#endif
+     status=false;
+  }
+
+// compute z distance from first cathode of module to step, taking into
+//   account the m_tilt angle of the cathode
+  G4double deltaz=z2-(m_first_cathod[m_module]+m_dist*tan(m_tilt[m_module]));
+  if (deltaz<0 ) {
+    if (m_module>0) {
+      m_module=m_module-1;
+      deltaz=z2-(m_first_cathod[m_module]+m_dist*tan(m_tilt[m_module]));
+    }
+    else deltaz=0;
+  }
+
+// compute gap number
+  m_gap = ((int)(deltaz/m_pitch[m_module]));
+
+#ifdef DEBUGHITS
+   std::cout << "deltaz from first cathode,gap number " << deltaz << " " << m_gap << std::endl;
+#endif
+
 // compute cell number in eta
   m_etaBin= m_gap/m_ngap_cell[m_module];
->>>>>>> a75a4d70
-#ifdef DEBUGHITS
-      std::cout << "etaBin inside module " << result.etaBin;
-#endif
-      if (result.etaBin >= m_ncell_module[result.module]) result.etaBin=m_ncell_module[result.module]-1;
-
-      for (int i=0;i<result.module;i++) result.etaBin=result.etaBin+m_ncell_module[i];
-#ifdef DEBUGHITS
-      std::cout << " final etaBin " << result.etaBin << std::endl;
-#endif
-
-      if (result.etaBin < 0 || result.etaBin > 60) {
-        std::cout << "LArBarrelPresamplerGeometry::findCell  etaBin outside range " << result.etaBin << std::endl;
-      }
-
-      // z of the centre of the anode of the gap
-      G4double zmiddle=m_first_cathod[result.module]+((double)(result.gap+0.5))*m_pitch[result.module];
-
-      // compute step position in electrode reference frame
-      //   result.distElec => signed distance to electrode
-      //   result.xElec => projection along electrode axis
-      result.xElec=result.dist*cos(m_tilt[result.module])+(z2-zmiddle)*sin(m_tilt[result.module]);
-      result.distElec=(z2-zmiddle)*cos(m_tilt[result.module]) - result.dist*sin(m_tilt[result.module]);
-#ifdef DEBUGHITS
-      std::cout << "zmiddle,xloc,yloc " << zmiddle << " " << result.distElec << " " << result.xElec << std::endl;
-#endif
-
-      return status;
-    }
-
-  } //end of BarrelPresampler namespace
+#ifdef DEBUGHITS
+  std::cout << "etaBin inside module " << m_etaBin;
+#endif
+  if (m_etaBin >= m_ncell_module[m_module]) m_etaBin=m_ncell_module[m_module]-1;
+
+  for (int i=0;i<m_module;i++) m_etaBin=m_etaBin+m_ncell_module[i];
+#ifdef DEBUGHITS
+  std::cout << " final etaBin " << m_etaBin << std::endl;
+#endif
+
+  if (m_etaBin < 0 || m_etaBin > 60) {
+    std::cout << "LArBarrelPresamplerGeometry::findCell  etaBin outside range " << m_etaBin << std::endl;
+  }
+
+// z of the centre of the anode of the gap
+  G4double zmiddle=m_first_cathod[m_module]+((double)(m_gap+0.5))*m_pitch[m_module];
+
+// compute step position in electrode reference frame
+//   m_distElec => signed distance to electrode
+//   m_xElec => projection along electrode axis
+  m_xElec=m_dist*cos(m_tilt[m_module])+(z2-zmiddle)*sin(m_tilt[m_module]);
+  m_distElec=(z2-zmiddle)*cos(m_tilt[m_module]) - m_dist*sin(m_tilt[m_module]);
+#ifdef DEBUGHITS
+   std::cout << "zmiddle,xloc,yloc " << zmiddle << " " << m_distElec << " " << m_xElec << std::endl;
+#endif
+
+  return status;
+}
+
+} //end of BarrelPresampler namespace
 
 } // end of LArG4 namespace