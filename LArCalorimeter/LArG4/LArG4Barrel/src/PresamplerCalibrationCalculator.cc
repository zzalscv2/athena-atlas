--- conflicted
+++ resolved
@@ -23,7 +23,7 @@
 
 #include "PresamplerCalibrationCalculator.h"
 
-#include "LArG4Barrel/IPresamplerGeometryCalculator.h"
+#include "LArG4Barrel/LArBarrelPresamplerGeometry.h"
 
 #include "LArG4Code/LArG4Identifier.h"
 
@@ -37,27 +37,15 @@
 
     CalibrationCalculator::CalibrationCalculator(const std::string& name, ISvcLocator *pSvcLocator)
       : LArCalibCalculatorSvcImp(name, pSvcLocator)
-<<<<<<< HEAD
-      , m_geometryCalculator("LArBarrelPresamplerGeometry", name)
-      , m_detectorName("LArMgr")
-    {
-      declareProperty("DetectorName",m_detectorName);
-      declareProperty("GeometryCalculator",m_geometryCalculator);
-=======
       , m_geometryCalculator(nullptr)
       , m_detectorName("LArMgr")
     {
       declareProperty("DetectorName",m_detectorName);
->>>>>>> a75a4d70
     }
 
     StatusCode CalibrationCalculator::initialize() {
       // Initialize the geometry calculator
-<<<<<<< HEAD
-      ATH_CHECK(m_geometryCalculator.retrieve());
-=======
       m_geometryCalculator = Geometry::GetInstance();
->>>>>>> a75a4d70
       return StatusCode::SUCCESS;
     }
 
@@ -91,11 +79,7 @@
       if ( process == kEnergyAndID  ||  process == kOnlyID )
         {
           // Calculate the identifier.
-<<<<<<< HEAD
-          identifier = m_geometryCalculator->CalculateIdentifier( step );
-=======
           identifier = m_geometryCalculator->CalculateIdentifier( step, m_detectorName );
->>>>>>> a75a4d70
         }
       else
         identifier = LArG4Identifier();
