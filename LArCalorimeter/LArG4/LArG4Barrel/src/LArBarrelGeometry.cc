--- conflicted
+++ resolved
@@ -35,130 +35,6 @@
 
   namespace Barrel {
 
-<<<<<<< HEAD
-    Geometry::Geometry(const std::string& name, ISvcLocator * pSvcLocator)
-      : AthService(name, pSvcLocator)
-      , m_detectorName("LArMgr")
-      , m_coudeelec(nullptr)
-      , m_coudeabs(nullptr)
-      , m_electrode(nullptr)
-      , m_absorber(nullptr)
-      , m_testbeam(false)
-        // , m_cellID(0)
-        // , m_sampling(0)
-        // , m_region(0)
-        // , m_etaBin(0)
-        // , m_phiBin(0)
-        // , m_zSide(0)
-        // , m_phiGap(0)
-        // , m_nstraight(0)
-        // , m_nfold(0)
-        // , m_distElec(0)
-        // , m_distAbs(0)
-        // , m_xl(0)
-        // , m_x0(0)
-        // , m_y0(0)
-        // , m_sampMap(0)
-        // , m_etaMap(0)
-      , m_iflSAG(false)
-      , m_Rmin(1500.)
-      , m_Rmax(0.)
-      , m_dR(0.10)
-    {
-      declareProperty("DetectorName",m_detectorName);
-    }
-
-    // ==========================================================================
-    StatusCode Geometry::initialize()
-    {
-      // Constructor initializes the geometry.
-      // Access source of detector parameters.
-
-      LArVG4DetectorParameters* parameters = LArVG4DetectorParameters::GetInstance();
-
-      // number of straight sections (should be 14)
-      m_Nbrt = (int) (parameters->GetValue("LArEMBnoOFAccZigs"));
-      // Number of ZIGs + 1  i.e.  15 = number of folds
-      m_Nbrt1 = m_Nbrt + 1;
-      // phi of first absorber
-      m_gam0 =  parameters->GetValue("LArEMBAbsPhiFirst");
-      // radius of curvature of neutral fiber in the folds
-      m_rint_eleFib = parameters->GetValue("LArEMBNeutFiberRadius");
-
-      m_rc = new double[m_Nbrt1];
-      m_phic = new double[m_Nbrt1];
-      m_delta = new double[m_Nbrt1];
-      m_xc = new double[m_Nbrt1];
-      m_yc = new double[m_Nbrt1];
-
-      // r,phi positions of the centre of the folds (nominal geometry)
-      for (G4int idat = 0; idat < m_Nbrt1 ; idat++)
-        {
-          m_rc[idat] = (double) parameters->GetValue("LArEMBRadiusAtCurvature",idat);
-          m_phic[idat] = (double) parameters->GetValue("LArEMBPhiAtCurvature",idat);
-          m_delta[idat] = (double) parameters->GetValue("LArEMBDeltaZigAngle",idat);
-          m_xc[idat] = m_rc[idat]*cos(m_phic[idat]);
-          m_yc[idat] = m_rc[idat]*sin(m_phic[idat]);
-        }
-      // define parity of accordion waves: =0 if first wave goes up, 1 if first wave goes down in the local frame
-      m_parity=0;
-      if (m_phic[0]<0.) m_parity=1;
-      //
-      m_rMinAccordion  =   parameters->GetValue("LArEMBRadiusInnerAccordion");
-      m_rMaxAccordion  =   parameters->GetValue("LArEMBFiducialRmax");
-      m_etaMaxBarrel   =   parameters->GetValue("LArEMBMaxEtaAcceptance");
-      m_zMinBarrel     =   parameters->GetValue("LArEMBfiducialMothZmin");
-      m_zMaxBarrel     =   parameters->GetValue("LArEMBfiducialMothZmax");
-      // === GU 11/06/2003   total number of cells in phi
-      // to distinguish 1 module (testbeam case) from full Atlas
-      m_NCellTot = (int) (parameters->GetValue("LArEMBnoOFPhysPhiCell"));
-      // total number of cells in phi to distinguish 1 module (testbeam case) from full Atlas
-      m_testbeam=false;
-      if (m_NCellTot != 1024) {
-        m_testbeam=true;
-      }
-      m_NCellMax=1024;
-      // ===
-
-      // Initialize r-phi reference map
-      this->GetRphi();
-
-      // get pointers to access G4 geometry
-      m_electrode = LArStraightElectrodes::GetInstance(m_detectorName);
-      m_absorber  = LArStraightAbsorbers::GetInstance(m_detectorName);
-      m_coudeelec = LArCoudeElectrodes::GetInstance(m_detectorName);
-      m_coudeabs  = LArCoudeAbsorbers::GetInstance(m_detectorName);
-
-      return StatusCode::SUCCESS;
-    }
-
-    // ====================================================================================
-
-    Geometry::~Geometry() {
-
-      if (m_rc) delete [] m_rc;
-      if (m_phic) delete [] m_phic;
-      if (m_delta) delete [] m_delta;
-      if (m_xc) delete [] m_xc;
-      if (m_yc) delete [] m_yc;
-
-    }
-
-    // ====================================================================================
-
-    StatusCode Geometry::queryInterface( const InterfaceID & riid,  void** ppvInterface )
-    {
-      if ( IGeometryCalculator::interfaceID().versionMatch(riid) ) {
-        *ppvInterface = dynamic_cast<IGeometryCalculator*>(this);
-      } else {
-        // Interface is not directly available : try out a base class
-        return AthService::queryInterface(riid, ppvInterface);
-      }
-      addRef();
-      return StatusCode::SUCCESS;
-    }
-
-=======
     Geometry* Geometry::m_instance = nullptr;
 
     // ===================================================================
@@ -266,7 +142,6 @@
     }
 
 
->>>>>>> a75a4d70
     //======================================================================================
     //
     // Here INTRINSIC Distance_to_electrode determination (G.P.)
@@ -591,7 +466,6 @@
               else if (z>zmax3) {
                 isampling=2;
                 ieta=53;
-<<<<<<< HEAD
               }
               else if (z>zmax4) {
                 isampling=3;
@@ -601,17 +475,6 @@
                 isampling=2;
                 ieta=52;
               }
-=======
-              }
-              else if (z>zmax4) {
-                isampling=3;
-                ieta=26;
-              }
-              else if (aeta<1.3 && z>zmax5) {
-                isampling=2;
-                ieta=52;
-              }
->>>>>>> a75a4d70
               else if (aeta<1.3 && z>zmax6) {
                 isampling=2;
                 ieta=51;
@@ -753,18 +616,6 @@
     // It has already been checked that the hit is in the accordion sensitive volume
     //
 
-<<<<<<< HEAD
-    StatusCode Geometry::findCell(LArG4::Barrel::LArGeomData& result,
-                                   const double &xPosition,
-                                   const double &yPosition,
-                                   const double &zPosition,
-                                   const double &aRadius,
-                                   const double &anEta,
-                                   const double &/*aPhi*/,
-                                   const bool MapDetail) const
-    {
-      result.cellID = 0;
-=======
     void Geometry::findCell(const double &xPosition,
                             const double &yPosition,
                             const double &zPosition,
@@ -785,34 +636,11 @@
       }
 
       m_cellID = 0;
->>>>>>> a75a4d70
 
       if (aRadius < m_rc[0] || aRadius >= m_rc[m_Nbrt1-1]) {
 #ifdef DEBUGHITS
         std::cout << " Outside Accordion " << aRadius << " " << m_rc[0] << " " << m_rc[m_Nbrt1-1] << std::endl;
 #endif
-<<<<<<< HEAD
-        return StatusCode::SUCCESS;    // outside accordion
-      }
-
-      // set the straight section number
-      result.nstraight=0;
-      for (int i=1;i<m_Nbrt1;i++) {
-        if (m_rc[i] > aRadius) break;
-        result.nstraight++;
-      }
-      if (result.nstraight <0 || result.nstraight >= m_Nbrt) {
-        std::cout << "Invalid straight number " << result.nstraight << " " << aRadius << std::endl;
-        return StatusCode::FAILURE;
-      }
-
-      // get the closest fold number
-      result.nfold=result.nstraight;
-      if (std::fabs(aRadius-m_rc[result.nfold]) > std::fabs(aRadius-m_rc[result.nfold+1]) ) result.nfold +=1;
-      if (result.nfold <0 || result.nfold >= m_Nbrt1) {
-        std::cout << "Invalid fold number " << result.nfold << std::endl;
-        return StatusCode::FAILURE;
-=======
         return;    // outside accordion
       }
 
@@ -833,30 +661,16 @@
       if (m_nfold <0 || m_nfold >= m_Nbrt1) {
         std::cout << "Invalid fold number " << m_nfold << std::endl;
         return;
->>>>>>> a75a4d70
       }
 
 
 #ifdef DEBUGHITS
       std::cout << "  BarrelGeometry: radius,eta,phi " << aRadius << " " << anEta << " " << aPhi << std::endl;
-<<<<<<< HEAD
-      std::cout << "  Straight/Fold numbers " << result.nstraight << " " << result.nfold << std::endl;
-=======
       std::cout << "  Straight/Fold numbers " << m_nstraight << " " << m_nfold << std::endl;
->>>>>>> a75a4d70
 #endif
 
       // eta and longitudinal segmentations
       G4int ireg,isamp,ieta,isamp2,ieta2;
-<<<<<<< HEAD
-      result.cellID = SampSeg(anEta,aRadius,zPosition,ireg,isamp,ieta,isamp2,ieta2);
-
-      result.etaBin   = ieta;
-      result.sampling = isamp;
-      result.region   = ireg;
-      result.etaMap   = ieta2;
-      result.sampMap  = isamp2;
-=======
       m_cellID = SampSeg(anEta,aRadius,zPosition,ireg,isamp,ieta,isamp2,ieta2);
 
       m_etaBin   = ieta;
@@ -864,7 +678,6 @@
       m_region   = ireg;
       m_etaMap   = ieta2;
       m_sampMap  = isamp2;
->>>>>>> a75a4d70
 
       // compute electrode number in phi
       int phicell = PhiGap(aRadius,xPosition,yPosition);
@@ -874,11 +687,7 @@
         if (phicell>=m_NCellTot) {
           if (phicell<512) phicell=m_NCellTot-1;
           else phicell=0;
-<<<<<<< HEAD
-          result.cellID=0;
-=======
           m_cellID=0;
->>>>>>> a75a4d70
         }
       }
 
@@ -888,32 +697,18 @@
 
       // compute readout cell number
       int sampling_phi_nGaps=4;
-<<<<<<< HEAD
-      if (result.region==0 && result.sampling==1) sampling_phi_nGaps=16;
-
-      if (result.cellID==0) {
-        result.phiBin = (G4int) ( phicell/sampling_phi_nGaps );
-        result.distElec=9999.;
-        return StatusCode::SUCCESS;
-=======
       if (m_region==0 && m_sampling==1) sampling_phi_nGaps=16;
 
       if (m_cellID==0) {
         m_phiBin = (G4int) ( phicell/sampling_phi_nGaps );
         m_distElec=9999.;
         return;
->>>>>>> a75a4d70
       }
 
       // compute distance to electrode
       G4double xl;
-<<<<<<< HEAD
-      G4int nstr = result.nstraight;
-      G4double distElec = Distance_Ele(xPosition,yPosition,phicell,nstr,result.nfold,xl);
-=======
       G4int nstr = m_nstraight;
       G4double distElec = Distance_Ele(xPosition,yPosition,phicell,nstr,m_nfold,xl);
->>>>>>> a75a4d70
 
 #ifdef DEBUGHITS
       std::cout << " distElec " << distElec << std::endl;
@@ -933,13 +728,8 @@
           if (phicellnew < 0) phicellnew += m_NCellTot;
           if (phicellnew >= m_NCellTot) phicellnew -= m_NCellTot;
           double xln;
-<<<<<<< HEAD
-          int nstr2=result.nstraight;
-          double dElec = Distance_Ele(xPosition,yPosition,phicellnew,nstr2,result.nfold,xln);
-=======
           int nstr2=m_nstraight;
           double dElec = Distance_Ele(xPosition,yPosition,phicellnew,nstr2,m_nfold,xln);
->>>>>>> a75a4d70
           if (std::fabs(dElec)<std::fabs(dElecMin)) {
             phicellmin=phicellnew;
             xlmin=xln;
@@ -947,23 +737,6 @@
             nstr=nstr2;
           }
         }
-<<<<<<< HEAD
-        result.phiGap = phicellmin;
-        result.distElec = dElecMin;
-        result.xl = xlmin;
-        result.nstraight = nstr;
-      }       // end distance >2.5mm
-      else {
-        result.phiGap=phicell;
-        result.distElec=distElec;
-        result.xl=xl;
-        result.nstraight=nstr;
-      }
-
-#ifdef DEBUGHITS
-      std::cout << "  final phiGap,distElec,xl " << result.phiGap << " " << result.distElec << " "
-                << result.xl << std::endl;
-=======
         m_phiGap = phicellmin;
         m_distElec = dElecMin;
         m_xl = xlmin;
@@ -979,53 +752,21 @@
 #ifdef DEBUGHITS
       std::cout << "  final phiGap,distElec,xl " << m_phiGap << " " << m_distElec << " "
                 << m_xl << std::endl;
->>>>>>> a75a4d70
 #endif
 
       // compute distance to absorber
 
       G4int nabs;
-<<<<<<< HEAD
-      if (result.distElec<0) nabs=result.phiGap;
-      else nabs=result.phiGap+1;
-      if (nabs >= m_NCellMax) nabs -= m_NCellMax;
-      result.distAbs = Distance_Abs(xPosition,yPosition,nabs,result.nstraight,result.nfold);
-#ifdef DEBUGHITS
-      std::cout << "  nabs,distAbs " << nabs << " " << result.distAbs << std::endl;
-=======
       if (m_distElec<0) nabs=m_phiGap;
       else nabs=m_phiGap+1;
       if (nabs >= m_NCellMax) nabs -= m_NCellMax;
       m_distAbs = Distance_Abs(xPosition,yPosition,nabs,m_nstraight,m_nfold);
 #ifdef DEBUGHITS
       std::cout << "  nabs,distAbs " << nabs << " " << m_distAbs << std::endl;
->>>>>>> a75a4d70
 #endif
 
       // in some rare cases near fold, the closest distance could give the wrong gap
       //  in such case, the signs of distAbs and distElec are not opposite as they should
-<<<<<<< HEAD
-      if ((result.distAbs>0. && result.distElec>0) ||
-          (result.distAbs<0. && result.distElec<0) ) {
-        //    std::cout << "distElec and distAbs same sign " << result.distElec << " " << result.distAbs << std::endl;
-        //    std::cout << " result.phiGap " << result.phiGap << std::endl;
-        if (std::fabs(result.distElec)>std::fabs(result.distAbs)) {
-          if (result.distAbs>0) result.phiGap += 1;
-          if (result.distAbs<0) result.phiGap -= 1;
-          if (m_NCellTot != 1024) {
-            if (result.phiGap <0) result.phiGap=0;
-            if (result.phiGap >= m_NCellTot) result.phiGap = m_NCellTot-1;
-          } else {
-            if (result.phiGap < 0) result.phiGap += m_NCellTot;
-            if (result.phiGap >= m_NCellTot) result.phiGap -= m_NCellTot;
-          }
-          result.distElec = Distance_Ele(xPosition,yPosition,result.phiGap,result.nstraight,result.nfold,result.xl);
-          //        std::cout << " new phiGap,distElec " << result.phiGap << " " << result.distElec << std::endl;
-        }
-      }
-
-      result.phiBin = (G4int) ( result.phiGap/sampling_phi_nGaps );
-=======
       if ((m_distAbs>0. && m_distElec>0) ||
           (m_distAbs<0. && m_distElec<0) ) {
         //    std::cout << "distElec and distAbs same sign " << m_distElec << " " << m_distAbs << std::endl;
@@ -1046,24 +787,10 @@
       }
 
       m_phiBin = (G4int) ( m_phiGap/sampling_phi_nGaps );
->>>>>>> a75a4d70
 
       if (MapDetail) {
         // compute x0,y0 coordinates in local electrode frame, using closest fold
         // as reference
-<<<<<<< HEAD
-        G4double alpha = m_coudeelec->PhiRot(result.nfold,result.phiGap);
-        G4double dx=xPosition-m_coudeelec->XCentCoude(result.nfold,result.phiGap);
-        G4double dy=yPosition-m_coudeelec->YCentCoude(result.nfold,result.phiGap);
-        G4double dx1=dx*cos(alpha)-dy*sin(alpha);
-        G4double dy1=dx*sin(alpha)+dy*cos(alpha);
-        result.x0 = dx1 + m_xc[result.nfold];
-        result.y0 = dy1 + m_yc[result.nfold];
-        if (m_parity==1) result.y0 = -1*result.y0;
-      }
-
-      return StatusCode::SUCCESS;
-=======
         G4double alpha = m_coudeelec->PhiRot(m_nfold,m_phiGap);
         G4double dx=xPosition-m_coudeelec->XCentCoude(m_nfold,m_phiGap);
         G4double dy=yPosition-m_coudeelec->YCentCoude(m_nfold,m_phiGap);
@@ -1075,7 +802,6 @@
       }
 
 
->>>>>>> a75a4d70
     } // end of findCell method
 
     // =============================================================================
@@ -1089,27 +815,19 @@
       G4double sum1[5000],sumx[5000];
       xl=0;
       xl2=0.;
-<<<<<<< HEAD
-      const G4int NRphi=5000;
-=======
       m_NRphi=5000;
       m_Rmin=1500.;
       m_dR=0.10;
       m_Rmax=0.;
 
       m_2pi = 2.*M_PI;
->>>>>>> a75a4d70
 
       const G4double rint= m_rint_eleFib;
       const G4double inv_rint = 1. / rint;
       const G4double dt=dl * inv_rint;
       const G4double inv_dt = 1. / dt;
 
-<<<<<<< HEAD
-      for (G4int i=0;i<NRphi;i++) {
-=======
       for (G4int i=0;i<m_NRphi;i++) {
->>>>>>> a75a4d70
         sum1[i]=0.;
         sumx[i]=0.;
       }
@@ -1165,11 +883,7 @@
           if (radius>m_Rmax) m_Rmax=radius;
           G4double phid=atan(y/x);
           G4int ir=((int) ((radius-m_Rmin)/m_dR) );
-<<<<<<< HEAD
-          if (ir>=0 && ir < NRphi) {
-=======
           if (ir>=0 && ir < m_NRphi) {
->>>>>>> a75a4d70
             sum1[ir]+=1.;
             sumx[ir]+=phid;
           }
@@ -1198,28 +912,11 @@
             if (radius>m_Rmax) m_Rmax=radius;
             G4double phid=atan(y/x);
             G4int ir=((int) ((radius-m_Rmin)/m_dR) );
-<<<<<<< HEAD
-            if (ir>=0 && ir < NRphi) {
-=======
             if (ir>=0 && ir < m_NRphi) {
->>>>>>> a75a4d70
               sum1[ir]+=1.;
               sumx[ir]+=phid;
             }
           }
-<<<<<<< HEAD
-        }
-      }
-      //  std::cout << "total electrode lenght " << xl << " " << xl2 << std::endl;
-      //  std::cout << "rmax in accordion " << m_Rmax << std::endl;
-      for (int i=0; i<NRphi; i++) {
-        if (sum1[i]>0) {
-          m_Rphi[i]=sumx[i]/sum1[i];
-          // Not used:
-          //G4double radius = m_Rmin + ((G4double(i))+0.5)*m_dR;
-          //std::cout << " GUTEST  r,phi0 " << radius << " " << m_Rphi[i] << std::endl;
-        }
-=======
         }
       }
       //  std::cout << "total electrode lenght " << xl << " " << xl2 << std::endl;
@@ -1231,7 +928,6 @@
           //G4double radius = m_Rmin + ((G4double(i))+0.5)*m_dR;
           //std::cout << " GUTEST  r,phi0 " << radius << " " << m_Rphi[i] << std::endl;
         }
->>>>>>> a75a4d70
         else m_Rphi[i]=0.;
       }
     }
@@ -1259,15 +955,9 @@
       G4double phi_hit=atan2(yhit,xhit);  // from -pi to pi
       G4double dphi=phi_hit-phi0;
       // bring back to 0-2pi
-<<<<<<< HEAD
-      if (dphi<0) dphi=dphi+(2.*M_PI);
-      if (dphi>=(2.*M_PI)) dphi=dphi-(2.*M_PI);
-      dphi=dphi/(2.*M_PI)*1024;
-=======
       if (dphi<0) dphi=dphi+m_2pi;
       if (dphi>=m_2pi) dphi=dphi-m_2pi;
       dphi=dphi/(m_2pi)*1024;
->>>>>>> a75a4d70
       G4int ngap=((int) dphi);
 #ifdef DEBUGHITS
       std::cout << " phi0 " << phi0 << " dphi, ngap " << dphi << " " << ngap << std::endl;
@@ -1278,17 +968,11 @@
     //===================================================================================
     // full cell id computation starting from an arbitrary G4 step
 
-<<<<<<< HEAD
-    LArG4Identifier Geometry::CalculateIdentifier(const G4Step* a_step) const
-    {
-      LArGeomData result;
-=======
     LArG4Identifier Geometry::CalculateIdentifier(const G4Step* a_step,std::string strDetector) const
     {
 
       // The default result is a blank identifier.
       LArG4Identifier result = LArG4Identifier();
->>>>>>> a75a4d70
 
       // Get all the required information from the current step
 
@@ -1305,13 +989,8 @@
       // Now navigate through the volumes hierarchy
 
       G4String ecamName;
-<<<<<<< HEAD
-      if (m_detectorName=="") ecamName  = "LAr::EMB::ECAM";
-      else                 ecamName  = m_detectorName+"::LAr::EMB::ECAM";
-=======
       if (strDetector=="") ecamName  = "LAr::EMB::ECAM";
       else                 ecamName  = strDetector+"::LAr::EMB::ECAM";
->>>>>>> a75a4d70
 
       bool inSTAC = false;
       int zside=1;
@@ -1323,19 +1002,11 @@
         if ( vname.find("NegPhysical") != std::string::npos) zside=-1;
       }
       if (indECAM>=0)
-<<<<<<< HEAD
-        result.identifier = this->CalculateECAMIdentifier( a_step , indECAM, inSTAC, zside) ;
-      else
-        std::cout << "LArBarrel::Geometry::CalculateIdentifier  ECAM volume not found in hierarchy" << std::endl;
-
-      return result.identifier;
-=======
         result = this->CalculateECAMIdentifier( a_step , indECAM, strDetector, inSTAC, zside) ;
       else
         std::cout << "LArBarrel::Geometry::CalculateIdentifier  ECAM volume not found in hierarchy" << std::endl;
 
       return result;
->>>>>>> a75a4d70
     }
 
     //======================================================================================
@@ -1389,16 +1060,10 @@
     //
     //======================================================================================
 
-<<<<<<< HEAD
-    LArG4Identifier Geometry::CalculateECAMIdentifier(const G4Step* a_step, const G4int indECAM, const bool inSTAC, int zside) const
-    {
-      LArGeomData result;
-=======
     LArG4Identifier Geometry::CalculateECAMIdentifier(const G4Step* a_step, const G4int indECAM, std::string strDetector, const bool inSTAC, int zside) const
     {
 
       LArG4Identifier result = LArG4Identifier();;
->>>>>>> a75a4d70
 
       // Get all the information about the step
 
@@ -1421,97 +1086,6 @@
       G4ThreeVector endPointinLocal = transformation.TransformPoint  (endPoint);
       G4ThreeVector midinLocal = (startPointinLocal+endPointinLocal)*0.5;
 
-<<<<<<< HEAD
-#ifdef  DEBUGHITS
-      std::cout << "Position of the step in the LOCAL frame (x,y,z) --> " << midinLocal.x() << " " << midinLocal.y() << " " << midinLocal.z() << std::endl;
-      std::cout << "Eta and Phi of the step in LOCAL frame          --> " << midinLocal.eta() << " " << midinLocal.phi() << std::endl;
-#endif
-
-      // coordinates in the local frame
-
-      G4double xZpos   = midinLocal.x();
-      G4double yZpos   = midinLocal.y();
-      G4double zZpos   = midinLocal.z();
-      G4double etaZpos = midinLocal.pseudoRapidity();
-      G4double phiZpos = midinLocal.phi();
-      if(phiZpos<0.) phiZpos = phiZpos + 2.*M_PI;
-      G4double radius2Zpos = xZpos*xZpos + yZpos*yZpos;
-      G4double radiusZpos = sqrt(radius2Zpos);
-
-      if (m_testbeam)
-        result.zSide = 1;
-      else
-        result.zSide = zside;
-
-
-      // Check if the hit is in the fiducial range and in the STAC volume
-      //  if yes this is active or inactive material
-
-      if (inSTAC && radiusZpos >=m_rMinAccordion && radiusZpos <= m_rMaxAccordion &&
-          zZpos <= m_zMaxBarrel && zZpos >= m_zMinBarrel && etaZpos <= m_etaMaxBarrel) {
-
-#ifdef  DEBUGHITS
-        std::cout << "This hit is in the STAC volume !!!!! " << std::endl;
-#endif
-
-        //   DETERMINATION of result.cellID, result.zSide, result.sampling, result.phiBin, result.etaBin, m_stackNumID
-        bool MapDetail=false;
-        if(this->findCell( result, xZpos, yZpos, zZpos, radiusZpos, etaZpos, phiZpos, MapDetail ).isFailure())
-          {
-            ATH_MSG_WARNING("findCell method failed");
-          }
-        // adjust phi in the negative half barrel frame
-
-        if( result.zSide == -1 )
-          {
-            if( result.sampling == 1 && result.region ==0 )
-              {
-                result.phiBin = 31 - result.phiBin;
-                if(result.phiBin < 0 ) result.phiBin += 64;
-              }
-            if( result.sampling == 1 && result.region ==1 )
-              {
-                result.phiBin = 127 - result.phiBin;
-                if(result.phiBin < 0 ) result.phiBin += 256;
-              }
-            if( result.sampling >= 2 )
-              {
-                result.phiBin = 127 - result.phiBin;
-                if(result.phiBin < 0 ) result.phiBin += 256;
-              }
-          }
-
-        // there are few hundred microns between the 4mm nominal beginning of the active region
-        //  and the real beginning of the first strip at eta=0.025/8
-        //  to avoid inactive energy with strip=0 assign this to strip=1
-        if (result.sampling==1 && result.region==0 && result.etaBin==0) {
-          result.etaBin=1;
-        }
-
-        result.identifier << 4          // LArCalorimeter
-               << 1          // LArEM
-               << result.zSide
-               << result.sampling
-               << result.region
-               << result.etaBin
-               << result.phiBin;
-
-#ifdef  DEBUGHITS
-        std::cout << "Here the identifier for the barrel ACTIVE ----> " << std::endl;
-        std::cout << "eta in local frame --> " << etaZpos << std::endl;
-        std::cout << "result.zSide  ----> " << result.zSide << std::endl;
-        std::cout << "result.sampling  ----> " << result.sampling << std::endl;
-        std::cout << "result.region  ----> " <<  result.region << std::endl;
-        std::cout << "result.etaBin  ----> " << result.etaBin << std::endl;
-        std::cout << "result.phiBin  ----> " << result.phiBin << std::endl;
-        G4double firsteta = thisStepPoint->GetPosition().pseudoRapidity();
-        std::cout << "And also etafirst ----> " << firsteta << std::endl;
-#endif
-
-        //    if (!Geometry::CheckLArIdentifier(result.sampling,result.region,result.etaBin,result.phiBin)) {
-        //      std::cout << " **  Bad LAr identifier " << result.sampling << " " << result.region << " "
-        //                << result.etaBin << " " << result.phiBin << std::endl;
-=======
 #ifdef  DEBUGHITS
       std::cout << "Position of the step in the LOCAL frame (x,y,z) --> " << midinLocal.x() << " " << midinLocal.y() << " " << midinLocal.z() << std::endl;
       std::cout << "Eta and Phi of the step in LOCAL frame          --> " << midinLocal.eta() << " " << midinLocal.phi() << std::endl;
@@ -1599,7 +1173,6 @@
         //    if (!Geometry::CheckLArIdentifier(m_sampling,m_region,m_etaBin,m_phiBin)) {
         //      std::cout << " **  Bad LAr identifier " << m_sampling << " " << m_region << " "
         //                << m_etaBin << " " << m_phiBin << std::endl;
->>>>>>> a75a4d70
         //      std::cout << " x,y,z,eta,phi " <<  xZpos << " " << yZpos << " " << zZpos
         //                << " " << radiusZpos << " " << etaZpos << " " << phiZpos << std::endl;
         //    }
@@ -1615,19 +1188,6 @@
         double abs_eta = std::fabs(etaZpos);
         double DM1EtaWidth = 0.1 ;
         double DM1PhiWidth = 2.*M_PI / numDeadPhiBins ;
-<<<<<<< HEAD
-        result.etaBin = (G4int) ( abs_eta * (1./DM1EtaWidth) ) ;
-        result.phiBin = (G4int) (phiZpos/ DM1PhiWidth );
-        G4int type=1;
-        // protect against rounding error for phi ~2pi
-        if (result.phiBin==numDeadPhiBins) result.phiBin=result.phiBin-1;
-
-        // adjust phi for negative half barrel
-
-        if ( result.zSide == -1 ) {
-          result.phiBin = 31 - result.phiBin;
-          if (result.phiBin < 0 ) result.phiBin +=64 ;
-=======
         m_etaBin = (G4int) ( abs_eta * (1./DM1EtaWidth) ) ;
         m_phiBin = (G4int) (phiZpos/ DM1PhiWidth );
         G4int type=1;
@@ -1639,18 +1199,13 @@
         if ( m_zSide == -1 ) {
           m_phiBin = 31 - m_phiBin;
           if (m_phiBin < 0 ) m_phiBin +=64 ;
->>>>>>> a75a4d70
         }
 
         // material in front of the active accordion
         if ( radiusZpos < m_rMinAccordion ) {
           sampling =1 ;
           region = 3 ;
-<<<<<<< HEAD
-          if (result.etaBin > 14) result.etaBin=14;
-=======
           if (m_etaBin > 14) m_etaBin=14;
->>>>>>> a75a4d70
 
 #ifdef  DEBUGHITS
           std::cout << "This hit is in the ECAM volume in front of the accordion (DEAD MATERIAL) !!!!! " << std::endl;
@@ -1666,114 +1221,9 @@
 #endif
           } else if ( abs_eta >= 1.0 && abs_eta < 1.5) {
             region = 2;
-<<<<<<< HEAD
-            result.etaBin = result.etaBin - 10;    // to have etabin between 0 and 4
-#ifdef  DEBUGHITS
-            std::cout << "This hit is in the ECAM volume behind accordion (DEAD MATERIAL 2) !!!!! " << std::endl;
-#endif
-          } else {
-            std::cout << " LArBarrelGeometry: hit behind accordion at eta>1.5 !!! " << std::endl,
-              region = 2;
-            result.etaBin = 4;
-          }
-
-        } else if (zZpos <= m_zMinBarrel) {   // inactive matter between two EMB halves
-          type=2;
-          region=0;
-          G4int phisave=result.phiBin;
-          G4bool MapDetail=false;
-          if(this->findCell( result, xZpos, yZpos, zZpos, radiusZpos, etaZpos, phiZpos, MapDetail ).isFailure())
-          {
-            ATH_MSG_WARNING("findCell method failed");
-          }
-          sampling = result.sampling; // sampling as in normal definition
-          result.etaBin=0;
-          result.phiBin=phisave;
-
-        } else if (zZpos >= m_zMaxBarrel || abs_eta >= 1.40) { // inactive matter between EMB and scintillator
-          if (abs_eta >1.0 && abs_eta < 1.5) {
-            sampling=2;
-            region=2;
-            result.etaBin = result.etaBin - 10;    // to have etabin between 0 and 4
-          } else if (abs_eta < 1.6) {
-            sampling=1;
-            region=4;
-            result.etaBin=0;
-          } else {
-            std::cout << " LArBarrelGeometry: hit at eta>1.6 !!! " << std::endl;
-            sampling=1;
-            region=4;
-            result.etaBin=0;
-          }
-        } else {
-          if (!m_testbeam) {
-            std::cout << "LArBarrelGeometry: cannot find region for DM hit..." << std::endl;
-            std::cout << "r,z,eta,phi " << radiusZpos << " " << zZpos << " " << etaZpos << " " << phiZpos << std::endl;
-            std::cout << "x,y,z (Atlas) " << p.x() << " " << p.y() << " " << p.z() << std::endl;
-            std::cout << " inSTAC " << inSTAC << std::endl;
-            G4double thisStepEnergyDeposit = a_step->GetTotalEnergyDeposit();
-            std::cout << " eDeposited " << thisStepEnergyDeposit << std::endl;
-            G4VPhysicalVolume* vol = thisStepPoint->GetPhysicalVolume();
-            G4String volName = vol->GetName();
-            std::cout << " volName " << volName << std::endl;
-            G4int ndep = g4navigation->GetDepth();
-            for (G4int ii=0;ii<=ndep;ii++) {
-              G4VPhysicalVolume* v1 = g4navigation->GetVolume(ii);
-              G4String vname = v1->GetName();
-              std::cout << "vname " << vname << std::endl;
-            }
-
-          }
-          // in test beam case, we can get there for leakage on the side (in phi) of the module
-          // in this case, we attribute an identifier like inactive material
-          else
-            {
-              G4bool MapDetail=false;
-              if(this->findCell( result, xZpos, yZpos, zZpos, radiusZpos, etaZpos, phiZpos, MapDetail ).isFailure())
-                {
-                  ATH_MSG_WARNING("findCell method failed");
-                }
-              //         std::cout << " Lateral lakage r,eta,phi " << radiusZpos << " " << etaZpos << " "
-              //                   << phiZpos << "  sampling/region/eta/phi " << result.sampling << " " <<
-              //              result.region << " " << result.etaBin << " " << result.phiBin << std::endl;
-              // protect against small space between z=4m and real beginning of ieta=1 in strips
-              if (result.sampling==1 && result.region==0 && result.etaBin==0) {
-                result.etaBin=1;
-                //            std::cout << "S1R0 etabin 0 found  r,z,phi local " << radiusZpos << " "
-                //                   << " " << zZpos << " " << phiZpos << std::endl;
-              }
-              result.identifier << 4          // LArCalorimeter
-                     << 1          // LArEM
-                     << result.zSide
-                     << result.sampling
-                     << result.region
-                     << result.etaBin
-                     << result.phiBin;
-              return result.identifier;
-            }
-        }
-
-        result.identifier << 10             // LArCalorimeter
-               << result.zSide * 4     // LArBarrel
-               << type
-               << sampling
-               << region
-               << result.etaBin
-               << result.phiBin;
-
-#ifdef  DEBUGHITS
-        std::cout << "Here the identifier for the barrel DEAD materials ---->" << std::endl;
-        std::cout << "Type     ----> " << type << std::endl;
-        std::cout << "Sampling ----> " << sampling << std::endl;
-        std::cout << "Region   ----> " << region << std::endl;
-        std::cout << "result.zSide  ----> " << result.zSide*4 << std::endl;
-        std::cout << "etaBin   ----> " << result.etaBin << std::endl;
-        std::cout << "phiBin   ----> " << result.phiBin << std::endl;
-=======
             m_etaBin = m_etaBin - 10;    // to have etabin between 0 and 4
 #ifdef  DEBUGHITS
             std::cout << "This hit is in the ECAM volume behind accordion (DEAD MATERIAL 2) !!!!! " << std::endl;
->>>>>>> a75a4d70
 #endif
           } else {
             std::cout << " LArBarrelGeometry: hit behind accordion at eta>1.5 !!! " << std::endl,
@@ -1880,20 +1330,6 @@
 
       return result;
 
-<<<<<<< HEAD
-        //    if (!Geometry::CheckDMIdentifier(type,sampling,region,result.etaBin,result.phiBin)) {
-        //        std::cout << " **  Bad DM identifier " << type << " " << sampling << " " << region << " "
-        //                  << result.etaBin << " " << result.phiBin << std::endl;
-        //        std::cout << "x,y,z,r,eta,phi" << xZpos << " " << yZpos << " " << zZpos <<
-        //         " " << radiusZpos << " " << etaZpos << " " << phiZpos << std::endl;
-        //    }
-
-      }
-
-      return result.identifier;
-
-=======
->>>>>>> a75a4d70
     }
 
     bool  Geometry::CheckDMIdentifier(int type, int sampling, int region, int eta, int phi) const
@@ -1922,7 +1358,6 @@
             if (eta<0 || eta>4) return false;
           }
         }
-<<<<<<< HEAD
       }
       if (type==2) {
         if (sampling<1 || sampling >3) return false;
@@ -1934,19 +1369,6 @@
     }
 
 
-=======
-      }
-      if (type==2) {
-        if (sampling<1 || sampling >3) return false;
-        if (region !=0) return false;
-        if (eta!=0) return false;
-        if (phi<0 || phi>63) return false;
-      }
-      return true;
-    }
-
-
->>>>>>> a75a4d70
     bool Geometry::CheckLArIdentifier(int sampling, int region, int eta, int phi) const
     {
       if (sampling<0 || sampling >3) return false;
@@ -1976,21 +1398,12 @@
           if (eta!=0) return false;
           if (phi<0 || phi>255) return false;
         }
-<<<<<<< HEAD
       }
       if (sampling==3) {
         if (region !=0) return false;
         if (eta<0 || eta>26) return false;
         if (phi<0 || phi>255) return false;
       }
-=======
-      }
-      if (sampling==3) {
-        if (region !=0) return false;
-        if (eta<0 || eta>26) return false;
-        if (phi<0 || phi>255) return false;
-      }
->>>>>>> a75a4d70
       return true;
     }
 
