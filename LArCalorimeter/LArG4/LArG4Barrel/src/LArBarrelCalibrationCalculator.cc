/*
  Copyright (C) 2002-2017 CERN for the benefit of the ATLAS collaboration
*/

/********************************************************************

NAME:     CalibrationCalculator.cxx
PACKAGE:  offline/LArCalorimeter/LArG4/LArG4Barrel

AUTHORS:  G. Unal, L. Carminati (on a template from Bill Selingman)
CREATED:  September, 2004

PURPOSE:  This class calculates the values needed for calibration hits
          in the barrel LAr calorimeter. This calculator is called
          in calibration runs (see LArBarrelSDConsultant) for calibration
          hits in the accordion (no presampler).

UPDATES:

********************************************************************/

//#define DEBUG_HITS

#include "LArBarrelCalibrationCalculator.h"

#include "LArG4Barrel/IGeometryCalculator.h"
//#include "LArG4Barrel/LArBarrelGeometry.h"

#include "LArG4Code/LArG4Identifier.h"

#include "G4Step.hh"
#include "globals.hh"
#include <algorithm>

namespace LArG4 {

  namespace Barrel {

    CalibrationCalculator::CalibrationCalculator(const std::string& name, ISvcLocator *pSvcLocator)
      : LArCalibCalculatorSvcImp(name, pSvcLocator)
<<<<<<< HEAD
      , m_geometryCalculator("LArBarrelGeometry", name)
      , m_detectorName("LArMgr")
    {
      declareProperty("DetectorName",m_detectorName);
      declareProperty("GeometryCalculator",m_geometryCalculator);
=======
      , m_geometryCalculator(nullptr)
      , m_detectorName("LArMgr")
    {
      declareProperty("DetectorName",m_detectorName);
>>>>>>> a75a4d70
    }

    StatusCode CalibrationCalculator::initialize(){
      // Initialize the geometry calculator.
<<<<<<< HEAD
      ATH_CHECK(m_geometryCalculator.retrieve());
=======
      m_geometryCalculator = Geometry::GetInstance();
>>>>>>> a75a4d70
      return StatusCode::SUCCESS;
    }

    CalibrationCalculator::~CalibrationCalculator()
    {
    }


    G4bool CalibrationCalculator::Process(const G4Step* step, LArG4Identifier & identifier,
                                          std::vector<G4double> & energies,
                                          const eCalculatorProcessing process) const
    {
      // Use the calculators to determine the energies and the
      // identifier associated with this G4Step.  Note that the
      // default is to process both the energy and the ID.

      if ( process == kEnergyAndID  ||  process == kOnlyEnergy )
        {
#ifdef DEBUG_HITS
          std::cout << "LArG4::Barrel::CalibrationCalculator::Process"
                    << " calling SimulationEnergies" << std::endl;
#endif
          m_energyCalculator.Energies( step, energies );

          // First, get the energy.
          //      m_energy = step->GetTotalEnergyDeposit();
        }
      else
        for (unsigned int i=0; i != 4; i++) energies.push_back( 0. );


      if ( process == kEnergyAndID  ||  process == kOnlyID )
        {
          // Calculate the identifier.
<<<<<<< HEAD
          identifier = m_geometryCalculator->CalculateIdentifier( step );
=======
          identifier = m_geometryCalculator->CalculateIdentifier( step, m_detectorName );
>>>>>>> a75a4d70
        }
      else
        identifier = LArG4Identifier();


#ifdef DEBUG_HITS
      G4double energy = accumulate(energies.begin(),energies.end(),0.);
      std::cout << "LArG4::Barrel::CalibrationCalculator::Process"
                << " ID=" << std::string(identifier)
                << " energy=" << energy
                << " energies=(" << energies[0]
                << "," << energies[1]
                << "," << energies[2]
                << "," << energies[3] << ")"
                << std::endl;
#endif

      // Check for bad result.
      if ( identifier == LArG4Identifier() )
        return false;

      return true;
    }

  } // namespace Barrel

} // namespace LAr<|MERGE_RESOLUTION|>--- conflicted
+++ resolved
@@ -23,8 +23,7 @@
 
 #include "LArBarrelCalibrationCalculator.h"
 
-#include "LArG4Barrel/IGeometryCalculator.h"
-//#include "LArG4Barrel/LArBarrelGeometry.h"
+#include "LArG4Barrel/LArBarrelGeometry.h"
 
 #include "LArG4Code/LArG4Identifier.h"
 
@@ -38,27 +37,15 @@
 
     CalibrationCalculator::CalibrationCalculator(const std::string& name, ISvcLocator *pSvcLocator)
       : LArCalibCalculatorSvcImp(name, pSvcLocator)
-<<<<<<< HEAD
-      , m_geometryCalculator("LArBarrelGeometry", name)
-      , m_detectorName("LArMgr")
-    {
-      declareProperty("DetectorName",m_detectorName);
-      declareProperty("GeometryCalculator",m_geometryCalculator);
-=======
       , m_geometryCalculator(nullptr)
       , m_detectorName("LArMgr")
     {
       declareProperty("DetectorName",m_detectorName);
->>>>>>> a75a4d70
     }
 
     StatusCode CalibrationCalculator::initialize(){
       // Initialize the geometry calculator.
-<<<<<<< HEAD
-      ATH_CHECK(m_geometryCalculator.retrieve());
-=======
       m_geometryCalculator = Geometry::GetInstance();
->>>>>>> a75a4d70
       return StatusCode::SUCCESS;
     }
 
@@ -93,11 +80,7 @@
       if ( process == kEnergyAndID  ||  process == kOnlyID )
         {
           // Calculate the identifier.
-<<<<<<< HEAD
-          identifier = m_geometryCalculator->CalculateIdentifier( step );
-=======
           identifier = m_geometryCalculator->CalculateIdentifier( step, m_detectorName );
->>>>>>> a75a4d70
         }
       else
         identifier = LArG4Identifier();
