--- conflicted
+++ resolved
@@ -27,13 +27,7 @@
 
     LArGeoH62004EventAction(const Config& config);
 
-<<<<<<< HEAD
     virtual void endOfEvent(const G4Event*) override;
-=======
-    virtual void EndOfEvent(const G4Event* theEvent) override;
-    virtual StatusCode queryInterface(const InterfaceID&, void**) override;
-    virtual StatusCode initialize() override;
->>>>>>> 64f2cae0
 
   private:
     static int m_evnum;
