--- conflicted
+++ resolved
@@ -63,11 +63,7 @@
       conddb.addMarkup("/LAR/NoiseOfl/CellNoise","<db>sqlite://;schema="+noisesqlite+";dbname=CONDBR2</db><tag>"+noisetag+"</tag>")
    else:   
       conddb.addMarkup("/LAR/NoiseOfl/CellNoise","<db>sqlite://;schema="+noisesqlite+";dbname=CONDBR2</db>")
-<<<<<<< HEAD
-else:      
-=======
 else:
->>>>>>> f8a19747
    if 'noisetag' in dir():
       conddb.addOverride("/LAR/NoiseOfl/CellNoise",""+noisetag+"")
 
