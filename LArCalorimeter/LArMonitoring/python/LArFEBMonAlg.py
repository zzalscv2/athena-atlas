--- conflicted
+++ resolved
@@ -75,11 +75,7 @@
        larFEBMonAlg.Run1DSPThresholdsKey = 'LArDSPThresholds'
 
     # adding LArFebErrorSummary algo
-<<<<<<< HEAD
-    if isRun3Cfg():
-=======
     if isRun3Cfg() :
->>>>>>> 12f235c5
         from LArROD.LArFebErrorSummaryMakerConfig import LArFebErrorSummaryMakerCfg
         acc = LArFebErrorSummaryMakerCfg(inputFlags)
         helper.resobj.merge(acc)
