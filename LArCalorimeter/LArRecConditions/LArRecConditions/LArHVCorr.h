/*
  Copyright (C) 2002-2018 CERN for the benefit of the ATLAS collaboration
*/


#ifndef LARHVCORR_H
#define LARHVCORR_H

#include "Identifier/IdentifierHash.h"
#include "LArElecCalib/ILArHVScaleCorr.h"
#include "LArCabling/LArOnOffIdMapping.h"
#include "CaloIdentifier/CaloCell_ID.h"

#include <vector>

class CaloCell_ID;
class MsgStream;

class LArHVCorr : public ILArHVScaleCorr {
 
  friend class LArHVCondAlg; //The conditions alg filling this object 

  public: 
   LArHVCorr(const std::vector<float>& vVec, const LArOnOffIdMapping* cabling, const CaloCell_ID*       caloidhelper);
   ~LArHVCorr () { if(m_log) delete m_log; } 


   // retrieving HVScaleCorr using online ID  
   virtual const float& HVScaleCorr(const HWIdentifier& chid) const override final;

   // retrieving HVScaleCorr using offline ID  
   virtual const float& HVScaleCorr(const Identifier& id) const override final;


  private:
  const LArOnOffIdMapping* m_larCablingSvc;
  const CaloCell_ID*       m_calo_id;
  MsgStream*               m_log;

  std::vector<float>       m_hvCorr;
  const float              m_badCorr;
};

<<<<<<< HEAD
#include "AthenaKernel/CLASS_DEF.h"
CLASS_DEF( LArHVCorr, 52206080, 1)
=======
>>>>>>> a2dbf0c7
#include "AthenaKernel/CondCont.h"
CLASS_DEF( LArHVCorr, 52206080, 1)
CONDCONT_DEF( LArHVCorr, 24667986 );

#endif<|MERGE_RESOLUTION|>--- conflicted
+++ resolved
@@ -41,11 +41,6 @@
   const float              m_badCorr;
 };
 
-<<<<<<< HEAD
-#include "AthenaKernel/CLASS_DEF.h"
-CLASS_DEF( LArHVCorr, 52206080, 1)
-=======
->>>>>>> a2dbf0c7
 #include "AthenaKernel/CondCont.h"
 CLASS_DEF( LArHVCorr, 52206080, 1)
 CONDCONT_DEF( LArHVCorr, 24667986 );
